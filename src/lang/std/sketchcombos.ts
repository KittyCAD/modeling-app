import {
  CreatedSketchExprResult,
  CreateStdLibSketchCallExpr,
  InputArg,
  InputArgs,
  SimplifiedArgDetails,
  TransformInfo,
} from './stdTypes'
import { ToolTip, toolTips } from 'lang/langHelpers'
import { Selections__old, Selection__old } from 'lib/selections'
import { cleanErrs, err } from 'lib/trap'
import {
  CallExpression,
  Program,
  Expr,
  BinaryPart,
  VariableDeclarator,
  PathToNode,
  ProgramMemory,
  sketchFromKclValue,
  Literal,
} from '../wasm'
import {
  getNodeFromPath,
  getNodeFromPathCurry,
  getNodePathFromSourceRange,
  isValueZero,
} from '../queryAst'
import {
  createArrayExpression,
  createBinaryExpression,
  createBinaryExpressionWithUnary,
  createCallExpression,
  createIdentifier,
  createLiteral,
  createObjectExpression,
  createPipeSubstitution,
  createUnaryExpression,
  giveSketchFnCallTag,
} from '../modifyAst'
import {
  createFirstArg,
  getConstraintInfo,
  getFirstArg,
  replaceSketchLine,
} from './sketch'
import {
  getSketchSegmentFromPathToNode,
  getSketchSegmentFromSourceRange,
} from './sketchConstraints'
import { getAngle, roundOff, normaliseAngle } from '../../lib/utils'
import { Node } from 'wasm-lib/kcl/bindings/Node'

export type LineInputsType =
  | 'xAbsolute'
  | 'yAbsolute'
  | 'xRelative'
  | 'yRelative'
  | 'angle'
  | 'length'
  | 'intersectionOffset'
  | 'intersectionTag'
  | 'radius'

export type ConstraintType =
  | 'equalLength'
  | 'vertical'
  | 'horizontal'
  | 'equalAngle'
  | 'setHorzDistance'
  | 'setVertDistance'
  | 'setAngle'
  | 'setLength'
  | 'intersect'
  | 'removeConstrainingValues'
  | 'xAbs'
  | 'yAbs'
  | 'setAngleBetween'

const REF_NUM_ERR = new Error('Referenced segment does not have a to value')
function isUndef(val: any): val is undefined {
  return typeof val === 'undefined'
}
function isNum(val: any): val is number {
  return typeof val === 'number'
}

function createCallWrapper(
  tooltip: ToolTip,
  val: [Expr, Expr] | Expr,
  tag?: Expr,
  valueUsedInTransform?: number
): CreatedSketchExprResult {
  const args =
    tooltip === 'circle'
      ? []
      : [createFirstArg(tooltip, val), createPipeSubstitution()]
  if (tag) {
    args.push(tag)
  }

  const [hasErr, argsWOutErr] = cleanErrs(args)
  if (hasErr) {
    console.error(args)
    return {
      callExp: createCallExpression('', []),
      valueUsedInTransform: 0,
    }
  }

  return {
    callExp: createCallExpression(tooltip, argsWOutErr),
    valueUsedInTransform,
  }
}

/**
 * Abstracts creation of a callExpression ready for use for a sketchCombo transform
 * Assume it exists within a pipe and adds the pipe substitution
 * @param tool line, lineTo, angledLine, etc
 * @param val The first argument to the function
 * @param tag
 * @param valueUsedInTransform
 * @returns
 */
function createStdlibCallExpression(
  tool: ToolTip,
  val: Expr,
  tag?: Expr,
  valueUsedInTransform?: number
): CreatedSketchExprResult {
  const args = [val, createPipeSubstitution()]
  if (tag) {
    args.push(tag)
  }
  return {
    callExp: createCallExpression(tool, args),
    valueUsedInTransform,
  }
}

function intersectCallWrapper({
  fnName,
  angleVal,
  offsetVal,
  intersectTag,
  tag,
  valueUsedInTransform,
}: {
  fnName: string
  angleVal: Expr
  offsetVal: Expr
  intersectTag: Expr
  tag?: Expr
  valueUsedInTransform?: number
}): CreatedSketchExprResult {
  const firstArg: any = {
    angle: angleVal,
    offset: offsetVal,
    intersectTag,
  }
  const args: Expr[] = [
    createObjectExpression(firstArg),
    createPipeSubstitution(),
  ]
  if (tag) {
    args.push(tag)
  }
  return {
    callExp: createCallExpression(fnName, args),
    valueUsedInTransform,
  }
}

type TransformMap = {
  [key in ToolTip]?: {
    [key in LineInputsType | 'free']?: {
      [key in ConstraintType]?: TransformInfo
    }
  }
}

const xyLineSetLength =
  (xOrY: 'xLine' | 'yLine', referenceSeg = false): CreateStdLibSketchCallExpr =>
  ({ referenceSegName, tag, forceValueUsedInTransform, rawArgs: args }) => {
    const segRef = createSegLen(referenceSegName)
    const lineVal = forceValueUsedInTransform
      ? forceValueUsedInTransform
      : referenceSeg
      ? segRef
      : args[0].expr
    const literalARg = getArgLiteralVal(args[0].expr)
    if (err(literalARg)) return literalARg
    return createCallWrapper(xOrY, lineVal, tag, literalARg)
  }

type AngLenNone = 'ang' | 'len' | 'none'
const basicAngledLineCreateNode =
  (
    referenceSeg: AngLenNone = 'none',
    valToForce: AngLenNone = 'none',
    varValToUse: AngLenNone = 'none'
  ): CreateStdLibSketchCallExpr =>
  ({
    referenceSegName,
    tag,
    forceValueUsedInTransform,
    inputs,
    rawArgs: args,
    referencedSegment: path,
  }) => {
    const refAng = path ? getAngle(path?.from, path?.to) : 0
    if (!isNum(args[0].expr.value)) return REF_NUM_ERR
    const nonForcedAng =
      varValToUse === 'ang'
        ? inputs[0].expr
        : referenceSeg === 'ang'
        ? getClosesAngleDirection(
            args[0].expr.value,
            refAng,
            createSegAngle(referenceSegName)
          )
        : args[0].expr
    const nonForcedLen =
      varValToUse === 'len'
        ? inputs[1].expr
        : referenceSeg === 'len'
        ? createSegLen(referenceSegName)
        : args[1].expr
    const shouldForceAng = valToForce === 'ang' && forceValueUsedInTransform
    const shouldForceLen = valToForce === 'len' && forceValueUsedInTransform
    const literalArg = getArgLiteralVal(
      valToForce === 'ang' ? args[0].expr : args[1].expr
    )
    if (err(literalArg)) return literalArg
    return createCallWrapper(
      'angledLine',
      [
        shouldForceAng ? forceValueUsedInTransform : nonForcedAng,
        shouldForceLen ? forceValueUsedInTransform : nonForcedLen,
      ],
      tag,
      literalArg
    )
  }
const angledLineAngleCreateNode: CreateStdLibSketchCallExpr = ({
  referenceSegName,
  inputs,
  tag,
}) =>
  createCallWrapper(
    'angledLine',
    [inputs[0].expr, createSegLen(referenceSegName)],
    tag
  )

const getMinAndSegLenVals = (
  referenceSegName: string,
  varVal: Expr
): [Expr, BinaryPart] => {
  const segLenVal = createSegLen(referenceSegName)
  return [
    createCallExpression('min', [segLenVal, varVal]),
    createCallExpression('legLen', [segLenVal, varVal]),
  ]
}

const getMinAndSegAngVals = (
  referenceSegName: string,
  varVal: Expr,
  fnName: 'legAngX' | 'legAngY' = 'legAngX'
): [Expr, BinaryPart] => {
  const minVal = createCallExpression('min', [
    createSegLen(referenceSegName),
    varVal,
  ])
  const legAngle = createCallExpression(fnName, [
    createSegLen(referenceSegName),
    varVal,
  ])
  return [minVal, legAngle]
}

const getSignedLeg = (arg: Literal, legLenVal: BinaryPart) =>
  Number(arg.value) < 0 ? createUnaryExpression(legLenVal) : legLenVal

const getLegAng = (ang: number, legAngleVal: BinaryPart) => {
  const normalisedAngle = ((ang % 360) + 360) % 360 // between 0 and 360
  const truncatedTo90 = Math.floor(normalisedAngle / 90) * 90
  const binExp = createBinaryExpressionWithUnary([
    createLiteral(truncatedTo90),
    legAngleVal,
  ])
  return truncatedTo90 === 0 ? legAngleVal : binExp
}

const getAngleLengthSign = (ang: number, legAngleVal: BinaryPart) => {
  const normalisedAngle = ((ang % 180) + 180) % 180 // between 0 and 180
  return normalisedAngle > 90 ? createUnaryExpression(legAngleVal) : legAngleVal
}

function getClosesAngleDirection(
  currentAng: number,
  refAngle: number,
  angleVal: BinaryPart
) {
  const angDiff = Math.abs(currentAng - refAngle)
  const normalisedAngle = ((angDiff % 360) + 360) % 360 // between 0 and 180
  return normalisedAngle > 90
    ? createBinaryExpressionWithUnary([angleVal, createLiteral(180)])
    : angleVal
}

const setHorzVertDistanceCreateNode =
  (xOrY: 'x' | 'y', index = xOrY === 'x' ? 0 : 1): CreateStdLibSketchCallExpr =>
  ({
    referenceSegName,
    tag,
    forceValueUsedInTransform,
    rawArgs: args,
    referencedSegment,
  }) => {
    const refNum = referencedSegment?.to?.[index]
    const literalArg = getArgLiteralVal(args?.[index].expr)
    if (err(literalArg)) return literalArg
    if (isUndef(refNum) || err(literalArg)) return REF_NUM_ERR

    const valueUsedInTransform = roundOff(literalArg - refNum, 2)
    let finalValue: Node<Expr> = createBinaryExpressionWithUnary([
      createSegEnd(referenceSegName, !index),
      forceValueUsedInTransform || createLiteral(valueUsedInTransform),
    ])
    if (isValueZero(forceValueUsedInTransform)) {
      finalValue = createSegEnd(referenceSegName, !index)
    }
    return createCallWrapper(
      'lineTo',
      !index ? [finalValue, args[1].expr] : [args[0].expr, finalValue],
      tag,
      valueUsedInTransform
    )
  }
const setHorzVertDistanceForAngleLineCreateNode =
  (xOrY: 'x' | 'y', index = xOrY === 'x' ? 0 : 1): CreateStdLibSketchCallExpr =>
  ({
    referenceSegName,
    tag,
    forceValueUsedInTransform,
    inputs,
    rawArgs: args,
    referencedSegment,
  }) => {
    const refNum = referencedSegment?.to?.[index]
    const literalArg = getArgLiteralVal(args?.[1].expr)
    if (isUndef(refNum) || err(literalArg)) return REF_NUM_ERR
    const valueUsedInTransform = roundOff(literalArg - refNum, 2)
    const binExp = createBinaryExpressionWithUnary([
      createSegEnd(referenceSegName, !index),
      forceValueUsedInTransform || createLiteral(valueUsedInTransform),
    ])
    return createCallWrapper(
      xOrY === 'x' ? 'angledLineToX' : 'angledLineToY',
      [inputs[0].expr, binExp],
      tag,
      valueUsedInTransform
    )
  }

const setAbsDistanceCreateNode =
  (
    xOrY: 'x' | 'y',
    isXOrYLine = false,
    index = xOrY === 'x' ? 0 : 1
  ): CreateStdLibSketchCallExpr =>
  ({ tag, forceValueUsedInTransform, rawArgs: args }) => {
    const literalArg = getArgLiteralVal(args?.[index].expr)
    if (err(literalArg)) return REF_NUM_ERR
    const valueUsedInTransform = roundOff(literalArg, 2)
    const val = forceValueUsedInTransform || createLiteral(valueUsedInTransform)
    if (isXOrYLine) {
      return createCallWrapper(
        xOrY === 'x' ? 'xLineTo' : 'yLineTo',
        val,
        tag,
        valueUsedInTransform
      )
    }
    return createCallWrapper(
      'lineTo',
      !index ? [val, args[1].expr] : [args[0].expr, val],
      tag,
      valueUsedInTransform
    )
  }
const setAbsDistanceForAngleLineCreateNode =
  (xOrY: 'x' | 'y'): CreateStdLibSketchCallExpr =>
  ({ tag, forceValueUsedInTransform, inputs, rawArgs: args }) => {
    const literalArg = getArgLiteralVal(args?.[1].expr)
    if (err(literalArg)) return REF_NUM_ERR
    const valueUsedInTransform = roundOff(literalArg, 2)
    const val = forceValueUsedInTransform || createLiteral(valueUsedInTransform)
    return createCallWrapper(
      xOrY === 'x' ? 'angledLineToX' : 'angledLineToY',
      [inputs[0].expr, val],
      tag,
      valueUsedInTransform
    )
  }

const setHorVertDistanceForXYLines =
  (xOrY: 'x' | 'y'): CreateStdLibSketchCallExpr =>
  ({
    referenceSegName,
    tag,
    forceValueUsedInTransform,
    rawArgs: args,
    referencedSegment,
  }) => {
    const index = xOrY === 'x' ? 0 : 1
    const refNum = referencedSegment?.to?.[index]
    const literalArg = getArgLiteralVal(args?.[index].expr)
    if (isUndef(refNum) || err(literalArg)) return REF_NUM_ERR
    const valueUsedInTransform = roundOff(literalArg - refNum, 2)
    const makeBinExp = createBinaryExpressionWithUnary([
      createSegEnd(referenceSegName, xOrY === 'x'),
      forceValueUsedInTransform || createLiteral(valueUsedInTransform),
    ])
    return createCallWrapper(
      xOrY === 'x' ? 'xLineTo' : 'yLineTo',
      makeBinExp,
      tag,
      valueUsedInTransform
    )
  }

const setHorzVertDistanceConstraintLineCreateNode =
  (isX: boolean): CreateStdLibSketchCallExpr =>
  ({ referenceSegName, tag, inputs, rawArgs: args, referencedSegment }) => {
    let varVal = isX ? inputs[1].expr : inputs[0].expr
    varVal = isExprBinaryPart(varVal) ? varVal : createLiteral(0)
    const varValBinExp = createBinaryExpressionWithUnary([
      createLastSeg(!isX),
      varVal,
    ])

    const makeBinExp = (index: 0 | 1) => {
      const arg = getArgLiteralVal(args?.[index].expr)
      const refNum = referencedSegment?.to?.[index]
      if (err(arg) || !isNum(refNum)) return REF_NUM_ERR
      return createBinaryExpressionWithUnary([
        createSegEnd(referenceSegName, isX),
        createLiteral(roundOff(arg - refNum, 2)),
      ])
    }
    const binExpr = isX ? makeBinExp(0) : makeBinExp(1)
    if (err(binExpr)) return new Error('Invalid value for distance')
    return createCallWrapper(
      'lineTo',
      isX ? [binExpr, varValBinExp] : [varValBinExp, binExpr],
      tag
    )
  }

const setAngledIntersectLineForLines: CreateStdLibSketchCallExpr = ({
  referenceSegName,
  tag,
  forceValueUsedInTransform,
  rawArgs: args,
}) => {
  const val = args[1].expr.value,
    angle = args[0].expr.value
  if (!isNum(val) || !isNum(angle)) return REF_NUM_ERR
  const valueUsedInTransform = roundOff(val, 2)
  const varNamMap: { [key: number]: string } = {
    0: 'ZERO',
    90: 'QUARTER_TURN',
    180: 'HALF_TURN',
    270: 'THREE_QUARTER_TURN',
  }
  const angleVal = [0, 90, 180, 270].includes(angle)
    ? createIdentifier(varNamMap[angle])
    : createLiteral(angle)
  return intersectCallWrapper({
    fnName: 'angledLineThatIntersects',
    angleVal,
    offsetVal: forceValueUsedInTransform || createLiteral(valueUsedInTransform),
    intersectTag: createIdentifier(referenceSegName),
    tag,
    valueUsedInTransform,
  })
}

const setAngledIntersectForAngledLines: CreateStdLibSketchCallExpr = ({
  referenceSegName,
  tag,
  forceValueUsedInTransform,
  inputs,
  rawArgs: args,
}) => {
  const val = args[1].expr.value
  if (!isNum(val)) return REF_NUM_ERR
  const valueUsedInTransform = roundOff(val, 2)
  return intersectCallWrapper({
    fnName: 'angledLineThatIntersects',
    angleVal: inputs[0].expr,
    offsetVal: forceValueUsedInTransform || createLiteral(valueUsedInTransform),
    intersectTag: createIdentifier(referenceSegName),
    tag,
    valueUsedInTransform,
  })
}

const setAngleBetweenCreateNode =
  (tranformToType: 'none' | 'xAbs' | 'yAbs'): CreateStdLibSketchCallExpr =>
  ({
    referenceSegName,
    tag,
    forceValueUsedInTransform,
    inputs,
    rawArgs: args,
    referencedSegment,
  }) => {
    const refAngle = referencedSegment
      ? getAngle(referencedSegment?.from, referencedSegment?.to)
      : 0
    const val = args[0].expr.value
    if (!isNum(val)) return REF_NUM_ERR
    let valueUsedInTransform = roundOff(normaliseAngle(val - refAngle))
    let firstHalfValue = createSegAngle(referenceSegName)
    if (Math.abs(valueUsedInTransform) > 90) {
      firstHalfValue = createBinaryExpression([
        firstHalfValue,
        '+',
        createIdentifier('HALF_TURN'),
      ])
      valueUsedInTransform = normaliseAngle(valueUsedInTransform - 180)
    }
    const binExp = createBinaryExpressionWithUnary([
      firstHalfValue,
      forceValueUsedInTransform || createLiteral(valueUsedInTransform),
    ])
    return createCallWrapper(
      tranformToType === 'none'
        ? 'angledLine'
        : tranformToType === 'xAbs'
        ? 'angledLineToX'
        : 'angledLineToY',
      tranformToType === 'none'
        ? [binExp, args[1].expr]
        : tranformToType === 'xAbs'
        ? [binExp, inputs[0].expr]
        : [binExp, inputs[1].expr],
      tag,
      valueUsedInTransform
    )
  }

const transformMap: TransformMap = {
  line: {
    xRelative: {
      equalLength: {
        tooltip: 'line',
        createNode: ({ referenceSegName, inputs, tag, rawArgs: args }) => {
          const [minVal, legLenVal] = getMinAndSegLenVals(
            referenceSegName,
            inputs[0].expr
          )
          return createCallWrapper(
            'line',
            [minVal, getSignedLeg(args[1].expr, legLenVal)],
            tag
          )
        },
      },
      horizontal: {
        tooltip: 'xLine',
        createNode: ({ inputs, tag }) =>
          createCallWrapper('xLine', inputs[0].expr, tag),
      },
      setVertDistance: {
        tooltip: 'lineTo',
        createNode: setHorzVertDistanceConstraintLineCreateNode(false),
      },
    },
    yRelative: {
      equalLength: {
        tooltip: 'line',
        createNode: ({ referenceSegName, inputs, tag, rawArgs: args }) => {
          const [minVal, legLenVal] = getMinAndSegLenVals(
            referenceSegName,
            inputs[1].expr
          )
          return createCallWrapper(
            'line',
            [getSignedLeg(args[0].expr, legLenVal), minVal],
            tag
          )
        },
      },
      vertical: {
        tooltip: 'yLine',
        createNode: ({ inputs, tag }) =>
          createCallWrapper('yLine', inputs[1].expr, tag),
      },
      setHorzDistance: {
        tooltip: 'lineTo',
        createNode: setHorzVertDistanceConstraintLineCreateNode(true),
      },
    },
    free: {
      equalLength: {
        tooltip: 'angledLine',
        createNode: basicAngledLineCreateNode('len'),
      },
      horizontal: {
        tooltip: 'xLine',
        createNode: ({ tag, rawArgs: args }) =>
          createCallWrapper('xLine', args[0].expr, tag),
      },
      vertical: {
        tooltip: 'yLine',
        createNode: ({ tag, rawArgs: args }) =>
          createCallWrapper(
            'yLine',
            getInputOfType(args, 'yRelative').expr,
            tag
          ),
      },
      setHorzDistance: {
        tooltip: 'lineTo',
        createNode: setHorzVertDistanceCreateNode('x'),
      },
      xAbs: {
        tooltip: 'lineTo',
        createNode: setAbsDistanceCreateNode('x'),
      },
      setVertDistance: {
        tooltip: 'lineTo',
        createNode: setHorzVertDistanceCreateNode('y'),
      },
      yAbs: {
        tooltip: 'lineTo',
        createNode: setAbsDistanceCreateNode('y'),
      },
      setAngle: {
        tooltip: 'angledLine',
        createNode: basicAngledLineCreateNode('none', 'ang'),
      },
      setLength: {
        tooltip: 'angledLine',
        createNode: basicAngledLineCreateNode('none', 'len'),
      },
      equalAngle: {
        tooltip: 'angledLine',
        createNode: basicAngledLineCreateNode('ang'),
      },
      intersect: {
        tooltip: 'angledLineThatIntersects',
        createNode: setAngledIntersectLineForLines,
      },
      setAngleBetween: {
        tooltip: 'angledLine',
        createNode: setAngleBetweenCreateNode('none'),
      },
    },
  },
  lineTo: {
    free: {
      equalLength: {
        tooltip: 'angledLine',
        createNode: basicAngledLineCreateNode('len'),
      },
      horizontal: {
        tooltip: 'xLineTo',
        createNode: ({ tag, rawArgs: args }) =>
          createCallWrapper('xLineTo', args[0].expr, tag),
      },
      vertical: {
        tooltip: 'yLineTo',
        createNode: ({ tag, rawArgs: args }) =>
          createCallWrapper(
            'yLineTo',
            getInputOfType(args, 'yAbsolute').expr,
            tag
          ),
      },
    },
    xAbsolute: {
      equalLength: {
        tooltip: 'angledLineToX',
        createNode: ({ referenceSegName, inputs, tag, rawArgs: args }) => {
          const angleToMatchLengthXCall = createCallExpression(
            'angleToMatchLengthX',
            [
              createIdentifier(referenceSegName),
              inputs[0].expr,
              createPipeSubstitution(),
            ]
          )
          if (!isNum(args[0].expr.value)) return REF_NUM_ERR
          return createCallWrapper(
            'angledLineToX',
            [
              getAngleLengthSign(args[0].expr.value, angleToMatchLengthXCall),
              inputs[0].expr,
            ],
            tag
          )
        },
      },
      horizontal: {
        tooltip: 'xLineTo',
        createNode: ({ inputs, tag }) =>
          createCallWrapper('xLineTo', inputs[0].expr, tag),
      },
      setAngleBetween: {
        tooltip: 'angledLineToX',
        createNode: setAngleBetweenCreateNode('xAbs'),
      },
    },
    yAbsolute: {
      equalLength: {
        tooltip: 'angledLineToY',
        createNode: ({ referenceSegName, inputs, tag, rawArgs: args }) => {
          const angleToMatchLengthYCall = createCallExpression(
            'angleToMatchLengthY',
            [
              createIdentifier(referenceSegName),
              inputs[1].expr,
              createPipeSubstitution(),
            ]
          )
          if (!isNum(args[0].expr.value)) return REF_NUM_ERR
          return createCallWrapper(
            'angledLineToY',
            [
              getAngleLengthSign(args[0].expr.value, angleToMatchLengthYCall),
              inputs[1].expr,
            ],
            tag
          )
        },
      },
      vertical: {
        tooltip: 'yLineTo',
        createNode: ({ inputs, tag }) =>
          createCallWrapper('yLineTo', inputs[1].expr, tag),
      },
      setAngle: {
        tooltip: 'angledLineToY',
        createNode: ({
          inputs,
          tag,
          forceValueUsedInTransform,
          rawArgs: args,
        }) => {
          const val = getArgLiteralVal(args[0].expr)
          if (err(val)) return val
          return createCallWrapper(
            'angledLineToY',
            [forceValueUsedInTransform || args[0].expr, inputs[1].expr],
            tag,
            val
          )
        },
      },
      setAngleBetween: {
        tooltip: 'angledLineToY',
        createNode: setAngleBetweenCreateNode('yAbs'),
      },
    },
  },
  angledLine: {
    angle: {
      equalLength: {
        tooltip: 'angledLine',
        createNode: ({ referenceSegName, inputs, tag }) =>
          createCallWrapper(
            'angledLine',
            [inputs[0].expr, createSegLen(referenceSegName)],
            tag
          ),
      },
      setLength: {
        tooltip: 'angledLine',
        createNode: basicAngledLineCreateNode('none', 'len', 'ang'),
      },
      setVertDistance: {
        tooltip: 'angledLineToY',
        createNode: setHorzVertDistanceForAngleLineCreateNode('y'),
      },
      yAbs: {
        tooltip: 'angledLineToY',
        createNode: setAbsDistanceForAngleLineCreateNode('y'),
      },
      setHorzDistance: {
        tooltip: 'angledLineToX',
        createNode: setHorzVertDistanceForAngleLineCreateNode('x'),
      },
      xAbs: {
        tooltip: 'angledLineToX',
        createNode: setAbsDistanceForAngleLineCreateNode('x'),
      },
      intersect: {
        tooltip: 'angledLineThatIntersects',
        createNode: setAngledIntersectForAngledLines,
      },
    },
    free: {
      equalLength: {
        tooltip: 'angledLine',
        createNode: basicAngledLineCreateNode('len'),
      },
      setLength: {
        tooltip: 'angledLine',
        createNode: basicAngledLineCreateNode('none', 'len'),
      },
      vertical: {
        tooltip: 'yLine',
        createNode: ({ tag, rawArgs: args }) =>
          createCallWrapper(
            'yLine',
            getInputOfType(args, 'yRelative').expr,
            tag
          ),
      },
      horizontal: {
        tooltip: 'xLine',
        createNode: ({ tag, rawArgs: args }) =>
          createCallWrapper('xLine', args[0].expr, tag),
      },
    },
    length: {
      vertical: {
        tooltip: 'yLine',
        createNode: ({ inputs, tag, rawArgs: args }) => {
          const expr = inputs[1].expr
          if (Number(args[0].expr.value) >= 0)
            return createCallWrapper('yLine', expr, tag)
          if (isExprBinaryPart(expr))
            return createCallWrapper('yLine', createUnaryExpression(expr), tag)
          // TODO maybe should return error here instead
          return createCallWrapper('yLine', expr, tag)
        },
      },
      horizontal: {
        tooltip: 'xLine',
        createNode: ({ inputs, tag, rawArgs: args }) => {
          const expr = inputs[1].expr
          if (Number(args[0].expr.value) >= 0)
            return createCallWrapper('xLine', expr, tag)
          if (isExprBinaryPart(expr))
            return createCallWrapper('xLine', createUnaryExpression(expr), tag)
          // TODO maybe should return error here instead
          return createCallWrapper('xLine', expr, tag)
        },
      },
      setAngle: {
        tooltip: 'angledLine',
        createNode: basicAngledLineCreateNode('len', 'ang', 'len'),
      },
      equalAngle: {
        tooltip: 'angledLine',
        createNode: basicAngledLineCreateNode('ang', 'len', 'len'),
      },
    },
  },
  angledLineOfXLength: {
    free: {
      equalLength: {
        tooltip: 'angledLine',
        createNode: basicAngledLineCreateNode('len'),
      },
      horizontal: {
        tooltip: 'xLine',
        createNode: ({ tag, rawArgs: args }) =>
          createCallWrapper('xLine', args[0].expr, tag),
      },
    },
    angle: {
      equalLength: {
        tooltip: 'angledLine',
        createNode: angledLineAngleCreateNode,
      },
    },
    xRelative: {
      equalLength: {
        tooltip: 'angledLineOfXLength',
        createNode: ({ referenceSegName, inputs, tag, rawArgs: args }) => {
          const [minVal, legAngle] = getMinAndSegAngVals(
            referenceSegName,
            getInputOfType(inputs, 'xRelative').expr
          )
          if (!isNum(args[0].expr.value)) return REF_NUM_ERR
          return createCallWrapper(
            'angledLineOfXLength',
            [getLegAng(args[0].expr.value, legAngle), minVal],
            tag
          )
        },
      },
      horizontal: {
        tooltip: 'xLine',
        createNode: ({ inputs, tag, rawArgs: args }) => {
          const expr = inputs[1].expr
          if (Number(args[0].expr.value) >= 0)
            return createCallWrapper('xLine', expr, tag)
          if (isExprBinaryPart(expr))
            return createCallWrapper('xLine', createUnaryExpression(expr), tag)
          // TODO maybe should return error here instead
          return createCallWrapper('xLine', expr, tag)
        },
      },
    },
  },
  angledLineOfYLength: {
    free: {
      equalLength: {
        tooltip: 'angledLine',
        createNode: basicAngledLineCreateNode('len'),
      },
      vertical: {
        tooltip: 'yLine',
        createNode: ({ tag, rawArgs: args }) =>
          createCallWrapper(
            'yLine',
            getInputOfType(args, 'yRelative').expr,
            tag
          ),
      },
    },
    angle: {
      equalLength: {
        tooltip: 'angledLine',
        createNode: angledLineAngleCreateNode,
      },
    },
    yRelative: {
      equalLength: {
        tooltip: 'angledLineOfYLength',
        createNode: ({ referenceSegName, inputs, tag, rawArgs: args }) => {
          const [minVal, legAngle] = getMinAndSegAngVals(
            referenceSegName,
            inputs[1].expr,
            'legAngY'
          )
          if (!isNum(args[0].expr.value)) return REF_NUM_ERR
          return createCallWrapper(
            'angledLineOfXLength',
            [getLegAng(args[0].expr.value, legAngle), minVal],
            tag
          )
        },
      },
      vertical: {
        tooltip: 'yLine',
        createNode: ({ inputs, tag, rawArgs: args }) => {
          const expr = inputs[1].expr
          if (Number(args[0].expr.value) >= 0)
            return createCallWrapper('yLine', expr, tag)
          if (isExprBinaryPart(expr))
            return createCallWrapper('yLine', createUnaryExpression(expr), tag)
          // TODO maybe should return error here instead
          return createCallWrapper('yLine', expr, tag)
        },
      },
    },
  },
  angledLineToX: {
    free: {
      equalLength: {
        tooltip: 'angledLine',
        createNode: basicAngledLineCreateNode('len'),
      },
      horizontal: {
        tooltip: 'xLineTo',
        createNode: ({ tag, rawArgs: args }) =>
          createCallWrapper('xLineTo', args[0].expr, tag),
      },
    },
    angle: {
      equalLength: {
        tooltip: 'angledLine',
        createNode: angledLineAngleCreateNode,
      },
    },
    xAbsolute: {
      equalLength: {
        tooltip: 'angledLineToX',
        createNode: ({ referenceSegName, inputs, tag, rawArgs: args }) => {
          const angleToMatchLengthXCall = createCallExpression(
            'angleToMatchLengthX',
            [
              createIdentifier(referenceSegName),
              inputs[1].expr,
              createPipeSubstitution(),
            ]
          )
          if (!isNum(args[0].expr.value)) return REF_NUM_ERR
          return createCallWrapper(
            'angledLineToX',
            [
              getAngleLengthSign(args[0].expr.value, angleToMatchLengthXCall),
              inputs[1].expr,
            ],
            tag
          )
        },
      },
      horizontal: {
        tooltip: 'xLineTo',
        createNode: ({ inputs, tag }) =>
          createCallWrapper('xLineTo', inputs[1].expr, tag),
      },
    },
  },
  angledLineToY: {
    free: {
      equalLength: {
        tooltip: 'angledLine',
        createNode: basicAngledLineCreateNode('len'),
      },
      vertical: {
        tooltip: 'yLineTo',
        createNode: ({ tag, rawArgs: args }) =>
          createCallWrapper(
            'yLineTo',
            getInputOfType(args, 'yAbsolute').expr,
            tag
          ),
      },
    },
    angle: {
      equalLength: {
        tooltip: 'angledLine',
        createNode: angledLineAngleCreateNode,
      },
    },
    yAbsolute: {
      equalLength: {
        tooltip: 'angledLineToY',
        createNode: ({ referenceSegName, inputs, tag, rawArgs: args }) => {
          const angleToMatchLengthXCall = createCallExpression(
            'angleToMatchLengthY',
            [
              createIdentifier(referenceSegName),
              inputs[1].expr,
              createPipeSubstitution(),
            ]
          )
          if (!isNum(args[0].expr.value)) return REF_NUM_ERR
          return createCallWrapper(
            'angledLineToY',
            [
              getAngleLengthSign(args[0].expr.value, angleToMatchLengthXCall),
              inputs[1].expr,
            ],
            tag
          )
        },
      },
      vertical: {
        tooltip: 'yLineTo',
        createNode: ({ inputs, tag }) =>
          createCallWrapper('yLineTo', inputs[1].expr, tag),
      },
    },
  },
  xLine: {
    free: {
      equalLength: {
        tooltip: 'xLine',
        createNode: ({ referenceSegName, tag, rawArgs: args }) => {
          const argVal = getArgLiteralVal(args[0].expr)
          if (err(argVal)) return argVal
          const segLen = createSegLen(referenceSegName)
          if (argVal > 0) return createCallWrapper('xLine', segLen, tag, argVal)
          if (isExprBinaryPart(segLen))
            return createCallWrapper(
              'xLine',
              createUnaryExpression(segLen),
              tag,
              argVal
            )
          // should probably return error here instead
          return createCallWrapper('xLine', segLen, tag, argVal)
        },
      },
      setHorzDistance: {
        tooltip: 'xLineTo',
        createNode: setHorVertDistanceForXYLines('x'),
      },
      setLength: {
        tooltip: 'xLine',
        createNode: xyLineSetLength('xLine'),
      },
      intersect: {
        tooltip: 'angledLineThatIntersects',
        createNode: setAngledIntersectLineForLines,
      },
      xAbs: {
        tooltip: 'xLineTo',
        createNode: setAbsDistanceCreateNode('x', true),
      },
    },
  },
  yLine: {
    free: {
      equalLength: {
        tooltip: 'yLine',
        createNode: ({ referenceSegName, tag, rawArgs: args }) => {
          const argVal = getArgLiteralVal(args[0].expr)
          if (err(argVal)) return argVal
          let segLen = createSegLen(referenceSegName)
          if (argVal < 0) segLen = createUnaryExpression(segLen)
          return createCallWrapper('yLine', segLen, tag, argVal)
        },
      },
      setLength: {
        tooltip: 'yLine',
        createNode: xyLineSetLength('yLine'),
      },
      setVertDistance: {
        tooltip: 'yLineTo',
        createNode: setHorVertDistanceForXYLines('y'),
      },
      intersect: {
        tooltip: 'angledLineThatIntersects',
        createNode: setAngledIntersectLineForLines,
      },
      yAbs: {
        tooltip: 'yLineTo',
        createNode: setAbsDistanceCreateNode('y', true),
      },
    },
  },
  xLineTo: {
    free: {
      equalLength: {
        tooltip: 'xLine',
        createNode: ({ referenceSegName, tag }) =>
          createCallWrapper('xLine', createSegLen(referenceSegName), tag),
      },
      setLength: {
        tooltip: 'xLine',
        createNode: xyLineSetLength('xLine'),
      },
    },
  },
  yLineTo: {
    free: {
      equalLength: {
        tooltip: 'yLine',
        createNode: ({ referenceSegName, tag }) =>
          createCallWrapper('yLine', createSegLen(referenceSegName), tag),
      },
      setLength: {
        tooltip: 'yLine',
        createNode: xyLineSetLength('yLine'),
      },
    },
  },
}

export function getRemoveConstraintsTransform(
  sketchFnExp: CallExpression,
  constraintType: ConstraintType
): TransformInfo | false {
  let name = sketchFnExp.callee.name as ToolTip
  if (!toolTips.includes(name)) {
    return false
  }
  const xyLineMap: {
    [key in ToolTip]?: ToolTip
  } = {
    xLine: 'line',
    yLine: 'line',
    xLineTo: 'lineTo',
    yLineTo: 'lineTo',
  }

  const _name = xyLineMap[name]
  if (_name) {
    name = _name
  }

  const transformInfo: TransformInfo = {
    tooltip: 'line',
    // tooltip: name,
    createNode: ({ tag, referenceSegName, rawArgs: args }) => {
      return createCallWrapper('line', [args[0].expr, args[1].expr], tag)
      // The following commented changes values to hardcode, but keeps the line type the same, maybe that's useful?

      //   if (name === 'angledLineThatIntersects') {
      //     return intersectCallWrapper({
      //       fnName: name,
      //       angleVal: args[0].expr,
      //       offsetVal: args[1].expr,
      //       intersectTag: createIdentifier(referenceSegName),
      //       tag,
      //     })
      //   }
      //   return createCallWrapper(name, args, tag)
    },
  }

  // check if the function is locked down and so can't be transformed
  const firstArg = getFirstArg(sketchFnExp)
  if (err(firstArg)) {
    console.error(firstArg)
    return false
  }

  if (isNotLiteralArrayOrStatic(firstArg.val)) {
    return transformInfo
  }

  // check if the function has no constraints
  const isTwoValFree =
    Array.isArray(firstArg.val) && isLiteralArrayOrStatic(firstArg.val)
  if (isTwoValFree) {
    return false
  }
  const isOneValFree =
    !Array.isArray(firstArg.val) && isLiteralArrayOrStatic(firstArg.val)
  if (isOneValFree) {
    return transformInfo
  }

  // check what constraints the function has
  const lineInputType = getConstraintType(firstArg.val, name)
  if (lineInputType) {
    return transformInfo
  }

  return false
}

export function removeSingleConstraint({
  pathToCallExp,
  inputDetails,
  ast,
}: {
  pathToCallExp: PathToNode
  inputDetails: SimplifiedArgDetails
  ast: Program
}): TransformInfo | false {
  const callExp = getNodeFromPath<CallExpression>(
    ast,
    pathToCallExp,
    'CallExpression'
  )
  if (err(callExp)) {
    console.error(callExp)
    return false
  }
  if (callExp.node.type !== 'CallExpression') {
    console.error(new Error('Invalid node type'))
    return false
  }

  const transform: TransformInfo = {
    tooltip: callExp.node.callee.name as any,
    createNode: ({ tag, inputs, rawArgs }) => {
      // inputs is the current values for each of the inputs
      // rawValues is the raw 'literal' values equivalent to the inputs
      // inputDetails is the one variable we're removing the constraint from
      // So we should update the call expression to use the inputs, except for
      // the inputDetails, input where we should use the rawValue(s)

      if (inputDetails.type === 'arrayItem') {
        const values = inputs.map((arg) => {
          if (
            !(
              (arg.type === 'arrayItem' || arg.type === 'arrayOrObjItem') &&
              arg.index === inputDetails.index
            )
          )
            return arg.expr
          const literal = rawArgs.find(
            (rawValue) =>
              (rawValue.type === 'arrayItem' ||
                rawValue.type === 'arrayOrObjItem') &&
              rawValue.index === inputDetails.index
          )?.expr
          return (arg.index === inputDetails.index && literal) || arg.expr
        })
        return createStdlibCallExpression(
          callExp.node.callee.name as any,
          createArrayExpression(values),
          tag
        )
      }
      if (
        inputDetails.type === 'arrayInObject' ||
        inputDetails.type === 'objectProperty'
      ) {
        const arrayDetailsNameBetterLater: {
          [key: string]: Parameters<typeof createArrayExpression>[0]
        } = {}
        const otherThing: Parameters<typeof createObjectExpression>[0] = {}
        inputs.forEach((arg) => {
          if (
            arg.type !== 'objectProperty' &&
            arg.type !== 'arrayOrObjItem' &&
            arg.type !== 'arrayInObject'
          )
            return
          const rawLiteralArrayInObject = rawArgs.find(
            (rawValue) =>
              rawValue.type === 'arrayInObject' &&
              rawValue.key === inputDetails.key &&
              rawValue.index === (arg.type === 'arrayInObject' ? arg.index : -1)
          )
          const rawLiteralObjProp = rawArgs.find(
            (rawValue) =>
              (rawValue.type === 'objectProperty' ||
                rawValue.type === 'arrayOrObjItem' ||
                rawValue.type === 'arrayInObject') &&
              rawValue.key === inputDetails.key
          )
          if (
            inputDetails.type === 'arrayInObject' &&
            rawLiteralArrayInObject?.type === 'arrayInObject' &&
            rawLiteralArrayInObject?.index === inputDetails.index &&
            rawLiteralArrayInObject?.key === inputDetails.key
          ) {
            if (!arrayDetailsNameBetterLater[arg.key])
              arrayDetailsNameBetterLater[arg.key] = []
            arrayDetailsNameBetterLater[inputDetails.key][inputDetails.index] =
              rawLiteralArrayInObject.expr
          } else if (
            inputDetails.type === 'objectProperty' &&
            (rawLiteralObjProp?.type === 'objectProperty' ||
              rawLiteralObjProp?.type === 'arrayOrObjItem') &&
            rawLiteralObjProp?.key === inputDetails.key &&
            arg.key === inputDetails.key
          ) {
            otherThing[inputDetails.key] = rawLiteralObjProp.expr
          } else if (arg.type === 'arrayInObject') {
            if (!arrayDetailsNameBetterLater[arg.key])
              arrayDetailsNameBetterLater[arg.key] = []
            arrayDetailsNameBetterLater[arg.key][arg.index] = arg.expr
          } else if (arg.type === 'objectProperty') {
            otherThing[arg.key] = arg.expr
          }
        })
        const createObjParam: Parameters<typeof createObjectExpression>[0] = {}
        Object.entries(arrayDetailsNameBetterLater).forEach(([key, value]) => {
          createObjParam[key] = createArrayExpression(value)
        })
        const objExp = createObjectExpression({
          ...createObjParam,
          ...otherThing,
        })
        return createStdlibCallExpression(
          callExp.node.callee.name as any,
          objExp,
          tag
        )
      }

      return createCallWrapper(
        callExp.node.callee.name as any,
        rawArgs[0].expr,
        tag
      )
    },
  }
  return transform
}

function getTransformMapPath(
  sketchFnExp: CallExpression,
  constraintType: ConstraintType
):
  | {
      toolTip: ToolTip
      lineInputType: LineInputsType | 'free'
      constraintType: ConstraintType
    }
  | false {
  const name = sketchFnExp.callee.name as ToolTip
  if (!toolTips.includes(name)) {
    return false
  }

  // check if the function is locked down and so can't be transformed
  const firstArg = getFirstArg(sketchFnExp)
  if (err(firstArg)) {
    console.error(firstArg)
    return false
  }

  if (isNotLiteralArrayOrStatic(firstArg.val)) {
    return false
  }

  // check if the function has no constraints
  if (isLiteralArrayOrStatic(firstArg.val)) {
    const info = transformMap?.[name]?.free?.[constraintType]
    if (info)
      return {
        toolTip: name,
        lineInputType: 'free',
        constraintType,
      }
    // if (info) return info
  }

  // check what constraints the function has
  const lineInputType = getConstraintType(firstArg.val, name)
  if (lineInputType) {
    const info = transformMap?.[name]?.[lineInputType]?.[constraintType]
    if (info)
      return {
        toolTip: name,
        lineInputType,
        constraintType,
      }
    // if (info) return info
  }

  return false
}

export function getTransformInfo(
  sketchFnExp: CallExpression,
  constraintType: ConstraintType
): TransformInfo | false {
  const path = getTransformMapPath(sketchFnExp, constraintType)
  if (!path) return false
  const { toolTip, lineInputType, constraintType: _constraintType } = path
  const info = transformMap?.[toolTip]?.[lineInputType]?.[_constraintType]
  if (!info) return false
  return info
}

export function getConstraintType(
  val: Expr | [Expr, Expr] | [Expr, Expr, Expr],
  fnName: ToolTip
): LineInputsType | null {
  // this function assumes that for two val sketch functions that one arg is locked down not both
  // and for one val sketch functions that the arg is NOT locked down
  // these conditions should have been checked previously.
  // completely locked down or not locked down at all does not depend on the fnName so we can check that first
  const isArr = Array.isArray(val)
  if (!isArr) {
    if (fnName === 'xLine') return 'yRelative'
    if (fnName === 'yLine') return 'xRelative'
    if (fnName === 'xLineTo') return 'yAbsolute'
    if (fnName === 'yLineTo') return 'xAbsolute'
  } else {
    const isFirstArgLockedDown = isNotLiteralArrayOrStatic(val[0])
    if (fnName === 'line')
      return isFirstArgLockedDown ? 'xRelative' : 'yRelative'
    if (fnName === 'lineTo')
      return isFirstArgLockedDown ? 'xAbsolute' : 'yAbsolute'
    if (fnName === 'angledLine')
      return isFirstArgLockedDown ? 'angle' : 'length'
    if (fnName === 'angledLineOfXLength')
      return isFirstArgLockedDown ? 'angle' : 'xRelative'
    if (fnName === 'angledLineToX')
      return isFirstArgLockedDown ? 'angle' : 'xAbsolute'
    if (fnName === 'angledLineOfYLength')
      return isFirstArgLockedDown ? 'angle' : 'yRelative'
    if (fnName === 'angledLineToY')
      return isFirstArgLockedDown ? 'angle' : 'yAbsolute'
  }
  return null
}

export function getTransformInfos(
  selectionRanges: Selections__old,
  ast: Program,
  constraintType: ConstraintType
): TransformInfo[] {
  const paths = selectionRanges.codeBasedSelections.map(({ range }) =>
    getNodePathFromSourceRange(ast, range)
  )
  const nodes = paths.map((pathToNode) =>
    getNodeFromPath<Expr>(ast, pathToNode, 'CallExpression')
  )

  try {
    const theTransforms = nodes.map((nodeMeta) => {
      if (err(nodeMeta)) {
        console.error(nodeMeta)
        return false
      }

      const node = nodeMeta.node
      if (node?.type === 'CallExpression')
        return getTransformInfo(node, constraintType)

      return false
    }) as TransformInfo[]
    return theTransforms
  } catch (error) {
    console.log('error', error)
    return []
  }
}

export function getRemoveConstraintsTransforms(
  selectionRanges: Selections__old,
  ast: Program,
  constraintType: ConstraintType
): TransformInfo[] | Error {
  // return ()
  const paths = selectionRanges.codeBasedSelections.map((selectionRange) =>
    getNodePathFromSourceRange(ast, selectionRange.range)
  )
  const nodes = paths.map((pathToNode) =>
    getNodeFromPath<Expr>(ast, pathToNode)
  )

  const theTransforms = nodes.map((nodeMeta) => {
    // Typescript is not smart enough to know node will never be Error
    // here, but we'll place a condition anyway
    if (err(nodeMeta)) {
      console.error(nodeMeta)
      return false
    }

    const node = nodeMeta.node
    if (node?.type === 'CallExpression')
      return getRemoveConstraintsTransform(node, constraintType)

    return false
  }) as TransformInfo[]
  return theTransforms
}

export type PathToNodeMap = { [key: number]: PathToNode }

export function transformSecondarySketchLinesTagFirst({
  ast,
  selectionRanges,
  transformInfos,
  programMemory,
  forceSegName,
  forceValueUsedInTransform,
}: {
<<<<<<< HEAD
  ast: Program
  selectionRanges: Selections__old
=======
  ast: Node<Program>
  selectionRanges: Selections
>>>>>>> a8b816a3
  transformInfos: TransformInfo[]
  programMemory: ProgramMemory
  forceSegName?: string
  forceValueUsedInTransform?: BinaryPart
}):
  | {
      modifiedAst: Node<Program>
      valueUsedInTransform?: number
      pathToNodeMap: PathToNodeMap
      tagInfo: {
        tag: string
        isTagExisting: boolean
      }
    }
  | Error {
  // let node = structuredClone(ast)

  // We need to sort the selections by their start position
  // so that we can process them in dependency order and not write invalid KCL.
  const sortedCodeBasedSelections =
    selectionRanges.codeBasedSelections.toSorted(
      (a, b) => a.range[0] - b.range[0]
    )
  const primarySelection = sortedCodeBasedSelections[0].range
  const secondarySelections = sortedCodeBasedSelections.slice(1)

  const _tag = giveSketchFnCallTag(ast, primarySelection, forceSegName)
  if (err(_tag)) return _tag
  const { modifiedAst, tag, isTagExisting, pathToNode } = _tag

  const result = transformAstSketchLines({
    ast: modifiedAst,
    selectionRanges: {
      ...selectionRanges,
      codeBasedSelections: secondarySelections,
    },
    referencedSegmentRange: primarySelection,
    transformInfos,
    programMemory,
    referenceSegName: tag,
    forceValueUsedInTransform,
  })
  if (err(result)) return result

  const updatedPathToNodeMap = incrementPathToNodeMap(result.pathToNodeMap)
  updatedPathToNodeMap[0] = pathToNode

  return {
    ...result,
    pathToNodeMap: updatedPathToNodeMap,
    tagInfo: {
      tag,
      isTagExisting,
    },
  }
}

function incrementPathToNodeMap(
  pathToNodeMap: PathToNodeMap,
  increment = 1
): PathToNodeMap {
  const newMap: PathToNodeMap = {}
  Object.entries(pathToNodeMap).forEach(([key, path]) => {
    newMap[Number(key) + increment] = path
  })
  return newMap
}

export function transformAstSketchLines({
  ast,
  selectionRanges,
  transformInfos,
  programMemory,
  referenceSegName,
  forceValueUsedInTransform,
  referencedSegmentRange,
}: {
<<<<<<< HEAD
  ast: Program
  selectionRanges: Selections__old | PathToNode[]
=======
  ast: Node<Program>
  selectionRanges: Selections | PathToNode[]
>>>>>>> a8b816a3
  transformInfos: TransformInfo[]
  programMemory: ProgramMemory
  referenceSegName: string
  referencedSegmentRange?: Selection__old['range']
  forceValueUsedInTransform?: BinaryPart
}):
  | {
      modifiedAst: Node<Program>
      valueUsedInTransform?: number
      pathToNodeMap: PathToNodeMap
    }
  | Error {
  // deep clone since we are mutating in a loop, of which any could fail
  let node = structuredClone(ast)
  let _valueUsedInTransform // TODO should this be an array?
  const pathToNodeMap: PathToNodeMap = {}

  const processSelection = (_pathToNode: PathToNode, index: number) => {
    const callBack = transformInfos?.[index].createNode
    const transformTo = transformInfos?.[index].tooltip

    if (!callBack || !transformTo) return new Error('no callback helper')

    const getNode = getNodeFromPathCurry(node, _pathToNode)

    const callExp = getNode<Node<CallExpression>>('CallExpression')
    if (err(callExp)) return callExp
    const varDec = getNode<VariableDeclarator>('VariableDeclarator')
    if (err(varDec)) return varDec

    const callBackTag = callExp.node.arguments[2]
    const _referencedSegmentNameVal =
      callExp.node.arguments[0]?.type === 'ObjectExpression' &&
      callExp.node.arguments[0].properties?.find(
        (prop) => prop.key.name === 'intersectTag'
      )?.value
    const _referencedSegmentName =
      referenceSegName ||
      (_referencedSegmentNameVal &&
        _referencedSegmentNameVal.type === 'Identifier' &&
        String(_referencedSegmentNameVal.name)) ||
      ''
    const inputs: InputArgs = []

    console.log('getConstraintInfo', callExp.node, _pathToNode)
    getConstraintInfo(callExp.node, '', _pathToNode).forEach((a) => {
      if (
        a.type === 'tangentialWithPrevious' ||
        a.type === 'horizontal' ||
        a.type === 'vertical'
      )
        return

      const nodeMeta = getNodeFromPath<Expr>(ast, a.pathToNode)
      if (err(nodeMeta)) return

      if (a?.argPosition?.type === 'arrayItem') {
        inputs.push({
          type: 'arrayItem',
          index: a.argPosition.index,
          expr: nodeMeta.node,
          argType: a.type,
        })
      } else if (a?.argPosition?.type === 'objectProperty') {
        inputs.push({
          type: 'objectProperty',
          key: a.argPosition.key,
          expr: nodeMeta.node,
          argType: a.type,
        })
      } else if (a?.argPosition?.type === 'singleValue') {
        inputs.push({
          type: 'singleValue',
          argType: a.type,
          expr: nodeMeta.node,
        })
      } else if (a?.argPosition?.type === 'arrayInObject') {
        inputs.push({
          type: 'arrayInObject',
          key: a.argPosition.key,
          index: a.argPosition.index,
          expr: nodeMeta.node,
          argType: a.type,
        })
      }
    })

    const varName = varDec.node.id.name
    let kclVal = programMemory.get(varName)
    let sketch
    if (kclVal?.type === 'Solid') {
      sketch = kclVal.sketch
    } else {
      sketch = sketchFromKclValue(kclVal, varName)
      if (err(sketch)) {
        return
      }
    }
    const segMeta = getSketchSegmentFromPathToNode(sketch, ast, _pathToNode)
    if (err(segMeta)) return segMeta

    const seg = segMeta.segment
    let referencedSegment
    if (referencedSegmentRange) {
      const _segment = getSketchSegmentFromSourceRange(
        sketch,
        referencedSegmentRange
      )
      if (err(_segment)) return _segment
      referencedSegment = _segment.segment
    } else {
      referencedSegment = sketch.paths.find(
        (path) => path.tag?.value === _referencedSegmentName
      )
    }
    const { to, from } = seg
    const replacedSketchLine = replaceSketchLine({
      node: node,
      programMemory,
      pathToNode: _pathToNode,
      referencedSegment,
      fnName: transformTo || (callExp.node.callee.name as ToolTip),
      segmentInput:
        seg.type === 'Circle'
          ? {
              type: 'arc-segment',
              center: seg.center,
              radius: seg.radius,
              from,
            }
          : {
              type: 'straight-segment',
              to,
              from,
            },

      replaceExistingCallback: (rawArgs) =>
        callBack({
          referenceSegName: _referencedSegmentName,
          inputs,
          tag: callBackTag,
          rawArgs,
          forceValueUsedInTransform,
          referencedSegment,
        }),
    })
    if (err(replacedSketchLine)) return replacedSketchLine

    const { modifiedAst, valueUsedInTransform, pathToNode } = replacedSketchLine
    node = modifiedAst
    pathToNodeMap[index] = pathToNode
    if (typeof valueUsedInTransform === 'number') {
      _valueUsedInTransform = valueUsedInTransform
    }
  }

  if ('codeBasedSelections' in selectionRanges) {
    // If the processing of any of the selections failed, return the first error
    const maybeProcessErrors = selectionRanges.codeBasedSelections
      .map(({ range }, index) =>
        processSelection(getNodePathFromSourceRange(node, range), index)
      )
      .filter(err)

    if (maybeProcessErrors.length) return maybeProcessErrors[0]
  } else {
    const maybeProcessErrors = selectionRanges.map(processSelection).filter(err)
    if (maybeProcessErrors.length) return maybeProcessErrors[0]
  }

  return {
    modifiedAst: node,
    valueUsedInTransform: _valueUsedInTransform,
    pathToNodeMap,
  }
}

function createSegLen(referenceSegName: string): BinaryPart {
  return createCallExpression('segLen', [createIdentifier(referenceSegName)])
}

function createSegAngle(referenceSegName: string): BinaryPart {
  return createCallExpression('segAng', [createIdentifier(referenceSegName)])
}

function createSegEnd(
  referenceSegName: string,
  isX: boolean
): Node<CallExpression> {
  return createCallExpression(isX ? 'segEndX' : 'segEndY', [
    createIdentifier(referenceSegName),
  ])
}

function createLastSeg(isX: boolean): Node<CallExpression> {
  return createCallExpression(isX ? 'lastSegX' : 'lastSegY', [
    createPipeSubstitution(),
  ])
}

function getArgLiteralVal(arg: Literal): number | Error {
  if (!isNum(arg.value)) return REF_NUM_ERR
  return arg.value
}

export type ConstraintLevel = 'free' | 'partial' | 'full'

export function getConstraintLevelFromSourceRange(
  cursorRange: Selection__old['range'],
  ast: Program | Error
): Error | { range: [number, number]; level: ConstraintLevel } {
  if (err(ast)) return ast
  const nodeMeta = getNodeFromPath<Node<CallExpression>>(
    ast,
    getNodePathFromSourceRange(ast, cursorRange),
    'CallExpression'
  )
  if (err(nodeMeta)) return nodeMeta

  const { node: sketchFnExp } = nodeMeta
  const name = sketchFnExp?.callee?.name as ToolTip
  const range: [number, number] = [sketchFnExp.start, sketchFnExp.end]
  if (!toolTips.includes(name)) return { level: 'free', range: range }

  const firstArg = getFirstArg(sketchFnExp)
  if (err(firstArg)) return firstArg

  // check if the function is fully constrained
  if (isNotLiteralArrayOrStatic(firstArg.val)) {
    return { level: 'full', range: range }
  }

  // check if the function has no constraints
  const isTwoValFree =
    Array.isArray(firstArg.val) && isLiteralArrayOrStatic(firstArg.val)
  const isOneValFree =
    !Array.isArray(firstArg.val) && isLiteralArrayOrStatic(firstArg.val)

  if (isTwoValFree) return { level: 'free', range: range }
  if (isOneValFree) return { level: 'partial', range: range }

  return { level: 'partial', range: range }
}

export function isLiteralArrayOrStatic(
  val: Expr | [Expr, Expr] | [Expr, Expr, Expr] | undefined
): boolean {
  if (!val) return false

  if (Array.isArray(val)) {
    const a = val[0]
    const b = val[1]
    return isLiteralArrayOrStatic(a) && isLiteralArrayOrStatic(b)
  }
  return (
    val.type === 'Literal' ||
    (val.type === 'UnaryExpression' && val.argument.type === 'Literal')
  )
}

export function isNotLiteralArrayOrStatic(
  val: Expr | [Expr, Expr] | [Expr, Expr, Expr]
): boolean {
  if (Array.isArray(val)) {
    const a = val[0]
    const b = val[1]
    return isNotLiteralArrayOrStatic(a) && isNotLiteralArrayOrStatic(b)
  }
  return (
    (val.type !== 'Literal' && val.type !== 'UnaryExpression') ||
    (val.type === 'UnaryExpression' && val.argument.type !== 'Literal')
  )
}

export function isExprBinaryPart(expr: Expr): expr is BinaryPart {
  if (
    expr.type === 'Literal' ||
    expr.type === 'Identifier' ||
    expr.type === 'BinaryExpression' ||
    expr.type === 'CallExpression' ||
    expr.type === 'UnaryExpression' ||
    expr.type === 'MemberExpression'
  )
    return true
  return false
}

function getInputOfType(a: InputArgs, b: LineInputsType | 'radius'): InputArg {
  return a.find(({ argType }) => argType === b) || a[0]
}<|MERGE_RESOLUTION|>--- conflicted
+++ resolved
@@ -1542,13 +1542,8 @@
   forceSegName,
   forceValueUsedInTransform,
 }: {
-<<<<<<< HEAD
-  ast: Program
+  ast: Node<Program>
   selectionRanges: Selections__old
-=======
-  ast: Node<Program>
-  selectionRanges: Selections
->>>>>>> a8b816a3
   transformInfos: TransformInfo[]
   programMemory: ProgramMemory
   forceSegName?: string
@@ -1626,13 +1621,8 @@
   forceValueUsedInTransform,
   referencedSegmentRange,
 }: {
-<<<<<<< HEAD
-  ast: Program
+  ast: Node<Program>
   selectionRanges: Selections__old | PathToNode[]
-=======
-  ast: Node<Program>
-  selectionRanges: Selections | PathToNode[]
->>>>>>> a8b816a3
   transformInfos: TransformInfo[]
   programMemory: ProgramMemory
   referenceSegName: string
