--- conflicted
+++ resolved
@@ -588,13 +588,9 @@
   outSequence = 1
   inSequence = 1
   engineConnection?: EngineConnection
-<<<<<<< HEAD
-=======
   // Folks should realize that wait for ready does not get called _everytime_
   // the connection resets and restarts, it only gets called the first time.
   // Be careful what you put here.
-  waitForReady: Promise<void> = new Promise(() => {})
->>>>>>> 83907fa9
   private resolveReady = () => {}
   waitForReady: Promise<void> = new Promise((resolve) => {
     this.resolveReady = resolve
