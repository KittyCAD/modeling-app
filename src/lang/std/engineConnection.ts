import { Program, SourceRange } from 'lang/wasm'
import { VITE_KC_API_WS_MODELING_URL } from 'env'
import { Models } from '@kittycad/lib'
import { exportSave } from 'lib/exportSave'
import { deferExecution, uuidv4 } from 'lib/utils'
import { Themes, getThemeColorForEngine, getOppositeTheme } from 'lib/theme'
import { DefaultPlanes } from 'wasm-lib/kcl/bindings/DefaultPlanes'
import {
  ArtifactGraph,
  EngineCommand,
  OrderedCommand,
  ResponseMap,
<<<<<<< HEAD
  createArtifactGraph,
} from 'lang/std/artifactGraph'
=======
  createArtifactMap,
} from 'lang/std/artifactMap'
import { useModelingContext } from 'hooks/useModelingContext'
>>>>>>> 7bf6bc30

// TODO(paultag): This ought to be tweakable.
const pingIntervalMs = 10000

function isHighlightSetEntity_type(
  data: any
): data is Models['HighlightSetEntity_type'] {
  return data.entity_id && data.sequence
}

type OkWebSocketResponseData = Models['OkWebSocketResponseData_type']

interface NewTrackArgs {
  conn: EngineConnection
  mediaStream: MediaStream
}

/** This looks funny, I know. This is needed because node and the browser
 * disagree as to the type. In a browser it's a number, but in node it's a
 * "Timeout".
 */
type IsomorphicTimeout = ReturnType<typeof setTimeout>

type ClientMetrics = Models['ClientMetrics_type']

interface WebRTCClientMetrics extends ClientMetrics {
  rtc_frame_height: number
  rtc_frame_width: number
  rtc_packets_lost: number
  rtc_pli_count: number
  rtc_pause_count: number
  rtc_total_pauses_duration_sec: number
}

type Value<T, U> = U extends undefined
  ? { type: T; value: U }
  : U extends void
  ? { type: T }
  : { type: T; value: U }

type State<T, U> = Value<T, U>

export enum EngineConnectionStateType {
  Fresh = 'fresh',
  Connecting = 'connecting',
  ConnectionEstablished = 'connection-established',
  Disconnecting = 'disconnecting',
  Disconnected = 'disconnected',
}

export enum DisconnectingType {
  Error = 'error',
  Timeout = 'timeout',
  Quit = 'quit',
  Pause = 'pause',
}

// Sorted by severity
export enum ConnectionError {
  Unset = 0,
  LongLoadingTime,

  ICENegotiate,
  DataChannelError,
  WebSocketError,
  LocalDescriptionInvalid,

  // These are more severe than protocol errors because they don't even allow
  // the program to do any protocol messages in the first place if they occur.
  MissingAuthToken,
  BadAuthToken,
  TooManyConnections,

  // An unknown error is the most severe because it has not been classified
  // or encountered before.
  Unknown,
}

export const CONNECTION_ERROR_TEXT: Record<ConnectionError, string> = {
  [ConnectionError.Unset]: '',
  [ConnectionError.LongLoadingTime]:
    'Loading is taking longer than expected...',
  [ConnectionError.ICENegotiate]: 'ICE negotiation failed.',
  [ConnectionError.DataChannelError]: 'The data channel signaled an error.',
  [ConnectionError.WebSocketError]: 'The websocket signaled an error.',
  [ConnectionError.LocalDescriptionInvalid]:
    'The local description is invalid.',
  [ConnectionError.MissingAuthToken]:
    'Your authorization token is missing; please login again.',
  [ConnectionError.BadAuthToken]:
    'Your authorization token is invalid; please login again.',
  [ConnectionError.TooManyConnections]: 'There are too many connections.',
  [ConnectionError.Unknown]:
    'An unexpected error occurred. Please report this to us.',
}

export interface ErrorType {
  // The error we've encountered.
  error: ConnectionError

  // Additional context.
  context?: any

  // We assign this in the state setter because we may have not failed at
  // a Connecting state, which we check for there.
  lastConnectingValue?: ConnectingValue
}

export type DisconnectingValue =
  | State<DisconnectingType.Error, ErrorType>
  | State<DisconnectingType.Timeout, void>
  | State<DisconnectingType.Quit, void>
  | State<DisconnectingType.Pause, void>

// These are ordered by the expected sequence.
export enum ConnectingType {
  WebSocketConnecting = 'websocket-connecting',
  WebSocketOpen = 'websocket-open',
  PeerConnectionCreated = 'peer-connection-created',
  ICEServersSet = 'ice-servers-set',
  SetLocalDescription = 'set-local-description',
  OfferedSdp = 'offered-sdp',
  ReceivedSdp = 'received-sdp',
  SetRemoteDescription = 'set-remote-description',
  WebRTCConnecting = 'webrtc-connecting',
  ICECandidateReceived = 'ice-candidate-received',
  TrackReceived = 'track-received',
  DataChannelRequested = 'data-channel-requested',
  DataChannelConnecting = 'data-channel-connecting',
  DataChannelEstablished = 'data-channel-established',
}

export enum ConnectingTypeGroup {
  WebSocket = 'WebSocket',
  ICE = 'ICE',
  WebRTC = 'WebRTC',
}

export const initialConnectingTypeGroupState: Record<
  ConnectingTypeGroup,
  [ConnectingType, boolean | undefined][]
> = {
  [ConnectingTypeGroup.WebSocket]: [
    [ConnectingType.WebSocketConnecting, undefined],
    [ConnectingType.WebSocketOpen, undefined],
  ],
  [ConnectingTypeGroup.ICE]: [
    [ConnectingType.PeerConnectionCreated, undefined],
    [ConnectingType.ICEServersSet, undefined],
    [ConnectingType.SetLocalDescription, undefined],
    [ConnectingType.OfferedSdp, undefined],
    [ConnectingType.ReceivedSdp, undefined],
    [ConnectingType.SetRemoteDescription, undefined],
    [ConnectingType.WebRTCConnecting, undefined],
    [ConnectingType.ICECandidateReceived, undefined],
  ],
  [ConnectingTypeGroup.WebRTC]: [
    [ConnectingType.TrackReceived, undefined],
    [ConnectingType.DataChannelRequested, undefined],
    [ConnectingType.DataChannelConnecting, undefined],
    [ConnectingType.DataChannelEstablished, undefined],
  ],
}

export type ConnectingValue =
  | State<ConnectingType.WebSocketConnecting, void>
  | State<ConnectingType.WebSocketOpen, void>
  | State<ConnectingType.PeerConnectionCreated, void>
  | State<ConnectingType.ICEServersSet, void>
  | State<ConnectingType.SetLocalDescription, void>
  | State<ConnectingType.OfferedSdp, void>
  | State<ConnectingType.ReceivedSdp, void>
  | State<ConnectingType.SetRemoteDescription, void>
  | State<ConnectingType.WebRTCConnecting, void>
  | State<ConnectingType.TrackReceived, void>
  | State<ConnectingType.ICECandidateReceived, void>
  | State<ConnectingType.DataChannelRequested, string>
  | State<ConnectingType.DataChannelConnecting, string>
  | State<ConnectingType.DataChannelEstablished, void>

export type EngineConnectionState =
  | State<EngineConnectionStateType.Fresh, void>
  | State<EngineConnectionStateType.Connecting, ConnectingValue>
  | State<EngineConnectionStateType.ConnectionEstablished, void>
  | State<EngineConnectionStateType.Disconnecting, DisconnectingValue>
  | State<EngineConnectionStateType.Disconnected, void>

export type PingPongState = 'OK' | 'TIMEOUT'

export enum EngineConnectionEvents {
  // Fires for each ping-pong success or failure.
  PingPongChanged = 'ping-pong-changed', // (state: PingPongState) => void

  // For now, this is only used by the NetworkHealthIndicator.
  // We can eventually use it for more, but one step at a time.
  ConnectionStateChanged = 'connection-state-changed', // (state: EngineConnectionState) => void

  // These are used for the EngineCommandManager and were created
  // before onConnectionStateChange existed.
  ConnectionStarted = 'connection-started', // (engineConnection: EngineConnection) => void
  Opened = 'opened', // (engineConnection: EngineConnection) => void
  Closed = 'closed', // (engineConnection: EngineConnection) => void
  NewTrack = 'new-track', // (track: NewTrackArgs) => void
}

// EngineConnection encapsulates the connection(s) to the Engine
// for the EngineCommandManager; namely, the underlying WebSocket
// and WebRTC connections.
class EngineConnection extends EventTarget {
  websocket?: WebSocket
  pc?: RTCPeerConnection
  unreliableDataChannel?: RTCDataChannel
  mediaStream?: MediaStream
  idleMode: boolean = false

  onIceCandidate = function (
    this: RTCPeerConnection,
    event: RTCPeerConnectionIceEvent
  ) {}
  onIceCandidateError = function (
    this: RTCPeerConnection,
    event: RTCPeerConnectionIceErrorEvent
  ) {}
  onConnectionStateChange = function (this: RTCPeerConnection, event: Event) {}
  onDataChannelOpen = function (this: RTCDataChannel, event: Event) {}
  onDataChannelClose = function (this: RTCDataChannel, event: Event) {}
  onDataChannelError = function (this: RTCDataChannel, event: Event) {}
  onDataChannelMessage = function (this: RTCDataChannel, event: MessageEvent) {}
  onDataChannel = function (
    this: RTCPeerConnection,
    event: RTCDataChannelEvent
  ) {}
  onTrack = function (this: RTCPeerConnection, event: RTCTrackEvent) {}
  onWebSocketOpen = function (event: Event) {}
  onWebSocketClose = function (event: Event) {}
  onWebSocketError = function (event: Event) {}
  onWebSocketMessage = function (event: MessageEvent) {}
  onNetworkStatusReady = () => {}

  private _state: EngineConnectionState = {
    type: EngineConnectionStateType.Fresh,
  }

  get state(): EngineConnectionState {
    return this._state
  }

  set state(next: EngineConnectionState) {
    console.log(`${JSON.stringify(this.state)} → ${JSON.stringify(next)}`)

    if (next.type === EngineConnectionStateType.Disconnecting) {
      const sub = next.value
      if (sub.type === DisconnectingType.Error) {
        // Record the last step we failed at.
        // (Check the current state that we're about to override that
        // it was a Connecting state.)
        if (this._state.type === EngineConnectionStateType.Connecting) {
          if (!sub.value) sub.value = { error: ConnectionError.Unknown }
          sub.value.lastConnectingValue = this._state.value
        }

        console.error(sub.value)
      }
    }
    this._state = next

    this.dispatchEvent(
      new CustomEvent(EngineConnectionEvents.ConnectionStateChanged, {
        detail: this._state,
      })
    )
  }

  readonly url: string
  private readonly token?: string

  // TODO: actual type is ClientMetrics
  public webrtcStatsCollector?: () => Promise<WebRTCClientMetrics>
  private engineCommandManager: EngineCommandManager

  private pingPongSpan: { ping?: Date; pong?: Date }
  private pingIntervalId: ReturnType<typeof setInterval>

  constructor({
    engineCommandManager,
    url,
    token,
  }: {
    engineCommandManager: EngineCommandManager
    url: string
    token?: string
  }) {
    super()

    this.engineCommandManager = engineCommandManager
    this.url = url
    this.token = token

    this.pingPongSpan = { ping: undefined, pong: undefined }

    // Without an interval ping, our connection will timeout.
    // If this.idleMode is true we skip this logic so only reconnect
    // happens on mouse move
    this.pingIntervalId = setInterval(() => {
      if (this.idleMode) return

      switch (this.state.type as EngineConnectionStateType) {
        case EngineConnectionStateType.ConnectionEstablished:
          // If there was no reply to the last ping, report a timeout.
          if (this.pingPongSpan.ping && !this.pingPongSpan.pong) {
            this.dispatchEvent(
              new CustomEvent(EngineConnectionEvents.PingPongChanged, {
                detail: 'TIMEOUT',
              })
            )
            // Otherwise check the time between was >= pingIntervalMs,
            // and if it was, then it's bad network health.
          } else if (this.pingPongSpan.ping && this.pingPongSpan.pong) {
            if (
              Math.abs(
                this.pingPongSpan.pong.valueOf() -
                  this.pingPongSpan.ping.valueOf()
              ) >= pingIntervalMs
            ) {
              this.dispatchEvent(
                new CustomEvent(EngineConnectionEvents.PingPongChanged, {
                  detail: 'TIMEOUT',
                })
              )
            } else {
              this.dispatchEvent(
                new CustomEvent(EngineConnectionEvents.PingPongChanged, {
                  detail: 'OK',
                })
              )
            }
          }

          this.send({ type: 'ping' })
          this.pingPongSpan.ping = new Date()
          this.pingPongSpan.pong = undefined
          break
        case EngineConnectionStateType.Disconnecting:
        case EngineConnectionStateType.Disconnected:
          // Reconnect if we have disconnected.
          if (!this.isConnecting()) this.connect(true)
          break
        default:
          if (this.isConnecting()) break
          // Means we never could do an initial connection. Reconnect everything.
          if (!this.pingPongSpan.ping) this.connect(true)
          break
      }
    }, pingIntervalMs)

    this.connect()
  }

  isConnecting() {
    return this.state.type === EngineConnectionStateType.Connecting
  }

  isReady() {
    return this.state.type === EngineConnectionStateType.ConnectionEstablished
  }

  tearDown(opts?: { idleMode: boolean }) {
    this.idleMode = opts?.idleMode ?? false
    this.disconnectAll()
    clearInterval(this.pingIntervalId)

    this.pc?.removeEventListener('icecandidate', this.onIceCandidate)
    this.pc?.removeEventListener('icecandidateerror', this.onIceCandidateError)
    this.pc?.removeEventListener(
      'connectionstatechange',
      this.onConnectionStateChange
    )
    this.pc?.removeEventListener('track', this.onTrack)

    this.unreliableDataChannel?.removeEventListener(
      'open',
      this.onDataChannelOpen
    )
    this.unreliableDataChannel?.removeEventListener(
      'close',
      this.onDataChannelClose
    )
    this.unreliableDataChannel?.removeEventListener(
      'error',
      this.onDataChannelError
    )
    this.unreliableDataChannel?.removeEventListener(
      'message',
      this.onDataChannelMessage
    )
    this.pc?.removeEventListener('datachannel', this.onDataChannel)

    this.websocket?.removeEventListener('open', this.onWebSocketOpen)
    this.websocket?.removeEventListener('close', this.onWebSocketClose)
    this.websocket?.removeEventListener('error', this.onWebSocketError)
    this.websocket?.removeEventListener('message', this.onWebSocketMessage)

    window.removeEventListener(
      'use-network-status-ready',
      this.onNetworkStatusReady
    )

    this.state = opts?.idleMode
      ? {
          type: EngineConnectionStateType.Disconnecting,
          value: {
            type: DisconnectingType.Pause,
          },
        }
      : {
          type: EngineConnectionStateType.Disconnecting,
          value: {
            type: DisconnectingType.Quit,
          },
        }
  }

  /**
   * Attempts to connect to the Engine over a WebSocket, and
   * establish the WebRTC connections.
   *
   * This will attempt the full handshake, and retry if the connection
   * did not establish.
   */
  connect(reconnecting?: boolean) {
    if (this.isConnecting() || this.isReady()) {
      return
    }

    const createPeerConnection = () => {
      if (!this.engineCommandManager.disableWebRTC) {
        this.pc = new RTCPeerConnection({
          bundlePolicy: 'max-bundle',
        })
      }

      // Other parts of the application expect pc to be initialized when firing.
      this.dispatchEvent(
        new CustomEvent(EngineConnectionEvents.ConnectionStarted, {
          detail: this,
        })
      )

      // Data channels MUST BE specified before SDP offers because requesting
      // them affects what our needs are!
      const DATACHANNEL_NAME_UMC = 'unreliable_modeling_cmds'
      this.pc?.createDataChannel?.(DATACHANNEL_NAME_UMC)

      this.state = {
        type: EngineConnectionStateType.Connecting,
        value: {
          type: ConnectingType.DataChannelRequested,
          value: DATACHANNEL_NAME_UMC,
        },
      }

      this.onIceCandidate = (event: RTCPeerConnectionIceEvent) => {
        if (event.candidate === null) {
          return
        }

        this.state = {
          type: EngineConnectionStateType.Connecting,
          value: {
            type: ConnectingType.ICECandidateReceived,
          },
        }

        // Request a candidate to use
        this.send({
          type: 'trickle_ice',
          candidate: {
            candidate: event.candidate.candidate,
            sdpMid: event.candidate.sdpMid || undefined,
            sdpMLineIndex: event.candidate.sdpMLineIndex || undefined,
            usernameFragment: event.candidate.usernameFragment || undefined,
          },
        })
      }
      this.pc?.addEventListener?.('icecandidate', this.onIceCandidate)

      this.onIceCandidateError = (_event: Event) => {
        const event = _event as RTCPeerConnectionIceErrorEvent
        console.warn(
          `ICE candidate returned an error: ${event.errorCode}: ${event.errorText} for ${event.url}`
        )
      }
      this.pc?.addEventListener?.('icecandidateerror', this.onIceCandidateError)

      // https://developer.mozilla.org/en-US/docs/Web/API/RTCPeerConnection/connectionstatechange_event
      // Event type: generic Event type...
      this.onConnectionStateChange = (event: any) => {
        console.log('connectionstatechange: ' + event.target?.connectionState)
        switch (event.target?.connectionState) {
          // From what I understand, only after have we done the ICE song and
          // dance is it safest to connect the video tracks / stream
          case 'connected':
            // Let the browser attach to the video stream now
            this.dispatchEvent(
              new CustomEvent(EngineConnectionEvents.NewTrack, {
                detail: { conn: this, mediaStream: this.mediaStream! },
              })
            )
            break
          case 'failed':
            this.disconnectAll()
            this.state = {
              type: EngineConnectionStateType.Disconnecting,
              value: {
                type: DisconnectingType.Error,
                value: {
                  error: ConnectionError.ICENegotiate,
                  context: event,
                },
              },
            }
            break
          default:
            break
        }
      }
      this.pc?.addEventListener?.(
        'connectionstatechange',
        this.onConnectionStateChange
      )

      this.onTrack = (event) => {
        const mediaStream = event.streams[0]

        this.state = {
          type: EngineConnectionStateType.Connecting,
          value: {
            type: ConnectingType.TrackReceived,
          },
        }

        this.webrtcStatsCollector = (): Promise<WebRTCClientMetrics> => {
          return new Promise((resolve, reject) => {
            if (mediaStream.getVideoTracks().length !== 1) {
              reject(new Error('too many video tracks to report'))
              return
            }

            let videoTrack = mediaStream.getVideoTracks()[0]
            void this.pc?.getStats(videoTrack).then((videoTrackStats) => {
              let client_metrics: WebRTCClientMetrics = {
                rtc_frames_decoded: 0,
                rtc_frames_dropped: 0,
                rtc_frames_received: 0,
                rtc_frames_per_second: 0,
                rtc_freeze_count: 0,
                rtc_jitter_sec: 0.0,
                rtc_keyframes_decoded: 0,
                rtc_total_freezes_duration_sec: 0.0,
                rtc_frame_height: 0,
                rtc_frame_width: 0,
                rtc_packets_lost: 0,
                rtc_pli_count: 0,
                rtc_pause_count: 0,
                rtc_total_pauses_duration_sec: 0.0,
              }

              // TODO(paultag): Since we can technically have multiple WebRTC
              // video tracks (even if the Server doesn't at the moment), we
              // ought to send stats for every video track(?), and add the stream
              // ID into it.  This raises the cardinality of collected metrics
              // when/if we do, but for now, just report the one stream.

              videoTrackStats.forEach((videoTrackReport) => {
                if (videoTrackReport.type === 'inbound-rtp') {
                  client_metrics.rtc_frames_decoded =
                    videoTrackReport.framesDecoded || 0
                  client_metrics.rtc_frames_dropped =
                    videoTrackReport.framesDropped || 0
                  client_metrics.rtc_frames_received =
                    videoTrackReport.framesReceived || 0
                  client_metrics.rtc_frames_per_second =
                    videoTrackReport.framesPerSecond || 0
                  client_metrics.rtc_freeze_count =
                    videoTrackReport.freezeCount || 0
                  client_metrics.rtc_jitter_sec = videoTrackReport.jitter || 0.0
                  client_metrics.rtc_keyframes_decoded =
                    videoTrackReport.keyFramesDecoded || 0
                  client_metrics.rtc_total_freezes_duration_sec =
                    videoTrackReport.totalFreezesDuration || 0
                  client_metrics.rtc_frame_height =
                    videoTrackReport.frameHeight || 0
                  client_metrics.rtc_frame_width =
                    videoTrackReport.frameWidth || 0
                  client_metrics.rtc_packets_lost =
                    videoTrackReport.packetsLost || 0
                  client_metrics.rtc_pli_count = videoTrackReport.pliCount || 0
                } else if (videoTrackReport.type === 'transport') {
                  // videoTrackReport.bytesReceived,
                  // videoTrackReport.bytesSent,
                }
              })
              resolve(client_metrics)
            })
          })
        }

        // The app is eager to use the MediaStream; as soon as onNewTrack is
        // called, the following sequence happens:
        // EngineConnection.onNewTrack -> StoreState.setMediaStream ->
        // Stream.tsx reacts to mediaStream change, setting a video element.
        // We wait until connectionstatechange changes to "connected"
        // to pass it to the rest of the application.

        this.mediaStream = mediaStream
      }
      this.pc?.addEventListener?.('track', this.onTrack)

      this.onDataChannel = (event) => {
        this.unreliableDataChannel = event.channel

        this.state = {
          type: EngineConnectionStateType.Connecting,
          value: {
            type: ConnectingType.DataChannelConnecting,
            value: event.channel.label,
          },
        }

        this.onDataChannelOpen = (event) => {
          this.state = {
            type: EngineConnectionStateType.Connecting,
            value: {
              type: ConnectingType.DataChannelEstablished,
            },
          }

          // Everything is now connected.
          this.state = { type: EngineConnectionStateType.ConnectionEstablished }

          this.engineCommandManager.inSequence = 1

          this.dispatchEvent(
            new CustomEvent(EngineConnectionEvents.Opened, { detail: this })
          )
        }
        this.unreliableDataChannel?.addEventListener(
          'open',
          this.onDataChannelOpen
        )

        this.onDataChannelClose = (event) => {
          this.disconnectAll()
          this.finalizeIfAllConnectionsClosed()
        }
        this.unreliableDataChannel?.addEventListener(
          'close',
          this.onDataChannelClose
        )

        this.onDataChannelError = (event) => {
          this.disconnectAll()

          this.state = {
            type: EngineConnectionStateType.Disconnecting,
            value: {
              type: DisconnectingType.Error,
              value: {
                error: ConnectionError.DataChannelError,
                context: event,
              },
            },
          }
        }
        this.unreliableDataChannel?.addEventListener(
          'error',
          this.onDataChannelError
        )

        this.onDataChannelMessage = (event) => {
          const result: UnreliableResponses = JSON.parse(event.data)
          Object.values(
            this.engineCommandManager.unreliableSubscriptions[result.type] || {}
          ).forEach(
            // TODO: There is only one response that uses the unreliable channel atm,
            // highlight_set_entity, if there are more it's likely they will all have the same
            // sequence logic, but I'm not sure if we use a single global sequence or a sequence
            // per unreliable subscription.
            (callback) => {
              if (
                result.type === 'highlight_set_entity' &&
                result?.data?.sequence &&
                result?.data.sequence > this.engineCommandManager.inSequence
              ) {
                this.engineCommandManager.inSequence = result.data.sequence
                callback(result)
              } else if (result.type !== 'highlight_set_entity') {
                callback(result)
              }
            }
          )
        }
        this.unreliableDataChannel.addEventListener(
          'message',
          this.onDataChannelMessage
        )
      }
      this.pc?.addEventListener?.('datachannel', this.onDataChannel)
    }

    const createWebSocketConnection = () => {
      this.state = {
        type: EngineConnectionStateType.Connecting,
        value: {
          type: ConnectingType.WebSocketConnecting,
        },
      }

      this.websocket = new WebSocket(this.url, [])
      this.websocket.binaryType = 'arraybuffer'

      this.onWebSocketOpen = (event) => {
        this.state = {
          type: EngineConnectionStateType.Connecting,
          value: {
            type: ConnectingType.WebSocketOpen,
          },
        }

        // This is required for when KCMA is running stand-alone / within Tauri.
        // Otherwise when run in a browser, the token is sent implicitly via
        // the Cookie header.
        if (this.token) {
          this.send({
            type: 'headers',
            headers: { Authorization: `Bearer ${this.token}` },
          })
        }

        // Send an initial ping
        this.send({ type: 'ping' })
        this.pingPongSpan.ping = new Date()
        if (this.engineCommandManager.disableWebRTC) {
          this.engineCommandManager
            .initPlanes()
            .then(() => this.engineCommandManager.resolveReady())
        }
      }
      this.websocket.addEventListener('open', this.onWebSocketOpen)

      this.onWebSocketClose = (event) => {
        this.disconnectAll()
        this.finalizeIfAllConnectionsClosed()
      }
      this.websocket.addEventListener('close', this.onWebSocketClose)

      this.onWebSocketError = (event) => {
        this.disconnectAll()

        this.state = {
          type: EngineConnectionStateType.Disconnecting,
          value: {
            type: DisconnectingType.Error,
            value: {
              error: ConnectionError.WebSocketError,
              context: event,
            },
          },
        }
      }
      this.websocket.addEventListener('error', this.onWebSocketError)

      this.onWebSocketMessage = (event) => {
        // In the EngineConnection, we're looking for messages to/from
        // the server that relate to the ICE handshake, or WebRTC
        // negotiation. There may be other messages (including ArrayBuffer
        // messages) that are intended for the GUI itself, so be careful
        // when assuming we're the only consumer or that all messages will
        // be carefully formatted here.

        if (typeof event.data !== 'string') {
          return
        }

        const message: Models['WebSocketResponse_type'] = JSON.parse(event.data)

        if (!message.success) {
          const errorsString = message?.errors
            ?.map((error) => {
              return `  - ${error.error_code}: ${error.message}`
            })
            .join('\n')
          if (message.request_id) {
            const artifactThatFailed =
              this.engineCommandManager.artifactGraph.get(message.request_id)
            console.error(
              `Error in response to request ${message.request_id}:\n${errorsString}
  failed cmd type was ${artifactThatFailed?.type}`
            )
          } else {
            console.error(`Error from server:\n${errorsString}`)
          }

          const firstError = message?.errors[0]
          if (firstError.error_code === 'auth_token_invalid') {
            this.state = {
              type: EngineConnectionStateType.Disconnecting,
              value: {
                type: DisconnectingType.Error,
                value: {
                  error: ConnectionError.BadAuthToken,
                  context: firstError.message,
                },
              },
            }
            this.disconnectAll()
          }
          return
        }

        let resp = message.resp

        // If there's no body to the response, we can bail here.
        if (!resp || !resp.type) {
          return
        }

        switch (resp.type) {
          case 'pong':
            this.pingPongSpan.pong = new Date()
            break
          case 'ice_server_info':
            let ice_servers = resp.data?.ice_servers

            // Now that we have some ICE servers it makes sense
            // to start initializing the RTCPeerConnection. RTCPeerConnection
            // will begin the ICE process.
            createPeerConnection()

            this.state = {
              type: EngineConnectionStateType.Connecting,
              value: {
                type: ConnectingType.PeerConnectionCreated,
              },
            }

            // No ICE servers can be valid in a local dev. env.
            if (ice_servers?.length === 0) {
              console.warn('No ICE servers')
              this.pc?.setConfiguration({
                bundlePolicy: 'max-bundle',
              })
            } else {
              // When we set the Configuration, we want to always force
              // iceTransportPolicy to 'relay', since we know the topology
              // of the ICE/STUN/TUN server and the engine. We don't wish to
              // talk to the engine in any configuration /other/ than relay
              // from a infra POV.
              this.pc?.setConfiguration({
                bundlePolicy: 'max-bundle',
                iceServers: ice_servers,
                iceTransportPolicy: 'relay',
              })
            }

            this.state = {
              type: EngineConnectionStateType.Connecting,
              value: {
                type: ConnectingType.ICEServersSet,
              },
            }

            // We have an ICE Servers set now. We just setConfiguration, so let's
            // start adding things we care about to the PeerConnection and let
            // ICE negotiation happen in the background. Everything from here
            // until the end of this function is setup of our end of the
            // PeerConnection and waiting for events to fire our callbacks.

            // Add a transceiver to our SDP offer
            this.pc?.addTransceiver('video', {
              direction: 'recvonly',
            })

            // Create a session description offer based on our local environment
            // that we will send to the remote end. The remote will send back
            // what it supports via sdp_answer.
            this.pc
              ?.createOffer()
              .then((offer: RTCSessionDescriptionInit) => {
                this.state = {
                  type: EngineConnectionStateType.Connecting,
                  value: {
                    type: ConnectingType.SetLocalDescription,
                  },
                }
                return this.pc?.setLocalDescription(offer).then(() => {
                  this.send({
                    type: 'sdp_offer',
                    offer: offer as Models['RtcSessionDescription_type'],
                  })
                  this.state = {
                    type: EngineConnectionStateType.Connecting,
                    value: {
                      type: ConnectingType.OfferedSdp,
                    },
                  }
                })
              })
              .catch((err: Error) => {
                // The local description is invalid, so there's no point continuing.
                this.disconnectAll()
                this.state = {
                  type: EngineConnectionStateType.Disconnecting,
                  value: {
                    type: DisconnectingType.Error,
                    value: {
                      error: ConnectionError.LocalDescriptionInvalid,
                      context: err,
                    },
                  },
                }
              })
            break

          case 'sdp_answer':
            let answer = resp.data?.answer
            if (!answer || answer.type === 'unspecified') {
              return
            }

            this.state = {
              type: EngineConnectionStateType.Connecting,
              value: {
                type: ConnectingType.ReceivedSdp,
              },
            }

            // As soon as this is set, RTCPeerConnection tries to
            // establish a connection.
            // @ts-ignore
            // Have to ignore because dom.ts doesn't have the right type
            void this.pc?.setRemoteDescription(answer)

            this.state = {
              type: EngineConnectionStateType.Connecting,
              value: {
                type: ConnectingType.SetRemoteDescription,
              },
            }

            this.state = {
              type: EngineConnectionStateType.Connecting,
              value: {
                type: ConnectingType.WebRTCConnecting,
              },
            }
            break

          case 'trickle_ice':
            let candidate = resp.data?.candidate
            void this.pc?.addIceCandidate(candidate as RTCIceCandidateInit)
            break

          case 'metrics_request':
            if (this.webrtcStatsCollector === undefined) {
              // TODO: Error message here?
              return
            }
            void this.webrtcStatsCollector().then((client_metrics) => {
              this.send({
                type: 'metrics_response',
                metrics: client_metrics,
              })
            })
            break
        }
      }
      this.websocket.addEventListener('message', this.onWebSocketMessage)
    }

    if (reconnecting) {
      createWebSocketConnection()
    } else {
      this.onNetworkStatusReady = () => {
        createWebSocketConnection()
      }
      window.addEventListener(
        'use-network-status-ready',
        this.onNetworkStatusReady
      )
    }
  }
  // Do not change this back to an object or any, we should only be sending the
  // WebSocketRequest type!
  unreliableSend(message: Models['WebSocketRequest_type']) {
    // TODO(paultag): Add in logic to determine the connection state and
    // take actions if needed?
    this.unreliableDataChannel?.send(
      typeof message === 'string' ? message : JSON.stringify(message)
    )
  }
  // Do not change this back to an object or any, we should only be sending the
  // WebSocketRequest type!
  send(message: Models['WebSocketRequest_type']) {
    // TODO(paultag): Add in logic to determine the connection state and
    // take actions if needed?
    this.websocket?.send(
      typeof message === 'string' ? message : JSON.stringify(message)
    )
  }
  disconnectAll() {
    this.websocket?.close()
    this.unreliableDataChannel?.close()
    this.pc?.close()

    this.webrtcStatsCollector = undefined
  }
  finalizeIfAllConnectionsClosed() {
    const allClosed =
      this.websocket?.readyState === 3 &&
      this.pc?.connectionState === 'closed' &&
      this.unreliableDataChannel?.readyState === 'closed'
    if (allClosed) {
      // Do not notify the rest of the program that we have cut off anything.
      this.state = { type: EngineConnectionStateType.Disconnected }
    }
  }
}

type ModelTypes = Models['OkModelingCmdResponse_type']['type']

type UnreliableResponses = Extract<
  Models['OkModelingCmdResponse_type'],
  { type: 'highlight_set_entity' | 'camera_drag_move' }
>
export interface UnreliableSubscription<T extends UnreliableResponses['type']> {
  event: T
  callback: (data: Extract<UnreliableResponses, { type: T }>) => void
}

// TODO: Should eventually be replaced with native EventTarget event system,
// as it manages events in a more familiar way to other developers.
export interface Subscription<T extends ModelTypes> {
  event: T
  callback: (
    data: Extract<Models['OkModelingCmdResponse_type'], { type: T }>
  ) => void
}

export type CommandLog =
  | {
      type: 'send-modeling'
      data: EngineCommand
    }
  | {
      type: 'send-scene'
      data: EngineCommand
    }
  | {
      type: 'receive-reliable'
      data: OkWebSocketResponseData
      id: string
      cmd_type?: string
    }
  | {
      type: 'execution-done'
      data: null
    }

export enum EngineCommandManagerEvents {
  EngineAvailable = 'engine-available',
}

/**
 * The EngineCommandManager is the main interface to the Engine for Modeling App.
 *
 * It is responsible for sending commands to the Engine, and managing the state
 * of those commands. It also sets up and tears down the connection to the Engine
 * through the {@link EngineConnection} class.
 *
 * As commands are send their state is tracked in {@link pendingCommands} and clear as soon as we receive a response.
 *
 * Also all commands that are sent are kept track of in {@link orderedCommands} and their responses are kept in {@link responseMap}
 * Both of these data structures are used to process the {@link artifactGraph}.
 */

interface PendingMessage {
  command: EngineCommand
  range: SourceRange
  idToRangeMap: { [key: string]: SourceRange }
  resolve: (data: [Models['WebSocketResponse_type']]) => void
  reject: (reason: string) => void
  promise: Promise<[Models['WebSocketResponse_type']]>
}
export class EngineCommandManager extends EventTarget {
  /**
   * The artifactGraph is a client-side representation of the commands that have been sent
   * see: src/lang/std/artifactGraph-README.md for a full explanation.
   */
  artifactGraph: ArtifactGraph = new Map()
  /**
   * The pendingCommands object is a map of the commands that have been sent to the engine that are still waiting on a reply
   */
  pendingCommands: {
    [commandId: string]: PendingMessage
  } = {}
  /**
   * The orderedCommands array of all the the commands sent to the engine, un-folded from batches, and made into one long
   * list of the individual commands, this is used to process all the commands into the artifactGraph
   */
  orderedCommands: Array<OrderedCommand> = []
  /**
   * A map of the responses to the {@link orderedCommands}, when processing the commands into the artifactGraph, this response map allow
   * us to look up the response by command id
   */
  responseMap: ResponseMap = {}
  /**
   * A counter that is incremented with each command sent over the *unreliable* channel to the engine.
   * This is compared to the latest received {@link inSequence} number to determine if we should ignore
   * any out-of-order late responses in the unreliable channel.
   */
  outSequence = 1
  /**
   * The latest sequence number received from the engine over the *unreliable* channel.
   * This is compared to the {@link outSequence} number to determine if we should ignore
   * any out-of-order late responses in the unreliable channel.
   */
  inSequence = 1
  pool?: string
  engineConnection?: EngineConnection
  defaultPlanes: DefaultPlanes | null = null
  commandLogs: CommandLog[] = []
  pendingExport?: {
    resolve: (a: null) => void
    reject: (reason: any) => void
  }
  _commandLogCallBack: (command: CommandLog[]) => void = () => {}
  resolveReady = () => {}
  /** Folks should realize that wait for ready does not get called _everytime_
   *  the connection resets and restarts, it only gets called the first time.
   *
   *  Be careful what you put here.
   */
  waitForReady: Promise<void> = new Promise((resolve) => {
    this.resolveReady = resolve
  })

  subscriptions: {
    [event: string]: {
      [localUnsubscribeId: string]: (a: any) => void
    }
  } = {} as any
  unreliableSubscriptions: {
    [event: string]: {
      [localUnsubscribeId: string]: (a: any) => void
    }
  } = {} as any

  constructor(pool?: string) {
    super()

    this.engineConnection = undefined
    this.pool = pool
  }

  private _camControlsCameraChange = () => {}
  set camControlsCameraChange(cb: () => void) {
    this._camControlsCameraChange = cb
  }

  private getAst: () => Program = () =>
    ({ start: 0, end: 0, body: [], nonCodeMeta: {} } as any)
  set getAstCb(cb: () => Program) {
    this.getAst = cb
  }
  private makeDefaultPlanes: () => Promise<DefaultPlanes> | null = () => null
  private modifyGrid: (hidden: boolean) => Promise<void> | null = () => null

  private onEngineConnectionOpened = () => {}
  private onEngineConnectionClosed = () => {}
  private onEngineConnectionStarted = ({ detail: engineConnection }: any) => {}
  private onEngineConnectionNewTrack = ({
    detail,
  }: CustomEvent<NewTrackArgs>) => {}
<<<<<<< HEAD
  disableWebRTC = false
=======
  modelingSend: ReturnType<typeof useModelingContext>['send'] =
    (() => {}) as any
>>>>>>> 7bf6bc30

  start({
    disableWebRTC = false,
    setMediaStream,
    setIsStreamReady,
    width,
    height,
    executeCode,
    token,
    makeDefaultPlanes,
    modifyGrid,
    settings = {
      theme: Themes.Dark,
      highlightEdges: true,
      enableSSAO: true,
      showScaleGrid: false,
    },
  }: {
    disableWebRTC?: boolean
    setMediaStream: (stream: MediaStream) => void
    setIsStreamReady: (isStreamReady: boolean) => void
    width: number
    height: number
    executeCode: () => void
    token?: string
    makeDefaultPlanes: () => Promise<DefaultPlanes>
    modifyGrid: (hidden: boolean) => Promise<void>
    settings?: {
      theme: Themes
      highlightEdges: boolean
      enableSSAO: boolean
      showScaleGrid: boolean
    }
  }) {
    this.makeDefaultPlanes = makeDefaultPlanes
    this.disableWebRTC = disableWebRTC
    this.modifyGrid = modifyGrid
    if (width === 0 || height === 0) {
      return
    }

    // If we already have an engine connection, just need to resize the stream.
    if (this.engineConnection) {
      this.handleResize({
        streamWidth: width,
        streamHeight: height,
      })
      return
    }

    const additionalSettings = settings.enableSSAO ? '&post_effect=ssao' : ''
    const pool = this.pool === undefined ? '' : `&pool=${this.pool}`
    const url = `${VITE_KC_API_WS_MODELING_URL}?video_res_width=${width}&video_res_height=${height}${additionalSettings}${pool}`
    this.engineConnection = new EngineConnection({
      engineCommandManager: this,
      url,
      token,
    })

    this.dispatchEvent(
      new CustomEvent(EngineCommandManagerEvents.EngineAvailable, {
        detail: this.engineConnection,
      })
    )

    this.onEngineConnectionOpened = () => {
      // Set the stream background color
      // This takes RGBA values from 0-1
      // So we convert from the conventional 0-255 found in Figma

      void this.sendSceneCommand({
        type: 'modeling_cmd_req',
        cmd_id: uuidv4(),
        cmd: {
          type: 'set_background_color',
          color: getThemeColorForEngine(settings.theme),
        },
      })

      // Sets the default line colors
      const opposingTheme = getOppositeTheme(settings.theme)
      this.sendSceneCommand({
        cmd_id: uuidv4(),
        type: 'modeling_cmd_req',
        cmd: {
          type: 'set_default_system_properties',
          color: getThemeColorForEngine(opposingTheme),
        },
      })

      // Set the edge lines visibility
      this.sendSceneCommand({
        type: 'modeling_cmd_req',
        cmd_id: uuidv4(),
        cmd: {
          type: 'edge_lines_visible' as any, // TODO: update kittycad.ts to use the correct type
          hidden: !settings.highlightEdges,
        },
      })

      this._camControlsCameraChange()
      this.sendSceneCommand({
        // CameraControls subscribes to default_camera_get_settings response events
        // firing this at connection ensure the camera's are synced initially
        type: 'modeling_cmd_req',
        cmd_id: uuidv4(),
        cmd: {
          type: 'default_camera_get_settings',
        },
      })
      // We want modify the grid first because we don't want it to flash.
      // Ideally these would already be default hidden in engine (TODO do
      // that) https://github.com/KittyCAD/engine/issues/2282
      this.modifyGrid(!settings.showScaleGrid)?.then(async () => {
        await this.initPlanes()
        this.resolveReady()
        setIsStreamReady(true)
        await executeCode()
      })
    }
    this.engineConnection.addEventListener(
      EngineConnectionEvents.Opened,
      this.onEngineConnectionOpened
    )

    this.onEngineConnectionClosed = () => {
      setIsStreamReady(false)
    }
    this.engineConnection.addEventListener(
      EngineConnectionEvents.Closed,
      this.onEngineConnectionClosed
    )

    this.onEngineConnectionStarted = ({ detail: engineConnection }: any) => {
      engineConnection?.pc?.addEventListener(
        'datachannel',
        (event: RTCDataChannelEvent) => {
          let unreliableDataChannel = event.channel

          unreliableDataChannel.addEventListener(
            'message',
            (event: MessageEvent) => {
              const result: UnreliableResponses = JSON.parse(event.data)
              Object.values(
                this.unreliableSubscriptions[result.type] || {}
              ).forEach(
                // TODO: There is only one response that uses the unreliable channel atm,
                // highlight_set_entity, if there are more it's likely they will all have the same
                // sequence logic, but I'm not sure if we use a single global sequence or a sequence
                // per unreliable subscription.
                (callback) => {
                  let data = result?.data
                  if (isHighlightSetEntity_type(data)) {
                    if (
                      data.sequence !== undefined &&
                      data.sequence > this.inSequence
                    ) {
                      this.inSequence = data.sequence
                      callback(result)
                    }
                  }
                }
              )
            }
          )
        }
      )

      // When the EngineConnection starts a connection, we want to register
      // callbacks into the WebSocket/PeerConnection.
      engineConnection.websocket?.addEventListener('message', ((
        event: MessageEvent
      ) => {
        if (event.data instanceof ArrayBuffer) {
          // If the data is an ArrayBuffer, it's  the result of an export command,
          // because in all other cases we send JSON strings. But in the case of
          // export we send a binary blob.
          // Pass this to our export function.
          exportSave(event.data).then(() => {
            this.pendingExport?.resolve(null)
          }, this.pendingExport?.reject)
          return
        }

        const message: Models['WebSocketResponse_type'] = JSON.parse(event.data)
        const pending = this.pendingCommands[message.request_id || '']

        if (pending && !message.success) {
          // handle bad case
          pending.reject(`engine error: ${JSON.stringify(message.errors)}`)
          delete this.pendingCommands[message.request_id || '']
        }
        if (
          !(
            pending &&
            message.success &&
            (message.resp.type === 'modeling' ||
              message.resp.type === 'modeling_batch')
          )
        )
          return

        if (
          message.resp.type === 'modeling' &&
          pending.command.type === 'modeling_cmd_req' &&
          message.request_id
        ) {
          this.addCommandLog({
            type: 'receive-reliable',
            data: message.resp,
            id: message?.request_id || '',
            cmd_type: pending?.command?.cmd?.type,
          })

          const modelingResponse = message.resp.data.modeling_response

          Object.values(
            this.subscriptions[modelingResponse.type] || {}
          ).forEach((callback) => callback(modelingResponse))

          this.responseMap[message.request_id] = message.resp
        } else if (
          message.resp.type === 'modeling_batch' &&
          pending.command.type === 'modeling_cmd_batch_req'
        ) {
          let individualPendingResponses: {
            [key: string]: Models['WebSocketRequest_type']
          } = {}
          pending.command.requests.forEach(({ cmd, cmd_id }) => {
            individualPendingResponses[cmd_id] = {
              type: 'modeling_cmd_req',
              cmd,
              cmd_id,
            }
          })
          Object.entries(message.resp.data.responses).forEach(
            ([commandId, response]) => {
              if (!('response' in response)) return
              const command = individualPendingResponses[commandId]
              if (!command) return
              if (command.type === 'modeling_cmd_req')
                this.addCommandLog({
                  type: 'receive-reliable',
                  data: {
                    type: 'modeling',
                    data: {
                      modeling_response: response.response,
                    },
                  },
                  id: commandId,
                  cmd_type: command?.cmd?.type,
                })

              this.responseMap[commandId] = {
                type: 'modeling',
                data: {
                  modeling_response: response.response,
                },
              }
            }
          )
        }

        pending.resolve([message])
        delete this.pendingCommands[message.request_id || '']
      }) as EventListener)

      this.onEngineConnectionNewTrack = ({
        detail: { mediaStream },
      }: CustomEvent<NewTrackArgs>) => {
        mediaStream.getVideoTracks()[0].addEventListener('mute', () => {
          console.error(
            'video track mute: check webrtc internals -> inbound rtp'
          )
        })

        setMediaStream(mediaStream)
      }
      this.engineConnection?.addEventListener(
        EngineConnectionEvents.NewTrack,
        this.onEngineConnectionNewTrack as EventListener
      )

      this.engineConnection?.connect()
    }
    this.engineConnection.addEventListener(
      EngineConnectionEvents.ConnectionStarted,
      this.onEngineConnectionStarted
    )
  }

  handleResize({
    streamWidth,
    streamHeight,
  }: {
    streamWidth: number
    streamHeight: number
  }) {
    if (!this.engineConnection?.isReady()) {
      return
    }

    const resizeCmd: EngineCommand = {
      type: 'modeling_cmd_req',
      cmd_id: uuidv4(),
      cmd: {
        type: 'reconfigure_stream',
        width: streamWidth,
        height: streamHeight,
        fps: 60,
      },
    }
    this.engineConnection?.send(resizeCmd)
  }

  tearDown(opts?: { idleMode: boolean }) {
    if (this.engineConnection) {
      this.engineConnection.removeEventListener(
        EngineConnectionEvents.Opened,
        this.onEngineConnectionOpened
      )
      this.engineConnection.removeEventListener(
        EngineConnectionEvents.Closed,
        this.onEngineConnectionClosed
      )
      this.engineConnection.removeEventListener(
        EngineConnectionEvents.ConnectionStarted,
        this.onEngineConnectionStarted
      )
      this.engineConnection.removeEventListener(
        EngineConnectionEvents.NewTrack,
        this.onEngineConnectionNewTrack as EventListener
      )

      this.engineConnection?.tearDown(opts)
      this.engineConnection = undefined

      // Our window.tearDown assignment causes this case to happen which is
      // only really for tests.
      // @ts-ignore
    } else if (this.engineCommandManager?.engineConnection) {
      // @ts-ignore
      this.engineCommandManager?.engineConnection?.tearDown(opts)
    }
  }
  async startNewSession() {
    this.orderedCommands = []
    this.responseMap = {}
    await this.initPlanes()
  }
  subscribeTo<T extends ModelTypes>({
    event,
    callback,
  }: Subscription<T>): () => void {
    const localUnsubscribeId = uuidv4()
    if (!this.subscriptions[event]) {
      this.subscriptions[event] = {}
    }
    this.subscriptions[event][localUnsubscribeId] = callback

    return () => this.unSubscribeTo(event, localUnsubscribeId)
  }
  private unSubscribeTo(event: ModelTypes, id: string) {
    delete this.subscriptions[event][id]
  }
  subscribeToUnreliable<T extends UnreliableResponses['type']>({
    event,
    callback,
  }: UnreliableSubscription<T>): () => void {
    const localUnsubscribeId = uuidv4()
    if (!this.unreliableSubscriptions[event]) {
      this.unreliableSubscriptions[event] = {}
    }
    this.unreliableSubscriptions[event][localUnsubscribeId] = callback
    return () => this.unSubscribeToUnreliable(event, localUnsubscribeId)
  }
  private unSubscribeToUnreliable(
    event: UnreliableResponses['type'],
    id: string
  ) {
    delete this.unreliableSubscriptions[event][id]
  }
  // We make this a separate function so we can call it from wasm.
  clearDefaultPlanes() {
    this.defaultPlanes = null
  }
  async wasmGetDefaultPlanes(): Promise<string> {
    if (this.defaultPlanes === null) {
      await this.initPlanes()
    }
    return JSON.stringify(this.defaultPlanes)
  }
  endSession() {
    const deleteCmd: EngineCommand = {
      type: 'modeling_cmd_req',
      cmd_id: uuidv4(),
      cmd: {
        type: 'scene_clear_all',
      },
    }
    this.clearDefaultPlanes()
    this.engineConnection?.send(deleteCmd)
  }
  addCommandLog(message: CommandLog) {
    if (this.commandLogs.length > 500) {
      this.commandLogs.shift()
    }
    this.commandLogs.push(message)

    this._commandLogCallBack([...this.commandLogs])
  }
  clearCommandLogs() {
    this.commandLogs = []
    this._commandLogCallBack(this.commandLogs)
  }
  registerCommandLogCallback(callback: (command: CommandLog[]) => void) {
    this._commandLogCallBack = callback
  }
  sendSceneCommand(
    command: EngineCommand,
    forceWebsocket = false
  ): Promise<Models['WebSocketResponse_type'] | null> {
    if (this.engineConnection === undefined) {
      return Promise.resolve(null)
    }

    if (!this.engineConnection?.isReady()) {
      return Promise.resolve(null)
    }

    if (
      !(
        command.type === 'modeling_cmd_req' &&
        (command.cmd.type === 'highlight_set_entity' ||
          command.cmd.type === 'mouse_move' ||
          command.cmd.type === 'camera_drag_move' ||
          command.cmd.type === ('default_camera_perspective_settings' as any))
      )
    ) {
      // highlight_set_entity, mouse_move and camera_drag_move are sent over the unreliable channel and are too noisy
      this.addCommandLog({
        type: 'send-scene',
        data: command,
      })
    }

    if (command.type === 'modeling_cmd_batch_req') {
      this.engineConnection?.send(command)
      // TODO - handlePendingCommands does not handle batch commands
      // return this.handlePendingCommand(command.requests[0].cmd_id, command.cmd)
      return Promise.resolve(null)
    }
    if (command.type !== 'modeling_cmd_req') return Promise.resolve(null)
    const cmd = command.cmd
    if (
      (cmd.type === 'camera_drag_move' ||
        cmd.type === 'handle_mouse_drag_move' ||
        cmd.type === 'default_camera_zoom' ||
        cmd.type === ('default_camera_perspective_settings' as any)) &&
      this.engineConnection?.unreliableDataChannel &&
      !forceWebsocket
    ) {
      ;(cmd as any).sequence = this.outSequence
      this.outSequence++
      this.engineConnection?.unreliableSend(command)
      return Promise.resolve(null)
    } else if (
      cmd.type === 'highlight_set_entity' &&
      this.engineConnection?.unreliableDataChannel
    ) {
      cmd.sequence = this.outSequence
      this.outSequence++
      this.engineConnection?.unreliableSend(command)
      return Promise.resolve(null)
    } else if (
      cmd.type === 'mouse_move' &&
      this.engineConnection.unreliableDataChannel
    ) {
      cmd.sequence = this.outSequence
      this.outSequence++
      this.engineConnection?.unreliableSend(command)
      return Promise.resolve(null)
    } else if (cmd.type === 'export') {
      const promise = new Promise<null>((resolve, reject) => {
        this.pendingExport = { resolve, reject }
      })
      this.engineConnection?.send(command)
      return promise
    }
    if (
      command.cmd.type === 'default_camera_look_at' ||
      command.cmd.type === ('default_camera_perspective_settings' as any)
    ) {
      ;(cmd as any).sequence = this.outSequence++
    }
    // since it's not mouse drag or highlighting send over TCP and keep track of the command
    return this.sendCommand(command.cmd_id, {
      command,
      idToRangeMap: {},
      range: [0, 0],
    }).then(([a]) => a)
  }
  /**
   * A wrapper around the sendCommand where all inputs are JSON strings
   */
  async sendModelingCommandFromWasm(
    id: string,
    rangeStr: string,
    commandStr: string,
    idToRangeStr: string
  ): Promise<string | void> {
    if (this.engineConnection === undefined) {
      return Promise.resolve()
    }
    if (!this.engineConnection?.isReady() && !this.disableWebRTC)
      return Promise.resolve()
    if (id === undefined) return Promise.reject(new Error('id is undefined'))
    if (rangeStr === undefined)
      return Promise.reject(new Error('rangeStr is undefined'))
    if (commandStr === undefined) {
      return Promise.reject(new Error('commandStr is undefined'))
    }
    const range: SourceRange = JSON.parse(rangeStr)
    const command: EngineCommand = JSON.parse(commandStr)
    const idToRangeMap: { [key: string]: SourceRange } =
      JSON.parse(idToRangeStr)

    const resp = await this.sendCommand(id, {
      command,
      range,
      idToRangeMap,
    })
    return JSON.stringify(resp[0])
  }
  /**
   * Common send command function used for both modeling and scene commands
   * So that both have a common way to send pending commands with promises for the responses
   */
  async sendCommand(
    id: string,
    message: {
      command: PendingMessage['command']
      range: PendingMessage['range']
      idToRangeMap: PendingMessage['idToRangeMap']
    }
  ): Promise<[Models['WebSocketResponse_type']]> {
    const { promise, resolve, reject } = promiseFactory<any>()
    this.pendingCommands[id] = {
      resolve,
      reject,
      promise,
      command: message.command,
      range: message.range,
      idToRangeMap: message.idToRangeMap,
    }
    if (message.command.type === 'modeling_cmd_req') {
      this.orderedCommands.push({
        command: message.command,
        range: message.range,
      })
    } else if (message.command.type === 'modeling_cmd_batch_req') {
      message.command.requests.forEach((req) => {
        const cmd: EngineCommand = {
          type: 'modeling_cmd_req',
          cmd_id: req.cmd_id,
          cmd: req.cmd,
        }
        this.orderedCommands.push({
          command: cmd,
          range: message.idToRangeMap[req.cmd_id || ''],
        })
      })
    }
    this.engineConnection?.send(message.command)
    return promise
  }

  deferredArtifactPopulated = deferExecution((a?: null) => {
    this.modelingSend({ type: 'Artifact graph populated' })
  }, 200)
  deferredArtifactEmptied = deferExecution((a?: null) => {
    this.modelingSend({ type: 'Artifact graph emptied' })
  }, 200)

  /**
   * When an execution takes place we want to wait until we've got replies for all of the commands
   * When this is done when we build the artifact map synchronously.
   */
  async waitForAllCommands() {
    await Promise.all(Object.values(this.pendingCommands).map((a) => a.promise))
    this.artifactGraph = createArtifactGraph({
      orderedCommands: this.orderedCommands,
      responseMap: this.responseMap,
      ast: this.getAst(),
    })
    if (Object.values(this.artifactMap).length) {
      this.deferredArtifactEmptied(null)
    } else {
      this.deferredArtifactPopulated(null)
    }
  }
  async initPlanes() {
    if (this.planesInitialized()) return
    const planes = await this.makeDefaultPlanes()
    this.defaultPlanes = planes
  }
  planesInitialized(): boolean {
    return (
      !!this.defaultPlanes &&
      this.defaultPlanes.xy !== '' &&
      this.defaultPlanes.yz !== '' &&
      this.defaultPlanes.xz !== ''
    )
  }

  async setPlaneHidden(id: string, hidden: boolean) {
    return await this.sendSceneCommand({
      type: 'modeling_cmd_req',
      cmd_id: uuidv4(),
      cmd: {
        type: 'object_visible',
        object_id: id,
        hidden: hidden,
      },
    })
  }

  /**
   * Set the visibility of the scale grid in the engine scene.
   * @param visible - whether to show or hide the scale grid
   */
  setScaleGridVisibility(visible: boolean) {
    this.modifyGrid(!visible)
  }

  // Some "objects" have the same source range, such as sketch_mode_start and start_path.
  // So when passing a range, we need to also specify the command type
  mapRangeToObjectId(
    range: SourceRange,
    commandTypeToTarget: string
  ): string | undefined {
    const values = Object.entries(this.artifactGraph)
    for (const [id, data] of values) {
      // // Our range selection seems to just select the cursor position, so either
      // // of these can be right...
      if (
        (data.range[0] === range[0] || data.range[1] === range[1]) &&
        data.type === commandTypeToTarget
      )
        return id
    }
    return undefined
  }
}

function promiseFactory<T>() {
  let resolve: (value: T | PromiseLike<T>) => void = () => {}
  let reject: (value: T | PromiseLike<T>) => void = () => {}
  const promise = new Promise<T>((_resolve, _reject) => {
    resolve = _resolve
    reject = _reject
  })
  return { promise, resolve, reject }
}<|MERGE_RESOLUTION|>--- conflicted
+++ resolved
@@ -10,14 +10,9 @@
   EngineCommand,
   OrderedCommand,
   ResponseMap,
-<<<<<<< HEAD
   createArtifactGraph,
 } from 'lang/std/artifactGraph'
-=======
-  createArtifactMap,
-} from 'lang/std/artifactMap'
 import { useModelingContext } from 'hooks/useModelingContext'
->>>>>>> 7bf6bc30
 
 // TODO(paultag): This ought to be tweakable.
 const pingIntervalMs = 10000
@@ -1202,12 +1197,9 @@
   private onEngineConnectionNewTrack = ({
     detail,
   }: CustomEvent<NewTrackArgs>) => {}
-<<<<<<< HEAD
   disableWebRTC = false
-=======
   modelingSend: ReturnType<typeof useModelingContext>['send'] =
     (() => {}) as any
->>>>>>> 7bf6bc30
 
   start({
     disableWebRTC = false,
@@ -1803,7 +1795,7 @@
       responseMap: this.responseMap,
       ast: this.getAst(),
     })
-    if (Object.values(this.artifactMap).length) {
+    if (this.artifactGraph.size) {
       this.deferredArtifactEmptied(null)
     } else {
       this.deferredArtifactPopulated(null)
