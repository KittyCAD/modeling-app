import { SourceRange } from '../executor'
import { Selections } from '../../useStore'
import { VITE_KC_API_WS_MODELING_URL } from '../../env'
import { Models } from '@kittycad/lib'
<<<<<<< HEAD
=======
import { exportSave } from '../../lib/exportSave'
>>>>>>> cd4672c9

interface ResultCommand {
  type: 'result'
  data: any
}
interface PendingCommand {
  type: 'pending'
  promise: Promise<any>
  resolve: (val: any) => void
}

export interface ArtifactMap {
  [key: string]: ResultCommand | PendingCommand
}
export interface SourceRangeMap {
  [key: string]: SourceRange
}

interface SelectionsArgs {
  id: string
  type: Selections['codeBasedSelections'][number]['type']
}

interface CursorSelectionsArgs {
  otherSelections: Selections['otherSelections']
  idBasedSelections: { type: string; id: string }[]
}

type _EngineCommand = Models['ModelingCmdReq_type']

// TODO extending this type to add the type property is a work around
// see https://github.com/KittyCAD/api-deux/issues/1096
export interface EngineCommand extends _EngineCommand {
  type: 'modeling_cmd_req'
}

export class EngineCommandManager {
  artifactMap: ArtifactMap = {}
  sourceRangeMap: SourceRangeMap = {}
  sequence = 0
  socket?: WebSocket
  pc?: RTCPeerConnection
  lossyDataChannel?: RTCDataChannel
  waitForReady: Promise<void> = new Promise(() => {})
  private resolveReady = () => {}
  onHoverCallback: (id?: string) => void = () => {}
  onClickCallback: (selection: SelectionsArgs) => void = () => {}
  onCursorsSelectedCallback: (selections: CursorSelectionsArgs) => void =
    () => {}
  constructor({
    setMediaStream,
    setIsStreamReady,
    token,
  }: {
    setMediaStream: (stream: MediaStream) => void
    setIsStreamReady: (isStreamReady: boolean) => void
    token?: string
  }) {
    this.waitForReady = new Promise((resolve) => {
      this.resolveReady = resolve
    })

    this.socket = new WebSocket(VITE_KC_API_WS_MODELING_URL, [])

    // Change binary type from "blob" to "arraybuffer"
    this.socket.binaryType = 'arraybuffer'

    this.pc = new RTCPeerConnection()
    this.pc.createDataChannel('unreliable_modeling_cmds')
    this.socket.addEventListener('open', (event) => {
      console.log('Connected to websocket, waiting for ICE servers')
      if (token) {
        this.socket?.send(
          JSON.stringify({ headers: { Authorization: `Bearer ${token}` } })
        )
      }
    })

    this.socket.addEventListener('close', (event) => {
      console.log('websocket connection closed', event)
    })

    this.socket.addEventListener('error', (event) => {
      console.log('websocket connection error', event)
    })

    this?.socket?.addEventListener('message', (event) => {
      if (!this.socket || !this.pc) return

      // console.log('Message from server ', event.data);
      if (event.data instanceof ArrayBuffer) {
        // If the data is an ArrayBuffer, it's  the result of an export command,
        // because in all other cases we send JSON strings. But in the case of
        // export we send a binary blob.
        // Pass this to our export function.
        exportSave(event.data)
      } else if (
        typeof event.data === 'string' &&
        event.data.toLocaleLowerCase().startsWith('error')
      ) {
        console.warn('something went wrong: ', event.data)
      } else {
        const message = JSON.parse(event.data)
        if (message.type === 'sdp_answer') {
          this.pc?.setRemoteDescription(
            new RTCSessionDescription(message.answer)
          )
<<<<<<< HEAD
        } else if (message.type === 'ice_server_info' && this.pc) {
          console.log('received ice_server_info')
          this.pc?.setConfiguration({
            iceServers: message.ice_servers,
          })
=======
        } else if (message.type === 'trickle_ice') {
          this.pc?.addIceCandidate(message.candidate)
        } else if (message.type === 'ice_server_info' && this.pc) {
          console.log('received ice_server_info')
          if (message.ice_servers.length > 0) {
            this.pc?.setConfiguration({
              iceServers: message.ice_servers,
              iceTransportPolicy: 'relay',
            })
          } else {
            this.pc?.setConfiguration({})
          }
>>>>>>> cd4672c9
          this.pc.addEventListener('track', (event) => {
            console.log('received track', event)
            const mediaStream = event.streams[0]
            setMediaStream(mediaStream)
          })

          this.pc.addEventListener('connectionstatechange', (e) =>
            console.log(this?.pc?.iceConnectionState)
          )
          this.pc.addEventListener('icecandidate', (event) => {
            if (!this.pc || !this.socket) return
            if (event.candidate === null) {
              console.log('sent sdp_offer')
              this.socket.send(
                JSON.stringify({
                  type: 'sdp_offer',
                  offer: this.pc.localDescription,
                })
              )
            } else {
              console.log('sending trickle ice candidate')
              const { candidate } = event
              this.socket?.send(
                JSON.stringify({
                  type: 'trickle_ice',
                  candidate: candidate.toJSON(),
                })
              )
            }
          })

          // Offer to receive 1 video track
          this.pc.addTransceiver('video', {
            direction: 'sendrecv',
          })
          this.pc
            .createOffer()
            .then(async (descriptionInit) => {
              await this?.pc?.setLocalDescription(descriptionInit)
              console.log('sent sdp_offer begin')
              const msg = JSON.stringify({
                type: 'sdp_offer',
                offer: this.pc?.localDescription,
              })
              this.socket?.send(msg)
            })
            .catch(console.log)

          this.pc.addEventListener('datachannel', (event) => {
            this.lossyDataChannel = event.channel
            console.log('accepted lossy data channel', event.channel.label)
            this.lossyDataChannel.addEventListener('open', (event) => {
              setIsStreamReady(true)
              this.resolveReady()
              console.log('lossy data channel opened', event)
            })
            this.lossyDataChannel.addEventListener('close', (event) => {
              console.log('lossy data channel closed')
            })
            this.lossyDataChannel.addEventListener('error', (event) => {
              console.log('lossy data channel error')
            })
            this.lossyDataChannel.addEventListener('message', (event) => {
              console.log('lossy data channel message: ', event)
            })
          })
        } else if (message.cmd_id) {
          const id = message.cmd_id
          const command = this.artifactMap[id]
          if (command && command.type === 'pending') {
            const resolve = command.resolve
            this.artifactMap[id] = {
              type: 'result',
              data: message.result,
            }
            resolve({
              id,
            })
          } else {
            this.artifactMap[id] = {
              type: 'result',
              data: message.result,
            }
          }
          // TODO talk to the gang about this
          // the following message types are made up
          // and are placeholders
        } else if (message.type === 'hover') {
          this.onHoverCallback(message.id)
        } else if (message.type === 'click') {
          this.onClickCallback(message)
        } else {
          console.log('received message', message)
        }
      }
    })
  }
  tearDown() {
    // close all channels, sockets and WebRTC connections
    this.lossyDataChannel?.close()
    this.socket?.close()
    this.pc?.close()
  }

  startNewSession() {
    this.artifactMap = {}
    this.sourceRangeMap = {}
  }
  endSession() {
    // this.socket?.close()
    // socket.off('command')
  }
  onHover(callback: (id?: string) => void) {
    // It's when the user hovers over a part in the 3d scene, and so the engine should tell the
    // frontend about that (with it's id) so that the FE can highlight code associated with that id
    this.onHoverCallback = callback
  }
  onClick(callback: (selection: SelectionsArgs) => void) {
    // TODO talk to the gang about this
    // It's when the user clicks on a part in the 3d scene, and so the engine should tell the
    // frontend about that (with it's id) so that the FE can put the user's cursor on the right
    // line of code
    this.onClickCallback = callback
  }
  cusorsSelected(selections: {
    otherSelections: Selections['otherSelections']
    idBasedSelections: { type: string; id: string }[]
  }) {
    // TODO talk to the gang about this
    // Really idBasedSelections is the only part that's relevant to the server, but it's when
    // the user puts their cursor over a line of code, and there is a engine-id associated with
    // it, so we want to tell the engine to change it's color or something
    if (this.socket?.readyState === 0) {
      console.log('socket not open')
      return
    }
    console.log('sending cursorsSelected')
    this.socket?.send(
      JSON.stringify({ command: 'cursorsSelected', body: selections })
    )
  }
  sendSceneCommand(command: EngineCommand) {
    if (this.socket?.readyState === 0) {
      console.log('socket not ready')
      return
    }
    const cmd = command.cmd
    if (cmd.type === 'camera_drag_move' && this.lossyDataChannel) {
      console.log('sending lossy command', command, this.lossyDataChannel)
      cmd.sequence = this.sequence
      this.sequence++
      this.lossyDataChannel.send(JSON.stringify(command))
      return
    }
    console.log('sending command', command)
    this.socket?.send(JSON.stringify(command))
  }
  sendModellingCommand({
    id,
    params,
    range,
    command,
  }: {
    id: string
    params: any
    range: SourceRange
    command: EngineCommand
  }): Promise<any> {
    this.sourceRangeMap[id] = range

    if (this.socket?.readyState === 0) {
      console.log('socket not ready')
      return new Promise(() => {})
    }
    this.socket?.send(JSON.stringify(command))
    let resolve: (val: any) => void = () => {}
    const promise = new Promise((_resolve, reject) => {
      resolve = _resolve
    })
    this.artifactMap[id] = {
      type: 'pending',
      promise,
      resolve,
    }
    return promise
  }
  commandResult(id: string): Promise<any> {
    const command = this.artifactMap[id]
    if (!command) {
      throw new Error('No command found')
    }
    if (command.type === 'result') {
      return command.data
    }
    return command.promise
  }
  async waitForAllCommands(): Promise<{
    artifactMap: ArtifactMap
    sourceRangeMap: SourceRangeMap
  }> {
    const pendingCommands = Object.values(this.artifactMap).filter(
      ({ type }) => type === 'pending'
    ) as PendingCommand[]
    const proms = pendingCommands.map(({ promise }) => promise)
    await Promise.all(proms)
    return {
      artifactMap: this.artifactMap,
      sourceRangeMap: this.sourceRangeMap,
    }
  }
}<|MERGE_RESOLUTION|>--- conflicted
+++ resolved
@@ -2,10 +2,7 @@
 import { Selections } from '../../useStore'
 import { VITE_KC_API_WS_MODELING_URL } from '../../env'
 import { Models } from '@kittycad/lib'
-<<<<<<< HEAD
-=======
 import { exportSave } from '../../lib/exportSave'
->>>>>>> cd4672c9
 
 interface ResultCommand {
   type: 'result'
@@ -113,13 +110,6 @@
           this.pc?.setRemoteDescription(
             new RTCSessionDescription(message.answer)
           )
-<<<<<<< HEAD
-        } else if (message.type === 'ice_server_info' && this.pc) {
-          console.log('received ice_server_info')
-          this.pc?.setConfiguration({
-            iceServers: message.ice_servers,
-          })
-=======
         } else if (message.type === 'trickle_ice') {
           this.pc?.addIceCandidate(message.candidate)
         } else if (message.type === 'ice_server_info' && this.pc) {
@@ -132,7 +122,6 @@
           } else {
             this.pc?.setConfiguration({})
           }
->>>>>>> cd4672c9
           this.pc.addEventListener('track', (event) => {
             console.log('received track', event)
             const mediaStream = event.streams[0]
