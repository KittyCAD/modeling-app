import { TEST } from '@src/env'
import type { Models } from '@kittycad/lib'
import { VITE_KC_API_WS_MODELING_URL, VITE_KC_DEV_TOKEN } from '@src/env'
import { jsAppSettings } from '@src/lib/settings/settingsUtils'
import { BSON } from 'bson'

import type { MachineManager } from '@src/components/MachineManagerProvider'
import type { useModelingContext } from '@src/hooks/useModelingContext'
import type { KclManager } from '@src/lang/KclSingleton'
import type CodeManager from '@src/lang/codeManager'
import type { SceneInfra } from '@src/clientSideScene/sceneInfra'
import type { EngineCommand, ResponseMap } from '@src/lang/std/artifactGraph'
import type { CommandLog } from '@src/lang/std/commandLog'
import { CommandLogType } from '@src/lang/std/commandLog'
import type { SourceRange } from '@src/lang/wasm'
import { defaultSourceRange } from '@src/lang/wasm'
import { EXECUTE_AST_INTERRUPT_ERROR_MESSAGE } from '@src/lib/constants'
import { markOnce } from '@src/lib/performance'
import type RustContext from '@src/lib/rustContext'
import type { SettingsViaQueryString } from '@src/lib/settings/settingsTypes'
import {
  Themes,
  darkModeMatcher,
  getOppositeTheme,
  getThemeColorForEngine,
} from '@src/lib/theme'
import { reportRejection } from '@src/lib/trap'
import { binaryToUuid, uuidv4 } from '@src/lib/utils'

const pingIntervalMs = 1_000

function isHighlightSetEntity_type(
  data: any
): data is Models['HighlightSetEntity_type'] {
  return data.entity_id && data.sequence
}

interface NewTrackArgs {
  conn: EngineConnection
  mediaStream: MediaStream
}

type ClientMetrics = Models['ClientMetrics_type']

type Value<T, U> = U extends undefined
  ? { type: T; value: U }
  : U extends void
    ? { type: T }
    : { type: T; value: U }

type State<T, U> = Value<T, U>

export enum EngineConnectionStateType {
  Fresh = 'fresh',
  Connecting = 'connecting',
  ConnectionEstablished = 'connection-established',
  Disconnecting = 'disconnecting',
  Disconnected = 'disconnected',
}

export enum DisconnectingType {
  Error = 'error',
  Timeout = 'timeout',
  Quit = 'quit',
  Pause = 'pause',
}

// Sorted by severity
export enum ConnectionError {
  Unset = 0,
  LongLoadingTime,
  VeryLongLoadingTime,

  ICENegotiate,
  DataChannelError,
  WebSocketError,
  LocalDescriptionInvalid,

  // These are more severe than protocol errors because they don't even allow
  // the program to do any protocol messages in the first place if they occur.
  MissingAuthToken,
  BadAuthToken,
  TooManyConnections,
  Outage,

  // An unknown error is the most severe because it has not been classified
  // or encountered before.
  Unknown,
}

export const CONNECTION_ERROR_TEXT: Record<ConnectionError, string> = {
  [ConnectionError.Unset]: '',
  [ConnectionError.LongLoadingTime]:
    'Loading is taking longer than expected...',
  [ConnectionError.VeryLongLoadingTime]:
    'Loading seems stuck. Do you have a firewall turned on?',
  [ConnectionError.ICENegotiate]: 'ICE negotiation failed.',
  [ConnectionError.DataChannelError]: 'The data channel signaled an error.',
  [ConnectionError.WebSocketError]: 'The websocket signaled an error.',
  [ConnectionError.LocalDescriptionInvalid]:
    'The local description is invalid.',
  [ConnectionError.MissingAuthToken]:
    'Your authorization token is missing; please login again.',
  [ConnectionError.BadAuthToken]:
    'Your authorization token is invalid; please login again.',
  [ConnectionError.TooManyConnections]:
    'There are too many open engine connections associated with your account.',
  [ConnectionError.Outage]:
    'We seem to be experiencing an outage. Please visit [status.zoo.dev](https://status.zoo.dev) for updates.',
  [ConnectionError.Unknown]:
    'An unexpected error occurred. Please report this to us.',
}

export const WEBSOCKET_READYSTATE_TEXT: Record<number, string> = {
  [WebSocket.CONNECTING]: 'WebSocket.CONNECTING',
  [WebSocket.OPEN]: 'WebSocket.OPEN',
  [WebSocket.CLOSING]: 'WebSocket.CLOSING',
  [WebSocket.CLOSED]: 'WebSocket.CLOSED',
}

export interface ErrorType {
  // The error we've encountered.
  error: ConnectionError

  // Additional context.
  context?: any

  // We assign this in the state setter because we may have not failed at
  // a Connecting state, which we check for there.
  lastConnectingValue?: ConnectingValue
}

export type DisconnectingValue =
  | State<DisconnectingType.Error, ErrorType>
  | State<DisconnectingType.Timeout, void>
  | State<DisconnectingType.Quit, void>
  | State<DisconnectingType.Pause, void>

// These are ordered by the expected sequence.
export enum ConnectingType {
  WebSocketConnecting = 'websocket-connecting',
  WebSocketOpen = 'websocket-open',
  PeerConnectionCreated = 'peer-connection-created',
  ICEServersSet = 'ice-servers-set',
  SetLocalDescription = 'set-local-description',
  OfferedSdp = 'offered-sdp',
  ReceivedSdp = 'received-sdp',
  SetRemoteDescription = 'set-remote-description',
  WebRTCConnecting = 'webrtc-connecting',
  ICECandidateReceived = 'ice-candidate-received',
  TrackReceived = 'track-received',
  DataChannelRequested = 'data-channel-requested',
  DataChannelConnecting = 'data-channel-connecting',
  DataChannelEstablished = 'data-channel-established',
}

export enum ConnectingTypeGroup {
  WebSocket = 'WebSocket',
  ICE = 'ICE',
  WebRTC = 'WebRTC',
}

export const initialConnectingTypeGroupState: Record<
  ConnectingTypeGroup,
  [ConnectingType, boolean | undefined][]
> = {
  [ConnectingTypeGroup.WebSocket]: [
    [ConnectingType.WebSocketConnecting, undefined],
    [ConnectingType.WebSocketOpen, undefined],
  ],
  [ConnectingTypeGroup.ICE]: [
    [ConnectingType.PeerConnectionCreated, undefined],
    [ConnectingType.ICEServersSet, undefined],
    [ConnectingType.SetLocalDescription, undefined],
    [ConnectingType.OfferedSdp, undefined],
    [ConnectingType.ReceivedSdp, undefined],
    [ConnectingType.SetRemoteDescription, undefined],
    [ConnectingType.WebRTCConnecting, undefined],
    [ConnectingType.ICECandidateReceived, undefined],
  ],
  [ConnectingTypeGroup.WebRTC]: [
    [ConnectingType.TrackReceived, undefined],
    [ConnectingType.DataChannelRequested, undefined],
    [ConnectingType.DataChannelConnecting, undefined],
    [ConnectingType.DataChannelEstablished, undefined],
  ],
}

export type ConnectingValue =
  | State<ConnectingType.WebSocketConnecting, void>
  | State<ConnectingType.WebSocketOpen, void>
  | State<ConnectingType.PeerConnectionCreated, void>
  | State<ConnectingType.ICEServersSet, void>
  | State<ConnectingType.SetLocalDescription, void>
  | State<ConnectingType.OfferedSdp, void>
  | State<ConnectingType.ReceivedSdp, void>
  | State<ConnectingType.SetRemoteDescription, void>
  | State<ConnectingType.WebRTCConnecting, void>
  | State<ConnectingType.TrackReceived, void>
  | State<ConnectingType.ICECandidateReceived, void>
  | State<ConnectingType.DataChannelRequested, string>
  | State<ConnectingType.DataChannelConnecting, string>
  | State<ConnectingType.DataChannelEstablished, void>

export type EngineConnectionState =
  | State<EngineConnectionStateType.Fresh, void>
  | State<EngineConnectionStateType.Connecting, ConnectingValue>
  | State<EngineConnectionStateType.ConnectionEstablished, void>
  | State<EngineConnectionStateType.Disconnecting, DisconnectingValue>
  | State<EngineConnectionStateType.Disconnected, void>

export enum EngineConnectionEvents {
  // Fires for each ping-pong success or failure.
  PingPongChanged = 'ping-pong-changed', // (state: PingPongState) => void

  // For now, this is only used by the NetworkHealthIndicator.
  // We can eventually use it for more, but one step at a time.
  ConnectionStateChanged = 'connection-state-changed', // (state: EngineConnectionState) => void

  // There are various failure scenarios where we want to try a restart.
  RestartRequest = 'restart-request',

  // These are used for the EngineCommandManager and were created
  // before onConnectionStateChange existed.
  ConnectionStarted = 'connection-started', // (engineConnection: EngineConnection) => void
  Opened = 'opened', // (engineConnection: EngineConnection) => void
  Closed = 'closed', // (engineConnection: EngineConnection) => void
  NewTrack = 'new-track', // (track: NewTrackArgs) => void
}

function toRTCSessionDescriptionInit(
  desc: Models['RtcSessionDescription_type']
): RTCSessionDescriptionInit | undefined {
  if (desc.type === 'unspecified') {
    console.error('Invalid SDP answer: type is "unspecified".')
    return undefined
  }
  return {
    sdp: desc.sdp,
    // Force the type to be one of the valid RTCSdpType values
    type: desc.type as RTCSdpType,
  }
}

// EngineConnection encapsulates the connection(s) to the Engine
// for the EngineCommandManager; namely, the underlying WebSocket
// and WebRTC connections.
class EngineConnection extends EventTarget {
  websocket?: WebSocket
  pc?: RTCPeerConnection
  unreliableDataChannel?: RTCDataChannel
  mediaStream?: MediaStream
  promise?: Promise<void>
  sdpAnswer?: RTCSessionDescriptionInit
  triggeredStart = false

  onWebSocketOpen = function (event: Event) {}
  onWebSocketClose = function (event: Event) {}
  onWebSocketError = function (event: Event) {}
  onWebSocketMessage = function (event: MessageEvent) {}
  onIceGatheringStateChange = function (
    this: RTCPeerConnection,
    event: Event
  ) {}
  onIceConnectionStateChange = function (
    this: RTCPeerConnection,
    event: Event
  ) {}
  onNegotiationNeeded = function (this: RTCPeerConnection, event: Event) {}
  onIceCandidate = function (
    this: RTCPeerConnection,
    event: RTCPeerConnectionIceEvent
  ) {}
  onIceCandidateError = function (
    this: RTCPeerConnection,
    event: RTCPeerConnectionIceErrorEvent
  ) {}
  onConnectionStateChange = function (this: RTCPeerConnection, event: Event) {}
  onSignalingStateChange = function (this: RTCDataChannel, event: Event) {}

  onTrack = function (this: RTCPeerConnection, event: RTCTrackEvent) {}
  onDataChannelOpen = function (this: RTCDataChannel, event: Event) {}
  onDataChannelClose = function (this: RTCDataChannel, event: Event) {}
  onDataChannelError = function (this: RTCDataChannel, event: Event) {}
  onDataChannelMessage = function (this: RTCDataChannel, event: MessageEvent) {}
  onDataChannel = function (
    this: RTCPeerConnection,
    event: RTCDataChannelEvent
  ) {}

  onNetworkStatusReady = () => {}

  private _state: EngineConnectionState = {
    type: EngineConnectionStateType.Fresh,
  }

  get state(): EngineConnectionState {
    return this._state
  }

  set state(next: EngineConnectionState) {
    console.log(`${JSON.stringify(this.state)} → ${JSON.stringify(next)}`)

    if (next.type === EngineConnectionStateType.Disconnecting) {
      const sub = next.value
      if (sub.type === DisconnectingType.Error) {
        // Record the last step we failed at.
        // (Check the current state that we're about to override that
        // it was a Connecting state.)
        if (this._state.type === EngineConnectionStateType.Connecting) {
          if (!sub.value) sub.value = { error: ConnectionError.Unknown }
          sub.value.lastConnectingValue = this._state.value
        }

        console.error(sub.value)
      }
    }
    this._state = next

    this.dispatchEvent(
      new CustomEvent(EngineConnectionEvents.ConnectionStateChanged, {
        detail: this._state,
      })
    )
  }

  readonly url: string
  private readonly token?: string

  // TODO: actual type is ClientMetrics
  public webrtcStatsCollector?: () => Promise<ClientMetrics>
  private engineCommandManager: EngineCommandManager

  private pingPongSpan: { ping?: number; pong?: number }
  private pingIntervalId: ReturnType<typeof setInterval> | undefined = undefined
  isUsingConnectionLite: boolean = false

  timeoutToForceConnectId: ReturnType<typeof setTimeout> | undefined = undefined

  constructor({
    engineCommandManager,
    url,
    token,
    callbackOnEngineLiteConnect,
  }: {
    engineCommandManager: EngineCommandManager
    url: string
    token?: string
    callbackOnEngineLiteConnect?: () => void
  }) {
    markOnce('code/startInitialEngineConnect')
    super()

    this.engineCommandManager = engineCommandManager
    this.url = url
    this.token = token
    this.pingPongSpan = { ping: undefined, pong: undefined }

    if (callbackOnEngineLiteConnect) {
      this.connectLite(callbackOnEngineLiteConnect)
      this.isUsingConnectionLite = true
      return
    }

    this.pingIntervalId = setInterval(() => {
      // Only start a new ping when the other is fulfilled.
      if (this.pingPongSpan.ping) {
        return
      }

      // Don't start pinging until we're connected.
      if (this.state.type !== EngineConnectionStateType.ConnectionEstablished) {
        return
      }

      this.send({ type: 'ping' })
      this.pingPongSpan = {
        ping: Date.now(),
        pong: undefined,
      }
    }, pingIntervalMs)

    // eslint-disable-next-line @typescript-eslint/no-floating-promises
    this.connect({ reconnect: false })
  }

  // SHOULD ONLY BE USED FOR VITESTS
  connectLite(callback: () => void) {
    const url = `${VITE_KC_API_WS_MODELING_URL}?video_res_width=${256}&video_res_height=${256}`

    this.websocket = new WebSocket(url, [])
    this.websocket.binaryType = 'arraybuffer'

    this.send = (a) => {
      if (!this.websocket) return
      this.websocket.send(JSON.stringify(a))
    }
    this.onWebSocketOpen = (event) => {
      this.send({
        type: 'headers',
        headers: {
          Authorization: `Bearer ${VITE_KC_DEV_TOKEN}`,
        },
      })
    }
    this.tearDown = () => {}
    this.websocket.addEventListener('open', this.onWebSocketOpen)

    this.websocket?.addEventListener('message', ((event: MessageEvent) => {
      const message: Models['WebSocketResponse_type'] = JSON.parse(event.data)
      if (!('resp' in message)) return

      let resp = message.resp

      // If there's no body to the response, we can bail here.
      if (!resp || !resp.type) {
        return
      }

      switch (resp.type) {
        case 'pong':
          break

        // Only fires on successful authentication.
        case 'ice_server_info':
          callback()
          return
      }

      this.engineCommandManager.handleMessage(event)
    }) as EventListener)
  }

  isConnecting() {
    return this.state.type === EngineConnectionStateType.Connecting
  }

  isReady() {
    return this.state.type === EngineConnectionStateType.ConnectionEstablished
  }

  tearDown() {
    clearInterval(this.pingIntervalId)
    clearTimeout(this.timeoutToForceConnectId)

    // As each network connection (websocket, webrtc, peer connection) is
    // closed, they will handle removing their own event listeners.
    // If they didn't then it'd be possible we stop listened to close events
    // which is what we want to do in the first place :)

    this.disconnectAll()

    if (this.engineCommandManager.idleMode) {
      this.state = {
        type: EngineConnectionStateType.Disconnecting,
        value: {
          type: DisconnectingType.Pause,
        },
      }
    }

    // Pass the state along
    if (this.state.type === EngineConnectionStateType.Disconnecting) return
    if (this.state.type === EngineConnectionStateType.Disconnected) return

    // Otherwise it's by default a "quit"
    this.state = {
      type: EngineConnectionStateType.Disconnecting,
      value: {
        type: DisconnectingType.Quit,
      },
    }
  }

  initiateConnectionExclusive(): boolean {
    // Only run if:
    // - A peer connection exists,
    // - ICE gathering is complete,
    // - We have an SDP answer,
    // - And we haven’t already triggered this connection.
    if (!this.pc || this.triggeredStart || !this.sdpAnswer) {
      return false
    }
    this.triggeredStart = true

    // Transition to the connecting state
    this.state = {
      type: EngineConnectionStateType.Connecting,
      value: { type: ConnectingType.WebRTCConnecting },
    }

    // Attempt to set the remote description to initiate connection
    this.pc
      .setRemoteDescription(this.sdpAnswer)
      .then(() => {
        // Update state once the remote description has been set
        this.state = {
          type: EngineConnectionStateType.Connecting,
          value: { type: ConnectingType.SetRemoteDescription },
        }
      })
      .catch((error: Error) => {
        console.error('Failed to set remote description:', error)
        this.state = {
          type: EngineConnectionStateType.Disconnecting,
          value: {
            type: DisconnectingType.Error,
            value: {
              error: ConnectionError.LocalDescriptionInvalid,
              context: error,
            },
          },
        }
        this.disconnectAll()
      })
    return true
  }

  /**
   * Attempts to connect to the Engine over a WebSocket, and
   * establish the WebRTC connections.
   *
   * This will attempt the full handshake, and retry if the connection
   * did not establish.
   */
  connect(args: { reconnect: boolean }): Promise<void> {
    // eslint-disable-next-line
    const that = this
    return new Promise((resolve) => {
      if (this.isConnecting() || this.isReady()) {
        return
      }

      const createPeerConnection = () => {
        this.pc = new RTCPeerConnection({
          bundlePolicy: 'max-bundle',
        })

        // Other parts of the application expect pc to be initialized when firing.
        this.dispatchEvent(
          new CustomEvent(EngineConnectionEvents.ConnectionStarted, {
            detail: this,
          })
        )

        // Data channels MUST BE specified before SDP offers because requesting
        // them affects what our needs are!
        const DATACHANNEL_NAME_UMC = 'unreliable_modeling_cmds'
        this.pc?.createDataChannel?.(DATACHANNEL_NAME_UMC)

        this.state = {
          type: EngineConnectionStateType.Connecting,
          value: {
            type: ConnectingType.DataChannelRequested,
            value: DATACHANNEL_NAME_UMC,
          },
        }

        this.onIceCandidate = (event: RTCPeerConnectionIceEvent) => {
          console.log('icecandidate', event.candidate)

          // This is null when the ICE gathering state is done.
          // Windows ONLY uses this to signal it's done!
          if (event.candidate === null) {
            that.initiateConnectionExclusive()
            return
          }

          this.state = {
            type: EngineConnectionStateType.Connecting,
            value: {
              type: ConnectingType.ICECandidateReceived,
            },
          }

          this.send({
            type: 'trickle_ice',
            candidate: {
              candidate: event.candidate.candidate,
              sdpMid: event.candidate.sdpMid || undefined,
              sdpMLineIndex: event.candidate.sdpMLineIndex || undefined,
              usernameFragment: event.candidate.usernameFragment || undefined,
            },
          })

          // Sometimes the remote end doesn't report the end of candidates.
          // They have 3 seconds to.
          this.timeoutToForceConnectId = setTimeout(() => {
            if (that.initiateConnectionExclusive()) {
              console.warn('connected after 3 second delay')
            }
          }, 3000)
        }
        this.pc?.addEventListener?.('icecandidate', this.onIceCandidate)

        // Watch out human! The names of the next couple events are really similar!
        this.onIceGatheringStateChange = (event) => {
          console.log('icegatheringstatechange', event)

          that.initiateConnectionExclusive()
        }
        this.pc?.addEventListener?.(
          'icegatheringstatechange',
          this.onIceGatheringStateChange
        )

        this.onIceConnectionStateChange = (event: Event) => {
          console.log('iceconnectionstatechange', event)
        }
        this.pc?.addEventListener?.(
          'iceconnectionstatechange',
          this.onIceConnectionStateChange
        )

        this.onNegotiationNeeded = (event: Event) => {
          console.log('negotiationneeded', event)
        }
        this.pc?.addEventListener?.(
          'negotiationneeded',
          this.onNegotiationNeeded
        )

        this.onSignalingStateChange = (event) => {
          console.log('signalingstatechange', event)
        }
        this.pc?.addEventListener?.(
          'signalingstatechange',
          this.onSignalingStateChange
        )

        this.onIceCandidateError = (_event: Event) => {
          const event = _event as RTCPeerConnectionIceErrorEvent
          console.warn(
            `ICE candidate returned an error: ${event.errorCode}: ${event.errorText} for ${event.url}`
          )
        }
        this.pc?.addEventListener?.(
          'icecandidateerror',
          this.onIceCandidateError
        )

        // https://developer.mozilla.org/en-US/docs/Web/API/RTCPeerConnection/connectionstatechange_event
        // Event type: generic Event type...
        this.onConnectionStateChange = (event: any) => {
          console.log('connectionstatechange: ' + event.target?.connectionState)
          switch (event.target?.connectionState) {
            // From what I understand, only after have we done the ICE song and
            // dance is it safest to connect the video tracks / stream
            case 'connected':
              // Let the browser attach to the video stream now
              this.dispatchEvent(
                new CustomEvent(EngineConnectionEvents.NewTrack, {
                  detail: { conn: this, mediaStream: this.mediaStream! },
                })
              )
              break

            case 'connecting':
              break

            case 'failed':
              this.state = {
                type: EngineConnectionStateType.Disconnecting,
                value: {
                  type: DisconnectingType.Error,
                  value: {
                    error: ConnectionError.ICENegotiate,
                    context: event,
                  },
                },
              }
              this.disconnectAll()
              break

            // The remote end broke up with us! :(
            case 'disconnected':
              this.dispatchEvent(
                new CustomEvent(EngineConnectionEvents.RestartRequest, {})
              )
              break
            case 'closed':
              this.pc?.removeEventListener('icecandidate', this.onIceCandidate)
              this.pc?.removeEventListener(
                'icegatheringstatechange',
                this.onIceGatheringStateChange
              )
              this.pc?.removeEventListener(
                'iceconnectionstatechange',
                this.onIceConnectionStateChange
              )
              this.pc?.removeEventListener(
                'negotiationneeded',
                this.onNegotiationNeeded
              )
              this.pc?.removeEventListener(
                'signalingstatechange',
                this.onSignalingStateChange
              )
              this.pc?.removeEventListener(
                'icecandidateerror',
                this.onIceCandidateError
              )
              this.pc?.removeEventListener(
                'connectionstatechange',
                this.onConnectionStateChange
              )
              this.pc?.removeEventListener('track', this.onTrack)
              this.pc?.removeEventListener('datachannel', this.onDataChannel)
              break

            default:
              break
          }
        }
        this.pc?.addEventListener?.(
          'connectionstatechange',
          this.onConnectionStateChange
        )

        this.onTrack = (event) => {
          const mediaStream = event.streams[0]

          this.state = {
            type: EngineConnectionStateType.Connecting,
            value: {
              type: ConnectingType.TrackReceived,
            },
          }

          this.webrtcStatsCollector = (): Promise<ClientMetrics> => {
            return new Promise((resolve, reject) => {
              if (mediaStream.getVideoTracks().length !== 1) {
                reject(new Error('too many video tracks to report'))
                return
              }
              const inboundVideoTrack = mediaStream.getVideoTracks()[0]

              void this.pc?.getStats().then((stats) => {
                let metrics: ClientMetrics = {}

                stats.forEach((report, id) => {
                  if (report.type === 'candidate-pair') {
                    if (report.state == 'succeeded') {
                      const rtt = report.currentRoundTripTime
                      metrics.rtc_stun_rtt_sec = rtt
                    }
                  } else if (report.type === 'inbound-rtp') {
                    // TODO(paultag): Since we can technically have multiple WebRTC
                    // video tracks (even if the Server doesn't at the moment), we
                    // ought to send stats for every video track(?), and add the stream
                    // ID into it.  This raises the cardinality of collected metrics
                    // when/if we do.
                    // For now we just take one of the video tracks.
                    if (report.trackIdentifier !== inboundVideoTrack.id) {
                      return
                    }

                    metrics.rtc_frames_decoded = report.framesDecoded
                    metrics.rtc_frames_dropped = report.framesDropped
                    metrics.rtc_frames_received = report.framesReceived
                    metrics.rtc_frames_per_second = report.framesPerSecond
                    metrics.rtc_freeze_count = report.freezeCount
                    metrics.rtc_jitter_sec = report.jitter
                    metrics.rtc_keyframes_decoded = report.keyFramesDecoded
                    metrics.rtc_total_freezes_duration_sec =
                      report.totalFreezesDuration
                    metrics.rtc_frame_height = report.frameHeight
                    metrics.rtc_frame_width = report.frameWidth
                    metrics.rtc_packets_lost = report.packetsLost
                    metrics.rtc_pli_count = report.pliCount
                  }
                  // The following report types exist, but are unused:
                  // data-channel, transport, certificate, peer-connection, local-candidate, remote-candidate, codec
                })

                resolve(metrics)
              })
            })
          }

          // The app is eager to use the MediaStream; as soon as onNewTrack is
          // called, the following sequence happens:
          // EngineConnection.onNewTrack -> StoreState.setMediaStream ->
          // EngineStream.tsx reacts to mediaStream change, setting a video element.

          this.mediaStream = mediaStream
        }
        this.pc?.addEventListener?.('track', this.onTrack)

        this.onDataChannel = (event) => {
          this.unreliableDataChannel = event.channel

          this.state = {
            type: EngineConnectionStateType.Connecting,
            value: {
              type: ConnectingType.DataChannelConnecting,
              value: event.channel.label,
            },
          }

          this.onDataChannelOpen = (event) => {
            this.state = {
              type: EngineConnectionStateType.Connecting,
              value: {
                type: ConnectingType.DataChannelEstablished,
              },
            }

            // Start firing off engine commands at this point.
            // They could be fired at an earlier time, onWebSocketOpen,
            // but DataChannel can offer some benefits like speed,
            // and it's nice to say everything's connected before interacting
            // with the server.

            this.state = {
              type: EngineConnectionStateType.ConnectionEstablished,
            }

            this.engineCommandManager.inSequence = 1

            this.dispatchEvent(
              new CustomEvent(EngineConnectionEvents.Opened, {
                detail: this,
              })
            )
            markOnce('code/endInitialEngineConnect')
          }
          this.unreliableDataChannel?.addEventListener(
            'open',
            this.onDataChannelOpen
          )

          this.onDataChannelClose = (event) => {
            this.unreliableDataChannel?.removeEventListener(
              'open',
              this.onDataChannelOpen
            )
            this.unreliableDataChannel?.removeEventListener(
              'close',
              this.onDataChannelClose
            )
            this.unreliableDataChannel?.removeEventListener(
              'error',
              this.onDataChannelError
            )
            this.unreliableDataChannel?.removeEventListener(
              'message',
              this.onDataChannelMessage
            )
            this.disconnectAll()
          }

          this.unreliableDataChannel?.addEventListener(
            'close',
            this.onDataChannelClose
          )

          this.onDataChannelError = (event) => {
            this.state = {
              type: EngineConnectionStateType.Disconnecting,
              value: {
                type: DisconnectingType.Error,
                value: {
                  error: ConnectionError.DataChannelError,
                  context: event,
                },
              },
            }
            this.disconnectAll()
          }
          this.unreliableDataChannel?.addEventListener(
            'error',
            this.onDataChannelError
          )

          this.onDataChannelMessage = (event) => {
            const result: UnreliableResponses = JSON.parse(event.data)
            Object.values(
              this.engineCommandManager.unreliableSubscriptions[result.type] ||
                {}
            ).forEach(
              // TODO: There is only one response that uses the unreliable channel atm,
              // highlight_set_entity, if there are more it's likely they will all have the same
              // sequence logic, but I'm not sure if we use a single global sequence or a sequence
              // per unreliable subscription.
              (callback) => {
                if (
                  result.type === 'highlight_set_entity' &&
                  result?.data?.sequence &&
                  result?.data.sequence > this.engineCommandManager.inSequence
                ) {
                  this.engineCommandManager.inSequence = result.data.sequence
                  callback(result)
                } else if (result.type !== 'highlight_set_entity') {
                  callback(result)
                }
              }
            )
          }
          this.unreliableDataChannel.addEventListener(
            'message',
            this.onDataChannelMessage
          )
        }
        this.pc?.addEventListener?.('datachannel', this.onDataChannel)
      }

      const createWebSocketConnection = () => {
        this.state = {
          type: EngineConnectionStateType.Connecting,
          value: {
            type: ConnectingType.WebSocketConnecting,
          },
        }

        this.websocket = new WebSocket(this.url, [])
        this.websocket.binaryType = 'arraybuffer'

        this.onWebSocketOpen = (event) => {
          this.state = {
            type: EngineConnectionStateType.Connecting,
            value: {
              type: ConnectingType.WebSocketOpen,
            },
          }

          // This is required for when KCMA is running stand-alone / within desktop app.
          // Otherwise when run in a browser, the token is sent implicitly via
          // the Cookie header.
          if (this.token) {
            this.send({
              type: 'headers',
              headers: {
                Authorization: `Bearer ${this.token}`,
              },
            })
          }

          // Send an initial ping
          this.send({ type: 'ping' })
          this.pingPongSpan.ping = Date.now()
        }
        this.websocket.addEventListener('open', this.onWebSocketOpen)

        this.onWebSocketClose = (event) => {
          this.websocket?.removeEventListener('open', this.onWebSocketOpen)
          this.websocket?.removeEventListener('close', this.onWebSocketClose)
          this.websocket?.removeEventListener('error', this.onWebSocketError)
          this.websocket?.removeEventListener(
            'message',
            this.onWebSocketMessage
          )

          window.removeEventListener(
            'use-network-status-ready',
            this.onNetworkStatusReady
          )

          this.disconnectAll()
        }
        this.websocket.addEventListener('close', this.onWebSocketClose)

        this.onWebSocketError = (event: Event) => {
          if (event.target instanceof WebSocket) {
            this.state = {
              type: EngineConnectionStateType.Disconnecting,
              value: {
                type: DisconnectingType.Error,
                value: {
                  error: ConnectionError.WebSocketError,
                  context:
                    WEBSOCKET_READYSTATE_TEXT[event.target.readyState] ?? event,
                },
              },
            }
          }

          this.disconnectAll()
        }
        this.websocket.addEventListener('error', this.onWebSocketError)

        this.onWebSocketMessage = (event) => {
          // In the EngineConnection, we're looking for messages to/from
          // the server that relate to the ICE handshake, or WebRTC
          // negotiation. There may be other messages (including ArrayBuffer
          // messages) that are intended for the GUI itself, so be careful
          // when assuming we're the only consumer or that all messages will
          // be carefully formatted here.

          if (typeof event.data !== 'string') {
            return
          }

          const message: Models['WebSocketResponse_type'] = JSON.parse(
            event.data
          )

          if (!message.success) {
            const errorsString = message?.errors
              ?.map((error) => {
                return `  - ${error.error_code}: ${error.message}`
              })
              .join('\n')
            if (message.request_id) {
              const pendingCommand =
                this.engineCommandManager.pendingCommands[message.request_id]
              console.error(
                `Error in response to request ${message.request_id}:\n${errorsString}\n\nPending command:\n${JSON.stringify(
                  pendingCommand,
                  null,
                  2
                )}`
              )
            } else {
              console.error(`Error from server:\n${errorsString}`)
            }

            const firstError = message?.errors[0]
            if (firstError.error_code === 'auth_token_invalid') {
              this.state = {
                type: EngineConnectionStateType.Disconnecting,
                value: {
                  type: DisconnectingType.Error,
                  value: {
                    error: ConnectionError.BadAuthToken,
                    context: firstError.message,
                  },
                },
              }
              this.disconnectAll()
            }

            if (firstError.error_code === 'internal_api') {
              this.state = {
                type: EngineConnectionStateType.Disconnecting,
                value: {
                  type: DisconnectingType.Error,
                  value: {
                    error: ConnectionError.Outage,
                    context: firstError.message,
                  },
                },
              }
              this.disconnectAll()
            }
            return
          }

          let resp = message.resp

          // If there's no body to the response, we can bail here.
          if (!resp || !resp.type) {
            return
          }

          switch (resp.type) {
            case 'pong':
              this.pingPongSpan.pong = Date.now()
              this.dispatchEvent(
                new CustomEvent(EngineConnectionEvents.PingPongChanged, {
                  detail: Math.min(
                    999,
                    Math.floor(
                      this.pingPongSpan.pong - (this.pingPongSpan.ping ?? 0)
                    )
                  ),
                })
              )
              // Clear the initial ping so our interval ping loop can fire again
              // But only after using it above!
              this.pingPongSpan.ping = undefined
              break

            case 'modeling_session_data':
              let api_call_id = resp.data?.session?.api_call_id
              console.log(`API Call ID: ${api_call_id}`)
              break

            // Only fires on successful authentication.
            case 'ice_server_info':
              let ice_servers = resp.data?.ice_servers

              // Now that we have some ICE servers it makes sense
              // to start initializing the RTCPeerConnection. RTCPeerConnection
              // will begin the ICE process.
              createPeerConnection()

              this.state = {
                type: EngineConnectionStateType.Connecting,
                value: {
                  type: ConnectingType.PeerConnectionCreated,
                },
              }

              // No ICE servers can be valid in a local dev. env.
              if (ice_servers?.length === 0) {
                console.warn('No ICE servers')
                this.pc?.setConfiguration({
                  bundlePolicy: 'max-bundle',
                })
              } else {
                // When we set the Configuration, we want to always force
                // iceTransportPolicy to 'relay', since we know the topology
                // of the ICE/STUN/TUN server and the engine. We don't wish to
                // talk to the engine in any configuration /other/ than relay
                // from a infra POV.
                this.pc?.setConfiguration({
                  bundlePolicy: 'max-bundle',
                  iceServers: ice_servers,
                  iceTransportPolicy: 'relay',
                })
              }

              this.state = {
                type: EngineConnectionStateType.Connecting,
                value: {
                  type: ConnectingType.ICEServersSet,
                },
              }

              // We have an ICE Servers set now. We just setConfiguration, so let's
              // start adding things we care about to the PeerConnection and let
              // ICE negotiation happen in the background. Everything from here
              // until the end of this function is setup of our end of the
              // PeerConnection and waiting for events to fire our callbacks.

              // Add a transceiver to our SDP offer
              this.pc?.addTransceiver('video', {
                direction: 'recvonly',
              })

              // Create a session description offer based on our local environment
              // that we will send to the remote end. The remote will send back
              // what it supports via sdp_answer.
              this.pc
                ?.createOffer()
                .then((offer: RTCSessionDescriptionInit) => {
                  this.state = {
                    type: EngineConnectionStateType.Connecting,
                    value: {
                      type: ConnectingType.SetLocalDescription,
                    },
                  }
                  return this.pc?.setLocalDescription(offer).then(() => {
                    this.send({
                      type: 'sdp_offer',
                      offer: offer as Models['RtcSessionDescription_type'],
                    })
                    this.state = {
                      type: EngineConnectionStateType.Connecting,
                      value: {
                        type: ConnectingType.OfferedSdp,
                      },
                    }
                  })
                })
                .catch((err: Error) => {
                  // The local description is invalid, so there's no point continuing.
                  this.state = {
                    type: EngineConnectionStateType.Disconnecting,
                    value: {
                      type: DisconnectingType.Error,
                      value: {
                        error: ConnectionError.LocalDescriptionInvalid,
                        context: err,
                      },
                    },
                  }
                  this.disconnectAll()
                })
              break

            case 'sdp_answer':
              let answer = resp.data?.answer
              if (!answer || answer.type === 'unspecified') {
                return
              }

              this.state = {
                type: EngineConnectionStateType.Connecting,
                value: {
                  type: ConnectingType.ReceivedSdp,
                },
              }

              this.sdpAnswer = toRTCSessionDescriptionInit(answer)

              // We might have received this after ice candidates finish
              // Make sure we attempt to connect when we do.
              this.initiateConnectionExclusive()
              break

            case 'trickle_ice':
              let candidate = resp.data?.candidate
              void this.pc?.addIceCandidate(candidate as RTCIceCandidateInit)
              break

            case 'metrics_request':
              if (this.webrtcStatsCollector === undefined) {
                // TODO: Error message here?
                return
              }
              void this.webrtcStatsCollector().then((client_metrics) => {
                this.send({
                  type: 'metrics_response',
                  metrics: client_metrics,
                })
              })
              break
          }
        }
        this.websocket.addEventListener('message', this.onWebSocketMessage)
      }

      if (args.reconnect) {
        createWebSocketConnection()
      } else {
        this.onNetworkStatusReady = () => {
          createWebSocketConnection()
        }
        window.addEventListener(
          'use-network-status-ready',
          this.onNetworkStatusReady
        )
      }
    })
  }

  // Do not change this back to an object or any, we should only be sending the
  // WebSocketRequest type!
  unreliableSend(message: Models['WebSocketRequest_type']) {
    if (this.unreliableDataChannel?.readyState !== 'open') return

    // TODO(paultag): Add in logic to determine the connection state and
    // take actions if needed?
    this.unreliableDataChannel?.send(
      typeof message === 'string' ? message : JSON.stringify(message)
    )
  }
  // Do not change this back to an object or any, we should only be sending the
  // WebSocketRequest type!
  send(message: Models['WebSocketRequest_type']) {
    // Not connected, don't send anything
    if (this.websocket?.readyState !== 1) return

    // TODO(paultag): Add in logic to determine the connection state and
    // take actions if needed?
    this.websocket?.send(
      typeof message === 'string' ? message : JSON.stringify(message)
    )
  }
  disconnectAll() {
    if (this.websocket && this.websocket?.readyState < 3) {
      this.websocket?.close()
    }
    if (this.unreliableDataChannel?.readyState === 'open') {
      this.unreliableDataChannel?.close()
    }
    if (this.pc?.connectionState === 'connected') {
      this.pc?.close()
    }

    this.webrtcStatsCollector = undefined

    // Already triggered
    if (this.state.type === EngineConnectionStateType.Disconnected) return

    const closedPc = !this.pc || this.pc?.connectionState === 'closed'
    const closedUDC =
      !this.unreliableDataChannel ||
      this.unreliableDataChannel?.readyState === 'closed'

    // Do not check when timing out because websockets take forever to
    // report their disconnected state.
    const closedWS =
      (this.state.type === EngineConnectionStateType.Disconnecting &&
        this.state.value.type === DisconnectingType.Timeout) ||
      !this.websocket ||
      this.websocket?.readyState === 3

    if (!(closedPc && closedUDC && closedWS)) {
      return
    }

    // Clean up all the event listeners.

    if (!this.engineCommandManager.idleMode) {
      // Do not notify the rest of the program that we have cut off anything.
      this.state = { type: EngineConnectionStateType.Disconnected }
      this.dispatchEvent(
        new CustomEvent(EngineConnectionEvents.RestartRequest, {})
      )
    } else {
      this.state = {
        type: EngineConnectionStateType.Disconnecting,
        value: {
          type: DisconnectingType.Pause,
        },
      }
    }
    this.triggeredStart = false
  }
}

type ModelTypes = Models['OkModelingCmdResponse_type']['type']

type UnreliableResponses = Extract<
  Models['OkModelingCmdResponse_type'],
  { type: 'highlight_set_entity' | 'camera_drag_move' }
>
export interface UnreliableSubscription<T extends UnreliableResponses['type']> {
  event: T
  callback: (data: Extract<UnreliableResponses, { type: T }>) => void
}

// TODO: Should eventually be replaced with native EventTarget event system,
// as it manages events in a more familiar way to other developers.
export interface Subscription<T extends ModelTypes> {
  event: T
  callback: (
    data: Extract<Models['OkModelingCmdResponse_type'], { type: T }>
  ) => void
}

export enum EngineCommandManagerEvents {
  // engineConnection is available but scene setup may not have run
  EngineAvailable = 'engine-available',

  // request a restart of engineConnection
  EngineRestartRequest = 'engine-restart-request',

  // the whole scene is ready (settings loaded)
  SceneReady = 'scene-ready',
}

/**
 * The EngineCommandManager is the main interface to the Engine for Design Studio.
 *
 * It is responsible for sending commands to the Engine, and managing the state
 * of those commands. It also sets up and tears down the connection to the Engine
 * through the {@link EngineConnection} class.
 *
 * As commands are send their state is tracked in {@link pendingCommands} and clear as soon as we receive a response.
 *
 * Also all commands that are sent are kept track of in WASM and their responses are kept in {@link responseMap}
 */

interface PendingMessage {
  command: EngineCommand
  range: SourceRange
  idToRangeMap: { [key: string]: SourceRange }
  resolve: (data: [Models['WebSocketResponse_type']]) => void
  // BOTH resolve and reject get passed back to the rust side which
  // assumes it is this type! Do not change it!
  // Format your errors as this type!
  reject: (reason: [Models['WebSocketResponse_type']]) => void
  promise: Promise<[Models['WebSocketResponse_type']]>
  isSceneCommand: boolean
}
export class EngineCommandManager extends EventTarget {
  /**
   * The pendingCommands object is a map of the commands that have been sent to the engine that are still waiting on a reply
   */
  pendingCommands: {
    [commandId: string]: PendingMessage
  } = {}
  /**
   * A map of the responses to the WASM, this response map allow
   * us to look up the response by command id
   */
  responseMap: ResponseMap = {}
  /**
   * A counter that is incremented with each command sent over the *unreliable* channel to the engine.
   * This is compared to the latest received {@link inSequence} number to determine if we should ignore
   * any out-of-order late responses in the unreliable channel.
   */
  outSequence = 1
  /**
   * The latest sequence number received from the engine over the *unreliable* channel.
   * This is compared to the {@link outSequence} number to determine if we should ignore
   * any out-of-order late responses in the unreliable channel.
   */
  inSequence = 1
  engineConnection?: EngineConnection
  commandLogs: CommandLog[] = []
  settings: SettingsViaQueryString

  streamDimensions = {
    // Random defaults that are overwritten pretty much immediately
    width: 1337,
    height: 1337,
  }

  _commandLogCallBack: (command: CommandLog[]) => void = () => {}

  subscriptions: {
    [event: string]: {
      [localUnsubscribeId: string]: (a: any) => void
    }
  } = {} as any
  unreliableSubscriptions: {
    [event: string]: {
      [localUnsubscribeId: string]: (a: any) => void
    }
  } = {} as any

  constructor(settings?: SettingsViaQueryString) {
    super()

    this.engineConnection = undefined
    this.settings = settings
      ? settings
      : {
          pool: null,
          theme: Themes.Dark,
          highlightEdges: true,
          enableSSAO: true,
          showScaleGrid: false,
          cameraProjection: 'perspective',
          cameraOrbit: 'spherical',
        }
  }

  private _camControlsCameraChange = () => {}
  set camControlsCameraChange(cb: () => void) {
    this._camControlsCameraChange = cb
  }

  private onEngineConnectionOpened = () => {}
  private onEngineConnectionClosed = () => {}
  private onVideoTrackMute = () => {}
  private onDarkThemeMediaQueryChange = (e: MediaQueryListEvent) => {
    this.setTheme(e.matches ? Themes.Dark : Themes.Light).catch(reportRejection)
  }
  private onEngineConnectionStarted = ({ detail: engineConnection }: any) => {}
  private onEngineConnectionNewTrack = ({
    detail,
  }: CustomEvent<NewTrackArgs>) => {}
  modelingSend: ReturnType<typeof useModelingContext>['send'] =
    (() => {}) as any
  kclManager: null | KclManager = null
  codeManager?: CodeManager
  rustContext?: RustContext
  sceneInfra?: SceneInfra

  // The current "manufacturing machine" aka 3D printer, CNC, etc.
  public machineManager: MachineManager | null = null

  // Dispatch to the application the engine needs a restart.
  private onEngineConnectionRestartRequest = () => {
    this.dispatchEvent(
      new CustomEvent(EngineCommandManagerEvents.EngineRestartRequest, {})
    )
  }

  private onOffline = () => {
    console.log('Browser reported network is offline')
    if (TEST) {
      console.warn('DURING TESTS ENGINECONNECTION.ONOFFLINE WILL DO NOTHING.')
      return
    }
    this.onEngineConnectionRestartRequest()
  }

  idleMode: boolean = false

  start({
    setMediaStream,
    setIsStreamReady,
    width,
    height,
    token,
    settings = {
      pool: null,
      theme: Themes.Dark,
      highlightEdges: true,
      enableSSAO: true,
      showScaleGrid: false,
      cameraProjection: 'orthographic',
      cameraOrbit: 'spherical',
    },
    // When passed, use a completely separate connecting code path that simply
    // opens a websocket and this is a function that is called when connected.
    callbackOnEngineLiteConnect,
  }: {
    callbackOnEngineLiteConnect?: () => void
    setMediaStream: (stream: MediaStream) => void
    setIsStreamReady: (isStreamReady: boolean) => void
    width: number
    height: number
    token?: string
    settings?: SettingsViaQueryString
  }) {
    if (settings) {
      this.settings = settings
    }
    if (width === 0 || height === 0) {
      return
    }

    this.streamDimensions = {
      width,
      height,
    }

    // If we already have an engine connection, just need to resize the stream.
    if (this.engineConnection) {
      this.handleResize(this.streamDimensions)
      return
    }

    window.addEventListener('offline', this.onOffline)

    let additionalSettings = this.settings.enableSSAO ? '&post_effect=ssao' : ''
    additionalSettings +=
      '&show_grid=' + (this.settings.showScaleGrid ? 'true' : 'false')
    const pool = !this.settings.pool ? '' : `&pool=${this.settings.pool}`
    const url = `${VITE_KC_API_WS_MODELING_URL}?video_res_width=${width}&video_res_height=${height}${additionalSettings}${pool}`
    this.engineConnection = new EngineConnection({
      engineCommandManager: this,
      url,
      token,
      callbackOnEngineLiteConnect,
    })

    // Nothing more to do when using a lite engine initialization
    if (callbackOnEngineLiteConnect) return

    this.dispatchEvent(
      new CustomEvent(EngineCommandManagerEvents.EngineAvailable, {
        detail: this.engineConnection,
      })
    )

    this.engineConnection.addEventListener(
      EngineConnectionEvents.RestartRequest,
      this.onEngineConnectionRestartRequest as EventListener
    )

    // eslint-disable-next-line @typescript-eslint/no-misused-promises
    this.onEngineConnectionOpened = async () => {
      console.log('onEngineConnectionOpened')

      try {
        console.log('clearing scene and busting cache')
        await this.rustContext?.clearSceneAndBustCache(
          await jsAppSettings(),
          this.codeManager?.currentFilePath || undefined
        )
      } catch (e) {
        // If this happens shit's actually gone south aka the websocket closed.
        // Let's restart.
        console.warn("shit's gone south")
        console.warn(e)
        this.engineConnection?.dispatchEvent(
          new CustomEvent(EngineConnectionEvents.RestartRequest, {})
        )
        return
      }

      // Set the stream's camera projection type
      // We don't send a command to the engine if in perspective mode because
      // for now it's the engine's default.
      if (settings.cameraProjection === 'orthographic') {
        console.log('Setting camera to orthographic')
        await this.sendSceneCommand({
          type: 'modeling_cmd_req',
          cmd_id: uuidv4(),
          cmd: {
            type: 'default_camera_set_orthographic',
          },
        })
      }

      // Set the theme
      console.log('Setting theme', this.settings.theme)
      await this.setTheme(this.settings.theme)
      // Set up a listener for the dark theme media query
      console.log('Setup theme media query change')
      darkModeMatcher?.addEventListener(
        'change',
        this.onDarkThemeMediaQueryChange
      )

      // Set the edge lines visibility
      // eslint-disable-next-line @typescript-eslint/no-floating-promises
      console.log('setting edge_lines_visible')
      await this.sendSceneCommand({
        type: 'modeling_cmd_req',
        cmd_id: uuidv4(),
        cmd: {
          type: 'edge_lines_visible' as any, // TODO: update kittycad.ts to use the correct type
          hidden: !this.settings.highlightEdges,
        },
      })

      console.log('camControlsCameraChange')
      this._camControlsCameraChange()

      // We should eventually only have 1 restoral call.
      if (this.idleMode) {
        await this.sceneInfra?.camControls.restoreRemoteCameraStateAndTriggerSync()
      } else {
        // NOTE: This code is old. It uses the old hack to restore camera.
        console.log('call default_camera_get_settings')
        // eslint-disable-next-line @typescript-eslint/no-floating-promises
        await this.sendSceneCommand({
          // CameraControls subscribes to default_camera_get_settings response events
          // firing this at connection ensure the camera's are synced initially
          type: 'modeling_cmd_req',
          cmd_id: uuidv4(),
          cmd: {
            type: 'default_camera_get_settings',
          },
        })
      }

      setIsStreamReady(true)

      console.log('Dispatching SceneReady')
      // Other parts of the application should use this to react on scene ready.
      this.dispatchEvent(
        new CustomEvent(EngineCommandManagerEvents.SceneReady, {
          detail: this.engineConnection,
        })
      )
    }

    this.engineConnection.addEventListener(
      EngineConnectionEvents.Opened,
      this.onEngineConnectionOpened
    )

    this.onEngineConnectionClosed = () => {
      setIsStreamReady(false)
    }
    this.engineConnection.addEventListener(
      EngineConnectionEvents.Closed,
      this.onEngineConnectionClosed
    )

    this.onEngineConnectionStarted = ({ detail: engineConnection }: any) => {
      engineConnection?.pc?.addEventListener(
        'datachannel',
        (event: RTCDataChannelEvent) => {
          let unreliableDataChannel = event.channel

          unreliableDataChannel.addEventListener(
            'message',
            (event: MessageEvent) => {
              const result: UnreliableResponses = JSON.parse(event.data)
              Object.values(
                this.unreliableSubscriptions[result.type] || {}
              ).forEach(
                // TODO: There is only one response that uses the unreliable channel atm,
                // highlight_set_entity, if there are more it's likely they will all have the same
                // sequence logic, but I'm not sure if we use a single global sequence or a sequence
                // per unreliable subscription.
                (callback) => {
                  let data = result?.data
                  if (isHighlightSetEntity_type(data)) {
                    if (
                      data.sequence !== undefined &&
                      data.sequence > this.inSequence
                    ) {
                      this.inSequence = data.sequence
                      callback(result)
                    }
                  }
                }
              )
            }
          )
        }
      )

      // When the EngineConnection starts a connection, we want to register
      // callbacks into the WebSocket/PeerConnection.
      engineConnection.websocket?.addEventListener('message', ((
        event: MessageEvent
      ) => {
        this.handleMessage(event)
      }) as EventListener)

      this.onVideoTrackMute = () => {
        console.warn('video track mute - potentially lost stream for a moment')
      }

      this.onEngineConnectionNewTrack = ({
        detail: { mediaStream },
      }: CustomEvent<NewTrackArgs>) => {
        // Engine side had an oopsie (client sent trickle_ice, engine no happy)
        mediaStream
          .getVideoTracks()[0]
          .addEventListener('mute', this.onVideoTrackMute)
        setMediaStream(mediaStream)
      }
      this.engineConnection?.addEventListener(
        EngineConnectionEvents.NewTrack,
        this.onEngineConnectionNewTrack as EventListener
      )

      // eslint-disable-next-line @typescript-eslint/no-floating-promises
      this.engineConnection?.connect({ reconnect: false })
    }
    this.engineConnection.addEventListener(
      EngineConnectionEvents.ConnectionStarted,
      this.onEngineConnectionStarted
    )

    return
  }

  async startFromWasm(token: string): Promise<boolean> {
    return await new Promise((resolve) => {
      this.start({
        token,
        width: 256,
        height: 256,
        setMediaStream: () => {},
        setIsStreamReady: () => {},
        callbackOnEngineLiteConnect: () => {
          resolve(true)
        },
      })
    })
  }

  handleMessage(event: MessageEvent) {
    let message: Models['WebSocketResponse_type'] | null = null

    if (event.data instanceof ArrayBuffer) {
      // BSON deserialize the command.
      message = BSON.deserialize(
        new Uint8Array(event.data)
      ) as Models['WebSocketResponse_type']
      // The request id comes back as binary and we want to get the uuid
      // string from that.
      if (message.request_id) {
        message.request_id = binaryToUuid(message.request_id)
      }
    } else {
      message = JSON.parse(event.data)
    }

    if (message === null) {
      // We should never get here.
      console.error('Received a null message from the engine', event)
      return
    }

    if (message.request_id === undefined || message.request_id === null) {
      // We only care about messages that have a request id, so we can
      // ignore the rest.
      return
    }

    // In either case (success / fail) we want to send the response back over the wire to
    // the rust side.
    this.rustContext?.sendResponse(message).catch((err) => {
      console.error('Error sending response to rust', err)
    })

    const pending = this.pendingCommands[message.request_id || '']

    if (pending && !message.success) {
      // handle bad case
      pending.reject([message])
      delete this.pendingCommands[message.request_id || '']
    }

    if (
      !(
        pending &&
        message.success &&
        (message.resp.type === 'modeling' ||
          message.resp.type === 'modeling_batch' ||
          message.resp.type === 'export')
      )
    ) {
      if (pending) {
        pending.reject([message])
        delete this.pendingCommands[message.request_id || '']
      }
      return
    }

    pending.resolve([message])
    delete this.pendingCommands[message.request_id || '']

    if (message.resp.type === 'export' && message.request_id) {
      this.responseMap[message.request_id] = message.resp
    } else if (
      message.resp.type === 'modeling' &&
      pending.command.type === 'modeling_cmd_req' &&
      message.request_id
    ) {
      this.addCommandLog({
        type: CommandLogType.ReceiveReliable,
        data: message.resp,
        id: message?.request_id || '',
        cmd_type: pending?.command?.cmd?.type,
      })

      const modelingResponse = message.resp.data.modeling_response

      Object.values(this.subscriptions[modelingResponse.type] || {}).forEach(
        (callback) => callback(modelingResponse)
      )

      this.responseMap[message.request_id] = message.resp
    } else if (
      message.resp.type === 'modeling_batch' &&
      pending.command.type === 'modeling_cmd_batch_req'
    ) {
      let individualPendingResponses: {
        [key: string]: Models['WebSocketRequest_type']
      } = {}
      pending.command.requests.forEach(({ cmd, cmd_id }) => {
        individualPendingResponses[cmd_id] = {
          type: 'modeling_cmd_req',
          cmd,
          cmd_id,
        }
      })
      Object.entries(message.resp.data.responses).forEach(
        ([commandId, response]) => {
          if (!('response' in response)) return
          const command = individualPendingResponses[commandId]
          if (!command) return
          if (command.type === 'modeling_cmd_req')
            this.addCommandLog({
              type: CommandLogType.ReceiveReliable,
              data: {
                type: 'modeling',
                data: {
                  modeling_response: response.response,
                },
              },
              id: commandId,
              cmd_type: command?.cmd?.type,
            })

          this.responseMap[commandId] = {
            type: 'modeling',
            data: {
              modeling_response: response.response,
            },
          }
        }
      )
    }
  }

  handleResize({ width, height }: { width: number; height: number }) {
    if (!this.engineConnection?.isReady()) {
      return
    }

    this.streamDimensions = {
      width,
      height,
    }

    const resizeCmd: EngineCommand = {
      type: 'modeling_cmd_req',
      cmd_id: uuidv4(),
      cmd: {
        type: 'reconfigure_stream',
        ...this.streamDimensions,
        fps: 60, // This is required but it does next to nothing
      },
    }
    this.engineConnection?.send(resizeCmd)
  }

<<<<<<< HEAD
  tearDown(opts?: { idleMode: boolean }) {
    this.idleMode = opts?.idleMode ?? false

    window.removeEventListener('offline', this.onOffline)

=======
  tearDown(opts?: {
    idleMode: boolean
  }) {
>>>>>>> 7838b7c9
    if (this.engineConnection) {
      for (const [cmdId, pending] of Object.entries(this.pendingCommands)) {
        pending.reject([
          {
            success: false,
            errors: [
              {
                error_code: 'connection_problem',
                message: 'no connection to send on, tearing down',
              },
            ],
          },
        ])
        delete this.pendingCommands[cmdId]
      }

      this.engineConnection?.removeEventListener?.(
        EngineConnectionEvents.Opened,
        this.onEngineConnectionOpened
      )
      this.engineConnection.removeEventListener?.(
        EngineConnectionEvents.Closed,
        this.onEngineConnectionClosed
      )
      this.engineConnection.removeEventListener?.(
        EngineConnectionEvents.ConnectionStarted,
        this.onEngineConnectionStarted
      )
      this.engineConnection.removeEventListener?.(
        EngineConnectionEvents.NewTrack,
        this.onEngineConnectionNewTrack as EventListener
      )
      darkModeMatcher?.removeEventListener(
        'change',
        this.onDarkThemeMediaQueryChange
      )

      this.engineConnection?.tearDown()

      // Our window.engineCommandManager.tearDown assignment causes this case to happen which is
      // only really for tests.
      // @ts-ignore
    } else if (this.engineCommandManager?.engineConnection) {
      // @ts-ignore
      this.engineCommandManager?.engineConnection?.tearDown()
      // @ts-ignore
      this.engineCommandManager.engineConnection = null
    }
    this.engineConnection = undefined
  }
  async startNewSession() {
    this.responseMap = {}
  }
  subscribeTo<T extends ModelTypes>({
    event,
    callback,
  }: Subscription<T>): () => void {
    const localUnsubscribeId = uuidv4()
    if (!this.subscriptions[event]) {
      this.subscriptions[event] = {}
    }
    this.subscriptions[event][localUnsubscribeId] = callback

    return () => this.unSubscribeTo(event, localUnsubscribeId)
  }
  private unSubscribeTo(event: ModelTypes, id: string) {
    delete this.subscriptions[event][id]
  }
  subscribeToUnreliable<T extends UnreliableResponses['type']>({
    event,
    callback,
  }: UnreliableSubscription<T>): () => void {
    const localUnsubscribeId = uuidv4()
    if (!this.unreliableSubscriptions[event]) {
      this.unreliableSubscriptions[event] = {}
    }
    this.unreliableSubscriptions[event][localUnsubscribeId] = callback
    return () => this.unSubscribeToUnreliable(event, localUnsubscribeId)
  }
  private unSubscribeToUnreliable(
    event: UnreliableResponses['type'],
    id: string
  ) {
    delete this.unreliableSubscriptions[event][id]
  }
  addCommandLog(message: CommandLog) {
    if (this.commandLogs.length > 500) {
      this.commandLogs.shift()
    }
    this.commandLogs.push(message)

    this._commandLogCallBack([...this.commandLogs])
  }
  clearCommandLogs() {
    this.commandLogs = []
    this._commandLogCallBack(this.commandLogs)
  }
  registerCommandLogCallback(callback: (command: CommandLog[]) => void) {
    this._commandLogCallBack = callback
  }
  async sendSceneCommand(
    command: EngineCommand,
    forceWebsocket = false
  ): Promise<
    Models['WebSocketResponse_type'] | [Models['WebSocketResponse_type']] | null
  > {
    if (this.engineConnection === undefined) {
      return Promise.resolve(null)
    }

    if (!this.engineConnection?.isReady()) {
      return Promise.resolve(null)
    }

    if (
      !(
        command.type === 'modeling_cmd_req' &&
        (command.cmd.type === 'highlight_set_entity' ||
          command.cmd.type === 'mouse_move' ||
          command.cmd.type === 'camera_drag_move' ||
          command.cmd.type === ('default_camera_perspective_settings' as any))
      )
    ) {
      // highlight_set_entity, mouse_move and camera_drag_move are sent over the unreliable channel and are too noisy
      this.addCommandLog({
        type: CommandLogType.SendScene,
        data: command,
      })
    }

    if (command.type === 'modeling_cmd_batch_req') {
      this.engineConnection?.send(command)
      // TODO - handlePendingCommands does not handle batch commands
      // return this.handlePendingCommand(command.requests[0].cmd_id, command.cmd)
      return Promise.resolve(null)
    }
    if (command.type !== 'modeling_cmd_req') return Promise.resolve(null)
    const cmd = command.cmd
    if (
      (cmd.type === 'camera_drag_move' ||
        cmd.type === 'handle_mouse_drag_move' ||
        cmd.type === 'default_camera_zoom' ||
        cmd.type === ('default_camera_perspective_settings' as any)) &&
      this.engineConnection?.unreliableDataChannel &&
      !forceWebsocket
    ) {
      ;(cmd as any).sequence = this.outSequence
      this.outSequence++
      this.engineConnection?.unreliableSend(command)
      return Promise.resolve(null)
    } else if (
      cmd.type === 'highlight_set_entity' &&
      this.engineConnection?.unreliableDataChannel
    ) {
      cmd.sequence = this.outSequence
      this.outSequence++
      this.engineConnection?.unreliableSend(command)
      return Promise.resolve(null)
    } else if (
      cmd.type === 'mouse_move' &&
      this.engineConnection.unreliableDataChannel
    ) {
      cmd.sequence = this.outSequence
      this.outSequence++
      this.engineConnection?.unreliableSend(command)
      return Promise.resolve(null)
    }
    if (
      command.cmd.type === 'default_camera_look_at' ||
      command.cmd.type === ('default_camera_perspective_settings' as any)
    ) {
      ;(cmd as any).sequence = this.outSequence++
    }
    // since it's not mouse drag or highlighting send over TCP and keep track of the command
    return this.sendCommand(
      command.cmd_id,
      {
        command,
        idToRangeMap: {},
        range: defaultSourceRange(),
      },
      true // isSceneCommand
    )
      .then(([a]) => a)
      .catch((e) => {
        // TODO: Previously was never caught, we are not rejecting these pendingCommands but this needs to be handled at some point.
        /*noop*/
        return e
      })
  }
  /**
   * A wrapper around the sendCommand where all inputs are JSON strings
   *
   * This one does not wait for a response.
   */
  fireModelingCommandFromWasm(
    id: string,
    rangeStr: string,
    commandStr: string,
    idToRangeStr: string
  ): void | Error {
    if (this.engineConnection === undefined)
      return new Error('engineConnection is undefined')
    if (
      !this.engineConnection?.isReady() &&
      !this.engineConnection.isUsingConnectionLite
    )
      return new Error('engineConnection is not ready')
    if (id === undefined) return new Error('id is undefined')
    if (rangeStr === undefined) return new Error('rangeStr is undefined')
    if (commandStr === undefined) return new Error('commandStr is undefined')
    const range: SourceRange = JSON.parse(rangeStr)
    const command: EngineCommand = JSON.parse(commandStr)
    const idToRangeMap: { [key: string]: SourceRange } =
      JSON.parse(idToRangeStr)

    // Current executeAst is stale, going to interrupt, a new executeAst will trigger
    // Used in conjunction with rejectAllModelingCommands
    if (this?.kclManager?.executeIsStale) {
      return new Error(EXECUTE_AST_INTERRUPT_ERROR_MESSAGE)
    }

    // We purposely don't wait for a response here
    // eslint-disable-next-line @typescript-eslint/no-floating-promises
    this.sendCommand(id, {
      command,
      range,
      idToRangeMap,
    })
  }
  /**
   * A wrapper around the sendCommand where all inputs are JSON strings
   */
  async sendModelingCommandFromWasm(
    id: string,
    rangeStr: string,
    commandStr: string,
    idToRangeStr: string
  ): Promise<Uint8Array | void> {
    if (this.engineConnection === undefined) return Promise.resolve()
    if (
      !this.engineConnection?.isReady() &&
      !this.engineConnection.isUsingConnectionLite
    )
      return Promise.resolve()
    if (id === undefined) return Promise.reject(new Error('id is undefined'))
    if (rangeStr === undefined)
      return Promise.reject(new Error('rangeStr is undefined'))
    if (commandStr === undefined)
      return Promise.reject(new Error('commandStr is undefined'))
    const range: SourceRange = JSON.parse(rangeStr)
    const command: EngineCommand = JSON.parse(commandStr)
    const idToRangeMap: { [key: string]: SourceRange } =
      JSON.parse(idToRangeStr)

    // Current executeAst is stale, going to interrupt, a new executeAst will trigger
    // Used in conjunction with rejectAllModelingCommands
    if (this?.kclManager?.executeIsStale) {
      return Promise.reject(EXECUTE_AST_INTERRUPT_ERROR_MESSAGE)
    }

    const resp = await this.sendCommand(id, {
      command,
      range,
      idToRangeMap,
    })
    return BSON.serialize(resp[0])
  }
  /**
   * Common send command function used for both modeling and scene commands
   * So that both have a common way to send pending commands with promises for the responses
   */
  async sendCommand(
    id: string,
    message: {
      command: PendingMessage['command']
      range: PendingMessage['range']
      idToRangeMap: PendingMessage['idToRangeMap']
    },
    isSceneCommand = false
  ): Promise<[Models['WebSocketResponse_type']]> {
    const { promise, resolve, reject } = promiseFactory<any>()
    this.pendingCommands[id] = {
      resolve,
      reject,
      promise,
      command: message.command,
      range: message.range,
      idToRangeMap: message.idToRangeMap,
      isSceneCommand,
    }

    this.engineConnection?.send(message.command)
    return promise
  }

  /**
   * When an execution takes place we want to wait until we've got replies for all of the commands
   * When this is done when we build the artifact map synchronously.
   */
  waitForAllCommands() {
    return Promise.all(
      Object.values(this.pendingCommands).map((a) => a.promise)
    )
  }

  /**
   * Reject all of the modeling pendingCommands created from sendModelingCommandFromWasm
   * This interrupts the runtime of executeAst. Stops the AST processing and stops sending commands
   * to the engine
   */
  rejectAllModelingCommands(rejectionMessage: string) {
    for (const [cmdId, pending] of Object.entries(this.pendingCommands)) {
      if (!pending.isSceneCommand) {
        pending.reject([
          {
            success: false,
            errors: [{ error_code: 'internal_api', message: rejectionMessage }],
          },
        ])
        delete this.pendingCommands[cmdId]
      }
    }
  }

  async setPlaneHidden(id: string, hidden: boolean) {
    if (this.engineConnection === undefined) return

    // Can't send commands if there's no connection
    if (
      this.engineConnection.state.type ===
        EngineConnectionStateType.Disconnecting ||
      this.engineConnection.state.type ===
        EngineConnectionStateType.Disconnected
    )
      return

    return await this.sendSceneCommand({
      type: 'modeling_cmd_req',
      cmd_id: uuidv4(),
      cmd: {
        type: 'object_visible',
        object_id: id,
        hidden: hidden,
      },
    })
  }

  /**
   * Set the engine's theme
   */
  async setTheme(theme: Themes) {
    // Set the stream background color
    // This takes RGBA values from 0-1
    // So we convert from the conventional 0-255 found in Figma
    await this.sendSceneCommand({
      cmd_id: uuidv4(),
      type: 'modeling_cmd_req',
      cmd: {
        type: 'set_background_color',
        color: getThemeColorForEngine(theme),
      },
    })

    // Sets the default line colors
    const opposingTheme = getOppositeTheme(theme)
    await this.sendSceneCommand({
      cmd_id: uuidv4(),
      type: 'modeling_cmd_req',
      cmd: {
        type: 'set_default_system_properties',
        color: getThemeColorForEngine(opposingTheme),
      },
    })
  }
}

function promiseFactory<T>() {
  let resolve: (value: T | PromiseLike<T>) => void = () => {}
  let reject: (value: T | PromiseLike<T>) => void = () => {}
  const promise = new Promise<T>((_resolve, _reject) => {
    resolve = _resolve
    reject = _reject
  })
  return { promise, resolve, reject }
}<|MERGE_RESOLUTION|>--- conflicted
+++ resolved
@@ -1874,17 +1874,11 @@
     this.engineConnection?.send(resizeCmd)
   }
 
-<<<<<<< HEAD
   tearDown(opts?: { idleMode: boolean }) {
     this.idleMode = opts?.idleMode ?? false
 
     window.removeEventListener('offline', this.onOffline)
 
-=======
-  tearDown(opts?: {
-    idleMode: boolean
-  }) {
->>>>>>> 7838b7c9
     if (this.engineConnection) {
       for (const [cmdId, pending] of Object.entries(this.pendingCommands)) {
         pending.reject([
