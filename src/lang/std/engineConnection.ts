--- conflicted
+++ resolved
@@ -9,7 +9,9 @@
 
 let lastMessage = ''
 
-<<<<<<< HEAD
+// TODO(paultag): This ought to be tweakable.
+const pingIntervalMs = 10000
+
 type CommandTypes = Models['ModelingCmd_type']['type'] | 'batch'
 
 type CommandInfo =
@@ -47,27 +49,6 @@
             info?: null
           }
     }
-=======
-// TODO(paultag): This ought to be tweakable.
-const pingIntervalMs = 10000
-
-interface CommandInfo {
-  commandType: CommandTypes
-  range: SourceRange
-  pathToNode: PathToNode
-  parentId?: string
-  additionalData?:
-    | {
-        type: 'cap'
-        info: 'start' | 'end'
-      }
-    | {
-        type: 'batch-ids'
-        ids: string[]
-        info?: null
-      }
-}
->>>>>>> f8a1f40f
 
 function isHighlightSetEntity_type(
   data: any
