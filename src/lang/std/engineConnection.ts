import { PathToNode, Program, SourceRange } from 'lang/wasm'
import { VITE_KC_API_WS_MODELING_URL } from 'env'
import { Models } from '@kittycad/lib'
import { exportSave } from 'lib/exportSave'
import { uuidv4 } from 'lib/utils'
import { getNodePathFromSourceRange } from 'lang/queryAst'
import { Themes, getThemeColorForEngine, getOppositeTheme } from 'lib/theme'
import { DefaultPlanes } from 'wasm-lib/kcl/bindings/DefaultPlanes'

let lastMessage = ''

// TODO(paultag): This ought to be tweakable.
const pingIntervalMs = 10000

type CommandTypes = Models['ModelingCmd_type']['type'] | 'batch'

type CommandInfo =
  | {
      commandType: 'extrude'
      // commandType: CommandTypes
      range: SourceRange
      pathToNode: PathToNode
      /// uuid of the entity to extrude
      target: string
      parentId?: string
    }
  | {
      commandType: 'start_path'
      // commandType: CommandTypes
      range: SourceRange
      pathToNode: PathToNode
      /// uuid of the entity that have been extruded
      extrusions: string[]
      parentId?: string
    }
  | {
      commandType: CommandTypes
      range: SourceRange
      pathToNode: PathToNode
      parentId?: string
      additionalData?:
        | {
            type: 'cap'
            info: 'start' | 'end'
          }
        | {
            type: 'batch-ids'
            ids: string[]
            info?: null
          }
    }

function isHighlightSetEntity_type(
  data: any
): data is Models['HighlightSetEntity_type'] {
  return data.entity_id && data.sequence
}

type WebSocketResponse = Models['WebSocketResponse_type']
type OkWebSocketResponseData = Models['OkWebSocketResponseData_type']
type BatchResponseMap = {
  [key: string]: Models['BatchResponse_type']
}

type ResultCommand = CommandInfo & {
  type: 'result'
  data: any
  raw: WebSocketResponse
  headVertexId?: string
}
type FailedCommand = CommandInfo & {
  type: 'failed'
  errors: Models['FailureWebSocketResponse_type']['errors']
}
interface ResolveCommand {
  id: string
  commandType: CommandTypes
  range: SourceRange
  // We ALWAYS need the raw response because we pass it back to the rust side.
  raw: WebSocketResponse
  data?: Models['OkModelingCmdResponse_type']
  errors?: Models['FailureWebSocketResponse_type']['errors']
}
type PendingCommand = CommandInfo & {
  type: 'pending'
  promise: Promise<any>
  resolve: (val: ResolveCommand) => void
}

export type ArtifactMapCommand = ResultCommand | PendingCommand | FailedCommand

/**
 * The ArtifactMap is a client-side representation of the artifacts that
 * have been sent to the server-side engine. It is used to keep track of
 * the state of each command, and to resolve the promise that was returned.
 * It is also used to keep track of what entities are in the engine scene,
 * so that we can associate IDs returned from the engine with the
 * lines of KCL code that generated them.
 */
export interface ArtifactMap {
  [commandId: string]: ArtifactMapCommand
}

interface NewTrackArgs {
  conn: EngineConnection
  mediaStream: MediaStream
}

/** This looks funny, I know. This is needed because node and the browser
 * disagree as to the type. In a browser it's a number, but in node it's a
 * "Timeout".
 */
type IsomorphicTimeout = ReturnType<typeof setTimeout>

type ClientMetrics = Models['ClientMetrics_type']

interface WebRTCClientMetrics extends ClientMetrics {
  rtc_frame_height: number
  rtc_frame_width: number
  rtc_packets_lost: number
  rtc_pli_count: number
  rtc_pause_count: number
  rtc_total_pauses_duration_sec: number
}

type Value<T, U> = U extends undefined
  ? { type: T; value: U }
  : U extends void
  ? { type: T }
  : { type: T; value: U }

type State<T, U> = Value<T, U>

export enum EngineConnectionStateType {
  Fresh = 'fresh',
  Connecting = 'connecting',
  ConnectionEstablished = 'connection-established',
  Disconnecting = 'disconnecting',
  Disconnected = 'disconnected',
}

export enum DisconnectingType {
  Error = 'error',
  Timeout = 'timeout',
  Quit = 'quit',
}

// Sorted by severity
export enum ConnectionError {
  Unset = 0,
  LongLoadingTime,

  ICENegotiate,
  DataChannelError,
  WebSocketError,
  LocalDescriptionInvalid,

  // These are more severe than protocol errors because they don't even allow
  // the program to do any protocol messages in the first place if they occur.
  MissingAuthToken,
  BadAuthToken,
  TooManyConnections,

  // An unknown error is the most severe because it has not been classified
  // or encountered before.
  Unknown,
}

export const CONNECTION_ERROR_TEXT: Record<ConnectionError, string> = {
  [ConnectionError.Unset]: '',
  [ConnectionError.LongLoadingTime]:
    'Loading is taking longer than expected...',
  [ConnectionError.ICENegotiate]: 'ICE negotiation failed.',
  [ConnectionError.DataChannelError]: 'The data channel signaled an error.',
  [ConnectionError.WebSocketError]: 'The websocket signaled an error.',
  [ConnectionError.LocalDescriptionInvalid]:
    'The local description is invalid.',
  [ConnectionError.MissingAuthToken]:
    'Your authorization token is missing; please login again.',
  [ConnectionError.BadAuthToken]:
    'Your authorization token is invalid; please login again.',
  [ConnectionError.TooManyConnections]: 'There are too many connections.',
  [ConnectionError.Unknown]:
    'An unexpected error occurred. Please report this to us.',
}

export interface ErrorType {
  // The error we've encountered.
  error: ConnectionError

  // Additional context.
  context?: any

  // We assign this in the state setter because we may have not failed at
  // a Connecting state, which we check for there.
  lastConnectingValue?: ConnectingValue
}

export type DisconnectingValue =
  | State<DisconnectingType.Error, ErrorType>
  | State<DisconnectingType.Timeout, void>
  | State<DisconnectingType.Quit, void>

// These are ordered by the expected sequence.
export enum ConnectingType {
  WebSocketConnecting = 'websocket-connecting',
  WebSocketOpen = 'websocket-open',
  PeerConnectionCreated = 'peer-connection-created',
  ICEServersSet = 'ice-servers-set',
  SetLocalDescription = 'set-local-description',
  OfferedSdp = 'offered-sdp',
  ReceivedSdp = 'received-sdp',
  SetRemoteDescription = 'set-remote-description',
  WebRTCConnecting = 'webrtc-connecting',
  ICECandidateReceived = 'ice-candidate-received',
  TrackReceived = 'track-received',
  DataChannelRequested = 'data-channel-requested',
  DataChannelConnecting = 'data-channel-connecting',
  DataChannelEstablished = 'data-channel-established',
}

export enum ConnectingTypeGroup {
  WebSocket = 'WebSocket',
  ICE = 'ICE',
  WebRTC = 'WebRTC',
}

export const initialConnectingTypeGroupState: Record<
  ConnectingTypeGroup,
  [ConnectingType, boolean | undefined][]
> = {
  [ConnectingTypeGroup.WebSocket]: [
    [ConnectingType.WebSocketConnecting, undefined],
    [ConnectingType.WebSocketOpen, undefined],
  ],
  [ConnectingTypeGroup.ICE]: [
    [ConnectingType.PeerConnectionCreated, undefined],
    [ConnectingType.ICEServersSet, undefined],
    [ConnectingType.SetLocalDescription, undefined],
    [ConnectingType.OfferedSdp, undefined],
    [ConnectingType.ReceivedSdp, undefined],
    [ConnectingType.SetRemoteDescription, undefined],
    [ConnectingType.WebRTCConnecting, undefined],
    [ConnectingType.ICECandidateReceived, undefined],
  ],
  [ConnectingTypeGroup.WebRTC]: [
    [ConnectingType.TrackReceived, undefined],
    [ConnectingType.DataChannelRequested, undefined],
    [ConnectingType.DataChannelConnecting, undefined],
    [ConnectingType.DataChannelEstablished, undefined],
  ],
}

export type ConnectingValue =
  | State<ConnectingType.WebSocketConnecting, void>
  | State<ConnectingType.WebSocketOpen, void>
  | State<ConnectingType.PeerConnectionCreated, void>
  | State<ConnectingType.ICEServersSet, void>
  | State<ConnectingType.SetLocalDescription, void>
  | State<ConnectingType.OfferedSdp, void>
  | State<ConnectingType.ReceivedSdp, void>
  | State<ConnectingType.SetRemoteDescription, void>
  | State<ConnectingType.WebRTCConnecting, void>
  | State<ConnectingType.TrackReceived, void>
  | State<ConnectingType.ICECandidateReceived, void>
  | State<ConnectingType.DataChannelRequested, string>
  | State<ConnectingType.DataChannelConnecting, string>
  | State<ConnectingType.DataChannelEstablished, void>

export type EngineConnectionState =
  | State<EngineConnectionStateType.Fresh, void>
  | State<EngineConnectionStateType.Connecting, ConnectingValue>
  | State<EngineConnectionStateType.ConnectionEstablished, void>
  | State<EngineConnectionStateType.Disconnecting, DisconnectingValue>
  | State<EngineConnectionStateType.Disconnected, void>

export type PingPongState = 'OK' | 'TIMEOUT'

export enum EngineConnectionEvents {
  // Fires for each ping-pong success or failure.
  PingPongChanged = 'ping-pong-changed', // (state: PingPongState) => void

  // For now, this is only used by the NetworkHealthIndicator.
  // We can eventually use it for more, but one step at a time.
  ConnectionStateChanged = 'connection-state-changed', // (state: EngineConnectionState) => void

  // These are used for the EngineCommandManager and were created
  // before onConnectionStateChange existed.
  ConnectionStarted = 'connection-started', // (engineConnection: EngineConnection) => void
  Opened = 'opened', // (engineConnection: EngineConnection) => void
  Closed = 'closed', // (engineConnection: EngineConnection) => void
  NewTrack = 'new-track', // (track: NewTrackArgs) => void
}

// EngineConnection encapsulates the connection(s) to the Engine
// for the EngineCommandManager; namely, the underlying WebSocket
// and WebRTC connections.
class EngineConnection extends EventTarget {
  websocket?: WebSocket
  pc?: RTCPeerConnection
  unreliableDataChannel?: RTCDataChannel
  mediaStream?: MediaStream

  private _state: EngineConnectionState = {
    type: EngineConnectionStateType.Fresh,
  }

  get state(): EngineConnectionState {
    return this._state
  }

  set state(next: EngineConnectionState) {
    console.log(`${JSON.stringify(this.state)} → ${JSON.stringify(next)}`)

    if (next.type === EngineConnectionStateType.Disconnecting) {
      const sub = next.value
      if (sub.type === DisconnectingType.Error) {
        // Record the last step we failed at.
        // (Check the current state that we're about to override that
        // it was a Connecting state.)
        if (this._state.type === EngineConnectionStateType.Connecting) {
          if (!sub.value) sub.value = { error: ConnectionError.Unknown }
          sub.value.lastConnectingValue = this._state.value
        }

        console.error(sub.value)
      }
    }
    this._state = next

    this.dispatchEvent(
      new CustomEvent(EngineConnectionEvents.ConnectionStateChanged, {
        detail: this._state,
      })
    )
  }

  private failedConnTimeout: IsomorphicTimeout | null

  readonly url: string
  private readonly token?: string

  // TODO: actual type is ClientMetrics
  public webrtcStatsCollector?: () => Promise<WebRTCClientMetrics>
  private engineCommandManager: EngineCommandManager

  private pingPongSpan: { ping?: Date; pong?: Date }

  constructor({
    engineCommandManager,
    url,
    token,
  }: {
    engineCommandManager: EngineCommandManager
    url: string
    token?: string
  }) {
    super()

    this.engineCommandManager = engineCommandManager
    this.url = url
    this.token = token
    this.failedConnTimeout = null

    this.pingPongSpan = { ping: undefined, pong: undefined }

    // Without an interval ping, our connection will timeout.
    setInterval(() => {
      switch (this.state.type as EngineConnectionStateType) {
        case EngineConnectionStateType.ConnectionEstablished:
          // If there was no reply to the last ping, report a timeout.
          if (this.pingPongSpan.ping && !this.pingPongSpan.pong) {
            this.dispatchEvent(
              new CustomEvent(EngineConnectionEvents.PingPongChanged, {
                detail: 'TIMEOUT',
              })
            )
            // Otherwise check the time between was >= pingIntervalMs,
            // and if it was, then it's bad network health.
          } else if (this.pingPongSpan.ping && this.pingPongSpan.pong) {
            if (
              Math.abs(
                this.pingPongSpan.pong.valueOf() -
                  this.pingPongSpan.ping.valueOf()
              ) >= pingIntervalMs
            ) {
              this.dispatchEvent(
                new CustomEvent(EngineConnectionEvents.PingPongChanged, {
                  detail: 'TIMEOUT',
                })
              )
            } else {
              this.dispatchEvent(
                new CustomEvent(EngineConnectionEvents.PingPongChanged, {
                  detail: 'OK',
                })
              )
            }
          }

          this.send({ type: 'ping' })
          this.pingPongSpan.ping = new Date()
          this.pingPongSpan.pong = undefined
          break
        case EngineConnectionStateType.Disconnecting:
        case EngineConnectionStateType.Disconnected:
          // Reconnect if we have disconnected.
          if (!this.isConnecting()) this.connect(true)
          break
        default:
          if (this.isConnecting()) break
          // Means we never could do an initial connection. Reconnect everything.
          if (!this.pingPongSpan.ping) this.connect(true)
          break
      }
    }, pingIntervalMs)

    this.connect()
  }

  isConnecting() {
    return this.state.type === EngineConnectionStateType.Connecting
  }

  isReady() {
    return this.state.type === EngineConnectionStateType.ConnectionEstablished
  }

  tearDown() {
    this.disconnectAll()
    this.state = {
      type: EngineConnectionStateType.Disconnecting,
      value: { type: DisconnectingType.Quit },
    }
  }

  /**
   * Attempts to connect to the Engine over a WebSocket, and
   * establish the WebRTC connections.
   *
   * This will attempt the full handshake, and retry if the connection
   * did not establish.
   */
  connect(reconnecting?: boolean) {
    if (this.isConnecting() || this.isReady()) {
      return
    }

    const createPeerConnection = () => {
      this.pc = new RTCPeerConnection({
        bundlePolicy: 'max-bundle',
      })

      // Other parts of the application expect pc to be initialized when firing.
      this.dispatchEvent(
        new CustomEvent(EngineConnectionEvents.ConnectionStarted, {
          detail: this,
        })
      )

      // Data channels MUST BE specified before SDP offers because requesting
      // them affects what our needs are!
      const DATACHANNEL_NAME_UMC = 'unreliable_modeling_cmds'
      this.pc.createDataChannel(DATACHANNEL_NAME_UMC)

      this.state = {
        type: EngineConnectionStateType.Connecting,
        value: {
          type: ConnectingType.DataChannelRequested,
          value: DATACHANNEL_NAME_UMC,
        },
      }

      this.pc.addEventListener('icecandidate', (event) => {
        if (event.candidate === null) {
          return
        }

        this.state = {
          type: EngineConnectionStateType.Connecting,
          value: {
            type: ConnectingType.ICECandidateReceived,
          },
        }

        // Request a candidate to use
        this.send({
          type: 'trickle_ice',
          candidate: {
            candidate: event.candidate.candidate,
            sdpMid: event.candidate.sdpMid || undefined,
            sdpMLineIndex: event.candidate.sdpMLineIndex || undefined,
            usernameFragment: event.candidate.usernameFragment || undefined,
          },
        })
      })

      this.pc.addEventListener('icecandidateerror', (_event: Event) => {
        const event = _event as RTCPeerConnectionIceErrorEvent
        console.warn(
          `ICE candidate returned an error: ${event.errorCode}: ${event.errorText} for ${event.url}`
        )
      })

      // https://developer.mozilla.org/en-US/docs/Web/API/RTCPeerConnection/connectionstatechange_event
      // Event type: generic Event type...
      this.pc.addEventListener('connectionstatechange', (event: any) => {
        console.log('connectionstatechange: ' + event.target?.connectionState)
        switch (event.target?.connectionState) {
          // From what I understand, only after have we done the ICE song and
          // dance is it safest to connect the video tracks / stream
          case 'connected':
            // Let the browser attach to the video stream now
            this.dispatchEvent(
              new CustomEvent(EngineConnectionEvents.NewTrack, {
                detail: { conn: this, mediaStream: this.mediaStream! },
              })
            )
            break
          case 'failed':
            this.disconnectAll()
            this.state = {
              type: EngineConnectionStateType.Disconnecting,
              value: {
                type: DisconnectingType.Error,
                value: {
                  error: ConnectionError.ICENegotiate,
                  context: event,
                },
              },
            }
            break
          default:
            break
        }
      })

      this.pc.addEventListener('track', (event) => {
        const mediaStream = event.streams[0]

        this.state = {
          type: EngineConnectionStateType.Connecting,
          value: {
            type: ConnectingType.TrackReceived,
          },
        }

        this.webrtcStatsCollector = (): Promise<WebRTCClientMetrics> => {
          return new Promise((resolve, reject) => {
            if (mediaStream.getVideoTracks().length !== 1) {
              reject(new Error('too many video tracks to report'))
              return
            }

            let videoTrack = mediaStream.getVideoTracks()[0]
            void this.pc?.getStats(videoTrack).then((videoTrackStats) => {
              let client_metrics: WebRTCClientMetrics = {
                rtc_frames_decoded: 0,
                rtc_frames_dropped: 0,
                rtc_frames_received: 0,
                rtc_frames_per_second: 0,
                rtc_freeze_count: 0,
                rtc_jitter_sec: 0.0,
                rtc_keyframes_decoded: 0,
                rtc_total_freezes_duration_sec: 0.0,
                rtc_frame_height: 0,
                rtc_frame_width: 0,
                rtc_packets_lost: 0,
                rtc_pli_count: 0,
                rtc_pause_count: 0,
                rtc_total_pauses_duration_sec: 0.0,
              }

              // TODO(paultag): Since we can technically have multiple WebRTC
              // video tracks (even if the Server doesn't at the moment), we
              // ought to send stats for every video track(?), and add the stream
              // ID into it.  This raises the cardinality of collected metrics
              // when/if we do, but for now, just report the one stream.

              videoTrackStats.forEach((videoTrackReport) => {
                if (videoTrackReport.type === 'inbound-rtp') {
                  client_metrics.rtc_frames_decoded =
                    videoTrackReport.framesDecoded || 0
                  client_metrics.rtc_frames_dropped =
                    videoTrackReport.framesDropped || 0
                  client_metrics.rtc_frames_received =
                    videoTrackReport.framesReceived || 0
                  client_metrics.rtc_frames_per_second =
                    videoTrackReport.framesPerSecond || 0
                  client_metrics.rtc_freeze_count =
                    videoTrackReport.freezeCount || 0
                  client_metrics.rtc_jitter_sec = videoTrackReport.jitter || 0.0
                  client_metrics.rtc_keyframes_decoded =
                    videoTrackReport.keyFramesDecoded || 0
                  client_metrics.rtc_total_freezes_duration_sec =
                    videoTrackReport.totalFreezesDuration || 0
                  client_metrics.rtc_frame_height =
                    videoTrackReport.frameHeight || 0
                  client_metrics.rtc_frame_width =
                    videoTrackReport.frameWidth || 0
                  client_metrics.rtc_packets_lost =
                    videoTrackReport.packetsLost || 0
                  client_metrics.rtc_pli_count = videoTrackReport.pliCount || 0
                } else if (videoTrackReport.type === 'transport') {
                  // videoTrackReport.bytesReceived,
                  // videoTrackReport.bytesSent,
                }
              })
              resolve(client_metrics)
            })
          })
        }

        // The app is eager to use the MediaStream; as soon as onNewTrack is
        // called, the following sequence happens:
        // EngineConnection.onNewTrack -> StoreState.setMediaStream ->
        // Stream.tsx reacts to mediaStream change, setting a video element.
        // We wait until connectionstatechange changes to "connected"
        // to pass it to the rest of the application.

        this.mediaStream = mediaStream
      })

      this.pc.addEventListener('datachannel', (event) => {
        this.unreliableDataChannel = event.channel

        this.state = {
          type: EngineConnectionStateType.Connecting,
          value: {
            type: ConnectingType.DataChannelConnecting,
            value: event.channel.label,
          },
        }

        this.unreliableDataChannel.addEventListener('open', (event) => {
          this.state = {
            type: EngineConnectionStateType.Connecting,
            value: {
              type: ConnectingType.DataChannelEstablished,
            },
          }

          // Everything is now connected.
          this.state = { type: EngineConnectionStateType.ConnectionEstablished }

          this.engineCommandManager.inSequence = 1

          this.dispatchEvent(
            new CustomEvent(EngineConnectionEvents.Opened, { detail: this })
          )
        })

        this.unreliableDataChannel.addEventListener('close', (event) => {
          this.disconnectAll()
          this.finalizeIfAllConnectionsClosed()
        })

        this.unreliableDataChannel.addEventListener('error', (event) => {
          this.disconnectAll()

          this.state = {
            type: EngineConnectionStateType.Disconnecting,
            value: {
              type: DisconnectingType.Error,
              value: {
                error: ConnectionError.DataChannelError,
                context: event,
              },
            },
          }
        })
        this.unreliableDataChannel.addEventListener('message', (event) => {
          const result: UnreliableResponses = JSON.parse(event.data)
          Object.values(
            this.engineCommandManager.unreliableSubscriptions[result.type] || {}
          ).forEach(
            // TODO: There is only one response that uses the unreliable channel atm,
            // highlight_set_entity, if there are more it's likely they will all have the same
            // sequence logic, but I'm not sure if we use a single global sequence or a sequence
            // per unreliable subscription.
            (callback) => {
              if (
                result.type === 'highlight_set_entity' &&
                result?.data?.sequence &&
                result?.data.sequence > this.engineCommandManager.inSequence
              ) {
                this.engineCommandManager.inSequence = result.data.sequence
                callback(result)
              } else if (result.type !== 'highlight_set_entity') {
                callback(result)
              }
            }
          )
        })
      })
    }

    const createWebSocketConnection = () => {
      this.state = {
        type: EngineConnectionStateType.Connecting,
        value: {
          type: ConnectingType.WebSocketConnecting,
        },
      }

      this.websocket = new WebSocket(this.url, [])
      this.websocket.binaryType = 'arraybuffer'

      this.websocket.addEventListener('open', (event) => {
        this.state = {
          type: EngineConnectionStateType.Connecting,
          value: {
            type: ConnectingType.WebSocketOpen,
          },
        }

        // This is required for when KCMA is running stand-alone / within Tauri.
        // Otherwise when run in a browser, the token is sent implicitly via
        // the Cookie header.
        if (this.token) {
          this.send({
            type: 'headers',
            headers: { Authorization: `Bearer ${this.token}` },
          })
        }

        // Send an initial ping
        this.send({ type: 'ping' })
        this.pingPongSpan.ping = new Date()
      })

      this.websocket.addEventListener('close', (event) => {
        this.disconnectAll()
        this.finalizeIfAllConnectionsClosed()
      })

      this.websocket.addEventListener('error', (event) => {
        this.disconnectAll()

        this.state = {
          type: EngineConnectionStateType.Disconnecting,
          value: {
            type: DisconnectingType.Error,
            value: {
              error: ConnectionError.WebSocketError,
              context: event,
            },
          },
        }
      })

      this.websocket.addEventListener('message', (event) => {
        // In the EngineConnection, we're looking for messages to/from
        // the server that relate to the ICE handshake, or WebRTC
        // negotiation. There may be other messages (including ArrayBuffer
        // messages) that are intended for the GUI itself, so be careful
        // when assuming we're the only consumer or that all messages will
        // be carefully formatted here.

        if (typeof event.data !== 'string') {
          return
        }

        const message: Models['WebSocketResponse_type'] = JSON.parse(event.data)

        if (!message.success) {
          const errorsString = message?.errors
            ?.map((error) => {
              return `  - ${error.error_code}: ${error.message}`
            })
            .join('\n')
          if (message.request_id) {
            const artifactThatFailed =
              this.engineCommandManager.artifactMap[message.request_id] ||
              this.engineCommandManager.lastArtifactMap[message.request_id]
            console.error(
              `Error in response to request ${message.request_id}:\n${errorsString}
  failed cmd type was ${artifactThatFailed?.commandType}`
            )
          } else {
            console.error(`Error from server:\n${errorsString}`)
          }

          const firstError = message?.errors[0]
          if (firstError.error_code === 'auth_token_invalid') {
            this.state = {
              type: EngineConnectionStateType.Disconnecting,
              value: {
                type: DisconnectingType.Error,
                value: {
                  error: ConnectionError.BadAuthToken,
                  context: firstError.message,
                },
              },
            }
            this.disconnectAll()
          }
          return
        }

        let resp = message.resp

        // If there's no body to the response, we can bail here.
        if (!resp || !resp.type) {
          return
        }

        switch (resp.type) {
          case 'pong':
            this.pingPongSpan.pong = new Date()
            break
          case 'ice_server_info':
            let ice_servers = resp.data?.ice_servers

            // Now that we have some ICE servers it makes sense
            // to start initializing the RTCPeerConnection. RTCPeerConnection
            // will begin the ICE process.
            createPeerConnection()

            this.state = {
              type: EngineConnectionStateType.Connecting,
              value: {
                type: ConnectingType.PeerConnectionCreated,
              },
            }

            // No ICE servers can be valid in a local dev. env.
            if (ice_servers?.length === 0) {
              console.warn('No ICE servers')
              this.pc?.setConfiguration({
                bundlePolicy: 'max-bundle',
              })
            } else {
              // When we set the Configuration, we want to always force
              // iceTransportPolicy to 'relay', since we know the topology
              // of the ICE/STUN/TUN server and the engine. We don't wish to
              // talk to the engine in any configuration /other/ than relay
              // from a infra POV.
              this.pc?.setConfiguration({
                bundlePolicy: 'max-bundle',
                iceServers: ice_servers,
                iceTransportPolicy: 'relay',
              })
            }

            this.state = {
              type: EngineConnectionStateType.Connecting,
              value: {
                type: ConnectingType.ICEServersSet,
              },
            }

            // We have an ICE Servers set now. We just setConfiguration, so let's
            // start adding things we care about to the PeerConnection and let
            // ICE negotiation happen in the background. Everything from here
            // until the end of this function is setup of our end of the
            // PeerConnection and waiting for events to fire our callbacks.

            // Add a transceiver to our SDP offer
            this.pc?.addTransceiver('video', {
              direction: 'recvonly',
            })

            // Create a session description offer based on our local environment
            // that we will send to the remote end. The remote will send back
            // what it supports via sdp_answer.
            this.pc
              ?.createOffer()
              .then((offer: RTCSessionDescriptionInit) => {
                this.state = {
                  type: EngineConnectionStateType.Connecting,
                  value: {
                    type: ConnectingType.SetLocalDescription,
                  },
                }
                return this.pc?.setLocalDescription(offer).then(() => {
                  this.send({
                    type: 'sdp_offer',
                    offer: offer as Models['RtcSessionDescription_type'],
                  })
                  this.state = {
                    type: EngineConnectionStateType.Connecting,
                    value: {
                      type: ConnectingType.OfferedSdp,
                    },
                  }
                })
              })
              .catch((err: Error) => {
                // The local description is invalid, so there's no point continuing.
                this.disconnectAll()
                this.state = {
                  type: EngineConnectionStateType.Disconnecting,
                  value: {
                    type: DisconnectingType.Error,
                    value: {
                      error: ConnectionError.LocalDescriptionInvalid,
                      context: err,
                    },
                  },
                }
              })
            break

          case 'sdp_answer':
            let answer = resp.data?.answer
            if (!answer || answer.type === 'unspecified') {
              return
            }

            this.state = {
              type: EngineConnectionStateType.Connecting,
              value: {
                type: ConnectingType.ReceivedSdp,
              },
            }

            // As soon as this is set, RTCPeerConnection tries to
            // establish a connection.
            // @ts-ignore
            // Have to ignore because dom.ts doesn't have the right type
            void this.pc?.setRemoteDescription(answer)

            this.state = {
              type: EngineConnectionStateType.Connecting,
              value: {
                type: ConnectingType.SetRemoteDescription,
              },
            }

            this.state = {
              type: EngineConnectionStateType.Connecting,
              value: {
                type: ConnectingType.WebRTCConnecting,
              },
            }
            break

          case 'trickle_ice':
            let candidate = resp.data?.candidate
            void this.pc?.addIceCandidate(candidate as RTCIceCandidateInit)
            break

          case 'metrics_request':
            if (this.webrtcStatsCollector === undefined) {
              // TODO: Error message here?
              return
            }
            void this.webrtcStatsCollector().then((client_metrics) => {
              this.send({
                type: 'metrics_response',
                metrics: client_metrics,
              })
            })
            break
        }
      })
    }

    if (reconnecting) {
      createWebSocketConnection()
    } else {
      window.addEventListener('use-network-status-ready', () => {
        createWebSocketConnection()
      })
    }
  }
  // Do not change this back to an object or any, we should only be sending the
  // WebSocketRequest type!
  unreliableSend(message: Models['WebSocketRequest_type']) {
    // TODO(paultag): Add in logic to determine the connection state and
    // take actions if needed?
    this.unreliableDataChannel?.send(
      typeof message === 'string' ? message : JSON.stringify(message)
    )
  }
  // Do not change this back to an object or any, we should only be sending the
  // WebSocketRequest type!
  send(message: Models['WebSocketRequest_type']) {
    // TODO(paultag): Add in logic to determine the connection state and
    // take actions if needed?
    this.websocket?.send(
      typeof message === 'string' ? message : JSON.stringify(message)
    )
  }
  disconnectAll() {
    this.websocket?.close()
    this.unreliableDataChannel?.close()
    this.pc?.close()

    this.webrtcStatsCollector = undefined
  }
  finalizeIfAllConnectionsClosed() {
    const allClosed =
      this.websocket?.readyState === 3 &&
      this.pc?.connectionState === 'closed' &&
      this.unreliableDataChannel?.readyState === 'closed'
    if (allClosed) {
      this.state = { type: EngineConnectionStateType.Disconnected }
    }
  }
}

export type EngineCommand = Models['WebSocketRequest_type']
type ModelTypes = Models['OkModelingCmdResponse_type']['type']

type UnreliableResponses = Extract<
  Models['OkModelingCmdResponse_type'],
  { type: 'highlight_set_entity' | 'camera_drag_move' }
>
export interface UnreliableSubscription<T extends UnreliableResponses['type']> {
  event: T
  callback: (data: Extract<UnreliableResponses, { type: T }>) => void
}

// TODO: Should eventually be replaced with native EventTarget event system,
// as it manages events in a more familiar way to other developers.
export interface Subscription<T extends ModelTypes> {
  event: T
  callback: (
    data: Extract<Models['OkModelingCmdResponse_type'], { type: T }>
  ) => void
}

export type CommandLog =
  | {
      type: 'send-modeling'
      data: EngineCommand
    }
  | {
      type: 'send-scene'
      data: EngineCommand
    }
  | {
      type: 'receive-reliable'
      data: OkWebSocketResponseData
      id: string
      cmd_type?: string
    }
  | {
      type: 'execution-done'
      data: null
    }

export enum EngineCommandManagerEvents {
  EngineAvailable = 'engine-available',
}

/**
 * The EngineCommandManager is the main interface to the Engine for Modeling App.
 *
 * It is responsible for sending commands to the Engine, and managing the state
 * of those commands. It also sets up and tears down the connection to the Engine
 * through the {@link EngineConnection} class.
 *
 * It also maintains an {@link artifactMap} that keeps track of the state of each
 * command, and the artifacts that have been generated by those commands.
 */
export class EngineCommandManager extends EventTarget {
  /**
   * The artifactMap is a client-side representation of the commands that have been sent
   * to the server-side geometry engine, and the state of their resulting artifacts.
   *
   * It is used to keep track of the state of each command, which can fail, succeed, or be
   * pending.
   *
   * It is also used to keep track of our client's understanding of what is in the engine scene
   * so that we can map to and from KCL code. Each artifact maintains a source range to the part
   * of the KCL code that generated it.
   */
  artifactMap: ArtifactMap = {}
  /**
   * The {@link ArtifactMap} from the previous engine connection. This is used as a fallback
   * when the engine connection is reset without a full client-side refresh.
   *
   * @deprecated This was used during a short time when we were choosing to not execute the engine in certain cases.
   */
  lastArtifactMap: ArtifactMap = {}
  /**
   * The client-side representation of the scene command artifacts that have been sent to the server;
   * that is, the *non-modeling* commands and corresponding artifacts.
   *
   * For modeling commands, see {@link artifactMap}.
   */
  sceneCommandArtifacts: ArtifactMap = {}
  /**
   * A counter that is incremented with each command sent over the *unreliable* channel to the engine.
   * This is compared to the latest received {@link inSequence} number to determine if we should ignore
   * any out-of-order late responses in the unreliable channel.
   */
  outSequence = 1
  /**
   * The latest sequence number received from the engine over the *unreliable* channel.
   * This is compared to the {@link outSequence} number to determine if we should ignore
   * any out-of-order late responses in the unreliable channel.
   */
  inSequence = 1
  pool?: string
  engineConnection?: EngineConnection
  defaultPlanes: DefaultPlanes | null = null
  commandLogs: CommandLog[] = []
  pendingExport?: {
    resolve: (filename?: string) => void
    reject: (reason: any) => void
  }
  _commandLogCallBack: (command: CommandLog[]) => void = () => {}
  private resolveReady = () => {}
  /** Folks should realize that wait for ready does not get called _everytime_
   *  the connection resets and restarts, it only gets called the first time.
   *
   *  Be careful what you put here.
   */
  waitForReady: Promise<void> = new Promise((resolve) => {
    this.resolveReady = resolve
  })

  subscriptions: {
    [event: string]: {
      [localUnsubscribeId: string]: (a: any) => void
    }
  } = {} as any
  unreliableSubscriptions: {
    [event: string]: {
      [localUnsubscribeId: string]: (a: any) => void
    }
  } = {} as any

  constructor(pool?: string) {
    super()

    this.engineConnection = undefined
    this.pool = pool
  }

  private _camControlsCameraChange = () => {}
  set camControlsCameraChange(cb: () => void) {
    this._camControlsCameraChange = cb
  }

  private getAst: () => Program = () =>
    ({ start: 0, end: 0, body: [], nonCodeMeta: {} } as any)
  set getAstCb(cb: () => Program) {
    this.getAst = cb
  }
  private makeDefaultPlanes: () => Promise<DefaultPlanes> | null = () => null
  private modifyGrid: (hidden: boolean) => Promise<void> | null = () => null

  start({
    setMediaStream,
    setIsStreamReady,
    width,
    height,
    executeCode,
    token,
    makeDefaultPlanes,
    modifyGrid,
    settings = {
      theme: Themes.Dark,
      highlightEdges: true,
      enableSSAO: true,
      showScaleGrid: false,
    },
  }: {
    setMediaStream: (stream: MediaStream) => void
    setIsStreamReady: (isStreamReady: boolean) => void
    width: number
    height: number
    executeCode: () => void
    token?: string
    makeDefaultPlanes: () => Promise<DefaultPlanes>
    modifyGrid: (hidden: boolean) => Promise<void>
    settings?: {
      theme: Themes
      highlightEdges: boolean
      enableSSAO: boolean
      showScaleGrid: boolean
    }
  }) {
    this.makeDefaultPlanes = makeDefaultPlanes
    this.modifyGrid = modifyGrid
    if (width === 0 || height === 0) {
      return
    }

    // If we already have an engine connection, just need to resize the stream.
    if (this.engineConnection) {
      this.handleResize({
        streamWidth: width,
        streamHeight: height,
      })
      return
    }

    const additionalSettings = settings.enableSSAO ? '&post_effect=ssao' : ''
    const pool = this.pool === undefined ? '' : `&pool=${this.pool}`
    const url = `${VITE_KC_API_WS_MODELING_URL}?video_res_width=${width}&video_res_height=${height}${additionalSettings}${pool}`
    this.engineConnection = new EngineConnection({
      engineCommandManager: this,
      url,
      token,
    })

    this.dispatchEvent(
      new CustomEvent(EngineCommandManagerEvents.EngineAvailable, {
        detail: this.engineConnection,
      })
    )

    this.engineConnection.addEventListener(
      EngineConnectionEvents.Opened,
      () => {
        // Set the stream background color
        // This takes RGBA values from 0-1
        // So we convert from the conventional 0-255 found in Figma

        void this.sendSceneCommand({
          type: 'modeling_cmd_req',
          cmd_id: uuidv4(),
          cmd: {
            type: 'set_background_color',
            color: getThemeColorForEngine(settings.theme),
          },
        })

        // Sets the default line colors
        const opposingTheme = getOppositeTheme(settings.theme)
        this.sendSceneCommand({
          cmd_id: uuidv4(),
          type: 'modeling_cmd_req',
          cmd: {
            type: 'set_default_system_properties',
            color: getThemeColorForEngine(opposingTheme),
          },
        })

        // Set the edge lines visibility
        this.sendSceneCommand({
          type: 'modeling_cmd_req',
          cmd_id: uuidv4(),
          cmd: {
            type: 'edge_lines_visible' as any, // TODO: update kittycad.ts to use the correct type
            hidden: !settings.highlightEdges,
          },
        })

        this._camControlsCameraChange()
        this.sendSceneCommand({
          // CameraControls subscribes to default_camera_get_settings response events
          // firing this at connection ensure the camera's are synced initially
          type: 'modeling_cmd_req',
          cmd_id: uuidv4(),
          cmd: {
            type: 'default_camera_get_settings',
          },
        })
<<<<<<< HEAD

        this.initPlanes().then(async () => {
          // Hide the grid and grid scale text.
          this.setScaleGridVisibility(settings.showScaleGrid)

=======
        // We want modify the grid first because we don't want it to flash.
        // Ideally these would already be default hidden in engine (TODO do
        // that) https://github.com/KittyCAD/engine/issues/2282
        this.modifyGrid(true)?.then(async () => {
          await this.initPlanes()
>>>>>>> a138af1e
          this.resolveReady()
          setIsStreamReady(true)
          await executeCode()
        })
      }
    )

    this.engineConnection.addEventListener(
      EngineConnectionEvents.Closed,
      () => {
        setIsStreamReady(false)
      }
    )

    this.engineConnection.addEventListener(
      EngineConnectionEvents.ConnectionStarted,
      ({ detail: engineConnection }: any) => {
        engineConnection?.pc?.addEventListener(
          'datachannel',
          (event: RTCDataChannelEvent) => {
            let unreliableDataChannel = event.channel

            unreliableDataChannel.addEventListener(
              'message',
              (event: MessageEvent) => {
                const result: UnreliableResponses = JSON.parse(event.data)
                Object.values(
                  this.unreliableSubscriptions[result.type] || {}
                ).forEach(
                  // TODO: There is only one response that uses the unreliable channel atm,
                  // highlight_set_entity, if there are more it's likely they will all have the same
                  // sequence logic, but I'm not sure if we use a single global sequence or a sequence
                  // per unreliable subscription.
                  (callback) => {
                    let data = result?.data
                    if (isHighlightSetEntity_type(data)) {
                      if (
                        data.sequence !== undefined &&
                        data.sequence > this.inSequence
                      ) {
                        this.inSequence = data.sequence
                        callback(result)
                      }
                    }
                  }
                )
              }
            )
          }
        )

        // When the EngineConnection starts a connection, we want to register
        // callbacks into the WebSocket/PeerConnection.
        engineConnection.websocket?.addEventListener('message', ((
          event: MessageEvent
        ) => {
          if (event.data instanceof ArrayBuffer) {
            // If the data is an ArrayBuffer, it's  the result of an export command,
            // because in all other cases we send JSON strings. But in the case of
            // export we send a binary blob.
            // Pass this to our export function.
            exportSave(event.data).then(() => {
              this.pendingExport?.resolve()
            }, this.pendingExport?.reject)
          } else {
            const message: Models['WebSocketResponse_type'] = JSON.parse(
              event.data
            )
            if (
              message.success &&
              (message.resp.type === 'modeling' ||
                message.resp.type === 'modeling_batch') &&
              message.request_id
            ) {
              this.handleModelingCommand(
                message.resp,
                message.request_id,
                message
              )
            } else if (
              !message.success &&
              message.request_id &&
              this.artifactMap[message.request_id]
            ) {
              this.handleFailedModelingCommand(message.request_id, message)
            }
          }
        }) as EventListener)

        this.engineConnection?.addEventListener(
          EngineConnectionEvents.NewTrack,
          (({ detail: { mediaStream } }: CustomEvent<NewTrackArgs>) => {
            mediaStream.getVideoTracks()[0].addEventListener('mute', () => {
              console.error(
                'video track mute: check webrtc internals -> inbound rtp'
              )
            })

            setMediaStream(mediaStream)
          }) as EventListener
        )

        this.engineConnection?.connect()
      }
    )
  }

  handleResize({
    streamWidth,
    streamHeight,
  }: {
    streamWidth: number
    streamHeight: number
  }) {
    if (!this.engineConnection?.isReady()) {
      return
    }

    const resizeCmd: EngineCommand = {
      type: 'modeling_cmd_req',
      cmd_id: uuidv4(),
      cmd: {
        type: 'reconfigure_stream',
        width: streamWidth,
        height: streamHeight,
        fps: 60,
      },
    }
    this.engineConnection?.send(resizeCmd)
  }
  handleModelingCommand(
    message: OkWebSocketResponseData,
    id: string,
    raw: WebSocketResponse
  ) {
    if (!(message.type === 'modeling' || message.type === 'modeling_batch')) {
      return
    }

    const command = this.artifactMap[id]
    let modelingResponse: Models['OkModelingCmdResponse_type'] = {
      type: 'empty',
    }
    if ('modeling_response' in message.data) {
      modelingResponse = message.data.modeling_response
    }
    if (
      command?.type === 'pending' &&
      command.commandType === 'batch' &&
      command?.additionalData?.type === 'batch-ids'
    ) {
      if ('responses' in message.data) {
        const batchResponse = message.data.responses as BatchResponseMap
        // Iterate over the map of responses.
        Object.entries(batchResponse).forEach(([key, response]) => {
          // If the response is a success, we resolve the promise.
          if ('response' in response && response.response) {
            this.handleModelingCommand(
              {
                type: 'modeling',
                data: {
                  modeling_response: response.response,
                },
              },
              key,
              {
                request_id: key,
                resp: {
                  type: 'modeling',
                  data: {
                    modeling_response: response.response,
                  },
                },
                success: true,
              }
            )
          } else if ('errors' in response) {
            this.handleFailedModelingCommand(key, {
              request_id: key,
              success: false,
              errors: response.errors,
            })
          }
        })
      } else {
        command.additionalData.ids.forEach((id) => {
          this.handleModelingCommand(message, id, raw)
        })
      }
      // batch artifact is just a container, we don't need to keep it
      // once we process all the commands inside it
      const resolve = command.resolve
      delete this.artifactMap[id]
      resolve({
        id,
        commandType: command.commandType,
        range: command.range,
        raw,
      })
      return
    }
    const sceneCommand = this.sceneCommandArtifacts[id]
    this.addCommandLog({
      type: 'receive-reliable',
      data: message,
      id,
      cmd_type:
        command?.commandType ||
        this.lastArtifactMap[id]?.commandType ||
        sceneCommand?.commandType,
    })
    Object.values(this.subscriptions[modelingResponse.type] || {}).forEach(
      (callback) => callback(modelingResponse)
    )

    if (command && command.type === 'pending') {
      const resolve = command.resolve
      const oldArtifact = this.artifactMap[id] as ArtifactMapCommand & {
        extrusions?: string[]
      }
      const artifact = {
        type: 'result',
        range: command.range,
        pathToNode: command.pathToNode,
        commandType: command.commandType,
        parentId: command.parentId ? command.parentId : undefined,
        data: modelingResponse,
        raw,
      } as ArtifactMapCommand & { extrusions?: string[] }
      if (oldArtifact?.extrusions) {
        artifact.extrusions = oldArtifact.extrusions
      }
      this.artifactMap[id] = artifact
      if (
        (command.commandType === 'entity_linear_pattern' &&
          modelingResponse.type === 'entity_linear_pattern') ||
        (command.commandType === 'entity_circular_pattern' &&
          modelingResponse.type === 'entity_circular_pattern')
      ) {
        const entities = modelingResponse.data.entity_ids
        entities?.forEach((entity: string) => {
          this.artifactMap[entity] = artifact
        })
      }
      if (
        command?.commandType === 'solid3d_get_extrusion_face_info' &&
        modelingResponse.type === 'solid3d_get_extrusion_face_info'
      ) {
        const parent = this.artifactMap[command?.parentId || '']
        modelingResponse.data.faces.forEach((face) => {
          if (face.cap !== 'none' && face.face_id && parent) {
            this.artifactMap[face.face_id] = {
              ...parent,
              commandType: 'solid3d_get_extrusion_face_info',
              additionalData: {
                type: 'cap',
                info: face.cap === 'bottom' ? 'start' : 'end',
              },
            }
          }
          const curveArtifact = this.artifactMap[face?.curve_id || '']
          if (curveArtifact && face?.face_id) {
            this.artifactMap[face.face_id] = {
              ...curveArtifact,
              commandType: 'solid3d_get_extrusion_face_info',
            }
          }
        })
      }
      resolve({
        id,
        commandType: command.commandType,
        range: command.range,
        data: modelingResponse,
        raw,
      })
    } else if (sceneCommand && sceneCommand.type === 'pending') {
      const resolve = sceneCommand.resolve
      const artifact = {
        type: 'result',
        range: sceneCommand.range,
        pathToNode: sceneCommand.pathToNode,
        commandType: sceneCommand.commandType,
        parentId: sceneCommand.parentId ? sceneCommand.parentId : undefined,
        data: modelingResponse,
        raw,
      } as const
      this.sceneCommandArtifacts[id] = artifact
      resolve({
        id,
        commandType: sceneCommand.commandType,
        range: sceneCommand.range,
        data: modelingResponse,
        raw,
      })
    } else if (command) {
      this.artifactMap[id] = {
        type: 'result',
        commandType: command?.commandType,
        range: command?.range,
        pathToNode: command?.pathToNode,
        data: modelingResponse,
        raw,
      }
    } else {
      this.sceneCommandArtifacts[id] = {
        type: 'result',
        commandType: sceneCommand?.commandType,
        range: sceneCommand?.range,
        pathToNode: sceneCommand?.pathToNode,
        data: modelingResponse,
        raw,
      }
    }
  }
  handleFailedModelingCommand(id: string, raw: WebSocketResponse) {
    const failed = raw as Models['FailureWebSocketResponse_type']
    const errors = failed.errors
    if (!id) return
    const command = this.artifactMap[id]
    if (command && command.type === 'pending') {
      this.artifactMap[id] = {
        type: 'failed',
        range: command.range,
        pathToNode: command.pathToNode,
        commandType: command.commandType,
        parentId: command.parentId ? command.parentId : undefined,
        errors,
      }
      if (
        command?.type === 'pending' &&
        command.commandType === 'batch' &&
        command?.additionalData?.type === 'batch-ids'
      ) {
        command.additionalData.ids.forEach((id) => {
          this.handleFailedModelingCommand(id, raw)
        })
      }
      // batch artifact is just a container, we don't need to keep it
      // once we process all the commands inside it
      const resolve = command.resolve
      delete this.artifactMap[id]
      resolve({
        id,
        commandType: command.commandType,
        range: command.range,
        errors,
        raw,
      })
    } else {
      this.artifactMap[id] = {
        type: 'failed',
        range: command.range,
        pathToNode: command.pathToNode,
        commandType: command.commandType,
        parentId: command.parentId ? command.parentId : undefined,
        errors,
      }
    }
  }
  tearDown() {
    this.engineConnection?.tearDown()
  }
  async startNewSession() {
    this.lastArtifactMap = this.artifactMap
    this.artifactMap = {}
    await this.initPlanes()
  }
  subscribeTo<T extends ModelTypes>({
    event,
    callback,
  }: Subscription<T>): () => void {
    const localUnsubscribeId = uuidv4()
    if (!this.subscriptions[event]) {
      this.subscriptions[event] = {}
    }
    this.subscriptions[event][localUnsubscribeId] = callback

    return () => this.unSubscribeTo(event, localUnsubscribeId)
  }
  private unSubscribeTo(event: ModelTypes, id: string) {
    delete this.subscriptions[event][id]
  }
  subscribeToUnreliable<T extends UnreliableResponses['type']>({
    event,
    callback,
  }: UnreliableSubscription<T>): () => void {
    const localUnsubscribeId = uuidv4()
    if (!this.unreliableSubscriptions[event]) {
      this.unreliableSubscriptions[event] = {}
    }
    this.unreliableSubscriptions[event][localUnsubscribeId] = callback
    return () => this.unSubscribeToUnreliable(event, localUnsubscribeId)
  }
  private unSubscribeToUnreliable(
    event: UnreliableResponses['type'],
    id: string
  ) {
    delete this.unreliableSubscriptions[event][id]
  }
  // We make this a separate function so we can call it from wasm.
  clearDefaultPlanes() {
    this.defaultPlanes = null
  }
  async wasmGetDefaultPlanes(): Promise<string> {
    if (this.defaultPlanes === null) {
      await this.initPlanes()
    }
    return JSON.stringify(this.defaultPlanes)
  }
  endSession() {
    const deleteCmd: EngineCommand = {
      type: 'modeling_cmd_req',
      cmd_id: uuidv4(),
      cmd: {
        type: 'scene_clear_all',
      },
    }
    this.clearDefaultPlanes()
    this.engineConnection?.send(deleteCmd)
  }
  addCommandLog(message: CommandLog) {
    if (this.commandLogs.length > 500) {
      this.commandLogs.shift()
    }
    this.commandLogs.push(message)

    this._commandLogCallBack([...this.commandLogs])
  }
  clearCommandLogs() {
    this.commandLogs = []
    this._commandLogCallBack(this.commandLogs)
  }
  registerCommandLogCallback(callback: (command: CommandLog[]) => void) {
    this._commandLogCallBack = callback
  }
  sendSceneCommand(
    command: EngineCommand,
    forceWebsocket = false
  ): Promise<any> {
    if (this.engineConnection === undefined) {
      return Promise.resolve()
    }

    if (!this.engineConnection?.isReady()) {
      return Promise.resolve()
    }

    if (
      !(
        command.type === 'modeling_cmd_req' &&
        (command.cmd.type === 'highlight_set_entity' ||
          command.cmd.type === 'mouse_move' ||
          command.cmd.type === 'camera_drag_move' ||
          command.cmd.type === ('default_camera_perspective_settings' as any))
      )
    ) {
      // highlight_set_entity, mouse_move and camera_drag_move are sent over the unreliable channel and are too noisy
      this.addCommandLog({
        type: 'send-scene',
        data: command,
      })
    }

    if (
      command.type === 'modeling_cmd_req' &&
      command.cmd.type !== lastMessage
    ) {
      lastMessage = command.cmd.type
    }
    if (command.type === 'modeling_cmd_batch_req') {
      this.engineConnection?.send(command)
      // TODO - handlePendingCommands does not handle batch commands
      // return this.handlePendingCommand(command.requests[0].cmd_id, command.cmd)
      return Promise.resolve()
    }
    if (command.type !== 'modeling_cmd_req') return Promise.resolve()
    const cmd = command.cmd
    if (
      (cmd.type === 'camera_drag_move' ||
        cmd.type === 'handle_mouse_drag_move' ||
        cmd.type === ('default_camera_perspective_settings' as any)) &&
      this.engineConnection?.unreliableDataChannel &&
      !forceWebsocket
    ) {
      ;(cmd as any).sequence = this.outSequence
      this.outSequence++
      this.engineConnection?.unreliableSend(command)
      return Promise.resolve()
    } else if (
      cmd.type === 'highlight_set_entity' &&
      this.engineConnection?.unreliableDataChannel
    ) {
      cmd.sequence = this.outSequence
      this.outSequence++
      this.engineConnection?.unreliableSend(command)
      return Promise.resolve()
    } else if (
      cmd.type === 'mouse_move' &&
      this.engineConnection.unreliableDataChannel
    ) {
      cmd.sequence = this.outSequence
      this.outSequence++
      this.engineConnection?.unreliableSend(command)
      return Promise.resolve()
    } else if (cmd.type === 'export') {
      const promise = new Promise((resolve, reject) => {
        this.pendingExport = { resolve, reject }
      })
      this.engineConnection?.send(command)
      return promise
    }
    if (
      command.cmd.type === 'default_camera_look_at' ||
      command.cmd.type === ('default_camera_perspective_settings' as any)
    ) {
      ;(cmd as any).sequence = this.outSequence++
    }
    // since it's not mouse drag or highlighting send over TCP and keep track of the command
    this.engineConnection?.send(command)
    return this.handlePendingSceneCommand(command.cmd_id, command.cmd)
  }
  sendModelingCommand({
    id,
    range,
    command,
    ast,
    idToRangeMap,
  }: {
    id: string
    range: SourceRange
    command: EngineCommand
    ast: Program
    idToRangeMap?: { [key: string]: SourceRange }
  }): Promise<ResolveCommand | void> {
    if (this.engineConnection === undefined) {
      return Promise.resolve()
    }

    if (!this.engineConnection?.isReady()) {
      return Promise.resolve()
    }
    if (typeof command !== 'string') {
      this.addCommandLog({
        type: 'send-modeling',
        data: command,
      })
    } else {
      this.addCommandLog({
        type: 'send-modeling',
        data: JSON.parse(command),
      })
    }
    this.engineConnection?.send(command)
    if (typeof command !== 'string' && command.type === 'modeling_cmd_req') {
      return this.handlePendingCommand(id, command?.cmd, ast, range)
    } else if (
      typeof command !== 'string' &&
      command.type === 'modeling_cmd_batch_req'
    ) {
      return this.handlePendingBatchCommand(id, command.requests, idToRangeMap)
    } else if (typeof command === 'string') {
      const parseCommand: EngineCommand = JSON.parse(command)
      if (parseCommand.type === 'modeling_cmd_req') {
        return this.handlePendingCommand(id, parseCommand?.cmd, ast, range)
      } else if (parseCommand.type === 'modeling_cmd_batch_req') {
        return this.handlePendingBatchCommand(
          id,
          parseCommand.requests,
          idToRangeMap
        )
      }
    }
    return Promise.reject(new Error('Expected unreachable reached'))
  }
  handlePendingSceneCommand(
    id: string,
    command: Models['ModelingCmd_type'],
    ast?: Program,
    range?: SourceRange
  ) {
    let resolve: (val: any) => void = () => {}
    const promise = new Promise((_resolve, reject) => {
      resolve = _resolve
    })
    const pathToNode = ast
      ? getNodePathFromSourceRange(ast, range || [0, 0])
      : []
    this.sceneCommandArtifacts[id] = {
      range: range || [0, 0],
      pathToNode,
      type: 'pending',
      commandType: command.type,
      promise,
      resolve,
    }
    return promise
  }
  handlePendingCommand(
    id: string,
    command: Models['ModelingCmd_type'],
    ast?: Program,
    range?: SourceRange
  ): Promise<ResolveCommand | void> {
    let resolve: (val: any) => void = () => {}
    const promise: Promise<ResolveCommand | void> = new Promise(
      (_resolve, reject) => {
        resolve = _resolve
      }
    )
    const getParentId = (): string | undefined => {
      if (command.type === 'extend_path') return command.path
      if (command.type === 'solid3d_get_extrusion_face_info') {
        const edgeArtifact = this.artifactMap[command.edge_id]
        // edges's parent id is to the original "start_path" artifact
        if (edgeArtifact && edgeArtifact.parentId) {
          return edgeArtifact.parentId
        }
      }
      if (command.type === 'close_path') return command.path_id
      if (command.type === 'extrude') return command.target
      // handle other commands that have a parent here
    }
    const pathToNode = ast
      ? getNodePathFromSourceRange(ast, range || [0, 0])
      : []
    this.artifactMap[id] = {
      range: range || [0, 0],
      pathToNode,
      type: 'pending',
      commandType: command.type,
      parentId: getParentId(),
      promise,
      resolve,
    }
    if (command.type === 'extrude') {
      this.artifactMap[id] = {
        range: range || [0, 0],
        pathToNode,
        type: 'pending',
        commandType: 'extrude',
        parentId: getParentId(),
        promise,
        target: command.target,
        resolve,
      }
      const target = this.artifactMap[command.target]
      if (target.commandType === 'start_path') {
        // tsc cannot infer that target can have extrusions
        // from the commandType (why?) so we need to cast it
        const typedTarget = target as (
          | PendingCommand
          | ResultCommand
          | FailedCommand
        ) & { extrusions?: string[] }
        if (typedTarget?.extrusions?.length) {
          typedTarget.extrusions.push(id)
        } else {
          typedTarget.extrusions = [id]
        }
        // Update in the map.
        this.artifactMap[command.target] = typedTarget
      }
    }
    return promise
  }
  async handlePendingBatchCommand(
    id: string,
    commands: Models['ModelingCmdReq_type'][],
    idToRangeMap?: { [key: string]: SourceRange },
    ast?: Program,
    range?: SourceRange
  ): Promise<ResolveCommand | void> {
    let resolve: (val: any) => void = () => {}
    const promise: Promise<ResolveCommand | void> = new Promise(
      (_resolve, reject) => {
        resolve = _resolve
      }
    )

    if (!idToRangeMap) {
      return Promise.reject(
        new Error('idToRangeMap is required for batch commands')
      )
    }

    // Add the overall batch command to the artifact map just so we can track all of the
    // individual commands that are part of the batch.
    // we'll delete this artifact once all of the individual commands have been processed.
    this.artifactMap[id] = {
      range: range || [0, 0],
      pathToNode: [],
      type: 'pending',
      commandType: 'batch',
      additionalData: { type: 'batch-ids', ids: commands.map((c) => c.cmd_id) },
      parentId: undefined,
      promise,
      resolve,
    }

    Promise.all(
      commands.map((c) =>
        this.handlePendingCommand(c.cmd_id, c.cmd, ast, idToRangeMap[c.cmd_id])
      )
    )
    return promise
  }
  async sendModelingCommandFromWasm(
    id: string,
    rangeStr: string,
    commandStr: string,
    idToRangeStr: string
  ): Promise<string | void> {
    if (this.engineConnection === undefined) {
      return Promise.resolve()
    }
    if (!this.engineConnection?.isReady()) {
      return Promise.resolve()
    }
    if (id === undefined) {
      return Promise.reject(new Error('id is undefined'))
    }
    if (rangeStr === undefined) {
      return Promise.reject(new Error('rangeStr is undefined'))
    }
    if (commandStr === undefined) {
      return Promise.reject(new Error('commandStr is undefined'))
    }
    const range: SourceRange = JSON.parse(rangeStr)
    const idToRangeMap: { [key: string]: SourceRange } =
      JSON.parse(idToRangeStr)

    const command: EngineCommand = JSON.parse(commandStr)

    // We only care about the modeling command response.
    return this.sendModelingCommand({
      id,
      range,
      command,
      ast: this.getAst(),
      idToRangeMap,
    }).then((resp) => {
      if (!resp) {
        return Promise.reject(
          new Error(
            'returning modeling cmd response to the rust side is undefined or null'
          )
        )
      }
      return JSON.stringify(resp.raw)
    })
  }
  async commandResult(id: string): Promise<any> {
    const command = this.artifactMap[id]
    if (!command) {
      return Promise.reject(new Error('No command found'))
    }
    if (command.type === 'result') {
      return command.data
    } else if (command.type === 'failed') {
      return Promise.resolve(command.errors)
    }
    return command.promise
  }
  async waitForAllCommands(): Promise<{
    artifactMap: ArtifactMap
  }> {
    const pendingCommands = Object.values(this.artifactMap).filter(
      ({ type }) => type === 'pending'
    ) as PendingCommand[]
    const proms = pendingCommands.map(({ promise }) => promise)
    await Promise.all(proms)

    return {
      artifactMap: this.artifactMap,
    }
  }
  private async initPlanes() {
    if (this.planesInitialized()) return
    const planes = await this.makeDefaultPlanes()
    this.defaultPlanes = planes

    this.subscribeTo({
      event: 'select_with_point',
      callback: ({ data }) => {
        if (!data?.entity_id) return
        if (!planes) return
        if (![planes.xy, planes.yz, planes.xz].includes(data.entity_id)) return
        this.onPlaneSelectCallback(data.entity_id)
      },
    })
  }
  planesInitialized(): boolean {
    return (
      !!this.defaultPlanes &&
      this.defaultPlanes.xy !== '' &&
      this.defaultPlanes.yz !== '' &&
      this.defaultPlanes.xz !== ''
    )
  }

  onPlaneSelectCallback = (id: string) => {}
  onPlaneSelected(callback: (id: string) => void) {
    this.onPlaneSelectCallback = callback
  }

  async setPlaneHidden(id: string, hidden: boolean): Promise<string> {
    return await this.sendSceneCommand({
      type: 'modeling_cmd_req',
      cmd_id: uuidv4(),
      cmd: {
        type: 'object_visible',
        object_id: id,
        hidden: hidden,
      },
    })
  }

  /**
   * Set the visibility of the scale grid in the engine scene.
   * @param visible - whether to show or hide the scale grid
   */
  setScaleGridVisibility(visible: boolean) {
    this.sendSceneCommand({
      type: 'modeling_cmd_req',
      cmd_id: uuidv4(),
      cmd: {
        type: 'object_visible' as any,
        // Found in engine/constants.h
        object_id: 'cfa78409-653d-4c26-96f1-7c45fb784840',
        hidden: !visible,
      },
    })

    this.sendSceneCommand({
      type: 'modeling_cmd_req',
      cmd_id: uuidv4(),
      cmd: {
        type: 'object_visible' as any,
        // Found in engine/constants.h
        object_id: '10782f33-f588-4668-8bcd-040502d26590',
        hidden: !visible,
      },
    })
  }
}<|MERGE_RESOLUTION|>--- conflicted
+++ resolved
@@ -1253,19 +1253,11 @@
             type: 'default_camera_get_settings',
           },
         })
-<<<<<<< HEAD
-
-        this.initPlanes().then(async () => {
-          // Hide the grid and grid scale text.
-          this.setScaleGridVisibility(settings.showScaleGrid)
-
-=======
         // We want modify the grid first because we don't want it to flash.
         // Ideally these would already be default hidden in engine (TODO do
         // that) https://github.com/KittyCAD/engine/issues/2282
-        this.modifyGrid(true)?.then(async () => {
+        this.modifyGrid(!settings.showScaleGrid)?.then(async () => {
           await this.initPlanes()
->>>>>>> a138af1e
           this.resolveReady()
           setIsStreamReady(true)
           await executeCode()
@@ -2089,26 +2081,6 @@
    * @param visible - whether to show or hide the scale grid
    */
   setScaleGridVisibility(visible: boolean) {
-    this.sendSceneCommand({
-      type: 'modeling_cmd_req',
-      cmd_id: uuidv4(),
-      cmd: {
-        type: 'object_visible' as any,
-        // Found in engine/constants.h
-        object_id: 'cfa78409-653d-4c26-96f1-7c45fb784840',
-        hidden: !visible,
-      },
-    })
-
-    this.sendSceneCommand({
-      type: 'modeling_cmd_req',
-      cmd_id: uuidv4(),
-      cmd: {
-        type: 'object_visible' as any,
-        // Found in engine/constants.h
-        object_id: '10782f33-f588-4668-8bcd-040502d26590',
-        hidden: !visible,
-      },
-    })
+    this.modifyGrid(!visible)
   }
 }