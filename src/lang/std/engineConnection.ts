import {
  ArtifactGraph,
  defaultSourceRange,
  ExecState,
  SourceRange,
} from 'lang/wasm'
import { VITE_KC_API_WS_MODELING_URL, VITE_KC_DEV_TOKEN } from 'env'
import { Models } from '@kittycad/lib'
import { exportSave } from 'lib/exportSave'
import { deferExecution, isOverlap, uuidv4 } from 'lib/utils'
import {
  Themes,
  getThemeColorForEngine,
  getOppositeTheme,
  darkModeMatcher,
} from 'lib/theme'
import { DefaultPlanes } from 'wasm-lib/kcl/bindings/DefaultPlanes'
import { EngineCommand, ResponseMap } from 'lang/std/artifactGraph'
import { useModelingContext } from 'hooks/useModelingContext'
import { exportMake } from 'lib/exportMake'
import toast from 'react-hot-toast'
import { SettingsViaQueryString } from 'lib/settings/settingsTypes'
import {
  EXECUTE_AST_INTERRUPT_ERROR_MESSAGE,
  EXPORT_TOAST_MESSAGES,
  MAKE_TOAST_MESSAGES,
} from 'lib/constants'
import { KclManager } from 'lang/KclSingleton'
import { err, reportRejection } from 'lib/trap'
import { markOnce } from 'lib/performance'
import { MachineManager } from 'components/MachineManagerProvider'
<<<<<<< HEAD
import { Node } from 'wasm-lib/kcl/bindings/Node'
import { DefaultPlaneStr } from 'lib/planes'
import { defaultPlaneStrToKey } from 'lib/planes'
=======
>>>>>>> 0698432a

// TODO(paultag): This ought to be tweakable.
const pingIntervalMs = 5_000

function isHighlightSetEntity_type(
  data: any
): data is Models['HighlightSetEntity_type'] {
  return data.entity_id && data.sequence
}

type OkWebSocketResponseData = Models['OkWebSocketResponseData_type']

interface NewTrackArgs {
  conn: EngineConnection
  mediaStream: MediaStream
}

export enum ExportIntent {
  Save = 'save',
  Make = 'make',
}

export interface ExportInfo {
  intent: ExportIntent
  name: string
}

type ClientMetrics = Models['ClientMetrics_type']

interface WebRTCClientMetrics extends ClientMetrics {
  rtc_frame_height: number
  rtc_frame_width: number
  rtc_packets_lost: number
  rtc_pli_count: number
  rtc_pause_count: number
  rtc_total_pauses_duration_sec: number
}

type Value<T, U> = U extends undefined
  ? { type: T; value: U }
  : U extends void
  ? { type: T }
  : { type: T; value: U }

type State<T, U> = Value<T, U>

export enum EngineConnectionStateType {
  Fresh = 'fresh',
  Connecting = 'connecting',
  ConnectionEstablished = 'connection-established',
  Disconnecting = 'disconnecting',
  Disconnected = 'disconnected',
}

export enum DisconnectingType {
  Error = 'error',
  Timeout = 'timeout',
  Quit = 'quit',
  Pause = 'pause',
}

// Sorted by severity
export enum ConnectionError {
  Unset = 0,
  LongLoadingTime,

  ICENegotiate,
  DataChannelError,
  WebSocketError,
  LocalDescriptionInvalid,

  // These are more severe than protocol errors because they don't even allow
  // the program to do any protocol messages in the first place if they occur.
  MissingAuthToken,
  BadAuthToken,
  TooManyConnections,

  // An unknown error is the most severe because it has not been classified
  // or encountered before.
  Unknown,
}

export const CONNECTION_ERROR_TEXT: Record<ConnectionError, string> = {
  [ConnectionError.Unset]: '',
  [ConnectionError.LongLoadingTime]:
    'Loading is taking longer than expected...',
  [ConnectionError.ICENegotiate]: 'ICE negotiation failed.',
  [ConnectionError.DataChannelError]: 'The data channel signaled an error.',
  [ConnectionError.WebSocketError]: 'The websocket signaled an error.',
  [ConnectionError.LocalDescriptionInvalid]:
    'The local description is invalid.',
  [ConnectionError.MissingAuthToken]:
    'Your authorization token is missing; please login again.',
  [ConnectionError.BadAuthToken]:
    'Your authorization token is invalid; please login again.',
  [ConnectionError.TooManyConnections]: 'There are too many connections.',
  [ConnectionError.Unknown]:
    'An unexpected error occurred. Please report this to us.',
}

export interface ErrorType {
  // The error we've encountered.
  error: ConnectionError

  // Additional context.
  context?: any

  // We assign this in the state setter because we may have not failed at
  // a Connecting state, which we check for there.
  lastConnectingValue?: ConnectingValue
}

export type DisconnectingValue =
  | State<DisconnectingType.Error, ErrorType>
  | State<DisconnectingType.Timeout, void>
  | State<DisconnectingType.Quit, void>
  | State<DisconnectingType.Pause, void>

// These are ordered by the expected sequence.
export enum ConnectingType {
  WebSocketConnecting = 'websocket-connecting',
  WebSocketOpen = 'websocket-open',
  PeerConnectionCreated = 'peer-connection-created',
  ICEServersSet = 'ice-servers-set',
  SetLocalDescription = 'set-local-description',
  OfferedSdp = 'offered-sdp',
  ReceivedSdp = 'received-sdp',
  SetRemoteDescription = 'set-remote-description',
  WebRTCConnecting = 'webrtc-connecting',
  ICECandidateReceived = 'ice-candidate-received',
  TrackReceived = 'track-received',
  DataChannelRequested = 'data-channel-requested',
  DataChannelConnecting = 'data-channel-connecting',
  DataChannelEstablished = 'data-channel-established',
}

export enum ConnectingTypeGroup {
  WebSocket = 'WebSocket',
  ICE = 'ICE',
  WebRTC = 'WebRTC',
}

export const initialConnectingTypeGroupState: Record<
  ConnectingTypeGroup,
  [ConnectingType, boolean | undefined][]
> = {
  [ConnectingTypeGroup.WebSocket]: [
    [ConnectingType.WebSocketConnecting, undefined],
    [ConnectingType.WebSocketOpen, undefined],
  ],
  [ConnectingTypeGroup.ICE]: [
    [ConnectingType.PeerConnectionCreated, undefined],
    [ConnectingType.ICEServersSet, undefined],
    [ConnectingType.SetLocalDescription, undefined],
    [ConnectingType.OfferedSdp, undefined],
    [ConnectingType.ReceivedSdp, undefined],
    [ConnectingType.SetRemoteDescription, undefined],
    [ConnectingType.WebRTCConnecting, undefined],
    [ConnectingType.ICECandidateReceived, undefined],
  ],
  [ConnectingTypeGroup.WebRTC]: [
    [ConnectingType.TrackReceived, undefined],
    [ConnectingType.DataChannelRequested, undefined],
    [ConnectingType.DataChannelConnecting, undefined],
    [ConnectingType.DataChannelEstablished, undefined],
  ],
}

export type ConnectingValue =
  | State<ConnectingType.WebSocketConnecting, void>
  | State<ConnectingType.WebSocketOpen, void>
  | State<ConnectingType.PeerConnectionCreated, void>
  | State<ConnectingType.ICEServersSet, void>
  | State<ConnectingType.SetLocalDescription, void>
  | State<ConnectingType.OfferedSdp, void>
  | State<ConnectingType.ReceivedSdp, void>
  | State<ConnectingType.SetRemoteDescription, void>
  | State<ConnectingType.WebRTCConnecting, void>
  | State<ConnectingType.TrackReceived, void>
  | State<ConnectingType.ICECandidateReceived, void>
  | State<ConnectingType.DataChannelRequested, string>
  | State<ConnectingType.DataChannelConnecting, string>
  | State<ConnectingType.DataChannelEstablished, void>

export type EngineConnectionState =
  | State<EngineConnectionStateType.Fresh, void>
  | State<EngineConnectionStateType.Connecting, ConnectingValue>
  | State<EngineConnectionStateType.ConnectionEstablished, void>
  | State<EngineConnectionStateType.Disconnecting, DisconnectingValue>
  | State<EngineConnectionStateType.Disconnected, void>

export type PingPongState = 'OK' | 'TIMEOUT'

export enum EngineConnectionEvents {
  // Fires for each ping-pong success or failure.
  PingPongChanged = 'ping-pong-changed', // (state: PingPongState) => void

  // For now, this is only used by the NetworkHealthIndicator.
  // We can eventually use it for more, but one step at a time.
  ConnectionStateChanged = 'connection-state-changed', // (state: EngineConnectionState) => void

  // These are used for the EngineCommandManager and were created
  // before onConnectionStateChange existed.
  ConnectionStarted = 'connection-started', // (engineConnection: EngineConnection) => void
  Opened = 'opened', // (engineConnection: EngineConnection) => void
  Closed = 'closed', // (engineConnection: EngineConnection) => void
  NewTrack = 'new-track', // (track: NewTrackArgs) => void
}

// EngineConnection encapsulates the connection(s) to the Engine
// for the EngineCommandManager; namely, the underlying WebSocket
// and WebRTC connections.
class EngineConnection extends EventTarget {
  websocket?: WebSocket
  pc?: RTCPeerConnection
  unreliableDataChannel?: RTCDataChannel
  mediaStream?: MediaStream
  idleMode: boolean = false
  promise?: Promise<void>

  onIceCandidate = function (
    this: RTCPeerConnection,
    event: RTCPeerConnectionIceEvent
  ) {}
  onIceCandidateError = function (
    this: RTCPeerConnection,
    event: RTCPeerConnectionIceErrorEvent
  ) {}
  onConnectionStateChange = function (this: RTCPeerConnection, event: Event) {}
  onDataChannelOpen = function (this: RTCDataChannel, event: Event) {}
  onDataChannelClose = function (this: RTCDataChannel, event: Event) {}
  onDataChannelError = function (this: RTCDataChannel, event: Event) {}
  onDataChannelMessage = function (this: RTCDataChannel, event: MessageEvent) {}
  onDataChannel = function (
    this: RTCPeerConnection,
    event: RTCDataChannelEvent
  ) {}
  onTrack = function (this: RTCPeerConnection, event: RTCTrackEvent) {}
  onWebSocketOpen = function (event: Event) {}
  onWebSocketClose = function (event: Event) {}
  onWebSocketError = function (event: Event) {}
  onWebSocketMessage = function (event: MessageEvent) {}
  onNetworkStatusReady = () => {}

  private _state: EngineConnectionState = {
    type: EngineConnectionStateType.Fresh,
  }

  get state(): EngineConnectionState {
    return this._state
  }

  set state(next: EngineConnectionState) {
    console.log(`${JSON.stringify(this.state)} → ${JSON.stringify(next)}`)

    if (next.type === EngineConnectionStateType.Disconnecting) {
      const sub = next.value
      if (sub.type === DisconnectingType.Error) {
        // Record the last step we failed at.
        // (Check the current state that we're about to override that
        // it was a Connecting state.)
        if (this._state.type === EngineConnectionStateType.Connecting) {
          if (!sub.value) sub.value = { error: ConnectionError.Unknown }
          sub.value.lastConnectingValue = this._state.value
        }

        console.error(sub.value)
      }
    }
    this._state = next

    this.dispatchEvent(
      new CustomEvent(EngineConnectionEvents.ConnectionStateChanged, {
        detail: this._state,
      })
    )
  }

  readonly url: string
  private readonly token?: string

  // TODO: actual type is ClientMetrics
  public webrtcStatsCollector?: () => Promise<WebRTCClientMetrics>
  private engineCommandManager: EngineCommandManager

  private pingPongSpan: { ping?: Date; pong?: Date }
  private pingIntervalId: ReturnType<typeof setInterval> = setInterval(() => {},
  60_000)
  isUsingConnectionLite: boolean = false

  constructor({
    engineCommandManager,
    url,
    token,
    callbackOnEngineLiteConnect,
  }: {
    engineCommandManager: EngineCommandManager
    url: string
    token?: string
    callbackOnEngineLiteConnect?: () => void
  }) {
    markOnce('code/startInitialEngineConnect')
    super()

    this.engineCommandManager = engineCommandManager
    this.url = url
    this.token = token
    this.pingPongSpan = { ping: undefined, pong: undefined }

    if (callbackOnEngineLiteConnect) {
      this.connectLite(callbackOnEngineLiteConnect)
      this.isUsingConnectionLite = true
      return
    }

    // Without an interval ping, our connection will timeout.
    // If this.idleMode is true we skip this logic so only reconnect
    // happens on mouse move
    this.pingIntervalId = setInterval(() => {
      if (this.idleMode) return

      switch (this.state.type as EngineConnectionStateType) {
        case EngineConnectionStateType.ConnectionEstablished:
          // If there was no reply to the last ping, report a timeout and
          // teardown the connection.
          if (this.pingPongSpan.ping && !this.pingPongSpan.pong) {
            this.dispatchEvent(
              new CustomEvent(EngineConnectionEvents.PingPongChanged, {
                detail: 'TIMEOUT',
              })
            )
            this.state = {
              type: EngineConnectionStateType.Disconnecting,
              value: {
                type: DisconnectingType.Timeout,
              },
            }
            this.disconnectAll()

            // Otherwise check the time between was >= pingIntervalMs,
            // and if it was, then it's bad network health.
          } else if (this.pingPongSpan.ping && this.pingPongSpan.pong) {
            if (
              Math.abs(
                this.pingPongSpan.pong.valueOf() -
                  this.pingPongSpan.ping.valueOf()
              ) >= pingIntervalMs
            ) {
              this.dispatchEvent(
                new CustomEvent(EngineConnectionEvents.PingPongChanged, {
                  detail: 'TIMEOUT',
                })
              )
            } else {
              this.dispatchEvent(
                new CustomEvent(EngineConnectionEvents.PingPongChanged, {
                  detail: 'OK',
                })
              )
            }
          }

          this.send({ type: 'ping' })
          this.pingPongSpan.ping = new Date()
          this.pingPongSpan.pong = undefined
          break
        case EngineConnectionStateType.Disconnecting:
        case EngineConnectionStateType.Disconnected:
          // We will do reconnection elsewhere, because we basically need
          // to destroy this EngineConnection, and this setInterval loop
          // lives inside it. (lee) I might change this in the future so it's
          // outside this class.
          break
        default:
          if (this.isConnecting()) break
          // Means we never could do an initial connection. Reconnect everything.
          if (!this.pingPongSpan.ping) this.connect().catch(reportRejection)
          break
      }
    }, pingIntervalMs)

    // eslint-disable-next-line @typescript-eslint/no-floating-promises
    this.connect()
  }

  // SHOULD ONLY BE USED FOR VITESTS
  connectLite(callback: () => void) {
    const url = `${VITE_KC_API_WS_MODELING_URL}?video_res_width=${256}&video_res_height=${256}`

    this.websocket = new WebSocket(url, [])
    this.websocket.binaryType = 'arraybuffer'

    this.send = (a) => {
      if (!this.websocket) return
      this.websocket.send(JSON.stringify(a))
    }
    this.onWebSocketOpen = (event) => {
      this.send({
        type: 'headers',
        headers: {
          Authorization: `Bearer ${VITE_KC_DEV_TOKEN}`,
        },
      })
    }
    this.tearDown = () => {}
    this.websocket.addEventListener('open', this.onWebSocketOpen)

    this.websocket?.addEventListener('message', ((event: MessageEvent) => {
      const message: Models['WebSocketResponse_type'] = JSON.parse(event.data)
      const pending =
        this.engineCommandManager.pendingCommands[message.request_id || '']
      if (!('resp' in message)) return

      let resp = message.resp

      // If there's no body to the response, we can bail here.
      if (!resp || !resp.type) {
        return
      }

      switch (resp.type) {
        case 'pong':
          break

        // Only fires on successful authentication.
        case 'ice_server_info':
          callback()
          return
      }

      if (
        !(
          pending &&
          message.success &&
          (message.resp.type === 'modeling' ||
            message.resp.type === 'modeling_batch')
        )
      )
        return

      if (
        message.resp.type === 'modeling' &&
        pending.command.type === 'modeling_cmd_req' &&
        message.request_id
      ) {
        this.engineCommandManager.responseMap[message.request_id] = message.resp
      } else if (
        message.resp.type === 'modeling_batch' &&
        pending.command.type === 'modeling_cmd_batch_req'
      ) {
        let individualPendingResponses: {
          [key: string]: Models['WebSocketRequest_type']
        } = {}
        pending.command.requests.forEach(({ cmd, cmd_id }) => {
          individualPendingResponses[cmd_id] = {
            type: 'modeling_cmd_req',
            cmd,
            cmd_id,
          }
        })
        Object.entries(message.resp.data.responses).forEach(
          ([commandId, response]) => {
            if (!('response' in response)) return
            const command = individualPendingResponses[commandId]
            if (!command) return
            if (command.type === 'modeling_cmd_req')
              this.engineCommandManager.responseMap[commandId] = {
                type: 'modeling',
                data: {
                  modeling_response: response.response,
                },
              }
          }
        )
      }

      pending.resolve([message])
      delete this.engineCommandManager.pendingCommands[message.request_id || '']
    }) as EventListener)
  }

  isConnecting() {
    return this.state.type === EngineConnectionStateType.Connecting
  }

  isReady() {
    return this.state.type === EngineConnectionStateType.ConnectionEstablished
  }

  tearDown(opts?: { idleMode: boolean }) {
    this.idleMode = opts?.idleMode ?? false
    clearInterval(this.pingIntervalId)

    if (opts?.idleMode) {
      this.state = {
        type: EngineConnectionStateType.Disconnecting,
        value: {
          type: DisconnectingType.Pause,
        },
      }
    }
    // Pass the state along
    if (this.state.type === EngineConnectionStateType.Disconnecting) return
    if (this.state.type === EngineConnectionStateType.Disconnected) return

    // Otherwise it's by default a "quit"
    this.state = {
      type: EngineConnectionStateType.Disconnecting,
      value: {
        type: DisconnectingType.Quit,
      },
    }

    this.disconnectAll()
  }

  /**
   * Attempts to connect to the Engine over a WebSocket, and
   * establish the WebRTC connections.
   *
   * This will attempt the full handshake, and retry if the connection
   * did not establish.
   */
  connect(reconnecting?: boolean): Promise<void> {
    return new Promise((resolve) => {
      if (this.isConnecting() || this.isReady()) {
        return
      }

      const createPeerConnection = () => {
        this.pc = new RTCPeerConnection({
          bundlePolicy: 'max-bundle',
        })

        // Other parts of the application expect pc to be initialized when firing.
        this.dispatchEvent(
          new CustomEvent(EngineConnectionEvents.ConnectionStarted, {
            detail: this,
          })
        )

        // Data channels MUST BE specified before SDP offers because requesting
        // them affects what our needs are!
        const DATACHANNEL_NAME_UMC = 'unreliable_modeling_cmds'
        this.pc?.createDataChannel?.(DATACHANNEL_NAME_UMC)

        this.state = {
          type: EngineConnectionStateType.Connecting,
          value: {
            type: ConnectingType.DataChannelRequested,
            value: DATACHANNEL_NAME_UMC,
          },
        }

        this.onIceCandidate = (event: RTCPeerConnectionIceEvent) => {
          if (event.candidate === null) {
            return
          }

          this.state = {
            type: EngineConnectionStateType.Connecting,
            value: {
              type: ConnectingType.ICECandidateReceived,
            },
          }

          // Request a candidate to use
          this.send({
            type: 'trickle_ice',
            candidate: {
              candidate: event.candidate.candidate,
              sdpMid: event.candidate.sdpMid || undefined,
              sdpMLineIndex: event.candidate.sdpMLineIndex || undefined,
              usernameFragment: event.candidate.usernameFragment || undefined,
            },
          })
        }
        this.pc?.addEventListener?.('icecandidate', this.onIceCandidate)

        this.onIceCandidateError = (_event: Event) => {
          const event = _event as RTCPeerConnectionIceErrorEvent
          console.warn(
            `ICE candidate returned an error: ${event.errorCode}: ${event.errorText} for ${event.url}`
          )
        }
        this.pc?.addEventListener?.(
          'icecandidateerror',
          this.onIceCandidateError
        )

        // https://developer.mozilla.org/en-US/docs/Web/API/RTCPeerConnection/connectionstatechange_event
        // Event type: generic Event type...
        this.onConnectionStateChange = (event: any) => {
          console.log('connectionstatechange: ' + event.target?.connectionState)
          switch (event.target?.connectionState) {
            // From what I understand, only after have we done the ICE song and
            // dance is it safest to connect the video tracks / stream
            case 'connected':
              // Let the browser attach to the video stream now
              this.dispatchEvent(
                new CustomEvent(EngineConnectionEvents.NewTrack, {
                  detail: { conn: this, mediaStream: this.mediaStream! },
                })
              )
              break
            case 'disconnected':
            case 'failed':
              this.pc?.removeEventListener('icecandidate', this.onIceCandidate)
              this.pc?.removeEventListener(
                'icecandidateerror',
                this.onIceCandidateError
              )
              this.pc?.removeEventListener(
                'connectionstatechange',
                this.onConnectionStateChange
              )
              this.pc?.removeEventListener('track', this.onTrack)

              this.state = {
                type: EngineConnectionStateType.Disconnecting,
                value: {
                  type: DisconnectingType.Error,
                  value: {
                    error: ConnectionError.ICENegotiate,
                    context: event,
                  },
                },
              }
              this.disconnectAll()
              break
            default:
              break
          }
        }
        this.pc?.addEventListener?.(
          'connectionstatechange',
          this.onConnectionStateChange
        )

        this.onTrack = (event) => {
          const mediaStream = event.streams[0]

          this.state = {
            type: EngineConnectionStateType.Connecting,
            value: {
              type: ConnectingType.TrackReceived,
            },
          }

          this.webrtcStatsCollector = (): Promise<WebRTCClientMetrics> => {
            return new Promise((resolve, reject) => {
              if (mediaStream.getVideoTracks().length !== 1) {
                reject(new Error('too many video tracks to report'))
                return
              }

              let videoTrack = mediaStream.getVideoTracks()[0]
              void this.pc?.getStats(videoTrack).then((videoTrackStats) => {
                let client_metrics: WebRTCClientMetrics = {
                  rtc_frames_decoded: 0,
                  rtc_frames_dropped: 0,
                  rtc_frames_received: 0,
                  rtc_frames_per_second: 0,
                  rtc_freeze_count: 0,
                  rtc_jitter_sec: 0.0,
                  rtc_keyframes_decoded: 0,
                  rtc_total_freezes_duration_sec: 0.0,
                  rtc_frame_height: 0,
                  rtc_frame_width: 0,
                  rtc_packets_lost: 0,
                  rtc_pli_count: 0,
                  rtc_pause_count: 0,
                  rtc_total_pauses_duration_sec: 0.0,
                }

                // TODO(paultag): Since we can technically have multiple WebRTC
                // video tracks (even if the Server doesn't at the moment), we
                // ought to send stats for every video track(?), and add the stream
                // ID into it.  This raises the cardinality of collected metrics
                // when/if we do, but for now, just report the one stream.

                videoTrackStats.forEach((videoTrackReport) => {
                  if (videoTrackReport.type === 'inbound-rtp') {
                    client_metrics.rtc_frames_decoded =
                      videoTrackReport.framesDecoded || 0
                    client_metrics.rtc_frames_dropped =
                      videoTrackReport.framesDropped || 0
                    client_metrics.rtc_frames_received =
                      videoTrackReport.framesReceived || 0
                    client_metrics.rtc_frames_per_second =
                      videoTrackReport.framesPerSecond || 0
                    client_metrics.rtc_freeze_count =
                      videoTrackReport.freezeCount || 0
                    client_metrics.rtc_jitter_sec =
                      videoTrackReport.jitter || 0.0
                    client_metrics.rtc_keyframes_decoded =
                      videoTrackReport.keyFramesDecoded || 0
                    client_metrics.rtc_total_freezes_duration_sec =
                      videoTrackReport.totalFreezesDuration || 0
                    client_metrics.rtc_frame_height =
                      videoTrackReport.frameHeight || 0
                    client_metrics.rtc_frame_width =
                      videoTrackReport.frameWidth || 0
                    client_metrics.rtc_packets_lost =
                      videoTrackReport.packetsLost || 0
                    client_metrics.rtc_pli_count =
                      videoTrackReport.pliCount || 0
                  } else if (videoTrackReport.type === 'transport') {
                    // videoTrackReport.bytesReceived,
                    // videoTrackReport.bytesSent,
                  }
                })
                resolve(client_metrics)
              })
            })
          }

          // The app is eager to use the MediaStream; as soon as onNewTrack is
          // called, the following sequence happens:
          // EngineConnection.onNewTrack -> StoreState.setMediaStream ->
          // Stream.tsx reacts to mediaStream change, setting a video element.
          // We wait until connectionstatechange changes to "connected"
          // to pass it to the rest of the application.

          this.mediaStream = mediaStream
        }
        this.pc?.addEventListener?.('track', this.onTrack)

        this.onDataChannel = (event) => {
          this.unreliableDataChannel = event.channel

          this.state = {
            type: EngineConnectionStateType.Connecting,
            value: {
              type: ConnectingType.DataChannelConnecting,
              value: event.channel.label,
            },
          }

          this.onDataChannelOpen = (event) => {
            this.state = {
              type: EngineConnectionStateType.Connecting,
              value: {
                type: ConnectingType.DataChannelEstablished,
              },
            }

            // Everything is now connected.
            this.state = {
              type: EngineConnectionStateType.ConnectionEstablished,
            }

            this.engineCommandManager.inSequence = 1

            this.dispatchEvent(
              new CustomEvent(EngineConnectionEvents.Opened, { detail: this })
            )
            markOnce('code/endInitialEngineConnect')
          }
          this.unreliableDataChannel?.addEventListener(
            'open',
            this.onDataChannelOpen
          )

          this.onDataChannelClose = (event) => {
            this.unreliableDataChannel?.removeEventListener(
              'open',
              this.onDataChannelOpen
            )
            this.unreliableDataChannel?.removeEventListener(
              'close',
              this.onDataChannelClose
            )
            this.unreliableDataChannel?.removeEventListener(
              'error',
              this.onDataChannelError
            )
            this.unreliableDataChannel?.removeEventListener(
              'message',
              this.onDataChannelMessage
            )
            this.pc?.removeEventListener('datachannel', this.onDataChannel)
            this.disconnectAll()
          }

          this.unreliableDataChannel?.addEventListener(
            'close',
            this.onDataChannelClose
          )

          this.onDataChannelError = (event) => {
            this.state = {
              type: EngineConnectionStateType.Disconnecting,
              value: {
                type: DisconnectingType.Error,
                value: {
                  error: ConnectionError.DataChannelError,
                  context: event,
                },
              },
            }
            this.disconnectAll()
          }
          this.unreliableDataChannel?.addEventListener(
            'error',
            this.onDataChannelError
          )

          this.onDataChannelMessage = (event) => {
            const result: UnreliableResponses = JSON.parse(event.data)
            Object.values(
              this.engineCommandManager.unreliableSubscriptions[result.type] ||
                {}
            ).forEach(
              // TODO: There is only one response that uses the unreliable channel atm,
              // highlight_set_entity, if there are more it's likely they will all have the same
              // sequence logic, but I'm not sure if we use a single global sequence or a sequence
              // per unreliable subscription.
              (callback) => {
                if (
                  result.type === 'highlight_set_entity' &&
                  result?.data?.sequence &&
                  result?.data.sequence > this.engineCommandManager.inSequence
                ) {
                  this.engineCommandManager.inSequence = result.data.sequence
                  callback(result)
                } else if (result.type !== 'highlight_set_entity') {
                  callback(result)
                }
              }
            )
          }
          this.unreliableDataChannel.addEventListener(
            'message',
            this.onDataChannelMessage
          )
        }
        this.pc?.addEventListener?.('datachannel', this.onDataChannel)
      }

      const createWebSocketConnection = () => {
        this.state = {
          type: EngineConnectionStateType.Connecting,
          value: {
            type: ConnectingType.WebSocketConnecting,
          },
        }

        this.websocket = new WebSocket(this.url, [])
        this.websocket.binaryType = 'arraybuffer'

        this.onWebSocketOpen = (event) => {
          this.state = {
            type: EngineConnectionStateType.Connecting,
            value: {
              type: ConnectingType.WebSocketOpen,
            },
          }

          // This is required for when KCMA is running stand-alone / within desktop app.
          // Otherwise when run in a browser, the token is sent implicitly via
          // the Cookie header.
          if (this.token) {
            this.send({
              type: 'headers',
              headers: {
                Authorization: `Bearer ${this.token}`,
              },
            })
          }

          // Send an initial ping
          this.send({ type: 'ping' })
          this.pingPongSpan.ping = new Date()
        }
        this.websocket.addEventListener('open', this.onWebSocketOpen)

        this.onWebSocketClose = (event) => {
          this.websocket?.removeEventListener('open', this.onWebSocketOpen)
          this.websocket?.removeEventListener('close', this.onWebSocketClose)
          this.websocket?.removeEventListener('error', this.onWebSocketError)
          this.websocket?.removeEventListener(
            'message',
            this.onWebSocketMessage
          )

          window.removeEventListener(
            'use-network-status-ready',
            this.onNetworkStatusReady
          )

          this.disconnectAll()
        }
        this.websocket.addEventListener('close', this.onWebSocketClose)

        this.onWebSocketError = (event) => {
          this.state = {
            type: EngineConnectionStateType.Disconnecting,
            value: {
              type: DisconnectingType.Error,
              value: {
                error: ConnectionError.WebSocketError,
                context: event,
              },
            },
          }

          this.disconnectAll()
        }
        this.websocket.addEventListener('error', this.onWebSocketError)

        this.onWebSocketMessage = (event) => {
          // In the EngineConnection, we're looking for messages to/from
          // the server that relate to the ICE handshake, or WebRTC
          // negotiation. There may be other messages (including ArrayBuffer
          // messages) that are intended for the GUI itself, so be careful
          // when assuming we're the only consumer or that all messages will
          // be carefully formatted here.

          if (typeof event.data !== 'string') {
            return
          }

          const message: Models['WebSocketResponse_type'] = JSON.parse(
            event.data
          )

          if (!message.success) {
            const errorsString = message?.errors
              ?.map((error) => {
                return `  - ${error.error_code}: ${error.message}`
              })
              .join('\n')
            if (message.request_id) {
              const artifactThatFailed =
                this.engineCommandManager.artifactGraph.get(message.request_id)
              console.error(
                `Error in response to request ${message.request_id}:\n${errorsString}
    failed cmd type was ${artifactThatFailed?.type}`
              )
              // Check if this was a pending export command.
              if (
                this.engineCommandManager.pendingExport?.commandId ===
                message.request_id
              ) {
                // Reject the promise with the error.
                this.engineCommandManager.pendingExport.reject(errorsString)
                toast.error(errorsString, {
                  id: this.engineCommandManager.pendingExport.toastId,
                })
                this.engineCommandManager.pendingExport = undefined
              }
            } else {
              console.error(`Error from server:\n${errorsString}`)
            }

            const firstError = message?.errors[0]
            if (firstError.error_code === 'auth_token_invalid') {
              this.state = {
                type: EngineConnectionStateType.Disconnecting,
                value: {
                  type: DisconnectingType.Error,
                  value: {
                    error: ConnectionError.BadAuthToken,
                    context: firstError.message,
                  },
                },
              }
              this.disconnectAll()
            }
            return
          }

          let resp = message.resp

          // If there's no body to the response, we can bail here.
          if (!resp || !resp.type) {
            return
          }

          switch (resp.type) {
            case 'pong':
              this.pingPongSpan.pong = new Date()
              break

            // Only fires on successful authentication.
            case 'ice_server_info':
              let ice_servers = resp.data?.ice_servers

              // Now that we have some ICE servers it makes sense
              // to start initializing the RTCPeerConnection. RTCPeerConnection
              // will begin the ICE process.
              createPeerConnection()

              this.state = {
                type: EngineConnectionStateType.Connecting,
                value: {
                  type: ConnectingType.PeerConnectionCreated,
                },
              }

              // No ICE servers can be valid in a local dev. env.
              if (ice_servers?.length === 0) {
                console.warn('No ICE servers')
                this.pc?.setConfiguration({
                  bundlePolicy: 'max-bundle',
                })
              } else {
                // When we set the Configuration, we want to always force
                // iceTransportPolicy to 'relay', since we know the topology
                // of the ICE/STUN/TUN server and the engine. We don't wish to
                // talk to the engine in any configuration /other/ than relay
                // from a infra POV.
                this.pc?.setConfiguration({
                  bundlePolicy: 'max-bundle',
                  iceServers: ice_servers,
                  iceTransportPolicy: 'relay',
                })
              }

              this.state = {
                type: EngineConnectionStateType.Connecting,
                value: {
                  type: ConnectingType.ICEServersSet,
                },
              }

              // We have an ICE Servers set now. We just setConfiguration, so let's
              // start adding things we care about to the PeerConnection and let
              // ICE negotiation happen in the background. Everything from here
              // until the end of this function is setup of our end of the
              // PeerConnection and waiting for events to fire our callbacks.

              // Add a transceiver to our SDP offer
              this.pc?.addTransceiver('video', {
                direction: 'recvonly',
              })

              // Create a session description offer based on our local environment
              // that we will send to the remote end. The remote will send back
              // what it supports via sdp_answer.
              this.pc
                ?.createOffer()
                .then((offer: RTCSessionDescriptionInit) => {
                  this.state = {
                    type: EngineConnectionStateType.Connecting,
                    value: {
                      type: ConnectingType.SetLocalDescription,
                    },
                  }
                  return this.pc?.setLocalDescription(offer).then(() => {
                    this.send({
                      type: 'sdp_offer',
                      offer: offer as Models['RtcSessionDescription_type'],
                    })
                    this.state = {
                      type: EngineConnectionStateType.Connecting,
                      value: {
                        type: ConnectingType.OfferedSdp,
                      },
                    }
                  })
                })
                .catch((err: Error) => {
                  // The local description is invalid, so there's no point continuing.
                  this.state = {
                    type: EngineConnectionStateType.Disconnecting,
                    value: {
                      type: DisconnectingType.Error,
                      value: {
                        error: ConnectionError.LocalDescriptionInvalid,
                        context: err,
                      },
                    },
                  }
                  this.disconnectAll()
                })
              break

            case 'sdp_answer':
              let answer = resp.data?.answer
              if (!answer || answer.type === 'unspecified') {
                return
              }

              this.state = {
                type: EngineConnectionStateType.Connecting,
                value: {
                  type: ConnectingType.ReceivedSdp,
                },
              }

              // As soon as this is set, RTCPeerConnection tries to
              // establish a connection.
              // @ts-ignore
              // Have to ignore because dom.ts doesn't have the right type
              void this.pc?.setRemoteDescription(answer)

              this.state = {
                type: EngineConnectionStateType.Connecting,
                value: {
                  type: ConnectingType.SetRemoteDescription,
                },
              }

              this.state = {
                type: EngineConnectionStateType.Connecting,
                value: {
                  type: ConnectingType.WebRTCConnecting,
                },
              }
              break

            case 'trickle_ice':
              let candidate = resp.data?.candidate
              void this.pc?.addIceCandidate(candidate as RTCIceCandidateInit)
              break

            case 'metrics_request':
              if (this.webrtcStatsCollector === undefined) {
                // TODO: Error message here?
                return
              }
              void this.webrtcStatsCollector().then((client_metrics) => {
                this.send({
                  type: 'metrics_response',
                  metrics: client_metrics,
                })
              })
              break
          }
        }
        this.websocket.addEventListener('message', this.onWebSocketMessage)
      }

      if (reconnecting) {
        createWebSocketConnection()
      } else {
        this.onNetworkStatusReady = () => {
          createWebSocketConnection()
        }
        window.addEventListener(
          'use-network-status-ready',
          this.onNetworkStatusReady
        )
      }
    })
  }
  // Do not change this back to an object or any, we should only be sending the
  // WebSocketRequest type!
  unreliableSend(message: Models['WebSocketRequest_type']) {
    // TODO(paultag): Add in logic to determine the connection state and
    // take actions if needed?
    this.unreliableDataChannel?.send(
      typeof message === 'string' ? message : JSON.stringify(message)
    )
  }
  // Do not change this back to an object or any, we should only be sending the
  // WebSocketRequest type!
  send(message: Models['WebSocketRequest_type']) {
    // Not connected, don't send anything
    if (this.websocket?.readyState === 3) return

    // TODO(paultag): Add in logic to determine the connection state and
    // take actions if needed?
    this.websocket?.send(
      typeof message === 'string' ? message : JSON.stringify(message)
    )
  }
  disconnectAll() {
    if (this.websocket?.readyState === 1) {
      this.websocket?.close()
    }
    if (this.unreliableDataChannel?.readyState === 'open') {
      this.unreliableDataChannel?.close()
    }
    if (this.pc?.connectionState === 'connected') {
      this.pc?.close()
    }

    this.webrtcStatsCollector = undefined

    // Already triggered
    if (this.state.type === EngineConnectionStateType.Disconnected) return

    const closedPc = !this.pc || this.pc?.connectionState === 'closed'
    const closedUDC =
      !this.unreliableDataChannel ||
      this.unreliableDataChannel?.readyState === 'closed'

    // Do not check when timing out because websockets take forever to
    // report their disconnected state.
    const closedWS =
      (this.state.type === EngineConnectionStateType.Disconnecting &&
        this.state.value.type === DisconnectingType.Timeout) ||
      !this.websocket ||
      this.websocket?.readyState === 3

    if (closedPc && closedUDC && closedWS) {
      // Do not notify the rest of the program that we have cut off anything.
      this.state = { type: EngineConnectionStateType.Disconnected }
    }
  }
}

type ModelTypes = Models['OkModelingCmdResponse_type']['type']

type UnreliableResponses = Extract<
  Models['OkModelingCmdResponse_type'],
  { type: 'highlight_set_entity' | 'camera_drag_move' }
>
export interface UnreliableSubscription<T extends UnreliableResponses['type']> {
  event: T
  callback: (data: Extract<UnreliableResponses, { type: T }>) => void
}

// TODO: Should eventually be replaced with native EventTarget event system,
// as it manages events in a more familiar way to other developers.
export interface Subscription<T extends ModelTypes> {
  event: T
  callback: (
    data: Extract<Models['OkModelingCmdResponse_type'], { type: T }>
  ) => void
}

export type CommandLog =
  | {
      type: 'send-modeling'
      data: EngineCommand
    }
  | {
      type: 'send-scene'
      data: EngineCommand
    }
  | {
      type: 'receive-reliable'
      data: OkWebSocketResponseData
      id: string
      cmd_type?: string
    }
  | {
      type: 'execution-done'
      data: null
    }
  | {
      type: 'export-done'
      data: null
    }

export enum EngineCommandManagerEvents {
  // engineConnection is available but scene setup may not have run
  EngineAvailable = 'engine-available',

  // the whole scene is ready (settings loaded)
  SceneReady = 'scene-ready',
}

/**
 * The EngineCommandManager is the main interface to the Engine for Modeling App.
 *
 * It is responsible for sending commands to the Engine, and managing the state
 * of those commands. It also sets up and tears down the connection to the Engine
 * through the {@link EngineConnection} class.
 *
 * As commands are send their state is tracked in {@link pendingCommands} and clear as soon as we receive a response.
 *
 * Also all commands that are sent are kept track of in WASM artifactCommands and their responses are kept in {@link responseMap}
 * Both of these data structures are used to process the {@link artifactGraph}.
 */

interface PendingMessage {
  command: EngineCommand
  range: SourceRange
  idToRangeMap: { [key: string]: SourceRange }
  resolve: (data: [Models['WebSocketResponse_type']]) => void
  reject: (reason: string) => void
  promise: Promise<[Models['WebSocketResponse_type']]>
  isSceneCommand: boolean
}
export class EngineCommandManager extends EventTarget {
  /**
   * The artifactGraph is a client-side representation of the commands that have been sent
   * see: src/lang/std/artifactGraph-README.md for a full explanation.
   */
  artifactGraph: ArtifactGraph = new Map()
  /**
   * The pendingCommands object is a map of the commands that have been sent to the engine that are still waiting on a reply
   */
  pendingCommands: {
    [commandId: string]: PendingMessage
  } = {}
  /**
   * A map of the responses to the WASM artifactCommands, when processing the commands into the artifactGraph, this response map allow
   * us to look up the response by command id
   */
  responseMap: ResponseMap = {}
  /**
   * A counter that is incremented with each command sent over the *unreliable* channel to the engine.
   * This is compared to the latest received {@link inSequence} number to determine if we should ignore
   * any out-of-order late responses in the unreliable channel.
   */
  outSequence = 1
  /**
   * The latest sequence number received from the engine over the *unreliable* channel.
   * This is compared to the {@link outSequence} number to determine if we should ignore
   * any out-of-order late responses in the unreliable channel.
   */
  inSequence = 1
  engineConnection?: EngineConnection
  defaultPlanes: DefaultPlanes | null = null
  commandLogs: CommandLog[] = []
  pendingExport?: {
    /** The id of the shared loading/success/error toast for export */
    toastId: string
    /** An on-success callback */
    resolve: (a: null) => void
    /** An on-error callback */
    reject: (reason: string) => void
    /** The engine command uuid */
    commandId: string
  }
  settings: SettingsViaQueryString

  /**
   * Export intent traxcks the intent of the export. If it is null there is no
   * export in progress. Otherwise it is an enum value of the intent.
   * Another export cannot be started if one is already in progress.
   */
  private _exportInfo: ExportInfo | null = null
  _commandLogCallBack: (command: CommandLog[]) => void = () => {}

  subscriptions: {
    [event: string]: {
      [localUnsubscribeId: string]: (a: any) => void
    }
  } = {} as any
  unreliableSubscriptions: {
    [event: string]: {
      [localUnsubscribeId: string]: (a: any) => void
    }
  } = {} as any

  constructor(settings?: SettingsViaQueryString) {
    super()

    this.engineConnection = undefined
    this.settings = settings
      ? settings
      : {
          pool: null,
          theme: Themes.Dark,
          highlightEdges: true,
          enableSSAO: true,
          showScaleGrid: false,
          cameraProjection: 'perspective',
        }
  }

  private _camControlsCameraChange = () => {}
  set camControlsCameraChange(cb: () => void) {
    this._camControlsCameraChange = cb
  }

  private makeDefaultPlanes: () => Promise<DefaultPlanes> | null = () => null

  private onEngineConnectionOpened = () => {}
  private onEngineConnectionClosed = () => {}
  private onDarkThemeMediaQueryChange = (e: MediaQueryListEvent) => {
    this.setTheme(e.matches ? Themes.Dark : Themes.Light).catch(reportRejection)
  }
  private onEngineConnectionStarted = ({ detail: engineConnection }: any) => {}
  private onEngineConnectionNewTrack = ({
    detail,
  }: CustomEvent<NewTrackArgs>) => {}
  modelingSend: ReturnType<typeof useModelingContext>['send'] =
    (() => {}) as any
  kclManager: null | KclManager = null

  // The current "manufacturing machine" aka 3D printer, CNC, etc.
  public machineManager: MachineManager | null = null

  set exportInfo(info: ExportInfo | null) {
    this._exportInfo = info
  }

  get exportInfo() {
    return this._exportInfo
  }

  start({
    setMediaStream,
    setIsStreamReady,
    width,
    height,
    token,
    makeDefaultPlanes,
    settings = {
      pool: null,
      theme: Themes.Dark,
      highlightEdges: true,
      enableSSAO: true,
      showScaleGrid: false,
      cameraProjection: 'orthographic',
    },
    // When passed, use a completely separate connecting code path that simply
    // opens a websocket and this is a function that is called when connected.
    callbackOnEngineLiteConnect,
  }: {
    callbackOnEngineLiteConnect?: () => void
    setMediaStream: (stream: MediaStream) => void
    setIsStreamReady: (isStreamReady: boolean) => void
    width: number
    height: number
    token?: string
    makeDefaultPlanes: () => Promise<DefaultPlanes>
    settings?: SettingsViaQueryString
  }) {
    if (settings) {
      this.settings = settings
    }
    this.makeDefaultPlanes = makeDefaultPlanes
    if (width === 0 || height === 0) {
      return
    }

    // If we already have an engine connection, just need to resize the stream.
    if (this.engineConnection) {
      this.handleResize({
        streamWidth: width,
        streamHeight: height,
      })
      return
    }

    const additionalSettings = this.settings.enableSSAO
      ? '&post_effect=ssao'
      : ''
    const pool = !this.settings.pool ? '' : `&pool=${this.settings.pool}`
    const url = `${VITE_KC_API_WS_MODELING_URL}?video_res_width=${width}&video_res_height=${height}${additionalSettings}${pool}`
    this.engineConnection = new EngineConnection({
      engineCommandManager: this,
      url,
      token,
      callbackOnEngineLiteConnect,
    })

    // Nothing more to do when using a lite engine initialization
    if (callbackOnEngineLiteConnect) return

    this.dispatchEvent(
      new CustomEvent(EngineCommandManagerEvents.EngineAvailable, {
        detail: this.engineConnection,
      })
    )

    // eslint-disable-next-line @typescript-eslint/no-misused-promises
    this.onEngineConnectionOpened = async () => {
      // Set the stream's camera projection type
      // We don't send a command to the engine if in perspective mode because
      // for now it's the engine's default.
      if (settings.cameraProjection === 'orthographic') {
        this.sendSceneCommand({
          type: 'modeling_cmd_req',
          cmd_id: uuidv4(),
          cmd: {
            type: 'default_camera_set_orthographic',
          },
        }).catch(reportRejection)
      }

      // Set the theme
      this.setTheme(this.settings.theme).catch(reportRejection)
      // Set up a listener for the dark theme media query
      darkModeMatcher?.addEventListener(
        'change',
        this.onDarkThemeMediaQueryChange
      )

      // Set the edge lines visibility
      // eslint-disable-next-line @typescript-eslint/no-floating-promises
      this.sendSceneCommand({
        type: 'modeling_cmd_req',
        cmd_id: uuidv4(),
        cmd: {
          type: 'edge_lines_visible' as any, // TODO: update kittycad.ts to use the correct type
          hidden: !this.settings.highlightEdges,
        },
      })

      this._camControlsCameraChange()
      // eslint-disable-next-line @typescript-eslint/no-floating-promises
      this.sendSceneCommand({
        // CameraControls subscribes to default_camera_get_settings response events
        // firing this at connection ensure the camera's are synced initially
        type: 'modeling_cmd_req',
        cmd_id: uuidv4(),
        cmd: {
          type: 'default_camera_get_settings',
        },
      })
      await this.initPlanes()
      setIsStreamReady(true)

      // Other parts of the application should use this to react on scene ready.
      this.dispatchEvent(
        new CustomEvent(EngineCommandManagerEvents.SceneReady, {
          detail: this.engineConnection,
        })
      )
    }

    this.engineConnection.addEventListener(
      EngineConnectionEvents.Opened,
      this.onEngineConnectionOpened
    )

    this.onEngineConnectionClosed = () => {
      setIsStreamReady(false)
    }
    this.engineConnection.addEventListener(
      EngineConnectionEvents.Closed,
      this.onEngineConnectionClosed
    )

    this.onEngineConnectionStarted = ({ detail: engineConnection }: any) => {
      engineConnection?.pc?.addEventListener(
        'datachannel',
        (event: RTCDataChannelEvent) => {
          let unreliableDataChannel = event.channel

          unreliableDataChannel.addEventListener(
            'message',
            (event: MessageEvent) => {
              const result: UnreliableResponses = JSON.parse(event.data)
              Object.values(
                this.unreliableSubscriptions[result.type] || {}
              ).forEach(
                // TODO: There is only one response that uses the unreliable channel atm,
                // highlight_set_entity, if there are more it's likely they will all have the same
                // sequence logic, but I'm not sure if we use a single global sequence or a sequence
                // per unreliable subscription.
                (callback) => {
                  let data = result?.data
                  if (isHighlightSetEntity_type(data)) {
                    if (
                      data.sequence !== undefined &&
                      data.sequence > this.inSequence
                    ) {
                      this.inSequence = data.sequence
                      callback(result)
                    }
                  }
                }
              )
            }
          )
        }
      )

      // When the EngineConnection starts a connection, we want to register
      // callbacks into the WebSocket/PeerConnection.
      engineConnection.websocket?.addEventListener('message', ((
        event: MessageEvent
      ) => {
        if (event.data instanceof ArrayBuffer) {
          // If the data is an ArrayBuffer, it's  the result of an export command,
          // because in all other cases we send JSON strings. But in the case of
          // export we send a binary blob.
          // Pass this to our export function.
          if (this.exportInfo === null || this.pendingExport === undefined) {
            toast.error(
              'Export intent was not set, but export data was received'
            )
            console.error(
              'Export intent was not set, but export data was received'
            )
            return
          }

          switch (this.exportInfo.intent) {
            case ExportIntent.Save: {
              exportSave({
                data: event.data,
                fileName: this.exportInfo.name,
                toastId: this.pendingExport.toastId,
              }).then(() => {
                this.pendingExport?.resolve(null)
              }, this.pendingExport?.reject)
              break
            }
            case ExportIntent.Make: {
              if (!this.machineManager) {
                console.warn('Some how, no manufacturing machine is selected.')
                break
              }

              exportMake(
                event.data,
                this.exportInfo.name,
                this.pendingExport.toastId,
                this.machineManager
              ).then((result) => {
                if (result) {
                  this.pendingExport?.resolve(null)
                } else {
                  this.pendingExport?.reject('Failed to make export')
                }
              }, this.pendingExport?.reject)
              break
            }
          }
          // Set the export intent back to null.
          this.exportInfo = null
          return
        }

        const message: Models['WebSocketResponse_type'] = JSON.parse(event.data)
        const pending = this.pendingCommands[message.request_id || '']

        if (pending && !message.success) {
          // handle bad case
          pending.reject(`engine error: ${JSON.stringify(message.errors)}`)
          delete this.pendingCommands[message.request_id || '']
        }
        if (
          !(
            pending &&
            message.success &&
            (message.resp.type === 'modeling' ||
              message.resp.type === 'modeling_batch')
          )
        )
          return

        if (
          message.resp.type === 'modeling' &&
          pending.command.type === 'modeling_cmd_req' &&
          message.request_id
        ) {
          this.addCommandLog({
            type: 'receive-reliable',
            data: message.resp,
            id: message?.request_id || '',
            cmd_type: pending?.command?.cmd?.type,
          })

          const modelingResponse = message.resp.data.modeling_response

          Object.values(
            this.subscriptions[modelingResponse.type] || {}
          ).forEach((callback) => callback(modelingResponse))

          this.responseMap[message.request_id] = message.resp
        } else if (
          message.resp.type === 'modeling_batch' &&
          pending.command.type === 'modeling_cmd_batch_req'
        ) {
          let individualPendingResponses: {
            [key: string]: Models['WebSocketRequest_type']
          } = {}
          pending.command.requests.forEach(({ cmd, cmd_id }) => {
            individualPendingResponses[cmd_id] = {
              type: 'modeling_cmd_req',
              cmd,
              cmd_id,
            }
          })
          Object.entries(message.resp.data.responses).forEach(
            ([commandId, response]) => {
              if (!('response' in response)) return
              const command = individualPendingResponses[commandId]
              if (!command) return
              if (command.type === 'modeling_cmd_req')
                this.addCommandLog({
                  type: 'receive-reliable',
                  data: {
                    type: 'modeling',
                    data: {
                      modeling_response: response.response,
                    },
                  },
                  id: commandId,
                  cmd_type: command?.cmd?.type,
                })

              this.responseMap[commandId] = {
                type: 'modeling',
                data: {
                  modeling_response: response.response,
                },
              }
            }
          )
        }

        pending.resolve([message])
        delete this.pendingCommands[message.request_id || '']
      }) as EventListener)

      this.onEngineConnectionNewTrack = ({
        detail: { mediaStream },
      }: CustomEvent<NewTrackArgs>) => {
        mediaStream.getVideoTracks()[0].addEventListener('mute', () => {
          console.error(
            'video track mute: check webrtc internals -> inbound rtp'
          )
        })

        setMediaStream(mediaStream)
      }
      this.engineConnection?.addEventListener(
        EngineConnectionEvents.NewTrack,
        this.onEngineConnectionNewTrack as EventListener
      )

      // eslint-disable-next-line @typescript-eslint/no-floating-promises
      this.engineConnection?.connect()
    }
    this.engineConnection.addEventListener(
      EngineConnectionEvents.ConnectionStarted,
      this.onEngineConnectionStarted
    )

    return
  }

  handleResize({
    streamWidth,
    streamHeight,
  }: {
    streamWidth: number
    streamHeight: number
  }) {
    if (!this.engineConnection?.isReady()) {
      return
    }

    const resizeCmd: EngineCommand = {
      type: 'modeling_cmd_req',
      cmd_id: uuidv4(),
      cmd: {
        type: 'reconfigure_stream',
        width: streamWidth,
        height: streamHeight,
        fps: 60,
      },
    }
    this.engineConnection?.send(resizeCmd)
  }

  tearDown(opts?: { idleMode: boolean }) {
    if (this.engineConnection) {
      for (const pending of Object.values(this.pendingCommands)) {
        pending.reject('no connection to send on')
      }

      this.engineConnection?.removeEventListener?.(
        EngineConnectionEvents.Opened,
        this.onEngineConnectionOpened
      )
      this.engineConnection.removeEventListener?.(
        EngineConnectionEvents.Closed,
        this.onEngineConnectionClosed
      )
      this.engineConnection.removeEventListener?.(
        EngineConnectionEvents.ConnectionStarted,
        this.onEngineConnectionStarted
      )
      this.engineConnection.removeEventListener?.(
        EngineConnectionEvents.NewTrack,
        this.onEngineConnectionNewTrack as EventListener
      )
      darkModeMatcher?.removeEventListener(
        'change',
        this.onDarkThemeMediaQueryChange
      )

      this.engineConnection?.tearDown(opts)

      // Our window.tearDown assignment causes this case to happen which is
      // only really for tests.
      // @ts-ignore
    } else if (this.engineCommandManager?.engineConnection) {
      // @ts-ignore
      this.engineCommandManager?.engineConnection?.tearDown(opts)
    }
  }
  async startNewSession() {
    this.responseMap = {}
    await this.initPlanes()
  }
  subscribeTo<T extends ModelTypes>({
    event,
    callback,
  }: Subscription<T>): () => void {
    const localUnsubscribeId = uuidv4()
    if (!this.subscriptions[event]) {
      this.subscriptions[event] = {}
    }
    this.subscriptions[event][localUnsubscribeId] = callback

    return () => this.unSubscribeTo(event, localUnsubscribeId)
  }
  private unSubscribeTo(event: ModelTypes, id: string) {
    delete this.subscriptions[event][id]
  }
  subscribeToUnreliable<T extends UnreliableResponses['type']>({
    event,
    callback,
  }: UnreliableSubscription<T>): () => void {
    const localUnsubscribeId = uuidv4()
    if (!this.unreliableSubscriptions[event]) {
      this.unreliableSubscriptions[event] = {}
    }
    this.unreliableSubscriptions[event][localUnsubscribeId] = callback
    return () => this.unSubscribeToUnreliable(event, localUnsubscribeId)
  }
  private unSubscribeToUnreliable(
    event: UnreliableResponses['type'],
    id: string
  ) {
    delete this.unreliableSubscriptions[event][id]
  }
  // We make this a separate function so we can call it from wasm.
  clearDefaultPlanes() {
    this.defaultPlanes = null
  }
  async wasmGetDefaultPlanes(): Promise<string> {
    if (this.defaultPlanes === null) {
      await this.initPlanes()
    }
    return JSON.stringify(this.defaultPlanes)
  }
  addCommandLog(message: CommandLog) {
    if (this.commandLogs.length > 500) {
      this.commandLogs.shift()
    }
    this.commandLogs.push(message)

    this._commandLogCallBack([...this.commandLogs])
  }
  clearCommandLogs() {
    this.commandLogs = []
    this._commandLogCallBack(this.commandLogs)
  }
  registerCommandLogCallback(callback: (command: CommandLog[]) => void) {
    this._commandLogCallBack = callback
  }
  sendSceneCommand(
    command: EngineCommand,
    forceWebsocket = false
  ): Promise<Models['WebSocketResponse_type'] | null> {
    if (this.engineConnection === undefined) {
      return Promise.resolve(null)
    }

    if (!this.engineConnection?.isReady()) {
      return Promise.resolve(null)
    }

    if (
      !(
        command.type === 'modeling_cmd_req' &&
        (command.cmd.type === 'highlight_set_entity' ||
          command.cmd.type === 'mouse_move' ||
          command.cmd.type === 'camera_drag_move' ||
          command.cmd.type === ('default_camera_perspective_settings' as any))
      )
    ) {
      // highlight_set_entity, mouse_move and camera_drag_move are sent over the unreliable channel and are too noisy
      this.addCommandLog({
        type: 'send-scene',
        data: command,
      })
    }

    if (command.type === 'modeling_cmd_batch_req') {
      this.engineConnection?.send(command)
      // TODO - handlePendingCommands does not handle batch commands
      // return this.handlePendingCommand(command.requests[0].cmd_id, command.cmd)
      return Promise.resolve(null)
    }
    if (command.type !== 'modeling_cmd_req') return Promise.resolve(null)
    const cmd = command.cmd
    if (
      (cmd.type === 'camera_drag_move' ||
        cmd.type === 'handle_mouse_drag_move' ||
        cmd.type === 'default_camera_zoom' ||
        cmd.type === ('default_camera_perspective_settings' as any)) &&
      this.engineConnection?.unreliableDataChannel &&
      !forceWebsocket
    ) {
      ;(cmd as any).sequence = this.outSequence
      this.outSequence++
      this.engineConnection?.unreliableSend(command)
      return Promise.resolve(null)
    } else if (
      cmd.type === 'highlight_set_entity' &&
      this.engineConnection?.unreliableDataChannel
    ) {
      cmd.sequence = this.outSequence
      this.outSequence++
      this.engineConnection?.unreliableSend(command)
      return Promise.resolve(null)
    } else if (
      cmd.type === 'mouse_move' &&
      this.engineConnection.unreliableDataChannel
    ) {
      cmd.sequence = this.outSequence
      this.outSequence++
      this.engineConnection?.unreliableSend(command)
      return Promise.resolve(null)
    } else if (cmd.type === 'export') {
      const promise = new Promise<null>((resolve, reject) => {
        if (this.exportInfo === null) {
          if (this.exportInfo === null) {
            toast.error('Export intent was not set, but export is being sent')
            console.error('Export intent was not set, but export is being sent')
            return
          }
        }
        const toastId = toast.loading(
          this.exportInfo.intent === ExportIntent.Save
            ? EXPORT_TOAST_MESSAGES.START
            : MAKE_TOAST_MESSAGES.START
        )
        this.pendingExport = {
          toastId,
          resolve: (passThrough) => {
            this.addCommandLog({
              type: 'export-done',
              data: null,
            })
            resolve(passThrough)
          },
          reject: (reason: string) => {
            this.exportInfo = null
            reject(reason)
          },
          commandId: command.cmd_id,
        }
      })
      this.engineConnection?.send(command)
      return promise
    }
    if (
      command.cmd.type === 'default_camera_look_at' ||
      command.cmd.type === ('default_camera_perspective_settings' as any)
    ) {
      ;(cmd as any).sequence = this.outSequence++
    }
    // since it's not mouse drag or highlighting send over TCP and keep track of the command
    return this.sendCommand(
      command.cmd_id,
      {
        command,
        idToRangeMap: {},
        range: defaultSourceRange(),
      },
      true // isSceneCommand
    )
      .then(([a]) => a)
      .catch((e) => {
        // TODO: Previously was never caught, we are not rejecting these pendingCommands but this needs to be handled at some point.
        /*noop*/
        return null
      })
  }
  /**
   * A wrapper around the sendCommand where all inputs are JSON strings
   */
  async sendModelingCommandFromWasm(
    id: string,
    rangeStr: string,
    commandStr: string,
    idToRangeStr: string
  ): Promise<string | void> {
    if (this.engineConnection === undefined) return Promise.resolve()
    if (
      !this.engineConnection?.isReady() &&
      !this.engineConnection.isUsingConnectionLite
    )
      return Promise.resolve()
    if (id === undefined) return Promise.reject(new Error('id is undefined'))
    if (rangeStr === undefined)
      return Promise.reject(new Error('rangeStr is undefined'))
    if (commandStr === undefined)
      return Promise.reject(new Error('commandStr is undefined'))
    const range: SourceRange = JSON.parse(rangeStr)
    const command: EngineCommand = JSON.parse(commandStr)
    const idToRangeMap: { [key: string]: SourceRange } =
      JSON.parse(idToRangeStr)

    // Current executeAst is stale, going to interrupt, a new executeAst will trigger
    // Used in conjunction with rejectAllModelingCommands
    if (this?.kclManager?.executeIsStale) {
      return Promise.reject(EXECUTE_AST_INTERRUPT_ERROR_MESSAGE)
    }

    const resp = await this.sendCommand(id, {
      command,
      range,
      idToRangeMap,
    })
    return JSON.stringify(resp[0])
  }
  /**
   * Common send command function used for both modeling and scene commands
   * So that both have a common way to send pending commands with promises for the responses
   */
  async sendCommand(
    id: string,
    message: {
      command: PendingMessage['command']
      range: PendingMessage['range']
      idToRangeMap: PendingMessage['idToRangeMap']
    },
    isSceneCommand = false
  ): Promise<[Models['WebSocketResponse_type']]> {
    const { promise, resolve, reject } = promiseFactory<any>()
    this.pendingCommands[id] = {
      resolve,
      reject,
      promise,
      command: message.command,
      range: message.range,
      idToRangeMap: message.idToRangeMap,
      isSceneCommand,
    }

    this.engineConnection?.send(message.command)
    return promise
  }

  deferredArtifactPopulated = deferExecution((a?: null) => {
    this.modelingSend({ type: 'Artifact graph populated' })
  }, 200)
  deferredArtifactEmptied = deferExecution((a?: null) => {
    this.modelingSend({ type: 'Artifact graph emptied' })
  }, 200)

  /**
   * When an execution takes place we want to wait until we've got replies for all of the commands
   * When this is done when we build the artifact map synchronously.
   */
  waitForAllCommands() {
    return Promise.all(
      Object.values(this.pendingCommands).map((a) => a.promise)
    )
  }
  updateArtifactGraph(execStateArtifactGraph: ExecState['artifactGraph']) {
    this.artifactGraph = execStateArtifactGraph
    // TODO check if these still need to be deferred once e2e tests are working again.
    if (this.artifactGraph.size) {
      this.deferredArtifactEmptied(null)
    } else {
      this.deferredArtifactPopulated(null)
    }
  }

  /**
   * Reject all of the modeling pendingCommands created from sendModelingCommandFromWasm
   * This interrupts the runtime of executeAst. Stops the AST processing and stops sending commands
   * to the engine
   */
  rejectAllModelingCommands(rejectionMessage: string) {
    Object.values(this.pendingCommands).forEach(
      ({ reject, isSceneCommand }) =>
        !isSceneCommand && reject(rejectionMessage)
    )
  }

  async initPlanes() {
    if (this.planesInitialized()) return
    const planes = await this.makeDefaultPlanes()
    this.defaultPlanes = planes
  }
  planesInitialized(): boolean {
    return (
      !!this.defaultPlanes &&
      this.defaultPlanes.xy !== '' &&
      this.defaultPlanes.yz !== '' &&
      this.defaultPlanes.xz !== ''
    )
  }

  getDefaultPlaneId(name: DefaultPlaneStr): string | Error {
    const key = defaultPlaneStrToKey(name)
    if (!this.defaultPlanes) {
      return new Error('Default planes not initialized')
    } else if (err(key)) {
      return key
    }
    return this.defaultPlanes[key]
  }

  async setPlaneHidden(id: string, hidden: boolean) {
    if (this.engineConnection === undefined) return

    // Can't send commands if there's no connection
    if (
      this.engineConnection.state.type ===
        EngineConnectionStateType.Disconnecting ||
      this.engineConnection.state.type ===
        EngineConnectionStateType.Disconnected
    )
      return

    return await this.sendSceneCommand({
      type: 'modeling_cmd_req',
      cmd_id: uuidv4(),
      cmd: {
        type: 'object_visible',
        object_id: id,
        hidden: hidden,
      },
    })
  }

  /**
   * Set the engine's theme
   */
  async setTheme(theme: Themes) {
    // Set the stream background color
    // This takes RGBA values from 0-1
    // So we convert from the conventional 0-255 found in Figma
    this.sendSceneCommand({
      cmd_id: uuidv4(),
      type: 'modeling_cmd_req',
      cmd: {
        type: 'set_background_color',
        color: getThemeColorForEngine(theme),
      },
    }).catch(reportRejection)

    // Sets the default line colors
    const opposingTheme = getOppositeTheme(theme)
    this.sendSceneCommand({
      cmd_id: uuidv4(),
      type: 'modeling_cmd_req',
      cmd: {
        type: 'set_default_system_properties',
        color: getThemeColorForEngine(opposingTheme),
      },
    }).catch(reportRejection)
  }

  // Some "objects" have the same source range, such as sketch_mode_start and start_path.
  // So when passing a range, we need to also specify the command type
  mapRangeToObjectId(
    range: SourceRange,
    commandTypeToTarget: string
  ): string | undefined {
    for (const [artifactId, artifact] of this.artifactGraph) {
      if (
        'codeRef' in artifact &&
        artifact.codeRef &&
        isOverlap(range, artifact.codeRef.range)
      ) {
        if (commandTypeToTarget === artifact.type) return artifactId
      }
    }
    return undefined
  }
}

function promiseFactory<T>() {
  let resolve: (value: T | PromiseLike<T>) => void = () => {}
  let reject: (value: T | PromiseLike<T>) => void = () => {}
  const promise = new Promise<T>((_resolve, _reject) => {
    resolve = _resolve
    reject = _reject
  })
  return { promise, resolve, reject }
}<|MERGE_RESOLUTION|>--- conflicted
+++ resolved
@@ -29,12 +29,8 @@
 import { err, reportRejection } from 'lib/trap'
 import { markOnce } from 'lib/performance'
 import { MachineManager } from 'components/MachineManagerProvider'
-<<<<<<< HEAD
-import { Node } from 'wasm-lib/kcl/bindings/Node'
 import { DefaultPlaneStr } from 'lib/planes'
 import { defaultPlaneStrToKey } from 'lib/planes'
-=======
->>>>>>> 0698432a
 
 // TODO(paultag): This ought to be tweakable.
 const pingIntervalMs = 5_000
