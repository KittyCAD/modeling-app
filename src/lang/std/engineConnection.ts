import { SourceRange } from 'lang/executor'
import { Selections } from 'useStore'
import { VITE_KC_API_WS_MODELING_URL, VITE_KC_CONNECTION_TIMEOUT_MS } from 'env'
import { Models } from '@kittycad/lib'
import { exportSave } from 'lib/exportSave'
import { v4 as uuidv4 } from 'uuid'
import * as Sentry from '@sentry/react'

interface CommandInfo {
  commandType: CommandTypes
  range: SourceRange
  parentId?: string
}
interface ResultCommand extends CommandInfo {
  type: 'result'
  data: any
}
interface PendingCommand extends CommandInfo {
  type: 'pending'
  promise: Promise<any>
  resolve: (val: any) => void
}

export interface ArtifactMap {
  [key: string]: ResultCommand | PendingCommand
}
export interface SourceRangeMap {
  [key: string]: SourceRange
}

interface NewTrackArgs {
  conn: EngineConnection
  mediaStream: MediaStream
}

type WebSocketResponse = Models['OkWebSocketResponseData_type']

type ClientMetrics = Models['ClientMetrics_type']

// EngineConnection encapsulates the connection(s) to the Engine
// for the EngineCommandManager; namely, the underlying WebSocket
// and WebRTC connections.
export class EngineConnection {
  websocket?: WebSocket
  pc?: RTCPeerConnection
  unreliableDataChannel?: RTCDataChannel

  private ready: boolean

  readonly url: string
  private readonly token?: string
  private onWebsocketOpen: (engineConnection: EngineConnection) => void
  private onDataChannelOpen: (engineConnection: EngineConnection) => void
  private onEngineConnectionOpen: (engineConnection: EngineConnection) => void
  private onConnectionStarted: (engineConnection: EngineConnection) => void
  private onClose: (engineConnection: EngineConnection) => void
  private onNewTrack: (track: NewTrackArgs) => void

  // TODO: actual type is ClientMetrics
  private webrtcStatsCollector?: () => Promise<ClientMetrics>

  constructor({
    url,
    token,
    onWebsocketOpen = () => {},
    onNewTrack = () => {},
    onEngineConnectionOpen = () => {},
    onConnectionStarted = () => {},
    onClose = () => {},
    onDataChannelOpen = () => {},
  }: {
    url: string
    token?: string
    onWebsocketOpen?: (engineConnection: EngineConnection) => void
    onDataChannelOpen?: (engineConnection: EngineConnection) => void
    onEngineConnectionOpen?: (engineConnection: EngineConnection) => void
    onConnectionStarted?: (engineConnection: EngineConnection) => void
    onClose?: (engineConnection: EngineConnection) => void
    onNewTrack?: (track: NewTrackArgs) => void
  }) {
    this.url = url
    this.token = token
    this.ready = false
    this.onWebsocketOpen = onWebsocketOpen
    this.onDataChannelOpen = onDataChannelOpen
    this.onEngineConnectionOpen = onEngineConnectionOpen
    this.onConnectionStarted = onConnectionStarted
    this.onClose = onClose
    this.onNewTrack = onNewTrack

    // TODO(paultag): This ought to be tweakable.
    const pingIntervalMs = 10000

    setInterval(() => {
      if (this.isReady()) {
        // When we're online, every 10 seconds, we'll attempt to put a 'ping'
        // command through the WebSocket connection. This will help both ends
        // of the connection maintain the TCP connection without hitting a
        // timeout condition.
        this.send({ type: 'ping' })
      }
    }, pingIntervalMs)
  }
  // isReady will return true only when the WebRTC *and* WebSocket connection
  // are connected. During setup, the WebSocket connection comes online first,
  // which is used to establish the WebRTC connection. The EngineConnection
  // is not "Ready" until both are connected.
  isReady() {
    return this.ready
  }
  // shouldTrace will return true when Sentry should be used to instrument
  // the Engine.
  shouldTrace() {
    return Sentry.getCurrentHub()?.getClient()?.getOptions()?.sendClientReports
  }
  // connect will attempt to connect to the Engine over a WebSocket, and
  // establish the WebRTC connections.
  //
  // This will attempt the full handshake, and retry if the connection
  // did not establish.
  connect() {
    // TODO(paultag): make this safe to call multiple times, and figure out
    // when a connection is in progress (state: connecting or something).

    // Information on the connect transaction

    class SpanPromise {
      span: Sentry.Span
      promise: Promise<void>
      resolve?: (v: void) => void

      constructor(span: Sentry.Span) {
        this.span = span
        this.promise = new Promise((resolve) => {
          this.resolve = (v: void) => {
            // here we're going to invoke finish before resolving the
            // promise so that a `.then()` will order strictly after
            // all spans have -- for sure -- been resolved, rather than
            // doing a `then` on this promise.
            this.span.finish()
            resolve(v)
          }
        })
      }
    }

    let webrtcMediaTransaction: Sentry.Transaction
    let websocketSpan: SpanPromise
    let mediaTrackSpan: SpanPromise
    let dataChannelSpan: SpanPromise
    let handshakeSpan: SpanPromise
    let iceSpan: SpanPromise

    if (this.shouldTrace()) {
      webrtcMediaTransaction = Sentry.startTransaction({
        name: 'webrtc-media',
      })
      websocketSpan = new SpanPromise(
        webrtcMediaTransaction.startChild({ op: 'websocket' })
      )
    }

    this.websocket = new WebSocket(this.url, [])
    this.websocket.binaryType = 'arraybuffer'

    this.pc = new RTCPeerConnection()
    this.pc.createDataChannel('unreliable_modeling_cmds')
    this.websocket.addEventListener('open', (event) => {
      console.log('Connected to websocket, waiting for ICE servers')
      if (this.token) {
        this.send({ headers: { Authorization: `Bearer ${this.token}` } })
      }
    })

    this.websocket.addEventListener('open', (event) => {
      if (this.shouldTrace()) {
        websocketSpan.resolve?.()

        handshakeSpan = new SpanPromise(
          webrtcMediaTransaction.startChild({ op: 'handshake' })
        )
        iceSpan = new SpanPromise(
          webrtcMediaTransaction.startChild({ op: 'ice' })
        )
        dataChannelSpan = new SpanPromise(
          webrtcMediaTransaction.startChild({
            op: 'data-channel',
          })
        )
        mediaTrackSpan = new SpanPromise(
          webrtcMediaTransaction.startChild({
            op: 'media-track',
          })
        )
      }

      if (this.shouldTrace()) {
        Promise.all([
          handshakeSpan.promise,
          iceSpan.promise,
          dataChannelSpan.promise,
          mediaTrackSpan.promise,
        ]).then(() => {
          console.log('All spans finished, reporting')
          webrtcMediaTransaction?.finish()
        })
      }

      this.onWebsocketOpen(this)
    })

    this.websocket.addEventListener('close', (event) => {
      console.log('websocket connection closed', event)
      this.close()
    })

    this.websocket.addEventListener('error', (event) => {
      console.log('websocket connection error', event)
      this.close()
    })

    this.websocket.addEventListener('message', (event) => {
      // In the EngineConnection, we're looking for messages to/from
      // the server that relate to the ICE handshake, or WebRTC
      // negotiation. There may be other messages (including ArrayBuffer
      // messages) that are intended for the GUI itself, so be careful
      // when assuming we're the only consumer or that all messages will
      // be carefully formatted here.

      if (typeof event.data !== 'string') {
        return
      }

      const message: Models['WebSocketResponse_type'] = JSON.parse(event.data)

      if (!message.success) {
        if (message.request_id) {
          console.error(`Error in response to request ${message.request_id}:`)
        } else {
          console.error(`Error from server:`)
        }
        message?.errors?.forEach((error) => {
          console.error(` - ${error.error_code}: ${error.message}`)
        })
        return
      }

      let resp = message.resp
      if (!resp) {
        // If there's no body to the response, we can bail here.
        return
      }

      if (resp.type === 'sdp_answer') {
        let answer = resp.data?.answer
        if (!answer || answer.type === 'unspecified') {
          return
        }

        if (this.pc?.signalingState !== 'stable') {
          // If the connection is stable, we shouldn't bother updating the
          // SDP, since we have a stable connection to the backend. If we
          // need to renegotiate, the whole PeerConnection needs to get
          // tore down.
          this.pc?.setRemoteDescription(
            new RTCSessionDescription({
              type: answer.type,
              sdp: answer.sdp,
            })
          )

          if (this.shouldTrace()) {
            // When both ends have a local and remote SDP, we've been able to
            // set up successfully. We'll still need to find the right ICE
            // servers, but this is hand-shook.
            handshakeSpan.resolve?.()
          }
        }
      } else if (resp.type === 'trickle_ice') {
        let candidate = resp.data?.candidate
        this.pc?.addIceCandidate(candidate as RTCIceCandidateInit)
      } else if (resp.type === 'ice_server_info' && this.pc) {
        console.log('received ice_server_info')
        let ice_servers = resp.data?.ice_servers

        if (ice_servers?.length > 0) {
          // When we set the Configuration, we want to always force
          // iceTransportPolicy to 'relay', since we know the topology
          // of the ICE/STUN/TUN server and the engine. We don't wish to
          // talk to the engine in any configuration /other/ than relay
          // from a infra POV.
          this.pc.setConfiguration({
            iceServers: ice_servers,
            iceTransportPolicy: 'relay',
          })
        } else {
          this.pc?.setConfiguration({})
        }

        // We have an ICE Servers set now. We just setConfiguration, so let's
        // start adding things we care about to the PeerConnection and let
        // ICE negotiation happen in the background. Everything from here
        // until the end of this function is setup of our end of the
        // PeerConnection and waiting for events to fire our callbacks.

        this.pc.addEventListener('connectionstatechange', (event) => {
          if (this.pc?.iceConnectionState === 'connected') {
            if (this.shouldTrace()) {
              iceSpan.resolve?.()
            }
          }
        })

        this.pc.addEventListener('icecandidate', (event) => {
          if (!this.pc || !this.websocket) return
          if (event.candidate !== null) {
            console.log('sending trickle ice candidate')
            const { candidate } = event
            this.send({
              type: 'trickle_ice',
              candidate: candidate.toJSON(),
            })
          }
        })

        // Offer to receive 1 video track
        this.pc.addTransceiver('video', {})

        // Finally (but actually firstly!), to kick things off, we're going to
        // generate our SDP, set it on our PeerConnection, and let the server
        // know about our capabilities.
        this.pc
          .createOffer()
          .then(async (descriptionInit) => {
            await this?.pc?.setLocalDescription(descriptionInit)
            console.log('sent sdp_offer begin')
            this.send({
              type: 'sdp_offer',
              offer: this.pc?.localDescription,
            })
          })
          .catch(console.log)
      } else if (resp.type === 'metrics_request') {
        if (this.webrtcStatsCollector === undefined) {
          // TODO: Error message here?
          return
        }
        this.webrtcStatsCollector().then((client_metrics) => {
          this.send({
            type: 'metrics_response',
            metrics: client_metrics,
          })
        })
      }

      // TODO(paultag): This ought to be both controllable, as well as something
      // like exponential backoff to have some grace on the backend, as well as
      // fix responsiveness for clients that had a weird network hiccup.
      const connectionTimeoutMs = VITE_KC_CONNECTION_TIMEOUT_MS

      setTimeout(() => {
        if (this.isReady()) {
          return
        }
        console.log('engine connection timeout on connection, retrying')
        this.close()
        this.connect()
      }, connectionTimeoutMs)
    })

    this.pc.addEventListener('track', (event) => {
      const mediaStream = event.streams[0]

      if (this.shouldTrace()) {
        let mediaStreamTrack = mediaStream.getVideoTracks()[0]
        mediaStreamTrack.addEventListener('unmute', () => {
          // let settings = mediaStreamTrack.getSettings()
          // mediaTrackSpan.span.setTag("fps", settings.frameRate)
          // mediaTrackSpan.span.setTag("width", settings.width)
          // mediaTrackSpan.span.setTag("height", settings.height)
          mediaTrackSpan.resolve?.()
        })
      }

      this.webrtcStatsCollector = (): Promise<ClientMetrics> => {
        return new Promise((resolve, reject) => {
          if (mediaStream.getVideoTracks().length !== 1) {
            reject(new Error('too many video tracks to report'))
            return
          }

<<<<<<< HEAD
          // Use the WebRTC Statistics API to collect statistical information
          // about the WebRTC connection we're using to report to Sentry.
          mediaStream.getVideoTracks().forEach((videoTrack) => {
            this.pc?.getStats(videoTrack).then((videoTrackStats) => {
              // Sentry only allows 10 metrics per transaction. We're going
              // to have to pick carefully here, eventually send like a prom
              // file or something to the peer.

              const transaction = Sentry.startTransaction({
                name: 'webrtc-stats',
              })
              videoTrackStats.forEach((videoTrackReport) => {
                if (videoTrackReport.type === 'inbound-rtp') {
                  // RTC Stream Info
                  // transaction.setMeasurement(
                  //   'mediaStreamTrack.framesDecoded',
                  //   videoTrackReport.framesDecoded,
                  //   'frame'
                  // )
                  transaction.setMeasurement(
                    'rtcFramesDropped',
                    videoTrackReport.framesDropped,
                    ''
                  )
                  // transaction.setMeasurement(
                  //   'mediaStreamTrack.framesReceived',
                  //   videoTrackReport.framesReceived,
                  //   'frame'
                  // )
                  transaction.setMeasurement(
                    'rtcFramesPerSecond',
                    videoTrackReport.framesPerSecond,
                    'fps'
                  )
                  transaction.setMeasurement(
                    'rtcFreezeCount',
                    videoTrackReport.freezeCount,
                    ''
                  )
                  transaction.setMeasurement(
                    'rtcJitter',
                    videoTrackReport.jitter,
                    'second'
                  )
                  // transaction.setMeasurement(
                  //   'mediaStreamTrack.jitterBufferDelay',
                  //   videoTrackReport.jitterBufferDelay,
                  //   ''
                  // )
                  // transaction.setMeasurement(
                  //   'mediaStreamTrack.jitterBufferEmittedCount',
                  //   videoTrackReport.jitterBufferEmittedCount,
                  //   ''
                  // )
                  // transaction.setMeasurement(
                  //   'mediaStreamTrack.jitterBufferMinimumDelay',
                  //   videoTrackReport.jitterBufferMinimumDelay,
                  //   ''
                  // )
                  // transaction.setMeasurement(
                  //   'mediaStreamTrack.jitterBufferTargetDelay',
                  //   videoTrackReport.jitterBufferTargetDelay,
                  //   ''
                  // )
                  transaction.setMeasurement(
                    'rtcKeyFramesDecoded',
                    videoTrackReport.keyFramesDecoded,
                    ''
                  )
                  transaction.setMeasurement(
                    'rtcTotalFreezesDuration',
                    videoTrackReport.totalFreezesDuration,
                    'second'
                  )
                  // transaction.setMeasurement(
                  //   'mediaStreamTrack.totalInterFrameDelay',
                  //   videoTrackReport.totalInterFrameDelay,
                  //   ''
                  // )
                  transaction.setMeasurement(
                    'rtcTotalPausesDuration',
                    videoTrackReport.totalPausesDuration,
                    'second'
                  )
                  // transaction.setMeasurement(
                  //   'mediaStreamTrack.totalProcessingDelay',
                  //   videoTrackReport.totalProcessingDelay,
                  //   'second'
                  // )
                } else if (videoTrackReport.type === 'transport') {
                  // // Bytes i/o
                  // transaction.setMeasurement(
                  //   'mediaStreamTrack.bytesReceived',
                  //   videoTrackReport.bytesReceived,
                  //   'byte'
                  // )
                  // transaction.setMeasurement(
                  //   'mediaStreamTrack.bytesSent',
                  //   videoTrackReport.bytesSent,
                  //   'byte'
                  // )
                }
              })
              transaction?.finish()
=======
          let videoTrack = mediaStream.getVideoTracks()[0]
          this.pc?.getStats(videoTrack).then((videoTrackStats) => {
            // TODO(paultag): this needs type information from the KittyCAD typescript
            // library once it's updated
            let client_metrics: ClientMetrics = {
              rtc_frames_decoded: 0,
              rtc_frames_dropped: 0,
              rtc_frames_received: 0,
              rtc_frames_per_second: 0,
              rtc_freeze_count: 0,
              rtc_jitter_sec: 0.0,
              rtc_keyframes_decoded: 0,
              rtc_total_freezes_duration_sec: 0.0,
            }

            // TODO(paultag): Since we can technically have multiple WebRTC
            // video tracks (even if the Server doesn't at the moment), we
            // ought to send stats for every video track(?), and add the stream
            // ID into it.  This raises the cardinality of collected metrics
            // when/if we do, but for now, just report the one stream.

            videoTrackStats.forEach((videoTrackReport) => {
              if (videoTrackReport.type === 'inbound-rtp') {
                client_metrics.rtc_frames_decoded =
                  videoTrackReport.framesDecoded
                client_metrics.rtc_frames_dropped =
                  videoTrackReport.framesDropped
                client_metrics.rtc_frames_received =
                  videoTrackReport.framesReceived
                client_metrics.rtc_frames_per_second =
                  videoTrackReport.framesPerSecond || 0
                client_metrics.rtc_freeze_count = videoTrackReport.freezeCount
                client_metrics.rtc_jitter_sec = videoTrackReport.jitter
                client_metrics.rtc_keyframes_decoded =
                  videoTrackReport.keyFramesDecoded
                client_metrics.rtc_total_freezes_duration_sec =
                  videoTrackReport.totalFreezesDuration
              } else if (videoTrackReport.type === 'transport') {
                // videoTrackReport.bytesReceived,
                // videoTrackReport.bytesSent,
              }
>>>>>>> 8a3e8d33
            })
            resolve(client_metrics)
          })
        })
      }

      this.onNewTrack({
        conn: this,
        mediaStream: mediaStream,
      })
    })

<<<<<<< HEAD
    // During startup, we'll track the time from `connect` being called
    // until the 'done' event fires.
    // eslint-disable-next-line @typescript-eslint/no-unused-vars
    let connectionStarted = new Date()

=======
>>>>>>> 8a3e8d33
    this.pc.addEventListener('datachannel', (event) => {
      this.unreliableDataChannel = event.channel

      console.log('accepted unreliable data channel', event.channel.label)
      this.unreliableDataChannel.addEventListener('open', (event) => {
        console.log('unreliable data channel opened', event)
        if (this.shouldTrace()) {
          dataChannelSpan.resolve?.()
        }

        this.onDataChannelOpen(this)

        this.onEngineConnectionOpen(this)
        this.ready = true
      })

      this.unreliableDataChannel.addEventListener('close', (event) => {
        console.log('unreliable data channel closed')
        this.close()
      })

      this.unreliableDataChannel.addEventListener('error', (event) => {
        console.log('unreliable data channel error')
        this.close()
      })
    })

    this.onConnectionStarted(this)
  }
  send(message: object | string) {
    // TODO(paultag): Add in logic to determine the connection state and
    // take actions if needed?
    this.websocket?.send(
      typeof message === 'string' ? message : JSON.stringify(message)
    )
  }
  close() {
    this.websocket?.close()
    this.pc?.close()
    this.unreliableDataChannel?.close()
    this.websocket = undefined
    this.pc = undefined
    this.unreliableDataChannel = undefined
    this.webrtcStatsCollector = undefined

    this.onClose(this)
    this.ready = false
  }
}

export type EngineCommand = Models['WebSocketRequest_type']
type ModelTypes = Models['OkModelingCmdResponse_type']['type']

type CommandTypes = Models['ModelingCmd_type']['type']

type UnreliableResponses = Extract<
  Models['OkModelingCmdResponse_type'],
  { type: 'highlight_set_entity' }
>
interface UnreliableSubscription<T extends UnreliableResponses['type']> {
  event: T
  callback: (data: Extract<UnreliableResponses, { type: T }>) => void
}

interface Subscription<T extends ModelTypes> {
  event: T
  callback: (
    data: Extract<Models['OkModelingCmdResponse_type'], { type: T }>
  ) => void
}

export class EngineCommandManager {
  artifactMap: ArtifactMap = {}
  sourceRangeMap: SourceRangeMap = {}
  outSequence = 1
  inSequence = 1
  engineConnection?: EngineConnection
  waitForReady: Promise<void> = new Promise(() => {})
  private resolveReady = () => {}

  subscriptions: {
    [event: string]: {
      [localUnsubscribeId: string]: (a: any) => void
    }
  } = {} as any
  unreliableSubscriptions: {
    [event: string]: {
      [localUnsubscribeId: string]: (a: any) => void
    }
  } = {} as any
  constructor({
    setMediaStream,
    setIsStreamReady,
    width,
    height,
    token,
  }: {
    setMediaStream: (stream: MediaStream) => void
    setIsStreamReady: (isStreamReady: boolean) => void
    width: number
    height: number
    token?: string
  }) {
    this.waitForReady = new Promise((resolve) => {
      this.resolveReady = resolve
    })
    const url = `${VITE_KC_API_WS_MODELING_URL}?video_res_width=${width}&video_res_height=${height}`
    this.engineConnection = new EngineConnection({
      url,
      token,
      onEngineConnectionOpen: () => {
        this.resolveReady()
        setIsStreamReady(true)
      },
      onClose: () => {
        setIsStreamReady(false)
      },
      onConnectionStarted: (engineConnection) => {
        engineConnection?.pc?.addEventListener('datachannel', (event) => {
          let unreliableDataChannel = event.channel

          unreliableDataChannel.addEventListener('message', (event) => {
            const result: UnreliableResponses = JSON.parse(event.data)
            Object.values(
              this.unreliableSubscriptions[result.type] || {}
            ).forEach(
              // TODO: There is only one response that uses the unreliable channel atm,
              // highlight_set_entity, if there are more it's likely they will all have the same
              // sequence logic, but I'm not sure if we use a single global sequence or a sequence
              // per unreliable subscription.
              (callback) => {
                if (
                  result?.data?.sequence &&
                  result?.data.sequence > this.inSequence &&
                  result.type === 'highlight_set_entity'
                ) {
                  this.inSequence = result.data.sequence
                  callback(result)
                }
              }
            )
          })
        })

        // When the EngineConnection starts a connection, we want to register
        // callbacks into the WebSocket/PeerConnection.
        engineConnection.websocket?.addEventListener('message', (event) => {
          if (event.data instanceof ArrayBuffer) {
            // If the data is an ArrayBuffer, it's  the result of an export command,
            // because in all other cases we send JSON strings. But in the case of
            // export we send a binary blob.
            // Pass this to our export function.
            exportSave(event.data)
          } else {
            const message: Models['WebSocketResponse_type'] = JSON.parse(
              event.data
            )
            if (
              message.success &&
              message.resp.type === 'modeling' &&
              message.request_id
            ) {
              this.handleModelingCommand(message.resp, message.request_id)
            }
          }
        })
      },
      onNewTrack: ({ mediaStream }) => {
        console.log('received track', mediaStream)

        mediaStream.getVideoTracks()[0].addEventListener('mute', () => {
          console.log('peer is not sending video to us')
          // this.engineConnection?.close()
          // this.engineConnection?.connect()
        })

        setMediaStream(mediaStream)
      },
    })

    this.engineConnection?.connect()
  }
  handleModelingCommand(message: WebSocketResponse, id: string) {
    if (message.type !== 'modeling') {
      return
    }
    const modelingResponse = message.data.modeling_response
    Object.values(this.subscriptions[modelingResponse.type] || {}).forEach(
      (callback) => callback(modelingResponse)
    )

    const command = this.artifactMap[id]
    if (command && command.type === 'pending') {
      const resolve = command.resolve
      this.artifactMap[id] = {
        type: 'result',
        range: command.range,
        commandType: command.commandType,
        parentId: command.parentId ? command.parentId : undefined,
        data: modelingResponse,
      }
      resolve({
        id,
        commandType: command.commandType,
        range: command.range,
        data: modelingResponse,
      })
    } else {
      this.artifactMap[id] = {
        type: 'result',
        commandType: command?.commandType,
        range: command?.range,
        data: modelingResponse,
      }
    }
  }
  tearDown() {
    this.engineConnection?.close()
  }
  startNewSession() {
    this.artifactMap = {}
    this.sourceRangeMap = {}
  }
  subscribeTo<T extends ModelTypes>({
    event,
    callback,
  }: Subscription<T>): () => void {
    const localUnsubscribeId = uuidv4()
    const otherEventCallbacks = this.subscriptions[event]
    if (otherEventCallbacks) {
      otherEventCallbacks[localUnsubscribeId] = callback
    } else {
      this.subscriptions[event] = {
        [localUnsubscribeId]: callback,
      }
    }
    return () => this.unSubscribeTo(event, localUnsubscribeId)
  }
  private unSubscribeTo(event: ModelTypes, id: string) {
    delete this.subscriptions[event][id]
  }
  subscribeToUnreliable<T extends UnreliableResponses['type']>({
    event,
    callback,
  }: UnreliableSubscription<T>): () => void {
    const localUnsubscribeId = uuidv4()
    const otherEventCallbacks = this.unreliableSubscriptions[event]
    if (otherEventCallbacks) {
      otherEventCallbacks[localUnsubscribeId] = callback
    } else {
      this.unreliableSubscriptions[event] = {
        [localUnsubscribeId]: callback,
      }
    }
    return () => this.unSubscribeToUnreliable(event, localUnsubscribeId)
  }
  private unSubscribeToUnreliable(
    event: UnreliableResponses['type'],
    id: string
  ) {
    delete this.unreliableSubscriptions[event][id]
  }
  endSession() {
    // TODO: instead of sending a single command with `object_ids: Object.keys(this.artifactMap)`
    // we need to loop over them each individualy because if the engine doesn't recognise a single
    // id the whole command fails.
    Object.entries(this.artifactMap).forEach(([id, artifact]) => {
      const artifactTypesToDelete: ArtifactMap[string]['commandType'][] = [
        // 'start_path' creates a new scene object for the path, which is why it needs to be deleted,
        // however all of the segments in the path are its children so there don't need to be deleted.
        // this fact is very opaque in the api and docs (as to what should can be deleted).
        // Using an array is the list is likely to grow.
        'start_path',
      ]
      if (!artifactTypesToDelete.includes(artifact.commandType)) return

      const deletCmd: EngineCommand = {
        type: 'modeling_cmd_req',
        cmd_id: uuidv4(),
        cmd: {
          type: 'remove_scene_objects',
          object_ids: [id],
        },
      }
      this.engineConnection?.send(deletCmd)
    })
  }
  cusorsSelected(selections: {
    otherSelections: Selections['otherSelections']
    idBasedSelections: { type: string; id: string }[]
  }) {
    if (!this.engineConnection?.isReady()) {
      console.log('engine connection isnt ready')
      return
    }
    this.sendSceneCommand({
      type: 'modeling_cmd_req',
      cmd: {
        type: 'select_clear',
      },
      cmd_id: uuidv4(),
    })
    this.sendSceneCommand({
      type: 'modeling_cmd_req',
      cmd: {
        type: 'select_add',
        entities: selections.idBasedSelections.map((s) => s.id),
      },
      cmd_id: uuidv4(),
    })
  }
  sendSceneCommand(command: EngineCommand): Promise<any> {
    if (!this.engineConnection?.isReady()) {
      console.log('socket not ready')
      return Promise.resolve()
    }
    if (command.type !== 'modeling_cmd_req') return Promise.resolve()
    const cmd = command.cmd
    if (
      cmd.type === 'camera_drag_move' &&
      this.engineConnection?.unreliableDataChannel
    ) {
      cmd.sequence = this.outSequence
      this.outSequence++
      this.engineConnection?.unreliableDataChannel?.send(
        JSON.stringify(command)
      )
      return Promise.resolve()
    } else if (
      cmd.type === 'highlight_set_entity' &&
      this.engineConnection?.unreliableDataChannel
    ) {
      cmd.sequence = this.outSequence
      this.outSequence++
      this.engineConnection?.unreliableDataChannel?.send(
        JSON.stringify(command)
      )
      return Promise.resolve()
    } else if (
      cmd.type === 'mouse_move' &&
      this.engineConnection.unreliableDataChannel
    ) {
      cmd.sequence = this.outSequence
      this.outSequence++
      this.engineConnection?.unreliableDataChannel?.send(
        JSON.stringify(command)
      )
      return Promise.resolve()
    }
    // since it's not mouse drag or highlighting send over TCP and keep track of the command
    this.engineConnection?.send(command)
    return this.handlePendingCommand(command.cmd_id, command.cmd)
  }
  sendModelingCommand({
    id,
    range,
    command,
  }: {
    id: string
    range: SourceRange
    command: EngineCommand | string
  }): Promise<any> {
    this.sourceRangeMap[id] = range

    if (!this.engineConnection?.isReady()) {
      console.log('socket not ready')
      return Promise.resolve()
    }
    this.engineConnection?.send(command)
    if (typeof command !== 'string' && command.type === 'modeling_cmd_req') {
      return this.handlePendingCommand(id, command?.cmd, range)
    } else if (typeof command === 'string') {
      const parseCommand: EngineCommand = JSON.parse(command)
      if (parseCommand.type === 'modeling_cmd_req')
        return this.handlePendingCommand(id, parseCommand?.cmd, range)
    }
    throw Error('shouldnt reach here')
  }
  handlePendingCommand(
    id: string,
    command: Models['ModelingCmd_type'],
    range?: SourceRange
  ) {
    let resolve: (val: any) => void = () => {}
    const promise = new Promise((_resolve, reject) => {
      resolve = _resolve
    })
    const getParentId = (): string | undefined => {
      if (command.type === 'extend_path') {
        return command.path
      }
      // TODO handle other commands that have a parent
    }
    this.artifactMap[id] = {
      range: range || [0, 0],
      type: 'pending',
      commandType: command.type,
      parentId: getParentId(),
      promise,
      resolve,
    }
    return promise
  }
  sendModelingCommandFromWasm(
    id: string,
    rangeStr: string,
    commandStr: string
  ): Promise<any> {
    if (id === undefined) {
      throw new Error('id is undefined')
    }
    if (rangeStr === undefined) {
      throw new Error('rangeStr is undefined')
    }
    if (commandStr === undefined) {
      throw new Error('commandStr is undefined')
    }
    const range: SourceRange = JSON.parse(rangeStr)

    return this.sendModelingCommand({ id, range, command: commandStr })
  }
  commandResult(id: string): Promise<any> {
    const command = this.artifactMap[id]
    if (!command) {
      throw new Error('No command found')
    }
    if (command.type === 'result') {
      return command.data
    }
    return command.promise
  }
  async waitForAllCommands(): Promise<{
    artifactMap: ArtifactMap
    sourceRangeMap: SourceRangeMap
  }> {
    const pendingCommands = Object.values(this.artifactMap).filter(
      ({ type }) => type === 'pending'
    ) as PendingCommand[]
    const proms = pendingCommands.map(({ promise }) => promise)
    await Promise.all(proms)
    return {
      artifactMap: this.artifactMap,
      sourceRangeMap: this.sourceRangeMap,
    }
  }
}<|MERGE_RESOLUTION|>--- conflicted
+++ resolved
@@ -389,112 +389,6 @@
             return
           }
 
-<<<<<<< HEAD
-          // Use the WebRTC Statistics API to collect statistical information
-          // about the WebRTC connection we're using to report to Sentry.
-          mediaStream.getVideoTracks().forEach((videoTrack) => {
-            this.pc?.getStats(videoTrack).then((videoTrackStats) => {
-              // Sentry only allows 10 metrics per transaction. We're going
-              // to have to pick carefully here, eventually send like a prom
-              // file or something to the peer.
-
-              const transaction = Sentry.startTransaction({
-                name: 'webrtc-stats',
-              })
-              videoTrackStats.forEach((videoTrackReport) => {
-                if (videoTrackReport.type === 'inbound-rtp') {
-                  // RTC Stream Info
-                  // transaction.setMeasurement(
-                  //   'mediaStreamTrack.framesDecoded',
-                  //   videoTrackReport.framesDecoded,
-                  //   'frame'
-                  // )
-                  transaction.setMeasurement(
-                    'rtcFramesDropped',
-                    videoTrackReport.framesDropped,
-                    ''
-                  )
-                  // transaction.setMeasurement(
-                  //   'mediaStreamTrack.framesReceived',
-                  //   videoTrackReport.framesReceived,
-                  //   'frame'
-                  // )
-                  transaction.setMeasurement(
-                    'rtcFramesPerSecond',
-                    videoTrackReport.framesPerSecond,
-                    'fps'
-                  )
-                  transaction.setMeasurement(
-                    'rtcFreezeCount',
-                    videoTrackReport.freezeCount,
-                    ''
-                  )
-                  transaction.setMeasurement(
-                    'rtcJitter',
-                    videoTrackReport.jitter,
-                    'second'
-                  )
-                  // transaction.setMeasurement(
-                  //   'mediaStreamTrack.jitterBufferDelay',
-                  //   videoTrackReport.jitterBufferDelay,
-                  //   ''
-                  // )
-                  // transaction.setMeasurement(
-                  //   'mediaStreamTrack.jitterBufferEmittedCount',
-                  //   videoTrackReport.jitterBufferEmittedCount,
-                  //   ''
-                  // )
-                  // transaction.setMeasurement(
-                  //   'mediaStreamTrack.jitterBufferMinimumDelay',
-                  //   videoTrackReport.jitterBufferMinimumDelay,
-                  //   ''
-                  // )
-                  // transaction.setMeasurement(
-                  //   'mediaStreamTrack.jitterBufferTargetDelay',
-                  //   videoTrackReport.jitterBufferTargetDelay,
-                  //   ''
-                  // )
-                  transaction.setMeasurement(
-                    'rtcKeyFramesDecoded',
-                    videoTrackReport.keyFramesDecoded,
-                    ''
-                  )
-                  transaction.setMeasurement(
-                    'rtcTotalFreezesDuration',
-                    videoTrackReport.totalFreezesDuration,
-                    'second'
-                  )
-                  // transaction.setMeasurement(
-                  //   'mediaStreamTrack.totalInterFrameDelay',
-                  //   videoTrackReport.totalInterFrameDelay,
-                  //   ''
-                  // )
-                  transaction.setMeasurement(
-                    'rtcTotalPausesDuration',
-                    videoTrackReport.totalPausesDuration,
-                    'second'
-                  )
-                  // transaction.setMeasurement(
-                  //   'mediaStreamTrack.totalProcessingDelay',
-                  //   videoTrackReport.totalProcessingDelay,
-                  //   'second'
-                  // )
-                } else if (videoTrackReport.type === 'transport') {
-                  // // Bytes i/o
-                  // transaction.setMeasurement(
-                  //   'mediaStreamTrack.bytesReceived',
-                  //   videoTrackReport.bytesReceived,
-                  //   'byte'
-                  // )
-                  // transaction.setMeasurement(
-                  //   'mediaStreamTrack.bytesSent',
-                  //   videoTrackReport.bytesSent,
-                  //   'byte'
-                  // )
-                }
-              })
-              transaction?.finish()
-=======
           let videoTrack = mediaStream.getVideoTracks()[0]
           this.pc?.getStats(videoTrack).then((videoTrackStats) => {
             // TODO(paultag): this needs type information from the KittyCAD typescript
@@ -536,7 +430,6 @@
                 // videoTrackReport.bytesReceived,
                 // videoTrackReport.bytesSent,
               }
->>>>>>> 8a3e8d33
             })
             resolve(client_metrics)
           })
@@ -549,14 +442,6 @@
       })
     })
 
-<<<<<<< HEAD
-    // During startup, we'll track the time from `connect` being called
-    // until the 'done' event fires.
-    // eslint-disable-next-line @typescript-eslint/no-unused-vars
-    let connectionStarted = new Date()
-
-=======
->>>>>>> 8a3e8d33
     this.pc.addEventListener('datachannel', (event) => {
       this.unreliableDataChannel = event.channel
 
