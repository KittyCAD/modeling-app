import {
  ArtifactCommand,
  defaultRustSourceRange,
<<<<<<< HEAD
  defaultSourceRange,
=======
>>>>>>> 73a7e2bf
  ExecState,
  Program,
  RustSourceRange,
  SourceRange,
} from 'lang/wasm'
import { VITE_KC_API_WS_MODELING_URL, VITE_KC_DEV_TOKEN } from 'env'
import { Models } from '@kittycad/lib'
import { exportSave } from 'lib/exportSave'
import { deferExecution, isOverlap, uuidv4 } from 'lib/utils'
import {
  Themes,
  getThemeColorForEngine,
  getOppositeTheme,
  darkModeMatcher,
} from 'lib/theme'
import { DefaultPlanes } from 'wasm-lib/kcl/bindings/DefaultPlanes'
import {
  ArtifactGraph,
  EngineCommand,
  ResponseMap,
  createArtifactGraph,
} from 'lang/std/artifactGraph'
import { useModelingContext } from 'hooks/useModelingContext'
import { exportMake } from 'lib/exportMake'
import toast from 'react-hot-toast'
import { SettingsViaQueryString } from 'lib/settings/settingsTypes'
import {
  EXECUTE_AST_INTERRUPT_ERROR_MESSAGE,
  EXPORT_TOAST_MESSAGES,
  MAKE_TOAST_MESSAGES,
} from 'lib/constants'
import { KclManager } from 'lang/KclSingleton'
import { reportRejection } from 'lib/trap'
import { markOnce } from 'lib/performance'
import { MachineManager } from 'components/MachineManagerProvider'
import { Node } from 'wasm-lib/kcl/bindings/Node'

// TODO(paultag): This ought to be tweakable.
const pingIntervalMs = 5_000

function isHighlightSetEntity_type(
  data: any
): data is Models['HighlightSetEntity_type'] {
  return data.entity_id && data.sequence
}

type OkWebSocketResponseData = Models['OkWebSocketResponseData_type']

interface NewTrackArgs {
  conn: EngineConnection
  mediaStream: MediaStream
}

export enum ExportIntent {
  Save = 'save',
  Make = 'make',
}

export interface ExportInfo {
  intent: ExportIntent
  name: string
}

type ClientMetrics = Models['ClientMetrics_type']

interface WebRTCClientMetrics extends ClientMetrics {
  rtc_frame_height: number
  rtc_frame_width: number
  rtc_packets_lost: number
  rtc_pli_count: number
  rtc_pause_count: number
  rtc_total_pauses_duration_sec: number
}

type Value<T, U> = U extends undefined
  ? { type: T; value: U }
  : U extends void
  ? { type: T }
  : { type: T; value: U }

type State<T, U> = Value<T, U>

export enum EngineConnectionStateType {
  Fresh = 'fresh',
  Connecting = 'connecting',
  ConnectionEstablished = 'connection-established',
  Disconnecting = 'disconnecting',
  Disconnected = 'disconnected',
}

export enum DisconnectingType {
  Error = 'error',
  Timeout = 'timeout',
  Quit = 'quit',
  Pause = 'pause',
}

// Sorted by severity
export enum ConnectionError {
  Unset = 0,
  LongLoadingTime,

  ICENegotiate,
  DataChannelError,
  WebSocketError,
  LocalDescriptionInvalid,

  // These are more severe than protocol errors because they don't even allow
  // the program to do any protocol messages in the first place if they occur.
  MissingAuthToken,
  BadAuthToken,
  TooManyConnections,

  // An unknown error is the most severe because it has not been classified
  // or encountered before.
  Unknown,
}

export const CONNECTION_ERROR_TEXT: Record<ConnectionError, string> = {
  [ConnectionError.Unset]: '',
  [ConnectionError.LongLoadingTime]:
    'Loading is taking longer than expected...',
  [ConnectionError.ICENegotiate]: 'ICE negotiation failed.',
  [ConnectionError.DataChannelError]: 'The data channel signaled an error.',
  [ConnectionError.WebSocketError]: 'The websocket signaled an error.',
  [ConnectionError.LocalDescriptionInvalid]:
    'The local description is invalid.',
  [ConnectionError.MissingAuthToken]:
    'Your authorization token is missing; please login again.',
  [ConnectionError.BadAuthToken]:
    'Your authorization token is invalid; please login again.',
  [ConnectionError.TooManyConnections]: 'There are too many connections.',
  [ConnectionError.Unknown]:
    'An unexpected error occurred. Please report this to us.',
}

export interface ErrorType {
  // The error we've encountered.
  error: ConnectionError

  // Additional context.
  context?: any

  // We assign this in the state setter because we may have not failed at
  // a Connecting state, which we check for there.
  lastConnectingValue?: ConnectingValue
}

export type DisconnectingValue =
  | State<DisconnectingType.Error, ErrorType>
  | State<DisconnectingType.Timeout, void>
  | State<DisconnectingType.Quit, void>
  | State<DisconnectingType.Pause, void>

// These are ordered by the expected sequence.
export enum ConnectingType {
  WebSocketConnecting = 'websocket-connecting',
  WebSocketOpen = 'websocket-open',
  PeerConnectionCreated = 'peer-connection-created',
  ICEServersSet = 'ice-servers-set',
  SetLocalDescription = 'set-local-description',
  OfferedSdp = 'offered-sdp',
  ReceivedSdp = 'received-sdp',
  SetRemoteDescription = 'set-remote-description',
  WebRTCConnecting = 'webrtc-connecting',
  ICECandidateReceived = 'ice-candidate-received',
  TrackReceived = 'track-received',
  DataChannelRequested = 'data-channel-requested',
  DataChannelConnecting = 'data-channel-connecting',
  DataChannelEstablished = 'data-channel-established',
}

export enum ConnectingTypeGroup {
  WebSocket = 'WebSocket',
  ICE = 'ICE',
  WebRTC = 'WebRTC',
}

export const initialConnectingTypeGroupState: Record<
  ConnectingTypeGroup,
  [ConnectingType, boolean | undefined][]
> = {
  [ConnectingTypeGroup.WebSocket]: [
    [ConnectingType.WebSocketConnecting, undefined],
    [ConnectingType.WebSocketOpen, undefined],
  ],
  [ConnectingTypeGroup.ICE]: [
    [ConnectingType.PeerConnectionCreated, undefined],
    [ConnectingType.ICEServersSet, undefined],
    [ConnectingType.SetLocalDescription, undefined],
    [ConnectingType.OfferedSdp, undefined],
    [ConnectingType.ReceivedSdp, undefined],
    [ConnectingType.SetRemoteDescription, undefined],
    [ConnectingType.WebRTCConnecting, undefined],
    [ConnectingType.ICECandidateReceived, undefined],
  ],
  [ConnectingTypeGroup.WebRTC]: [
    [ConnectingType.TrackReceived, undefined],
    [ConnectingType.DataChannelRequested, undefined],
    [ConnectingType.DataChannelConnecting, undefined],
    [ConnectingType.DataChannelEstablished, undefined],
  ],
}

export type ConnectingValue =
  | State<ConnectingType.WebSocketConnecting, void>
  | State<ConnectingType.WebSocketOpen, void>
  | State<ConnectingType.PeerConnectionCreated, void>
  | State<ConnectingType.ICEServersSet, void>
  | State<ConnectingType.SetLocalDescription, void>
  | State<ConnectingType.OfferedSdp, void>
  | State<ConnectingType.ReceivedSdp, void>
  | State<ConnectingType.SetRemoteDescription, void>
  | State<ConnectingType.WebRTCConnecting, void>
  | State<ConnectingType.TrackReceived, void>
  | State<ConnectingType.ICECandidateReceived, void>
  | State<ConnectingType.DataChannelRequested, string>
  | State<ConnectingType.DataChannelConnecting, string>
  | State<ConnectingType.DataChannelEstablished, void>

export type EngineConnectionState =
  | State<EngineConnectionStateType.Fresh, void>
  | State<EngineConnectionStateType.Connecting, ConnectingValue>
  | State<EngineConnectionStateType.ConnectionEstablished, void>
  | State<EngineConnectionStateType.Disconnecting, DisconnectingValue>
  | State<EngineConnectionStateType.Disconnected, void>

export type PingPongState = 'OK' | 'TIMEOUT'

export enum EngineConnectionEvents {
  // Fires for each ping-pong success or failure.
  PingPongChanged = 'ping-pong-changed', // (state: PingPongState) => void

  // For now, this is only used by the NetworkHealthIndicator.
  // We can eventually use it for more, but one step at a time.
  ConnectionStateChanged = 'connection-state-changed', // (state: EngineConnectionState) => void

  // These are used for the EngineCommandManager and were created
  // before onConnectionStateChange existed.
  ConnectionStarted = 'connection-started', // (engineConnection: EngineConnection) => void
  Opened = 'opened', // (engineConnection: EngineConnection) => void
  Closed = 'closed', // (engineConnection: EngineConnection) => void
  NewTrack = 'new-track', // (track: NewTrackArgs) => void
}

// EngineConnection encapsulates the connection(s) to the Engine
// for the EngineCommandManager; namely, the underlying WebSocket
// and WebRTC connections.
class EngineConnection extends EventTarget {
  websocket?: WebSocket
  pc?: RTCPeerConnection
  unreliableDataChannel?: RTCDataChannel
  mediaStream?: MediaStream
  idleMode: boolean = false
  promise?: Promise<void>

  onIceCandidate = function (
    this: RTCPeerConnection,
    event: RTCPeerConnectionIceEvent
  ) {}
  onIceCandidateError = function (
    this: RTCPeerConnection,
    event: RTCPeerConnectionIceErrorEvent
  ) {}
  onConnectionStateChange = function (this: RTCPeerConnection, event: Event) {}
  onDataChannelOpen = function (this: RTCDataChannel, event: Event) {}
  onDataChannelClose = function (this: RTCDataChannel, event: Event) {}
  onDataChannelError = function (this: RTCDataChannel, event: Event) {}
  onDataChannelMessage = function (this: RTCDataChannel, event: MessageEvent) {}
  onDataChannel = function (
    this: RTCPeerConnection,
    event: RTCDataChannelEvent
  ) {}
  onTrack = function (this: RTCPeerConnection, event: RTCTrackEvent) {}
  onWebSocketOpen = function (event: Event) {}
  onWebSocketClose = function (event: Event) {}
  onWebSocketError = function (event: Event) {}
  onWebSocketMessage = function (event: MessageEvent) {}
  onNetworkStatusReady = () => {}

  private _state: EngineConnectionState = {
    type: EngineConnectionStateType.Fresh,
  }

  get state(): EngineConnectionState {
    return this._state
  }

  set state(next: EngineConnectionState) {
    console.log(`${JSON.stringify(this.state)} → ${JSON.stringify(next)}`)

    if (next.type === EngineConnectionStateType.Disconnecting) {
      const sub = next.value
      if (sub.type === DisconnectingType.Error) {
        // Record the last step we failed at.
        // (Check the current state that we're about to override that
        // it was a Connecting state.)
        if (this._state.type === EngineConnectionStateType.Connecting) {
          if (!sub.value) sub.value = { error: ConnectionError.Unknown }
          sub.value.lastConnectingValue = this._state.value
        }

        console.error(sub.value)
      }
    }
    this._state = next

    this.dispatchEvent(
      new CustomEvent(EngineConnectionEvents.ConnectionStateChanged, {
        detail: this._state,
      })
    )
  }

  readonly url: string
  private readonly token?: string

  // TODO: actual type is ClientMetrics
  public webrtcStatsCollector?: () => Promise<WebRTCClientMetrics>
  private engineCommandManager: EngineCommandManager

  private pingPongSpan: { ping?: Date; pong?: Date }
  private pingIntervalId: ReturnType<typeof setInterval> = setInterval(() => {},
  60_000)
  isUsingConnectionLite: boolean = false

  constructor({
    engineCommandManager,
    url,
    token,
    callbackOnEngineLiteConnect,
  }: {
    engineCommandManager: EngineCommandManager
    url: string
    token?: string
    callbackOnEngineLiteConnect?: () => void
  }) {
    markOnce('code/startInitialEngineConnect')
    super()

    this.engineCommandManager = engineCommandManager
    this.url = url
    this.token = token
    this.pingPongSpan = { ping: undefined, pong: undefined }

    if (callbackOnEngineLiteConnect) {
      this.connectLite(callbackOnEngineLiteConnect)
      this.isUsingConnectionLite = true
      return
    }

    // Without an interval ping, our connection will timeout.
    // If this.idleMode is true we skip this logic so only reconnect
    // happens on mouse move
    this.pingIntervalId = setInterval(() => {
      if (this.idleMode) return

      switch (this.state.type as EngineConnectionStateType) {
        case EngineConnectionStateType.ConnectionEstablished:
          // If there was no reply to the last ping, report a timeout and
          // teardown the connection.
          if (this.pingPongSpan.ping && !this.pingPongSpan.pong) {
            this.dispatchEvent(
              new CustomEvent(EngineConnectionEvents.PingPongChanged, {
                detail: 'TIMEOUT',
              })
            )
            this.state = {
              type: EngineConnectionStateType.Disconnecting,
              value: {
                type: DisconnectingType.Timeout,
              },
            }
            this.disconnectAll()

            // Otherwise check the time between was >= pingIntervalMs,
            // and if it was, then it's bad network health.
          } else if (this.pingPongSpan.ping && this.pingPongSpan.pong) {
            if (
              Math.abs(
                this.pingPongSpan.pong.valueOf() -
                  this.pingPongSpan.ping.valueOf()
              ) >= pingIntervalMs
            ) {
              this.dispatchEvent(
                new CustomEvent(EngineConnectionEvents.PingPongChanged, {
                  detail: 'TIMEOUT',
                })
              )
            } else {
              this.dispatchEvent(
                new CustomEvent(EngineConnectionEvents.PingPongChanged, {
                  detail: 'OK',
                })
              )
            }
          }

          this.send({ type: 'ping' })
          this.pingPongSpan.ping = new Date()
          this.pingPongSpan.pong = undefined
          break
        case EngineConnectionStateType.Disconnecting:
        case EngineConnectionStateType.Disconnected:
          // We will do reconnection elsewhere, because we basically need
          // to destroy this EngineConnection, and this setInterval loop
          // lives inside it. (lee) I might change this in the future so it's
          // outside this class.
          break
        default:
          if (this.isConnecting()) break
          // Means we never could do an initial connection. Reconnect everything.
          if (!this.pingPongSpan.ping) this.connect().catch(reportRejection)
          break
      }
    }, pingIntervalMs)

    // eslint-disable-next-line @typescript-eslint/no-floating-promises
    this.connect()
  }

  // SHOULD ONLY BE USED FOR VITESTS
  connectLite(callback: () => void) {
    const url = `${VITE_KC_API_WS_MODELING_URL}?video_res_width=${256}&video_res_height=${256}`

    this.websocket = new WebSocket(url, [])
    this.websocket.binaryType = 'arraybuffer'

    this.send = (a) => {
      if (!this.websocket) return
      this.websocket.send(JSON.stringify(a))
    }
    this.onWebSocketOpen = (event) => {
      this.send({
        type: 'headers',
        headers: {
          Authorization: `Bearer ${VITE_KC_DEV_TOKEN}`,
        },
      })
    }
    this.tearDown = () => {}
    this.websocket.addEventListener('open', this.onWebSocketOpen)

    this.websocket?.addEventListener('message', ((event: MessageEvent) => {
      const message: Models['WebSocketResponse_type'] = JSON.parse(event.data)
      const pending =
        this.engineCommandManager.pendingCommands[message.request_id || '']
      if (!('resp' in message)) return

      let resp = message.resp

      // If there's no body to the response, we can bail here.
      if (!resp || !resp.type) {
        return
      }

      switch (resp.type) {
        case 'pong':
          break

        // Only fires on successful authentication.
        case 'ice_server_info':
          callback()
          return
      }

      if (
        !(
          pending &&
          message.success &&
          (message.resp.type === 'modeling' ||
            message.resp.type === 'modeling_batch')
        )
      )
        return

      if (
        message.resp.type === 'modeling' &&
        pending.command.type === 'modeling_cmd_req' &&
        message.request_id
      ) {
        this.engineCommandManager.responseMap[message.request_id] = message.resp
      } else if (
        message.resp.type === 'modeling_batch' &&
        pending.command.type === 'modeling_cmd_batch_req'
      ) {
        let individualPendingResponses: {
          [key: string]: Models['WebSocketRequest_type']
        } = {}
        pending.command.requests.forEach(({ cmd, cmd_id }) => {
          individualPendingResponses[cmd_id] = {
            type: 'modeling_cmd_req',
            cmd,
            cmd_id,
          }
        })
        Object.entries(message.resp.data.responses).forEach(
          ([commandId, response]) => {
            if (!('response' in response)) return
            const command = individualPendingResponses[commandId]
            if (!command) return
            if (command.type === 'modeling_cmd_req')
              this.engineCommandManager.responseMap[commandId] = {
                type: 'modeling',
                data: {
                  modeling_response: response.response,
                },
              }
          }
        )
      }

      pending.resolve([message])
      delete this.engineCommandManager.pendingCommands[message.request_id || '']
    }) as EventListener)
  }

  isConnecting() {
    return this.state.type === EngineConnectionStateType.Connecting
  }

  isReady() {
    return this.state.type === EngineConnectionStateType.ConnectionEstablished
  }

  tearDown(opts?: { idleMode: boolean }) {
    this.idleMode = opts?.idleMode ?? false
    clearInterval(this.pingIntervalId)

    if (opts?.idleMode) {
      this.state = {
        type: EngineConnectionStateType.Disconnecting,
        value: {
          type: DisconnectingType.Pause,
        },
      }
    }
    // Pass the state along
    if (this.state.type === EngineConnectionStateType.Disconnecting) return
    if (this.state.type === EngineConnectionStateType.Disconnected) return

    // Otherwise it's by default a "quit"
    this.state = {
      type: EngineConnectionStateType.Disconnecting,
      value: {
        type: DisconnectingType.Quit,
      },
    }

    this.disconnectAll()
  }

  /**
   * Attempts to connect to the Engine over a WebSocket, and
   * establish the WebRTC connections.
   *
   * This will attempt the full handshake, and retry if the connection
   * did not establish.
   */
  connect(reconnecting?: boolean): Promise<void> {
    return new Promise((resolve) => {
      if (this.isConnecting() || this.isReady()) {
        return
      }

      const createPeerConnection = () => {
        this.pc = new RTCPeerConnection({
          bundlePolicy: 'max-bundle',
        })

        // Other parts of the application expect pc to be initialized when firing.
        this.dispatchEvent(
          new CustomEvent(EngineConnectionEvents.ConnectionStarted, {
            detail: this,
          })
        )

        // Data channels MUST BE specified before SDP offers because requesting
        // them affects what our needs are!
        const DATACHANNEL_NAME_UMC = 'unreliable_modeling_cmds'
        this.pc?.createDataChannel?.(DATACHANNEL_NAME_UMC)

        this.state = {
          type: EngineConnectionStateType.Connecting,
          value: {
            type: ConnectingType.DataChannelRequested,
            value: DATACHANNEL_NAME_UMC,
          },
        }

        this.onIceCandidate = (event: RTCPeerConnectionIceEvent) => {
          if (event.candidate === null) {
            return
          }

          this.state = {
            type: EngineConnectionStateType.Connecting,
            value: {
              type: ConnectingType.ICECandidateReceived,
            },
          }

          // Request a candidate to use
          this.send({
            type: 'trickle_ice',
            candidate: {
              candidate: event.candidate.candidate,
              sdpMid: event.candidate.sdpMid || undefined,
              sdpMLineIndex: event.candidate.sdpMLineIndex || undefined,
              usernameFragment: event.candidate.usernameFragment || undefined,
            },
          })
        }
        this.pc?.addEventListener?.('icecandidate', this.onIceCandidate)

        this.onIceCandidateError = (_event: Event) => {
          const event = _event as RTCPeerConnectionIceErrorEvent
          console.warn(
            `ICE candidate returned an error: ${event.errorCode}: ${event.errorText} for ${event.url}`
          )
        }
        this.pc?.addEventListener?.(
          'icecandidateerror',
          this.onIceCandidateError
        )

        // https://developer.mozilla.org/en-US/docs/Web/API/RTCPeerConnection/connectionstatechange_event
        // Event type: generic Event type...
        this.onConnectionStateChange = (event: any) => {
          console.log('connectionstatechange: ' + event.target?.connectionState)
          switch (event.target?.connectionState) {
            // From what I understand, only after have we done the ICE song and
            // dance is it safest to connect the video tracks / stream
            case 'connected':
              // Let the browser attach to the video stream now
              this.dispatchEvent(
                new CustomEvent(EngineConnectionEvents.NewTrack, {
                  detail: { conn: this, mediaStream: this.mediaStream! },
                })
              )
              break
            case 'disconnected':
            case 'failed':
              this.pc?.removeEventListener('icecandidate', this.onIceCandidate)
              this.pc?.removeEventListener(
                'icecandidateerror',
                this.onIceCandidateError
              )
              this.pc?.removeEventListener(
                'connectionstatechange',
                this.onConnectionStateChange
              )
              this.pc?.removeEventListener('track', this.onTrack)

              this.state = {
                type: EngineConnectionStateType.Disconnecting,
                value: {
                  type: DisconnectingType.Error,
                  value: {
                    error: ConnectionError.ICENegotiate,
                    context: event,
                  },
                },
              }
              this.disconnectAll()
              break
            default:
              break
          }
        }
        this.pc?.addEventListener?.(
          'connectionstatechange',
          this.onConnectionStateChange
        )

        this.onTrack = (event) => {
          const mediaStream = event.streams[0]

          this.state = {
            type: EngineConnectionStateType.Connecting,
            value: {
              type: ConnectingType.TrackReceived,
            },
          }

          this.webrtcStatsCollector = (): Promise<WebRTCClientMetrics> => {
            return new Promise((resolve, reject) => {
              if (mediaStream.getVideoTracks().length !== 1) {
                reject(new Error('too many video tracks to report'))
                return
              }

              let videoTrack = mediaStream.getVideoTracks()[0]
              void this.pc?.getStats(videoTrack).then((videoTrackStats) => {
                let client_metrics: WebRTCClientMetrics = {
                  rtc_frames_decoded: 0,
                  rtc_frames_dropped: 0,
                  rtc_frames_received: 0,
                  rtc_frames_per_second: 0,
                  rtc_freeze_count: 0,
                  rtc_jitter_sec: 0.0,
                  rtc_keyframes_decoded: 0,
                  rtc_total_freezes_duration_sec: 0.0,
                  rtc_frame_height: 0,
                  rtc_frame_width: 0,
                  rtc_packets_lost: 0,
                  rtc_pli_count: 0,
                  rtc_pause_count: 0,
                  rtc_total_pauses_duration_sec: 0.0,
                }

                // TODO(paultag): Since we can technically have multiple WebRTC
                // video tracks (even if the Server doesn't at the moment), we
                // ought to send stats for every video track(?), and add the stream
                // ID into it.  This raises the cardinality of collected metrics
                // when/if we do, but for now, just report the one stream.

                videoTrackStats.forEach((videoTrackReport) => {
                  if (videoTrackReport.type === 'inbound-rtp') {
                    client_metrics.rtc_frames_decoded =
                      videoTrackReport.framesDecoded || 0
                    client_metrics.rtc_frames_dropped =
                      videoTrackReport.framesDropped || 0
                    client_metrics.rtc_frames_received =
                      videoTrackReport.framesReceived || 0
                    client_metrics.rtc_frames_per_second =
                      videoTrackReport.framesPerSecond || 0
                    client_metrics.rtc_freeze_count =
                      videoTrackReport.freezeCount || 0
                    client_metrics.rtc_jitter_sec =
                      videoTrackReport.jitter || 0.0
                    client_metrics.rtc_keyframes_decoded =
                      videoTrackReport.keyFramesDecoded || 0
                    client_metrics.rtc_total_freezes_duration_sec =
                      videoTrackReport.totalFreezesDuration || 0
                    client_metrics.rtc_frame_height =
                      videoTrackReport.frameHeight || 0
                    client_metrics.rtc_frame_width =
                      videoTrackReport.frameWidth || 0
                    client_metrics.rtc_packets_lost =
                      videoTrackReport.packetsLost || 0
                    client_metrics.rtc_pli_count =
                      videoTrackReport.pliCount || 0
                  } else if (videoTrackReport.type === 'transport') {
                    // videoTrackReport.bytesReceived,
                    // videoTrackReport.bytesSent,
                  }
                })
                resolve(client_metrics)
              })
            })
          }

          // The app is eager to use the MediaStream; as soon as onNewTrack is
          // called, the following sequence happens:
          // EngineConnection.onNewTrack -> StoreState.setMediaStream ->
          // Stream.tsx reacts to mediaStream change, setting a video element.
          // We wait until connectionstatechange changes to "connected"
          // to pass it to the rest of the application.

          this.mediaStream = mediaStream
        }
        this.pc?.addEventListener?.('track', this.onTrack)

        this.onDataChannel = (event) => {
          this.unreliableDataChannel = event.channel

          this.state = {
            type: EngineConnectionStateType.Connecting,
            value: {
              type: ConnectingType.DataChannelConnecting,
              value: event.channel.label,
            },
          }

          this.onDataChannelOpen = (event) => {
            this.state = {
              type: EngineConnectionStateType.Connecting,
              value: {
                type: ConnectingType.DataChannelEstablished,
              },
            }

            // Everything is now connected.
            this.state = {
              type: EngineConnectionStateType.ConnectionEstablished,
            }

            this.engineCommandManager.inSequence = 1

            this.dispatchEvent(
              new CustomEvent(EngineConnectionEvents.Opened, { detail: this })
            )
            markOnce('code/endInitialEngineConnect')
          }
          this.unreliableDataChannel?.addEventListener(
            'open',
            this.onDataChannelOpen
          )

          this.onDataChannelClose = (event) => {
            this.unreliableDataChannel?.removeEventListener(
              'open',
              this.onDataChannelOpen
            )
            this.unreliableDataChannel?.removeEventListener(
              'close',
              this.onDataChannelClose
            )
            this.unreliableDataChannel?.removeEventListener(
              'error',
              this.onDataChannelError
            )
            this.unreliableDataChannel?.removeEventListener(
              'message',
              this.onDataChannelMessage
            )
            this.pc?.removeEventListener('datachannel', this.onDataChannel)
            this.disconnectAll()
          }

          this.unreliableDataChannel?.addEventListener(
            'close',
            this.onDataChannelClose
          )

          this.onDataChannelError = (event) => {
            this.state = {
              type: EngineConnectionStateType.Disconnecting,
              value: {
                type: DisconnectingType.Error,
                value: {
                  error: ConnectionError.DataChannelError,
                  context: event,
                },
              },
            }
            this.disconnectAll()
          }
          this.unreliableDataChannel?.addEventListener(
            'error',
            this.onDataChannelError
          )

          this.onDataChannelMessage = (event) => {
            const result: UnreliableResponses = JSON.parse(event.data)
            Object.values(
              this.engineCommandManager.unreliableSubscriptions[result.type] ||
                {}
            ).forEach(
              // TODO: There is only one response that uses the unreliable channel atm,
              // highlight_set_entity, if there are more it's likely they will all have the same
              // sequence logic, but I'm not sure if we use a single global sequence or a sequence
              // per unreliable subscription.
              (callback) => {
                if (
                  result.type === 'highlight_set_entity' &&
                  result?.data?.sequence &&
                  result?.data.sequence > this.engineCommandManager.inSequence
                ) {
                  this.engineCommandManager.inSequence = result.data.sequence
                  callback(result)
                } else if (result.type !== 'highlight_set_entity') {
                  callback(result)
                }
              }
            )
          }
          this.unreliableDataChannel.addEventListener(
            'message',
            this.onDataChannelMessage
          )
        }
        this.pc?.addEventListener?.('datachannel', this.onDataChannel)
      }

      const createWebSocketConnection = () => {
        this.state = {
          type: EngineConnectionStateType.Connecting,
          value: {
            type: ConnectingType.WebSocketConnecting,
          },
        }

        this.websocket = new WebSocket(this.url, [])
        this.websocket.binaryType = 'arraybuffer'

        this.onWebSocketOpen = (event) => {
          this.state = {
            type: EngineConnectionStateType.Connecting,
            value: {
              type: ConnectingType.WebSocketOpen,
            },
          }

          // This is required for when KCMA is running stand-alone / within desktop app.
          // Otherwise when run in a browser, the token is sent implicitly via
          // the Cookie header.
          if (this.token) {
            this.send({
              type: 'headers',
              headers: {
                Authorization: `Bearer ${this.token}`,
              },
            })
          }

          // Send an initial ping
          this.send({ type: 'ping' })
          this.pingPongSpan.ping = new Date()
        }
        this.websocket.addEventListener('open', this.onWebSocketOpen)

        this.onWebSocketClose = (event) => {
          this.websocket?.removeEventListener('open', this.onWebSocketOpen)
          this.websocket?.removeEventListener('close', this.onWebSocketClose)
          this.websocket?.removeEventListener('error', this.onWebSocketError)
          this.websocket?.removeEventListener(
            'message',
            this.onWebSocketMessage
          )

          window.removeEventListener(
            'use-network-status-ready',
            this.onNetworkStatusReady
          )

          this.disconnectAll()
        }
        this.websocket.addEventListener('close', this.onWebSocketClose)

        this.onWebSocketError = (event) => {
          this.state = {
            type: EngineConnectionStateType.Disconnecting,
            value: {
              type: DisconnectingType.Error,
              value: {
                error: ConnectionError.WebSocketError,
                context: event,
              },
            },
          }

          this.disconnectAll()
        }
        this.websocket.addEventListener('error', this.onWebSocketError)

        this.onWebSocketMessage = (event) => {
          // In the EngineConnection, we're looking for messages to/from
          // the server that relate to the ICE handshake, or WebRTC
          // negotiation. There may be other messages (including ArrayBuffer
          // messages) that are intended for the GUI itself, so be careful
          // when assuming we're the only consumer or that all messages will
          // be carefully formatted here.

          if (typeof event.data !== 'string') {
            return
          }

          const message: Models['WebSocketResponse_type'] = JSON.parse(
            event.data
          )

          if (!message.success) {
            const errorsString = message?.errors
              ?.map((error) => {
                return `  - ${error.error_code}: ${error.message}`
              })
              .join('\n')
            if (message.request_id) {
              const artifactThatFailed =
                this.engineCommandManager.artifactGraph.get(message.request_id)
              console.error(
                `Error in response to request ${message.request_id}:\n${errorsString}
    failed cmd type was ${artifactThatFailed?.type}`
              )
              // Check if this was a pending export command.
              if (
                this.engineCommandManager.pendingExport?.commandId ===
                message.request_id
              ) {
                // Reject the promise with the error.
                this.engineCommandManager.pendingExport.reject(errorsString)
                toast.error(errorsString, {
                  id: this.engineCommandManager.pendingExport.toastId,
                })
                this.engineCommandManager.pendingExport = undefined
              }
            } else {
              console.error(`Error from server:\n${errorsString}`)
            }

            const firstError = message?.errors[0]
            if (firstError.error_code === 'auth_token_invalid') {
              this.state = {
                type: EngineConnectionStateType.Disconnecting,
                value: {
                  type: DisconnectingType.Error,
                  value: {
                    error: ConnectionError.BadAuthToken,
                    context: firstError.message,
                  },
                },
              }
              this.disconnectAll()
            }
            return
          }

          let resp = message.resp

          // If there's no body to the response, we can bail here.
          if (!resp || !resp.type) {
            return
          }

          switch (resp.type) {
            case 'pong':
              this.pingPongSpan.pong = new Date()
              break

            // Only fires on successful authentication.
            case 'ice_server_info':
              let ice_servers = resp.data?.ice_servers

              // Now that we have some ICE servers it makes sense
              // to start initializing the RTCPeerConnection. RTCPeerConnection
              // will begin the ICE process.
              createPeerConnection()

              this.state = {
                type: EngineConnectionStateType.Connecting,
                value: {
                  type: ConnectingType.PeerConnectionCreated,
                },
              }

              // No ICE servers can be valid in a local dev. env.
              if (ice_servers?.length === 0) {
                console.warn('No ICE servers')
                this.pc?.setConfiguration({
                  bundlePolicy: 'max-bundle',
                })
              } else {
                // When we set the Configuration, we want to always force
                // iceTransportPolicy to 'relay', since we know the topology
                // of the ICE/STUN/TUN server and the engine. We don't wish to
                // talk to the engine in any configuration /other/ than relay
                // from a infra POV.
                this.pc?.setConfiguration({
                  bundlePolicy: 'max-bundle',
                  iceServers: ice_servers,
                  iceTransportPolicy: 'relay',
                })
              }

              this.state = {
                type: EngineConnectionStateType.Connecting,
                value: {
                  type: ConnectingType.ICEServersSet,
                },
              }

              // We have an ICE Servers set now. We just setConfiguration, so let's
              // start adding things we care about to the PeerConnection and let
              // ICE negotiation happen in the background. Everything from here
              // until the end of this function is setup of our end of the
              // PeerConnection and waiting for events to fire our callbacks.

              // Add a transceiver to our SDP offer
              this.pc?.addTransceiver('video', {
                direction: 'recvonly',
              })

              // Create a session description offer based on our local environment
              // that we will send to the remote end. The remote will send back
              // what it supports via sdp_answer.
              this.pc
                ?.createOffer()
                .then((offer: RTCSessionDescriptionInit) => {
                  this.state = {
                    type: EngineConnectionStateType.Connecting,
                    value: {
                      type: ConnectingType.SetLocalDescription,
                    },
                  }
                  return this.pc?.setLocalDescription(offer).then(() => {
                    this.send({
                      type: 'sdp_offer',
                      offer: offer as Models['RtcSessionDescription_type'],
                    })
                    this.state = {
                      type: EngineConnectionStateType.Connecting,
                      value: {
                        type: ConnectingType.OfferedSdp,
                      },
                    }
                  })
                })
                .catch((err: Error) => {
                  // The local description is invalid, so there's no point continuing.
                  this.state = {
                    type: EngineConnectionStateType.Disconnecting,
                    value: {
                      type: DisconnectingType.Error,
                      value: {
                        error: ConnectionError.LocalDescriptionInvalid,
                        context: err,
                      },
                    },
                  }
                  this.disconnectAll()
                })
              break

            case 'sdp_answer':
              let answer = resp.data?.answer
              if (!answer || answer.type === 'unspecified') {
                return
              }

              this.state = {
                type: EngineConnectionStateType.Connecting,
                value: {
                  type: ConnectingType.ReceivedSdp,
                },
              }

              // As soon as this is set, RTCPeerConnection tries to
              // establish a connection.
              // @ts-ignore
              // Have to ignore because dom.ts doesn't have the right type
              void this.pc?.setRemoteDescription(answer)

              this.state = {
                type: EngineConnectionStateType.Connecting,
                value: {
                  type: ConnectingType.SetRemoteDescription,
                },
              }

              this.state = {
                type: EngineConnectionStateType.Connecting,
                value: {
                  type: ConnectingType.WebRTCConnecting,
                },
              }
              break

            case 'trickle_ice':
              let candidate = resp.data?.candidate
              void this.pc?.addIceCandidate(candidate as RTCIceCandidateInit)
              break

            case 'metrics_request':
              if (this.webrtcStatsCollector === undefined) {
                // TODO: Error message here?
                return
              }
              void this.webrtcStatsCollector().then((client_metrics) => {
                this.send({
                  type: 'metrics_response',
                  metrics: client_metrics,
                })
              })
              break
          }
        }
        this.websocket.addEventListener('message', this.onWebSocketMessage)
      }

      if (reconnecting) {
        createWebSocketConnection()
      } else {
        this.onNetworkStatusReady = () => {
          createWebSocketConnection()
        }
        window.addEventListener(
          'use-network-status-ready',
          this.onNetworkStatusReady
        )
      }
    })
  }
  // Do not change this back to an object or any, we should only be sending the
  // WebSocketRequest type!
  unreliableSend(message: Models['WebSocketRequest_type']) {
    // TODO(paultag): Add in logic to determine the connection state and
    // take actions if needed?
    this.unreliableDataChannel?.send(
      typeof message === 'string' ? message : JSON.stringify(message)
    )
  }
  // Do not change this back to an object or any, we should only be sending the
  // WebSocketRequest type!
  send(message: Models['WebSocketRequest_type']) {
    // Not connected, don't send anything
    if (this.websocket?.readyState === 3) return

    // TODO(paultag): Add in logic to determine the connection state and
    // take actions if needed?
    this.websocket?.send(
      typeof message === 'string' ? message : JSON.stringify(message)
    )
  }
  disconnectAll() {
    if (this.websocket?.readyState === 1) {
      this.websocket?.close()
    }
    if (this.unreliableDataChannel?.readyState === 'open') {
      this.unreliableDataChannel?.close()
    }
    if (this.pc?.connectionState === 'connected') {
      this.pc?.close()
    }

    this.webrtcStatsCollector = undefined

    // Already triggered
    if (this.state.type === EngineConnectionStateType.Disconnected) return

    const closedPc = !this.pc || this.pc?.connectionState === 'closed'
    const closedUDC =
      !this.unreliableDataChannel ||
      this.unreliableDataChannel?.readyState === 'closed'

    // Do not check when timing out because websockets take forever to
    // report their disconnected state.
    const closedWS =
      (this.state.type === EngineConnectionStateType.Disconnecting &&
        this.state.value.type === DisconnectingType.Timeout) ||
      !this.websocket ||
      this.websocket?.readyState === 3

    if (closedPc && closedUDC && closedWS) {
      // Do not notify the rest of the program that we have cut off anything.
      this.state = { type: EngineConnectionStateType.Disconnected }
    }
  }
}

type ModelTypes = Models['OkModelingCmdResponse_type']['type']

type UnreliableResponses = Extract<
  Models['OkModelingCmdResponse_type'],
  { type: 'highlight_set_entity' | 'camera_drag_move' }
>
export interface UnreliableSubscription<T extends UnreliableResponses['type']> {
  event: T
  callback: (data: Extract<UnreliableResponses, { type: T }>) => void
}

// TODO: Should eventually be replaced with native EventTarget event system,
// as it manages events in a more familiar way to other developers.
export interface Subscription<T extends ModelTypes> {
  event: T
  callback: (
    data: Extract<Models['OkModelingCmdResponse_type'], { type: T }>
  ) => void
}

export type CommandLog =
  | {
      type: 'send-modeling'
      data: EngineCommand
    }
  | {
      type: 'send-scene'
      data: EngineCommand
    }
  | {
      type: 'receive-reliable'
      data: OkWebSocketResponseData
      id: string
      cmd_type?: string
    }
  | {
      type: 'execution-done'
      data: null
    }
  | {
      type: 'export-done'
      data: null
    }

export enum EngineCommandManagerEvents {
  // engineConnection is available but scene setup may not have run
  EngineAvailable = 'engine-available',

  // the whole scene is ready (settings loaded)
  SceneReady = 'scene-ready',
}

/**
 * The EngineCommandManager is the main interface to the Engine for Modeling App.
 *
 * It is responsible for sending commands to the Engine, and managing the state
 * of those commands. It also sets up and tears down the connection to the Engine
 * through the {@link EngineConnection} class.
 *
 * As commands are send their state is tracked in {@link pendingCommands} and clear as soon as we receive a response.
 *
 * Also all commands that are sent are kept track of in WASM artifactCommands and their responses are kept in {@link responseMap}
 * Both of these data structures are used to process the {@link artifactGraph}.
 */

interface PendingMessage {
  command: EngineCommand
  range: RustSourceRange
  idToRangeMap: { [key: string]: RustSourceRange }
  resolve: (data: [Models['WebSocketResponse_type']]) => void
  reject: (reason: string) => void
  promise: Promise<[Models['WebSocketResponse_type']]>
  isSceneCommand: boolean
}
export class EngineCommandManager extends EventTarget {
  /**
   * The artifactGraph is a client-side representation of the commands that have been sent
   * see: src/lang/std/artifactGraph-README.md for a full explanation.
   */
  artifactGraph: ArtifactGraph = new Map()
  /**
   * The pendingCommands object is a map of the commands that have been sent to the engine that are still waiting on a reply
   */
  pendingCommands: {
    [commandId: string]: PendingMessage
  } = {}
  /**
   * A map of the responses to the WASM artifactCommands, when processing the commands into the artifactGraph, this response map allow
   * us to look up the response by command id
   */
  responseMap: ResponseMap = {}
  /**
   * A counter that is incremented with each command sent over the *unreliable* channel to the engine.
   * This is compared to the latest received {@link inSequence} number to determine if we should ignore
   * any out-of-order late responses in the unreliable channel.
   */
  outSequence = 1
  /**
   * The latest sequence number received from the engine over the *unreliable* channel.
   * This is compared to the {@link outSequence} number to determine if we should ignore
   * any out-of-order late responses in the unreliable channel.
   */
  inSequence = 1
  engineConnection?: EngineConnection
  defaultPlanes: DefaultPlanes | null = null
  commandLogs: CommandLog[] = []
  pendingExport?: {
    /** The id of the shared loading/success/error toast for export */
    toastId: string
    /** An on-success callback */
    resolve: (a: null) => void
    /** An on-error callback */
    reject: (reason: string) => void
    /** The engine command uuid */
    commandId: string
  }
  settings: SettingsViaQueryString

  /**
   * Export intent traxcks the intent of the export. If it is null there is no
   * export in progress. Otherwise it is an enum value of the intent.
   * Another export cannot be started if one is already in progress.
   */
  private _exportInfo: ExportInfo | null = null
  _commandLogCallBack: (command: CommandLog[]) => void = () => {}

  subscriptions: {
    [event: string]: {
      [localUnsubscribeId: string]: (a: any) => void
    }
  } = {} as any
  unreliableSubscriptions: {
    [event: string]: {
      [localUnsubscribeId: string]: (a: any) => void
    }
  } = {} as any

  constructor(settings?: SettingsViaQueryString) {
    super()

    this.engineConnection = undefined
    this.settings = settings
      ? settings
      : {
          pool: null,
          theme: Themes.Dark,
          highlightEdges: true,
          enableSSAO: true,
          showScaleGrid: false,
          cameraProjection: 'perspective',
        }
  }

  private _camControlsCameraChange = () => {}
  set camControlsCameraChange(cb: () => void) {
    this._camControlsCameraChange = cb
  }

  private makeDefaultPlanes: () => Promise<DefaultPlanes> | null = () => null

  private onEngineConnectionOpened = () => {}
  private onEngineConnectionClosed = () => {}
  private onDarkThemeMediaQueryChange = (e: MediaQueryListEvent) => {
    this.setTheme(e.matches ? Themes.Dark : Themes.Light).catch(reportRejection)
  }
  private onEngineConnectionStarted = ({ detail: engineConnection }: any) => {}
  private onEngineConnectionNewTrack = ({
    detail,
  }: CustomEvent<NewTrackArgs>) => {}
  modelingSend: ReturnType<typeof useModelingContext>['send'] =
    (() => {}) as any
  kclManager: null | KclManager = null

  // The current "manufacturing machine" aka 3D printer, CNC, etc.
  public machineManager: MachineManager | null = null

  set exportInfo(info: ExportInfo | null) {
    this._exportInfo = info
  }

  get exportInfo() {
    return this._exportInfo
  }

  start({
    setMediaStream,
    setIsStreamReady,
    width,
    height,
    token,
    makeDefaultPlanes,
    settings = {
      pool: null,
      theme: Themes.Dark,
      highlightEdges: true,
      enableSSAO: true,
      showScaleGrid: false,
      cameraProjection: 'orthographic',
    },
    // When passed, use a completely separate connecting code path that simply
    // opens a websocket and this is a function that is called when connected.
    callbackOnEngineLiteConnect,
  }: {
    callbackOnEngineLiteConnect?: () => void
    setMediaStream: (stream: MediaStream) => void
    setIsStreamReady: (isStreamReady: boolean) => void
    width: number
    height: number
    token?: string
    makeDefaultPlanes: () => Promise<DefaultPlanes>
    settings?: SettingsViaQueryString
  }) {
    if (settings) {
      this.settings = settings
    }
    this.makeDefaultPlanes = makeDefaultPlanes
    if (width === 0 || height === 0) {
      return
    }

    // If we already have an engine connection, just need to resize the stream.
    if (this.engineConnection) {
      this.handleResize({
        streamWidth: width,
        streamHeight: height,
      })
      return
    }

    const additionalSettings = this.settings.enableSSAO
      ? '&post_effect=ssao'
      : ''
    const pool = !this.settings.pool ? '' : `&pool=${this.settings.pool}`
    const url = `${VITE_KC_API_WS_MODELING_URL}?video_res_width=${width}&video_res_height=${height}${additionalSettings}${pool}`
    this.engineConnection = new EngineConnection({
      engineCommandManager: this,
      url,
      token,
      callbackOnEngineLiteConnect,
    })

    // Nothing more to do when using a lite engine initialization
    if (callbackOnEngineLiteConnect) return

    this.dispatchEvent(
      new CustomEvent(EngineCommandManagerEvents.EngineAvailable, {
        detail: this.engineConnection,
      })
    )

    // eslint-disable-next-line @typescript-eslint/no-misused-promises
    this.onEngineConnectionOpened = async () => {
      // Set the stream's camera projection type
      // We don't send a command to the engine if in perspective mode because
      // for now it's the engine's default.
      if (settings.cameraProjection === 'orthographic') {
        this.sendSceneCommand({
          type: 'modeling_cmd_req',
          cmd_id: uuidv4(),
          cmd: {
            type: 'default_camera_set_orthographic',
          },
        }).catch(reportRejection)
      }

      // Set the theme
      this.setTheme(this.settings.theme).catch(reportRejection)
      // Set up a listener for the dark theme media query
      darkModeMatcher?.addEventListener(
        'change',
        this.onDarkThemeMediaQueryChange
      )

      // Set the edge lines visibility
      // eslint-disable-next-line @typescript-eslint/no-floating-promises
      this.sendSceneCommand({
        type: 'modeling_cmd_req',
        cmd_id: uuidv4(),
        cmd: {
          type: 'edge_lines_visible' as any, // TODO: update kittycad.ts to use the correct type
          hidden: !this.settings.highlightEdges,
        },
      })

      this._camControlsCameraChange()
      // eslint-disable-next-line @typescript-eslint/no-floating-promises
      this.sendSceneCommand({
        // CameraControls subscribes to default_camera_get_settings response events
        // firing this at connection ensure the camera's are synced initially
        type: 'modeling_cmd_req',
        cmd_id: uuidv4(),
        cmd: {
          type: 'default_camera_get_settings',
        },
      })
      await this.initPlanes()
      setIsStreamReady(true)

      // Other parts of the application should use this to react on scene ready.
      this.dispatchEvent(
        new CustomEvent(EngineCommandManagerEvents.SceneReady, {
          detail: this.engineConnection,
        })
      )
    }

    this.engineConnection.addEventListener(
      EngineConnectionEvents.Opened,
      this.onEngineConnectionOpened
    )

    this.onEngineConnectionClosed = () => {
      setIsStreamReady(false)
    }
    this.engineConnection.addEventListener(
      EngineConnectionEvents.Closed,
      this.onEngineConnectionClosed
    )

    this.onEngineConnectionStarted = ({ detail: engineConnection }: any) => {
      engineConnection?.pc?.addEventListener(
        'datachannel',
        (event: RTCDataChannelEvent) => {
          let unreliableDataChannel = event.channel

          unreliableDataChannel.addEventListener(
            'message',
            (event: MessageEvent) => {
              const result: UnreliableResponses = JSON.parse(event.data)
              Object.values(
                this.unreliableSubscriptions[result.type] || {}
              ).forEach(
                // TODO: There is only one response that uses the unreliable channel atm,
                // highlight_set_entity, if there are more it's likely they will all have the same
                // sequence logic, but I'm not sure if we use a single global sequence or a sequence
                // per unreliable subscription.
                (callback) => {
                  let data = result?.data
                  if (isHighlightSetEntity_type(data)) {
                    if (
                      data.sequence !== undefined &&
                      data.sequence > this.inSequence
                    ) {
                      this.inSequence = data.sequence
                      callback(result)
                    }
                  }
                }
              )
            }
          )
        }
      )

      // When the EngineConnection starts a connection, we want to register
      // callbacks into the WebSocket/PeerConnection.
      engineConnection.websocket?.addEventListener('message', ((
        event: MessageEvent
      ) => {
        if (event.data instanceof ArrayBuffer) {
          // If the data is an ArrayBuffer, it's  the result of an export command,
          // because in all other cases we send JSON strings. But in the case of
          // export we send a binary blob.
          // Pass this to our export function.
          if (this.exportInfo === null || this.pendingExport === undefined) {
            toast.error(
              'Export intent was not set, but export data was received'
            )
            console.error(
              'Export intent was not set, but export data was received'
            )
            return
          }

          switch (this.exportInfo.intent) {
            case ExportIntent.Save: {
              exportSave({
                data: event.data,
                fileName: this.exportInfo.name,
                toastId: this.pendingExport.toastId,
              }).then(() => {
                this.pendingExport?.resolve(null)
              }, this.pendingExport?.reject)
              break
            }
            case ExportIntent.Make: {
              if (!this.machineManager) {
                console.warn('Some how, no manufacturing machine is selected.')
                break
              }

              exportMake(
                event.data,
                this.exportInfo.name,
                this.pendingExport.toastId,
                this.machineManager
              ).then((result) => {
                if (result) {
                  this.pendingExport?.resolve(null)
                } else {
                  this.pendingExport?.reject('Failed to make export')
                }
              }, this.pendingExport?.reject)
              break
            }
          }
          // Set the export intent back to null.
          this.exportInfo = null
          return
        }

        const message: Models['WebSocketResponse_type'] = JSON.parse(event.data)
        const pending = this.pendingCommands[message.request_id || '']

        if (pending && !message.success) {
          // handle bad case
          pending.reject(`engine error: ${JSON.stringify(message.errors)}`)
          delete this.pendingCommands[message.request_id || '']
        }
        if (
          !(
            pending &&
            message.success &&
            (message.resp.type === 'modeling' ||
              message.resp.type === 'modeling_batch')
          )
        )
          return

        if (
          message.resp.type === 'modeling' &&
          pending.command.type === 'modeling_cmd_req' &&
          message.request_id
        ) {
          this.addCommandLog({
            type: 'receive-reliable',
            data: message.resp,
            id: message?.request_id || '',
            cmd_type: pending?.command?.cmd?.type,
          })

          const modelingResponse = message.resp.data.modeling_response

          Object.values(
            this.subscriptions[modelingResponse.type] || {}
          ).forEach((callback) => callback(modelingResponse))

          this.responseMap[message.request_id] = message.resp
        } else if (
          message.resp.type === 'modeling_batch' &&
          pending.command.type === 'modeling_cmd_batch_req'
        ) {
          let individualPendingResponses: {
            [key: string]: Models['WebSocketRequest_type']
          } = {}
          pending.command.requests.forEach(({ cmd, cmd_id }) => {
            individualPendingResponses[cmd_id] = {
              type: 'modeling_cmd_req',
              cmd,
              cmd_id,
            }
          })
          Object.entries(message.resp.data.responses).forEach(
            ([commandId, response]) => {
              if (!('response' in response)) return
              const command = individualPendingResponses[commandId]
              if (!command) return
              if (command.type === 'modeling_cmd_req')
                this.addCommandLog({
                  type: 'receive-reliable',
                  data: {
                    type: 'modeling',
                    data: {
                      modeling_response: response.response,
                    },
                  },
                  id: commandId,
                  cmd_type: command?.cmd?.type,
                })

              this.responseMap[commandId] = {
                type: 'modeling',
                data: {
                  modeling_response: response.response,
                },
              }
            }
          )
        }

        pending.resolve([message])
        delete this.pendingCommands[message.request_id || '']
      }) as EventListener)

      this.onEngineConnectionNewTrack = ({
        detail: { mediaStream },
      }: CustomEvent<NewTrackArgs>) => {
        mediaStream.getVideoTracks()[0].addEventListener('mute', () => {
          console.error(
            'video track mute: check webrtc internals -> inbound rtp'
          )
        })

        setMediaStream(mediaStream)
      }
      this.engineConnection?.addEventListener(
        EngineConnectionEvents.NewTrack,
        this.onEngineConnectionNewTrack as EventListener
      )

      // eslint-disable-next-line @typescript-eslint/no-floating-promises
      this.engineConnection?.connect()
    }
    this.engineConnection.addEventListener(
      EngineConnectionEvents.ConnectionStarted,
      this.onEngineConnectionStarted
    )

    return
  }

  handleResize({
    streamWidth,
    streamHeight,
  }: {
    streamWidth: number
    streamHeight: number
  }) {
    if (!this.engineConnection?.isReady()) {
      return
    }

    const resizeCmd: EngineCommand = {
      type: 'modeling_cmd_req',
      cmd_id: uuidv4(),
      cmd: {
        type: 'reconfigure_stream',
        width: streamWidth,
        height: streamHeight,
        fps: 60,
      },
    }
    this.engineConnection?.send(resizeCmd)
  }

  tearDown(opts?: { idleMode: boolean }) {
    if (this.engineConnection) {
      for (const pending of Object.values(this.pendingCommands)) {
        pending.reject('no connection to send on')
      }

      this.engineConnection?.removeEventListener?.(
        EngineConnectionEvents.Opened,
        this.onEngineConnectionOpened
      )
      this.engineConnection.removeEventListener?.(
        EngineConnectionEvents.Closed,
        this.onEngineConnectionClosed
      )
      this.engineConnection.removeEventListener?.(
        EngineConnectionEvents.ConnectionStarted,
        this.onEngineConnectionStarted
      )
      this.engineConnection.removeEventListener?.(
        EngineConnectionEvents.NewTrack,
        this.onEngineConnectionNewTrack as EventListener
      )
      darkModeMatcher?.removeEventListener(
        'change',
        this.onDarkThemeMediaQueryChange
      )

      this.engineConnection?.tearDown(opts)

      // Our window.tearDown assignment causes this case to happen which is
      // only really for tests.
      // @ts-ignore
    } else if (this.engineCommandManager?.engineConnection) {
      // @ts-ignore
      this.engineCommandManager?.engineConnection?.tearDown(opts)
    }
  }
  async startNewSession() {
    this.responseMap = {}
    await this.initPlanes()
  }
  subscribeTo<T extends ModelTypes>({
    event,
    callback,
  }: Subscription<T>): () => void {
    const localUnsubscribeId = uuidv4()
    if (!this.subscriptions[event]) {
      this.subscriptions[event] = {}
    }
    this.subscriptions[event][localUnsubscribeId] = callback

    return () => this.unSubscribeTo(event, localUnsubscribeId)
  }
  private unSubscribeTo(event: ModelTypes, id: string) {
    delete this.subscriptions[event][id]
  }
  subscribeToUnreliable<T extends UnreliableResponses['type']>({
    event,
    callback,
  }: UnreliableSubscription<T>): () => void {
    const localUnsubscribeId = uuidv4()
    if (!this.unreliableSubscriptions[event]) {
      this.unreliableSubscriptions[event] = {}
    }
    this.unreliableSubscriptions[event][localUnsubscribeId] = callback
    return () => this.unSubscribeToUnreliable(event, localUnsubscribeId)
  }
  private unSubscribeToUnreliable(
    event: UnreliableResponses['type'],
    id: string
  ) {
    delete this.unreliableSubscriptions[event][id]
  }
  // We make this a separate function so we can call it from wasm.
  clearDefaultPlanes() {
    this.defaultPlanes = null
  }
  async wasmGetDefaultPlanes(): Promise<string> {
    if (this.defaultPlanes === null) {
      await this.initPlanes()
    }
    return JSON.stringify(this.defaultPlanes)
  }
  addCommandLog(message: CommandLog) {
    if (this.commandLogs.length > 500) {
      this.commandLogs.shift()
    }
    this.commandLogs.push(message)

    this._commandLogCallBack([...this.commandLogs])
  }
  clearCommandLogs() {
    this.commandLogs = []
    this._commandLogCallBack(this.commandLogs)
  }
  registerCommandLogCallback(callback: (command: CommandLog[]) => void) {
    this._commandLogCallBack = callback
  }
  sendSceneCommand(
    command: EngineCommand,
    forceWebsocket = false
  ): Promise<Models['WebSocketResponse_type'] | null> {
    if (this.engineConnection === undefined) {
      return Promise.resolve(null)
    }

    if (!this.engineConnection?.isReady()) {
      return Promise.resolve(null)
    }

    if (
      !(
        command.type === 'modeling_cmd_req' &&
        (command.cmd.type === 'highlight_set_entity' ||
          command.cmd.type === 'mouse_move' ||
          command.cmd.type === 'camera_drag_move' ||
          command.cmd.type === ('default_camera_perspective_settings' as any))
      )
    ) {
      // highlight_set_entity, mouse_move and camera_drag_move are sent over the unreliable channel and are too noisy
      this.addCommandLog({
        type: 'send-scene',
        data: command,
      })
    }

    if (command.type === 'modeling_cmd_batch_req') {
      this.engineConnection?.send(command)
      // TODO - handlePendingCommands does not handle batch commands
      // return this.handlePendingCommand(command.requests[0].cmd_id, command.cmd)
      return Promise.resolve(null)
    }
    if (command.type !== 'modeling_cmd_req') return Promise.resolve(null)
    const cmd = command.cmd
    if (
      (cmd.type === 'camera_drag_move' ||
        cmd.type === 'handle_mouse_drag_move' ||
        cmd.type === 'default_camera_zoom' ||
        cmd.type === ('default_camera_perspective_settings' as any)) &&
      this.engineConnection?.unreliableDataChannel &&
      !forceWebsocket
    ) {
      ;(cmd as any).sequence = this.outSequence
      this.outSequence++
      this.engineConnection?.unreliableSend(command)
      return Promise.resolve(null)
    } else if (
      cmd.type === 'highlight_set_entity' &&
      this.engineConnection?.unreliableDataChannel
    ) {
      cmd.sequence = this.outSequence
      this.outSequence++
      this.engineConnection?.unreliableSend(command)
      return Promise.resolve(null)
    } else if (
      cmd.type === 'mouse_move' &&
      this.engineConnection.unreliableDataChannel
    ) {
      cmd.sequence = this.outSequence
      this.outSequence++
      this.engineConnection?.unreliableSend(command)
      return Promise.resolve(null)
    } else if (cmd.type === 'export') {
      const promise = new Promise<null>((resolve, reject) => {
        if (this.exportInfo === null) {
          if (this.exportInfo === null) {
            toast.error('Export intent was not set, but export is being sent')
            console.error('Export intent was not set, but export is being sent')
            return
          }
        }
        const toastId = toast.loading(
          this.exportInfo.intent === ExportIntent.Save
            ? EXPORT_TOAST_MESSAGES.START
            : MAKE_TOAST_MESSAGES.START
        )
        this.pendingExport = {
          toastId,
          resolve: (passThrough) => {
            this.addCommandLog({
              type: 'export-done',
              data: null,
            })
            resolve(passThrough)
          },
          reject: (reason: string) => {
            this.exportInfo = null
            reject(reason)
          },
          commandId: command.cmd_id,
        }
      })
      this.engineConnection?.send(command)
      return promise
    }
    if (
      command.cmd.type === 'default_camera_look_at' ||
      command.cmd.type === ('default_camera_perspective_settings' as any)
    ) {
      ;(cmd as any).sequence = this.outSequence++
    }
    // since it's not mouse drag or highlighting send over TCP and keep track of the command
    return this.sendCommand(
      command.cmd_id,
      {
        command,
        idToRangeMap: {},
        range: defaultRustSourceRange(),
      },
      true // isSceneCommand
    )
      .then(([a]) => a)
      .catch((e) => {
        // TODO: Previously was never caught, we are not rejecting these pendingCommands but this needs to be handled at some point.
        /*noop*/
        return null
      })
  }
  /**
   * A wrapper around the sendCommand where all inputs are JSON strings
   */
  async sendModelingCommandFromWasm(
    id: string,
    rangeStr: string,
    commandStr: string,
    idToRangeStr: string
  ): Promise<string | void> {
    if (this.engineConnection === undefined) return Promise.resolve()
    if (
      !this.engineConnection?.isReady() &&
      !this.engineConnection.isUsingConnectionLite
    )
      return Promise.resolve()
    if (id === undefined) return Promise.reject(new Error('id is undefined'))
    if (rangeStr === undefined)
      return Promise.reject(new Error('rangeStr is undefined'))
    if (commandStr === undefined)
      return Promise.reject(new Error('commandStr is undefined'))
    const range: RustSourceRange = JSON.parse(rangeStr)
    const command: EngineCommand = JSON.parse(commandStr)
    const idToRangeMap: { [key: string]: RustSourceRange } =
      JSON.parse(idToRangeStr)

    // Current executeAst is stale, going to interrupt, a new executeAst will trigger
    // Used in conjunction with rejectAllModelingCommands
    if (this?.kclManager?.executeIsStale) {
      return Promise.reject(EXECUTE_AST_INTERRUPT_ERROR_MESSAGE)
    }

    const resp = await this.sendCommand(id, {
      command,
      range,
      idToRangeMap,
    })
    return JSON.stringify(resp[0])
  }
  /**
   * Common send command function used for both modeling and scene commands
   * So that both have a common way to send pending commands with promises for the responses
   */
  async sendCommand(
    id: string,
    message: {
      command: PendingMessage['command']
      range: PendingMessage['range']
      idToRangeMap: PendingMessage['idToRangeMap']
    },
    isSceneCommand = false
  ): Promise<[Models['WebSocketResponse_type']]> {
    const { promise, resolve, reject } = promiseFactory<any>()
    this.pendingCommands[id] = {
      resolve,
      reject,
      promise,
      command: message.command,
      range: message.range,
      idToRangeMap: message.idToRangeMap,
      isSceneCommand,
    }

    this.engineConnection?.send(message.command)
    return promise
  }

  deferredArtifactPopulated = deferExecution((a?: null) => {
    this.modelingSend({ type: 'Artifact graph populated' })
  }, 200)
  deferredArtifactEmptied = deferExecution((a?: null) => {
    this.modelingSend({ type: 'Artifact graph emptied' })
  }, 200)

  /**
   * When an execution takes place we want to wait until we've got replies for all of the commands
   * When this is done when we build the artifact map synchronously.
   */
  waitForAllCommands() {
    return Promise.all(
      Object.values(this.pendingCommands).map((a) => a.promise)
    )
  }
  updateArtifactGraph(
    ast: Node<Program>,
<<<<<<< HEAD
=======
    artifactCommands: ArtifactCommand[],
>>>>>>> 73a7e2bf
    execStateArtifacts: ExecState['artifacts']
  ) {
    this.artifactGraph = createArtifactGraph({
      artifactCommands,
      responseMap: this.responseMap,
      ast,
      execStateArtifacts,
    })
    // TODO check if these still need to be deferred once e2e tests are working again.
    if (this.artifactGraph.size) {
      this.deferredArtifactEmptied(null)
    } else {
      this.deferredArtifactPopulated(null)
    }
  }

  /**
   * Reject all of the modeling pendingCommands created from sendModelingCommandFromWasm
   * This interrupts the runtime of executeAst. Stops the AST processing and stops sending commands
   * to the engine
   */
  rejectAllModelingCommands(rejectionMessage: string) {
    Object.values(this.pendingCommands).forEach(
      ({ reject, isSceneCommand }) =>
        !isSceneCommand && reject(rejectionMessage)
    )
  }

  async initPlanes() {
    if (this.planesInitialized()) return
    const planes = await this.makeDefaultPlanes()
    this.defaultPlanes = planes
  }
  planesInitialized(): boolean {
    return (
      !!this.defaultPlanes &&
      this.defaultPlanes.xy !== '' &&
      this.defaultPlanes.yz !== '' &&
      this.defaultPlanes.xz !== ''
    )
  }

  async setPlaneHidden(id: string, hidden: boolean) {
    if (this.engineConnection === undefined) return

    // Can't send commands if there's no connection
    if (
      this.engineConnection.state.type ===
        EngineConnectionStateType.Disconnecting ||
      this.engineConnection.state.type ===
        EngineConnectionStateType.Disconnected
    )
      return

    return await this.sendSceneCommand({
      type: 'modeling_cmd_req',
      cmd_id: uuidv4(),
      cmd: {
        type: 'object_visible',
        object_id: id,
        hidden: hidden,
      },
    })
  }

  /**
   * Set the engine's theme
   */
  async setTheme(theme: Themes) {
    // Set the stream background color
    // This takes RGBA values from 0-1
    // So we convert from the conventional 0-255 found in Figma
    this.sendSceneCommand({
      cmd_id: uuidv4(),
      type: 'modeling_cmd_req',
      cmd: {
        type: 'set_background_color',
        color: getThemeColorForEngine(theme),
      },
    }).catch(reportRejection)

    // Sets the default line colors
    const opposingTheme = getOppositeTheme(theme)
    this.sendSceneCommand({
      cmd_id: uuidv4(),
      type: 'modeling_cmd_req',
      cmd: {
        type: 'set_default_system_properties',
        color: getThemeColorForEngine(opposingTheme),
      },
    }).catch(reportRejection)
  }

  // Some "objects" have the same source range, such as sketch_mode_start and start_path.
  // So when passing a range, we need to also specify the command type
  mapRangeToObjectId(
    range: SourceRange,
    commandTypeToTarget: string
  ): string | undefined {
    for (const [artifactId, artifact] of this.artifactGraph) {
      if (
        'codeRef' in artifact &&
        artifact.codeRef &&
        isOverlap(range, artifact.codeRef.range)
      ) {
        if (commandTypeToTarget === artifact.type) return artifactId
      }
    }
    return undefined
  }
}

function promiseFactory<T>() {
  let resolve: (value: T | PromiseLike<T>) => void = () => {}
  let reject: (value: T | PromiseLike<T>) => void = () => {}
  const promise = new Promise<T>((_resolve, _reject) => {
    resolve = _resolve
    reject = _reject
  })
  return { promise, resolve, reject }
}<|MERGE_RESOLUTION|>--- conflicted
+++ resolved
@@ -1,10 +1,6 @@
 import {
   ArtifactCommand,
   defaultRustSourceRange,
-<<<<<<< HEAD
-  defaultSourceRange,
-=======
->>>>>>> 73a7e2bf
   ExecState,
   Program,
   RustSourceRange,
@@ -2093,10 +2089,7 @@
   }
   updateArtifactGraph(
     ast: Node<Program>,
-<<<<<<< HEAD
-=======
     artifactCommands: ArtifactCommand[],
->>>>>>> 73a7e2bf
     execStateArtifacts: ExecState['artifacts']
   ) {
     this.artifactGraph = createArtifactGraph({
