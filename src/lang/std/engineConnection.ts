import { Program, SourceRange } from 'lang/wasm'
import { VITE_KC_API_WS_MODELING_URL, VITE_KC_DEV_TOKEN } from 'env'
import { Models } from '@kittycad/lib'
import { exportSave } from 'lib/exportSave'
import { deferExecution, isOverlap, uuidv4 } from 'lib/utils'
import {
  Themes,
  getThemeColorForEngine,
  getOppositeTheme,
  darkModeMatcher,
} from 'lib/theme'
import { DefaultPlanes } from 'wasm-lib/kcl/bindings/DefaultPlanes'
import {
  ArtifactGraph,
  EngineCommand,
  OrderedCommand,
  ResponseMap,
  createArtifactGraph,
} from 'lang/std/artifactGraph'
import { useModelingContext } from 'hooks/useModelingContext'
import { exportMake } from 'lib/exportMake'
import toast from 'react-hot-toast'
import { SettingsViaQueryString } from 'lib/settings/settingsTypes'
import {
  EXECUTE_AST_INTERRUPT_ERROR_MESSAGE,
  EXPORT_TOAST_MESSAGES,
  MAKE_TOAST_MESSAGES,
} from 'lib/constants'
import { KclManager } from 'lang/KclSingleton'
import { reportRejection } from 'lib/trap'
<<<<<<< HEAD
import { markOnce } from 'lib/performance'
=======
import { MachineManager } from 'components/MachineManagerProvider'
>>>>>>> 0c6c646f

// TODO(paultag): This ought to be tweakable.
const pingIntervalMs = 5_000

function isHighlightSetEntity_type(
  data: any
): data is Models['HighlightSetEntity_type'] {
  return data.entity_id && data.sequence
}

type OkWebSocketResponseData = Models['OkWebSocketResponseData_type']

interface NewTrackArgs {
  conn: EngineConnection
  mediaStream: MediaStream
}

export enum ExportIntent {
  Save = 'save',
  Make = 'make',
}

export interface ExportInfo {
  intent: ExportIntent
  name: string
}

type ClientMetrics = Models['ClientMetrics_type']

interface WebRTCClientMetrics extends ClientMetrics {
  rtc_frame_height: number
  rtc_frame_width: number
  rtc_packets_lost: number
  rtc_pli_count: number
  rtc_pause_count: number
  rtc_total_pauses_duration_sec: number
}

type Value<T, U> = U extends undefined
  ? { type: T; value: U }
  : U extends void
  ? { type: T }
  : { type: T; value: U }

type State<T, U> = Value<T, U>

export enum EngineConnectionStateType {
  Fresh = 'fresh',
  Connecting = 'connecting',
  ConnectionEstablished = 'connection-established',
  Disconnecting = 'disconnecting',
  Disconnected = 'disconnected',
}

export enum DisconnectingType {
  Error = 'error',
  Timeout = 'timeout',
  Quit = 'quit',
  Pause = 'pause',
}

// Sorted by severity
export enum ConnectionError {
  Unset = 0,
  LongLoadingTime,

  ICENegotiate,
  DataChannelError,
  WebSocketError,
  LocalDescriptionInvalid,

  // These are more severe than protocol errors because they don't even allow
  // the program to do any protocol messages in the first place if they occur.
  MissingAuthToken,
  BadAuthToken,
  TooManyConnections,

  // An unknown error is the most severe because it has not been classified
  // or encountered before.
  Unknown,
}

export const CONNECTION_ERROR_TEXT: Record<ConnectionError, string> = {
  [ConnectionError.Unset]: '',
  [ConnectionError.LongLoadingTime]:
    'Loading is taking longer than expected...',
  [ConnectionError.ICENegotiate]: 'ICE negotiation failed.',
  [ConnectionError.DataChannelError]: 'The data channel signaled an error.',
  [ConnectionError.WebSocketError]: 'The websocket signaled an error.',
  [ConnectionError.LocalDescriptionInvalid]:
    'The local description is invalid.',
  [ConnectionError.MissingAuthToken]:
    'Your authorization token is missing; please login again.',
  [ConnectionError.BadAuthToken]:
    'Your authorization token is invalid; please login again.',
  [ConnectionError.TooManyConnections]: 'There are too many connections.',
  [ConnectionError.Unknown]:
    'An unexpected error occurred. Please report this to us.',
}

export interface ErrorType {
  // The error we've encountered.
  error: ConnectionError

  // Additional context.
  context?: any

  // We assign this in the state setter because we may have not failed at
  // a Connecting state, which we check for there.
  lastConnectingValue?: ConnectingValue
}

export type DisconnectingValue =
  | State<DisconnectingType.Error, ErrorType>
  | State<DisconnectingType.Timeout, void>
  | State<DisconnectingType.Quit, void>
  | State<DisconnectingType.Pause, void>

// These are ordered by the expected sequence.
export enum ConnectingType {
  WebSocketConnecting = 'websocket-connecting',
  WebSocketOpen = 'websocket-open',
  PeerConnectionCreated = 'peer-connection-created',
  ICEServersSet = 'ice-servers-set',
  SetLocalDescription = 'set-local-description',
  OfferedSdp = 'offered-sdp',
  ReceivedSdp = 'received-sdp',
  SetRemoteDescription = 'set-remote-description',
  WebRTCConnecting = 'webrtc-connecting',
  ICECandidateReceived = 'ice-candidate-received',
  TrackReceived = 'track-received',
  DataChannelRequested = 'data-channel-requested',
  DataChannelConnecting = 'data-channel-connecting',
  DataChannelEstablished = 'data-channel-established',
}

export enum ConnectingTypeGroup {
  WebSocket = 'WebSocket',
  ICE = 'ICE',
  WebRTC = 'WebRTC',
}

export const initialConnectingTypeGroupState: Record<
  ConnectingTypeGroup,
  [ConnectingType, boolean | undefined][]
> = {
  [ConnectingTypeGroup.WebSocket]: [
    [ConnectingType.WebSocketConnecting, undefined],
    [ConnectingType.WebSocketOpen, undefined],
  ],
  [ConnectingTypeGroup.ICE]: [
    [ConnectingType.PeerConnectionCreated, undefined],
    [ConnectingType.ICEServersSet, undefined],
    [ConnectingType.SetLocalDescription, undefined],
    [ConnectingType.OfferedSdp, undefined],
    [ConnectingType.ReceivedSdp, undefined],
    [ConnectingType.SetRemoteDescription, undefined],
    [ConnectingType.WebRTCConnecting, undefined],
    [ConnectingType.ICECandidateReceived, undefined],
  ],
  [ConnectingTypeGroup.WebRTC]: [
    [ConnectingType.TrackReceived, undefined],
    [ConnectingType.DataChannelRequested, undefined],
    [ConnectingType.DataChannelConnecting, undefined],
    [ConnectingType.DataChannelEstablished, undefined],
  ],
}

export type ConnectingValue =
  | State<ConnectingType.WebSocketConnecting, void>
  | State<ConnectingType.WebSocketOpen, void>
  | State<ConnectingType.PeerConnectionCreated, void>
  | State<ConnectingType.ICEServersSet, void>
  | State<ConnectingType.SetLocalDescription, void>
  | State<ConnectingType.OfferedSdp, void>
  | State<ConnectingType.ReceivedSdp, void>
  | State<ConnectingType.SetRemoteDescription, void>
  | State<ConnectingType.WebRTCConnecting, void>
  | State<ConnectingType.TrackReceived, void>
  | State<ConnectingType.ICECandidateReceived, void>
  | State<ConnectingType.DataChannelRequested, string>
  | State<ConnectingType.DataChannelConnecting, string>
  | State<ConnectingType.DataChannelEstablished, void>

export type EngineConnectionState =
  | State<EngineConnectionStateType.Fresh, void>
  | State<EngineConnectionStateType.Connecting, ConnectingValue>
  | State<EngineConnectionStateType.ConnectionEstablished, void>
  | State<EngineConnectionStateType.Disconnecting, DisconnectingValue>
  | State<EngineConnectionStateType.Disconnected, void>

export type PingPongState = 'OK' | 'TIMEOUT'

export enum EngineConnectionEvents {
  // Fires for each ping-pong success or failure.
  PingPongChanged = 'ping-pong-changed', // (state: PingPongState) => void

  // For now, this is only used by the NetworkHealthIndicator.
  // We can eventually use it for more, but one step at a time.
  ConnectionStateChanged = 'connection-state-changed', // (state: EngineConnectionState) => void

  // These are used for the EngineCommandManager and were created
  // before onConnectionStateChange existed.
  ConnectionStarted = 'connection-started', // (engineConnection: EngineConnection) => void
  Opened = 'opened', // (engineConnection: EngineConnection) => void
  Closed = 'closed', // (engineConnection: EngineConnection) => void
  NewTrack = 'new-track', // (track: NewTrackArgs) => void
}

// EngineConnection encapsulates the connection(s) to the Engine
// for the EngineCommandManager; namely, the underlying WebSocket
// and WebRTC connections.
class EngineConnection extends EventTarget {
  websocket?: WebSocket
  pc?: RTCPeerConnection
  unreliableDataChannel?: RTCDataChannel
  mediaStream?: MediaStream
  idleMode: boolean = false
  promise?: Promise<void>

  onIceCandidate = function (
    this: RTCPeerConnection,
    event: RTCPeerConnectionIceEvent
  ) {}
  onIceCandidateError = function (
    this: RTCPeerConnection,
    event: RTCPeerConnectionIceErrorEvent
  ) {}
  onConnectionStateChange = function (this: RTCPeerConnection, event: Event) {}
  onDataChannelOpen = function (this: RTCDataChannel, event: Event) {}
  onDataChannelClose = function (this: RTCDataChannel, event: Event) {}
  onDataChannelError = function (this: RTCDataChannel, event: Event) {}
  onDataChannelMessage = function (this: RTCDataChannel, event: MessageEvent) {}
  onDataChannel = function (
    this: RTCPeerConnection,
    event: RTCDataChannelEvent
  ) {}
  onTrack = function (this: RTCPeerConnection, event: RTCTrackEvent) {}
  onWebSocketOpen = function (event: Event) {}
  onWebSocketClose = function (event: Event) {}
  onWebSocketError = function (event: Event) {}
  onWebSocketMessage = function (event: MessageEvent) {}
  onNetworkStatusReady = () => {}

  private _state: EngineConnectionState = {
    type: EngineConnectionStateType.Fresh,
  }

  get state(): EngineConnectionState {
    return this._state
  }

  set state(next: EngineConnectionState) {
    console.log(`${JSON.stringify(this.state)} → ${JSON.stringify(next)}`)

    if (next.type === EngineConnectionStateType.Disconnecting) {
      const sub = next.value
      if (sub.type === DisconnectingType.Error) {
        // Record the last step we failed at.
        // (Check the current state that we're about to override that
        // it was a Connecting state.)
        if (this._state.type === EngineConnectionStateType.Connecting) {
          if (!sub.value) sub.value = { error: ConnectionError.Unknown }
          sub.value.lastConnectingValue = this._state.value
        }

        console.error(sub.value)
      }
    }
    this._state = next

    this.dispatchEvent(
      new CustomEvent(EngineConnectionEvents.ConnectionStateChanged, {
        detail: this._state,
      })
    )
  }

  readonly url: string
  private readonly token?: string

  // TODO: actual type is ClientMetrics
  public webrtcStatsCollector?: () => Promise<WebRTCClientMetrics>
  private engineCommandManager: EngineCommandManager

  private pingPongSpan: { ping?: Date; pong?: Date }
  private pingIntervalId: ReturnType<typeof setInterval> = setInterval(() => {},
  60_000)
  isUsingConnectionLite: boolean = false

  constructor({
    engineCommandManager,
    url,
    token,
    callbackOnEngineLiteConnect,
  }: {
    engineCommandManager: EngineCommandManager
    url: string
    token?: string
    callbackOnEngineLiteConnect?: () => void
  }) {
    markOnce('code/startInitialEngineConnect')
    super()

    this.engineCommandManager = engineCommandManager
    this.url = url
    this.token = token
    this.pingPongSpan = { ping: undefined, pong: undefined }

    if (callbackOnEngineLiteConnect) {
      this.connectLite(callbackOnEngineLiteConnect)
      this.isUsingConnectionLite = true
      return
    }

    // Without an interval ping, our connection will timeout.
    // If this.idleMode is true we skip this logic so only reconnect
    // happens on mouse move
    this.pingIntervalId = setInterval(() => {
      if (this.idleMode) return

      switch (this.state.type as EngineConnectionStateType) {
        case EngineConnectionStateType.ConnectionEstablished:
          // If there was no reply to the last ping, report a timeout and
          // teardown the connection.
          if (this.pingPongSpan.ping && !this.pingPongSpan.pong) {
            this.dispatchEvent(
              new CustomEvent(EngineConnectionEvents.PingPongChanged, {
                detail: 'TIMEOUT',
              })
            )
            this.state = {
              type: EngineConnectionStateType.Disconnecting,
              value: {
                type: DisconnectingType.Timeout,
              },
            }
            this.disconnectAll()

            // Otherwise check the time between was >= pingIntervalMs,
            // and if it was, then it's bad network health.
          } else if (this.pingPongSpan.ping && this.pingPongSpan.pong) {
            if (
              Math.abs(
                this.pingPongSpan.pong.valueOf() -
                  this.pingPongSpan.ping.valueOf()
              ) >= pingIntervalMs
            ) {
              this.dispatchEvent(
                new CustomEvent(EngineConnectionEvents.PingPongChanged, {
                  detail: 'TIMEOUT',
                })
              )
            } else {
              this.dispatchEvent(
                new CustomEvent(EngineConnectionEvents.PingPongChanged, {
                  detail: 'OK',
                })
              )
            }
          }

          this.send({ type: 'ping' })
          this.pingPongSpan.ping = new Date()
          this.pingPongSpan.pong = undefined
          break
        case EngineConnectionStateType.Disconnecting:
        case EngineConnectionStateType.Disconnected:
          // We will do reconnection elsewhere, because we basically need
          // to destroy this EngineConnection, and this setInterval loop
          // lives inside it. (lee) I might change this in the future so it's
          // outside this class.
          break
        default:
          if (this.isConnecting()) break
          // Means we never could do an initial connection. Reconnect everything.
          if (!this.pingPongSpan.ping) this.connect().catch(reportRejection)
          break
      }
    }, pingIntervalMs)

    // eslint-disable-next-line @typescript-eslint/no-floating-promises
    this.connect()
  }

  // SHOULD ONLY BE USED FOR VITESTS
  connectLite(callback: () => void) {
    const url = `${VITE_KC_API_WS_MODELING_URL}?video_res_width=${256}&video_res_height=${256}`

    this.websocket = new WebSocket(url, [])
    this.websocket.binaryType = 'arraybuffer'

    this.send = (a) => {
      if (!this.websocket) return
      this.websocket.send(JSON.stringify(a))
    }
    this.onWebSocketOpen = (event) => {
      this.send({
        type: 'headers',
        headers: {
          Authorization: `Bearer ${VITE_KC_DEV_TOKEN}`,
        },
      })
    }
    this.tearDown = () => {}
    this.websocket.addEventListener('open', this.onWebSocketOpen)

    this.websocket?.addEventListener('message', ((event: MessageEvent) => {
      const message: Models['WebSocketResponse_type'] = JSON.parse(event.data)
      const pending =
        this.engineCommandManager.pendingCommands[message.request_id || '']
      if (!('resp' in message)) return

      let resp = message.resp

      // If there's no body to the response, we can bail here.
      if (!resp || !resp.type) {
        return
      }

      switch (resp.type) {
        case 'pong':
          break

        // Only fires on successful authentication.
        case 'ice_server_info':
          callback()
          return
      }

      if (
        !(
          pending &&
          message.success &&
          (message.resp.type === 'modeling' ||
            message.resp.type === 'modeling_batch')
        )
      )
        return

      if (
        message.resp.type === 'modeling' &&
        pending.command.type === 'modeling_cmd_req' &&
        message.request_id
      ) {
        this.engineCommandManager.responseMap[message.request_id] = message.resp
      } else if (
        message.resp.type === 'modeling_batch' &&
        pending.command.type === 'modeling_cmd_batch_req'
      ) {
        let individualPendingResponses: {
          [key: string]: Models['WebSocketRequest_type']
        } = {}
        pending.command.requests.forEach(({ cmd, cmd_id }) => {
          individualPendingResponses[cmd_id] = {
            type: 'modeling_cmd_req',
            cmd,
            cmd_id,
          }
        })
        Object.entries(message.resp.data.responses).forEach(
          ([commandId, response]) => {
            if (!('response' in response)) return
            const command = individualPendingResponses[commandId]
            if (!command) return
            if (command.type === 'modeling_cmd_req')
              this.engineCommandManager.responseMap[commandId] = {
                type: 'modeling',
                data: {
                  modeling_response: response.response,
                },
              }
          }
        )
      }

      pending.resolve([message])
      delete this.engineCommandManager.pendingCommands[message.request_id || '']
    }) as EventListener)
  }

  isConnecting() {
    return this.state.type === EngineConnectionStateType.Connecting
  }

  isReady() {
    return this.state.type === EngineConnectionStateType.ConnectionEstablished
  }

  tearDown(opts?: { idleMode: boolean }) {
    this.idleMode = opts?.idleMode ?? false
    clearInterval(this.pingIntervalId)

    if (opts?.idleMode) {
      this.state = {
        type: EngineConnectionStateType.Disconnecting,
        value: {
          type: DisconnectingType.Pause,
        },
      }
    }
    // Pass the state along
    if (this.state.type === EngineConnectionStateType.Disconnecting) return
    if (this.state.type === EngineConnectionStateType.Disconnected) return

    // Otherwise it's by default a "quit"
    this.state = {
      type: EngineConnectionStateType.Disconnecting,
      value: {
        type: DisconnectingType.Quit,
      },
    }

    this.disconnectAll()
  }

  /**
   * Attempts to connect to the Engine over a WebSocket, and
   * establish the WebRTC connections.
   *
   * This will attempt the full handshake, and retry if the connection
   * did not establish.
   */
  connect(reconnecting?: boolean): Promise<void> {
    return new Promise((resolve) => {
      if (this.isConnecting() || this.isReady()) {
        return
      }

      const createPeerConnection = () => {
        this.pc = new RTCPeerConnection({
          bundlePolicy: 'max-bundle',
        })

        // Other parts of the application expect pc to be initialized when firing.
        this.dispatchEvent(
          new CustomEvent(EngineConnectionEvents.ConnectionStarted, {
            detail: this,
          })
        )

        // Data channels MUST BE specified before SDP offers because requesting
        // them affects what our needs are!
        const DATACHANNEL_NAME_UMC = 'unreliable_modeling_cmds'
        this.pc?.createDataChannel?.(DATACHANNEL_NAME_UMC)

        this.state = {
          type: EngineConnectionStateType.Connecting,
          value: {
            type: ConnectingType.DataChannelRequested,
            value: DATACHANNEL_NAME_UMC,
          },
        }

        this.onIceCandidate = (event: RTCPeerConnectionIceEvent) => {
          if (event.candidate === null) {
            return
          }

          this.state = {
            type: EngineConnectionStateType.Connecting,
            value: {
              type: ConnectingType.ICECandidateReceived,
            },
          }

          // Request a candidate to use
          this.send({
            type: 'trickle_ice',
            candidate: {
              candidate: event.candidate.candidate,
              sdpMid: event.candidate.sdpMid || undefined,
              sdpMLineIndex: event.candidate.sdpMLineIndex || undefined,
              usernameFragment: event.candidate.usernameFragment || undefined,
            },
          })
        }
        this.pc?.addEventListener?.('icecandidate', this.onIceCandidate)

        this.onIceCandidateError = (_event: Event) => {
          const event = _event as RTCPeerConnectionIceErrorEvent
          console.warn(
            `ICE candidate returned an error: ${event.errorCode}: ${event.errorText} for ${event.url}`
          )
        }
        this.pc?.addEventListener?.(
          'icecandidateerror',
          this.onIceCandidateError
        )

        // https://developer.mozilla.org/en-US/docs/Web/API/RTCPeerConnection/connectionstatechange_event
        // Event type: generic Event type...
        this.onConnectionStateChange = (event: any) => {
          console.log('connectionstatechange: ' + event.target?.connectionState)
          switch (event.target?.connectionState) {
            // From what I understand, only after have we done the ICE song and
            // dance is it safest to connect the video tracks / stream
            case 'connected':
              // Let the browser attach to the video stream now
              this.dispatchEvent(
                new CustomEvent(EngineConnectionEvents.NewTrack, {
                  detail: { conn: this, mediaStream: this.mediaStream! },
                })
              )
              break
            case 'disconnected':
            case 'failed':
              this.pc?.removeEventListener('icecandidate', this.onIceCandidate)
              this.pc?.removeEventListener(
                'icecandidateerror',
                this.onIceCandidateError
              )
              this.pc?.removeEventListener(
                'connectionstatechange',
                this.onConnectionStateChange
              )
              this.pc?.removeEventListener('track', this.onTrack)

              this.state = {
                type: EngineConnectionStateType.Disconnecting,
                value: {
                  type: DisconnectingType.Error,
                  value: {
                    error: ConnectionError.ICENegotiate,
                    context: event,
                  },
                },
              }
              this.disconnectAll()
              break
            default:
              break
          }
        }
        this.pc?.addEventListener?.(
          'connectionstatechange',
          this.onConnectionStateChange
        )

        this.onTrack = (event) => {
          const mediaStream = event.streams[0]

          this.state = {
            type: EngineConnectionStateType.Connecting,
            value: {
              type: ConnectingType.TrackReceived,
            },
          }

          this.webrtcStatsCollector = (): Promise<WebRTCClientMetrics> => {
            return new Promise((resolve, reject) => {
              if (mediaStream.getVideoTracks().length !== 1) {
                reject(new Error('too many video tracks to report'))
                return
              }

              let videoTrack = mediaStream.getVideoTracks()[0]
              void this.pc?.getStats(videoTrack).then((videoTrackStats) => {
                let client_metrics: WebRTCClientMetrics = {
                  rtc_frames_decoded: 0,
                  rtc_frames_dropped: 0,
                  rtc_frames_received: 0,
                  rtc_frames_per_second: 0,
                  rtc_freeze_count: 0,
                  rtc_jitter_sec: 0.0,
                  rtc_keyframes_decoded: 0,
                  rtc_total_freezes_duration_sec: 0.0,
                  rtc_frame_height: 0,
                  rtc_frame_width: 0,
                  rtc_packets_lost: 0,
                  rtc_pli_count: 0,
                  rtc_pause_count: 0,
                  rtc_total_pauses_duration_sec: 0.0,
                }

                // TODO(paultag): Since we can technically have multiple WebRTC
                // video tracks (even if the Server doesn't at the moment), we
                // ought to send stats for every video track(?), and add the stream
                // ID into it.  This raises the cardinality of collected metrics
                // when/if we do, but for now, just report the one stream.

                videoTrackStats.forEach((videoTrackReport) => {
                  if (videoTrackReport.type === 'inbound-rtp') {
                    client_metrics.rtc_frames_decoded =
                      videoTrackReport.framesDecoded || 0
                    client_metrics.rtc_frames_dropped =
                      videoTrackReport.framesDropped || 0
                    client_metrics.rtc_frames_received =
                      videoTrackReport.framesReceived || 0
                    client_metrics.rtc_frames_per_second =
                      videoTrackReport.framesPerSecond || 0
                    client_metrics.rtc_freeze_count =
                      videoTrackReport.freezeCount || 0
                    client_metrics.rtc_jitter_sec =
                      videoTrackReport.jitter || 0.0
                    client_metrics.rtc_keyframes_decoded =
                      videoTrackReport.keyFramesDecoded || 0
                    client_metrics.rtc_total_freezes_duration_sec =
                      videoTrackReport.totalFreezesDuration || 0
                    client_metrics.rtc_frame_height =
                      videoTrackReport.frameHeight || 0
                    client_metrics.rtc_frame_width =
                      videoTrackReport.frameWidth || 0
                    client_metrics.rtc_packets_lost =
                      videoTrackReport.packetsLost || 0
                    client_metrics.rtc_pli_count =
                      videoTrackReport.pliCount || 0
                  } else if (videoTrackReport.type === 'transport') {
                    // videoTrackReport.bytesReceived,
                    // videoTrackReport.bytesSent,
                  }
                })
                resolve(client_metrics)
              })
            })
          }

          // The app is eager to use the MediaStream; as soon as onNewTrack is
          // called, the following sequence happens:
          // EngineConnection.onNewTrack -> StoreState.setMediaStream ->
          // Stream.tsx reacts to mediaStream change, setting a video element.
          // We wait until connectionstatechange changes to "connected"
          // to pass it to the rest of the application.

          this.mediaStream = mediaStream
        }
        this.pc?.addEventListener?.('track', this.onTrack)

        this.onDataChannel = (event) => {
          this.unreliableDataChannel = event.channel

          this.state = {
            type: EngineConnectionStateType.Connecting,
            value: {
              type: ConnectingType.DataChannelConnecting,
              value: event.channel.label,
            },
          }

          this.onDataChannelOpen = (event) => {
            this.state = {
              type: EngineConnectionStateType.Connecting,
              value: {
                type: ConnectingType.DataChannelEstablished,
              },
            }

            // Everything is now connected.
            this.state = {
              type: EngineConnectionStateType.ConnectionEstablished,
            }

            this.engineCommandManager.inSequence = 1

            this.dispatchEvent(
              new CustomEvent(EngineConnectionEvents.Opened, { detail: this })
            )
            markOnce('code/endInitialEngineConnect')
          }
          this.unreliableDataChannel?.addEventListener(
            'open',
            this.onDataChannelOpen
          )

          this.onDataChannelClose = (event) => {
            this.unreliableDataChannel?.removeEventListener(
              'open',
              this.onDataChannelOpen
            )
            this.unreliableDataChannel?.removeEventListener(
              'close',
              this.onDataChannelClose
            )
            this.unreliableDataChannel?.removeEventListener(
              'error',
              this.onDataChannelError
            )
            this.unreliableDataChannel?.removeEventListener(
              'message',
              this.onDataChannelMessage
            )
            this.pc?.removeEventListener('datachannel', this.onDataChannel)
            this.disconnectAll()
          }

          this.unreliableDataChannel?.addEventListener(
            'close',
            this.onDataChannelClose
          )

          this.onDataChannelError = (event) => {
            this.state = {
              type: EngineConnectionStateType.Disconnecting,
              value: {
                type: DisconnectingType.Error,
                value: {
                  error: ConnectionError.DataChannelError,
                  context: event,
                },
              },
            }
            this.disconnectAll()
          }
          this.unreliableDataChannel?.addEventListener(
            'error',
            this.onDataChannelError
          )

          this.onDataChannelMessage = (event) => {
            const result: UnreliableResponses = JSON.parse(event.data)
            Object.values(
              this.engineCommandManager.unreliableSubscriptions[result.type] ||
                {}
            ).forEach(
              // TODO: There is only one response that uses the unreliable channel atm,
              // highlight_set_entity, if there are more it's likely they will all have the same
              // sequence logic, but I'm not sure if we use a single global sequence or a sequence
              // per unreliable subscription.
              (callback) => {
                if (
                  result.type === 'highlight_set_entity' &&
                  result?.data?.sequence &&
                  result?.data.sequence > this.engineCommandManager.inSequence
                ) {
                  this.engineCommandManager.inSequence = result.data.sequence
                  callback(result)
                } else if (result.type !== 'highlight_set_entity') {
                  callback(result)
                }
              }
            )
          }
          this.unreliableDataChannel.addEventListener(
            'message',
            this.onDataChannelMessage
          )
        }
        this.pc?.addEventListener?.('datachannel', this.onDataChannel)
      }

      const createWebSocketConnection = () => {
        this.state = {
          type: EngineConnectionStateType.Connecting,
          value: {
            type: ConnectingType.WebSocketConnecting,
          },
        }

        this.websocket = new WebSocket(this.url, [])
        this.websocket.binaryType = 'arraybuffer'

        this.onWebSocketOpen = (event) => {
          this.state = {
            type: EngineConnectionStateType.Connecting,
            value: {
              type: ConnectingType.WebSocketOpen,
            },
          }

          // This is required for when KCMA is running stand-alone / within desktop app.
          // Otherwise when run in a browser, the token is sent implicitly via
          // the Cookie header.
          if (this.token) {
            this.send({
              type: 'headers',
              headers: {
                Authorization: `Bearer ${this.token}`,
              },
            })
          }

          // Send an initial ping
          this.send({ type: 'ping' })
          this.pingPongSpan.ping = new Date()
        }
        this.websocket.addEventListener('open', this.onWebSocketOpen)

        this.onWebSocketClose = (event) => {
          this.websocket?.removeEventListener('open', this.onWebSocketOpen)
          this.websocket?.removeEventListener('close', this.onWebSocketClose)
          this.websocket?.removeEventListener('error', this.onWebSocketError)
          this.websocket?.removeEventListener(
            'message',
            this.onWebSocketMessage
          )

          window.removeEventListener(
            'use-network-status-ready',
            this.onNetworkStatusReady
          )

          this.disconnectAll()
        }
        this.websocket.addEventListener('close', this.onWebSocketClose)

        this.onWebSocketError = (event) => {
          this.state = {
            type: EngineConnectionStateType.Disconnecting,
            value: {
              type: DisconnectingType.Error,
              value: {
                error: ConnectionError.WebSocketError,
                context: event,
              },
            },
          }

          this.disconnectAll()
        }
        this.websocket.addEventListener('error', this.onWebSocketError)

        this.onWebSocketMessage = (event) => {
          // In the EngineConnection, we're looking for messages to/from
          // the server that relate to the ICE handshake, or WebRTC
          // negotiation. There may be other messages (including ArrayBuffer
          // messages) that are intended for the GUI itself, so be careful
          // when assuming we're the only consumer or that all messages will
          // be carefully formatted here.

          if (typeof event.data !== 'string') {
            return
          }

          const message: Models['WebSocketResponse_type'] = JSON.parse(
            event.data
          )

          if (!message.success) {
            const errorsString = message?.errors
              ?.map((error) => {
                return `  - ${error.error_code}: ${error.message}`
              })
              .join('\n')
            if (message.request_id) {
              const artifactThatFailed =
                this.engineCommandManager.artifactGraph.get(message.request_id)
              console.error(
                `Error in response to request ${message.request_id}:\n${errorsString}
    failed cmd type was ${artifactThatFailed?.type}`
              )
              // Check if this was a pending export command.
              if (
                this.engineCommandManager.pendingExport?.commandId ===
                message.request_id
              ) {
                // Reject the promise with the error.
                this.engineCommandManager.pendingExport.reject(errorsString)
                toast.error(errorsString, {
                  id: this.engineCommandManager.pendingExport.toastId,
                })
                this.engineCommandManager.pendingExport = undefined
              }
            } else {
              console.error(`Error from server:\n${errorsString}`)
            }

            const firstError = message?.errors[0]
            if (firstError.error_code === 'auth_token_invalid') {
              this.state = {
                type: EngineConnectionStateType.Disconnecting,
                value: {
                  type: DisconnectingType.Error,
                  value: {
                    error: ConnectionError.BadAuthToken,
                    context: firstError.message,
                  },
                },
              }
              this.disconnectAll()
            }
            return
          }

          let resp = message.resp

          // If there's no body to the response, we can bail here.
          if (!resp || !resp.type) {
            return
          }

          switch (resp.type) {
            case 'pong':
              this.pingPongSpan.pong = new Date()
              break

            // Only fires on successful authentication.
            case 'ice_server_info':
              let ice_servers = resp.data?.ice_servers

              // Now that we have some ICE servers it makes sense
              // to start initializing the RTCPeerConnection. RTCPeerConnection
              // will begin the ICE process.
              createPeerConnection()

              this.state = {
                type: EngineConnectionStateType.Connecting,
                value: {
                  type: ConnectingType.PeerConnectionCreated,
                },
              }

              // No ICE servers can be valid in a local dev. env.
              if (ice_servers?.length === 0) {
                console.warn('No ICE servers')
                this.pc?.setConfiguration({
                  bundlePolicy: 'max-bundle',
                })
              } else {
                // When we set the Configuration, we want to always force
                // iceTransportPolicy to 'relay', since we know the topology
                // of the ICE/STUN/TUN server and the engine. We don't wish to
                // talk to the engine in any configuration /other/ than relay
                // from a infra POV.
                this.pc?.setConfiguration({
                  bundlePolicy: 'max-bundle',
                  iceServers: ice_servers,
                  iceTransportPolicy: 'relay',
                })
              }

              this.state = {
                type: EngineConnectionStateType.Connecting,
                value: {
                  type: ConnectingType.ICEServersSet,
                },
              }

              // We have an ICE Servers set now. We just setConfiguration, so let's
              // start adding things we care about to the PeerConnection and let
              // ICE negotiation happen in the background. Everything from here
              // until the end of this function is setup of our end of the
              // PeerConnection and waiting for events to fire our callbacks.

              // Add a transceiver to our SDP offer
              this.pc?.addTransceiver('video', {
                direction: 'recvonly',
              })

              // Create a session description offer based on our local environment
              // that we will send to the remote end. The remote will send back
              // what it supports via sdp_answer.
              this.pc
                ?.createOffer()
                .then((offer: RTCSessionDescriptionInit) => {
                  this.state = {
                    type: EngineConnectionStateType.Connecting,
                    value: {
                      type: ConnectingType.SetLocalDescription,
                    },
                  }
                  return this.pc?.setLocalDescription(offer).then(() => {
                    this.send({
                      type: 'sdp_offer',
                      offer: offer as Models['RtcSessionDescription_type'],
                    })
                    this.state = {
                      type: EngineConnectionStateType.Connecting,
                      value: {
                        type: ConnectingType.OfferedSdp,
                      },
                    }
                  })
                })
                .catch((err: Error) => {
                  // The local description is invalid, so there's no point continuing.
                  this.state = {
                    type: EngineConnectionStateType.Disconnecting,
                    value: {
                      type: DisconnectingType.Error,
                      value: {
                        error: ConnectionError.LocalDescriptionInvalid,
                        context: err,
                      },
                    },
                  }
                  this.disconnectAll()
                })
              break

            case 'sdp_answer':
              let answer = resp.data?.answer
              if (!answer || answer.type === 'unspecified') {
                return
              }

              this.state = {
                type: EngineConnectionStateType.Connecting,
                value: {
                  type: ConnectingType.ReceivedSdp,
                },
              }

              // As soon as this is set, RTCPeerConnection tries to
              // establish a connection.
              // @ts-ignore
              // Have to ignore because dom.ts doesn't have the right type
              void this.pc?.setRemoteDescription(answer)

              this.state = {
                type: EngineConnectionStateType.Connecting,
                value: {
                  type: ConnectingType.SetRemoteDescription,
                },
              }

              this.state = {
                type: EngineConnectionStateType.Connecting,
                value: {
                  type: ConnectingType.WebRTCConnecting,
                },
              }
              break

            case 'trickle_ice':
              let candidate = resp.data?.candidate
              void this.pc?.addIceCandidate(candidate as RTCIceCandidateInit)
              break

            case 'metrics_request':
              if (this.webrtcStatsCollector === undefined) {
                // TODO: Error message here?
                return
              }
              void this.webrtcStatsCollector().then((client_metrics) => {
                this.send({
                  type: 'metrics_response',
                  metrics: client_metrics,
                })
              })
              break
          }
        }
        this.websocket.addEventListener('message', this.onWebSocketMessage)
      }

      if (reconnecting) {
        createWebSocketConnection()
      } else {
        this.onNetworkStatusReady = () => {
          createWebSocketConnection()
        }
        window.addEventListener(
          'use-network-status-ready',
          this.onNetworkStatusReady
        )
      }
    })
  }
  // Do not change this back to an object or any, we should only be sending the
  // WebSocketRequest type!
  unreliableSend(message: Models['WebSocketRequest_type']) {
    // TODO(paultag): Add in logic to determine the connection state and
    // take actions if needed?
    this.unreliableDataChannel?.send(
      typeof message === 'string' ? message : JSON.stringify(message)
    )
  }
  // Do not change this back to an object or any, we should only be sending the
  // WebSocketRequest type!
  send(message: Models['WebSocketRequest_type']) {
    // Not connected, don't send anything
    if (this.websocket?.readyState === 3) return

    // TODO(paultag): Add in logic to determine the connection state and
    // take actions if needed?
    this.websocket?.send(
      typeof message === 'string' ? message : JSON.stringify(message)
    )
  }
  disconnectAll() {
    if (this.websocket?.readyState === 1) {
      this.websocket?.close()
    }
    if (this.unreliableDataChannel?.readyState === 'open') {
      this.unreliableDataChannel?.close()
    }
    if (this.pc?.connectionState === 'connected') {
      this.pc?.close()
    }

    this.webrtcStatsCollector = undefined

    // Already triggered
    if (this.state.type === EngineConnectionStateType.Disconnected) return

    const closedPc = !this.pc || this.pc?.connectionState === 'closed'
    const closedUDC =
      !this.unreliableDataChannel ||
      this.unreliableDataChannel?.readyState === 'closed'

    // Do not check when timing out because websockets take forever to
    // report their disconnected state.
    const closedWS =
      (this.state.type === EngineConnectionStateType.Disconnecting &&
        this.state.value.type === DisconnectingType.Timeout) ||
      !this.websocket ||
      this.websocket?.readyState === 3

    if (closedPc && closedUDC && closedWS) {
      // Do not notify the rest of the program that we have cut off anything.
      this.state = { type: EngineConnectionStateType.Disconnected }
    }
  }
}

type ModelTypes = Models['OkModelingCmdResponse_type']['type']

type UnreliableResponses = Extract<
  Models['OkModelingCmdResponse_type'],
  { type: 'highlight_set_entity' | 'camera_drag_move' }
>
export interface UnreliableSubscription<T extends UnreliableResponses['type']> {
  event: T
  callback: (data: Extract<UnreliableResponses, { type: T }>) => void
}

// TODO: Should eventually be replaced with native EventTarget event system,
// as it manages events in a more familiar way to other developers.
export interface Subscription<T extends ModelTypes> {
  event: T
  callback: (
    data: Extract<Models['OkModelingCmdResponse_type'], { type: T }>
  ) => void
}

export type CommandLog =
  | {
      type: 'send-modeling'
      data: EngineCommand
    }
  | {
      type: 'send-scene'
      data: EngineCommand
    }
  | {
      type: 'receive-reliable'
      data: OkWebSocketResponseData
      id: string
      cmd_type?: string
    }
  | {
      type: 'execution-done'
      data: null
    }
  | {
      type: 'export-done'
      data: null
    }

export enum EngineCommandManagerEvents {
  // engineConnection is available but scene setup may not have run
  EngineAvailable = 'engine-available',

  // the whole scene is ready (settings loaded)
  SceneReady = 'scene-ready',
}

/**
 * The EngineCommandManager is the main interface to the Engine for Modeling App.
 *
 * It is responsible for sending commands to the Engine, and managing the state
 * of those commands. It also sets up and tears down the connection to the Engine
 * through the {@link EngineConnection} class.
 *
 * As commands are send their state is tracked in {@link pendingCommands} and clear as soon as we receive a response.
 *
 * Also all commands that are sent are kept track of in {@link orderedCommands} and their responses are kept in {@link responseMap}
 * Both of these data structures are used to process the {@link artifactGraph}.
 */

interface PendingMessage {
  command: EngineCommand
  range: SourceRange
  idToRangeMap: { [key: string]: SourceRange }
  resolve: (data: [Models['WebSocketResponse_type']]) => void
  reject: (reason: string) => void
  promise: Promise<[Models['WebSocketResponse_type']]>
  isSceneCommand: boolean
}
export class EngineCommandManager extends EventTarget {
  /**
   * The artifactGraph is a client-side representation of the commands that have been sent
   * see: src/lang/std/artifactGraph-README.md for a full explanation.
   */
  artifactGraph: ArtifactGraph = new Map()
  /**
   * The pendingCommands object is a map of the commands that have been sent to the engine that are still waiting on a reply
   */
  pendingCommands: {
    [commandId: string]: PendingMessage
  } = {}
  /**
   * The orderedCommands array of all the the commands sent to the engine, un-folded from batches, and made into one long
   * list of the individual commands, this is used to process all the commands into the artifactGraph
   */
  orderedCommands: Array<OrderedCommand> = []
  /**
   * A map of the responses to the {@link orderedCommands}, when processing the commands into the artifactGraph, this response map allow
   * us to look up the response by command id
   */
  responseMap: ResponseMap = {}
  /**
   * A counter that is incremented with each command sent over the *unreliable* channel to the engine.
   * This is compared to the latest received {@link inSequence} number to determine if we should ignore
   * any out-of-order late responses in the unreliable channel.
   */
  outSequence = 1
  /**
   * The latest sequence number received from the engine over the *unreliable* channel.
   * This is compared to the {@link outSequence} number to determine if we should ignore
   * any out-of-order late responses in the unreliable channel.
   */
  inSequence = 1
  engineConnection?: EngineConnection
  defaultPlanes: DefaultPlanes | null = null
  commandLogs: CommandLog[] = []
  pendingExport?: {
    /** The id of the shared loading/success/error toast for export */
    toastId: string
    /** An on-success callback */
    resolve: (a: null) => void
    /** An on-error callback */
    reject: (reason: string) => void
    /** The engine command uuid */
    commandId: string
  }
  settings: SettingsViaQueryString

  /**
   * Export intent traxcks the intent of the export. If it is null there is no
   * export in progress. Otherwise it is an enum value of the intent.
   * Another export cannot be started if one is already in progress.
   */
  private _exportInfo: ExportInfo | null = null
  _commandLogCallBack: (command: CommandLog[]) => void = () => {}

  subscriptions: {
    [event: string]: {
      [localUnsubscribeId: string]: (a: any) => void
    }
  } = {} as any
  unreliableSubscriptions: {
    [event: string]: {
      [localUnsubscribeId: string]: (a: any) => void
    }
  } = {} as any

  constructor(settings?: SettingsViaQueryString) {
    super()

    this.engineConnection = undefined
    this.settings = settings
      ? settings
      : {
          pool: null,
          theme: Themes.Dark,
          highlightEdges: true,
          enableSSAO: true,
          showScaleGrid: false,
          cameraProjection: 'perspective',
        }
  }

  private _camControlsCameraChange = () => {}
  set camControlsCameraChange(cb: () => void) {
    this._camControlsCameraChange = cb
  }

  private getAst: () => Program = () =>
    ({ start: 0, end: 0, body: [], nonCodeMeta: {} } as any)
  set getAstCb(cb: () => Program) {
    this.getAst = cb
  }
  private makeDefaultPlanes: () => Promise<DefaultPlanes> | null = () => null
  private modifyGrid: (hidden: boolean) => Promise<void> | null = () => null

  private onEngineConnectionOpened = () => {}
  private onEngineConnectionClosed = () => {}
  private onDarkThemeMediaQueryChange = (e: MediaQueryListEvent) => {
    this.setTheme(e.matches ? Themes.Dark : Themes.Light).catch(reportRejection)
  }
  private onEngineConnectionStarted = ({ detail: engineConnection }: any) => {}
  private onEngineConnectionNewTrack = ({
    detail,
  }: CustomEvent<NewTrackArgs>) => {}
  modelingSend: ReturnType<typeof useModelingContext>['send'] =
    (() => {}) as any
  kclManager: null | KclManager = null

  // The current "manufacturing machine" aka 3D printer, CNC, etc.
  public machineManager: MachineManager | null = null

  set exportInfo(info: ExportInfo | null) {
    this._exportInfo = info
  }

  get exportInfo() {
    return this._exportInfo
  }

  start({
    setMediaStream,
    setIsStreamReady,
    width,
    height,
    token,
    makeDefaultPlanes,
    modifyGrid,
    settings = {
      pool: null,
      theme: Themes.Dark,
      highlightEdges: true,
      enableSSAO: true,
      showScaleGrid: false,
      cameraProjection: 'orthographic',
    },
    // When passed, use a completely separate connecting code path that simply
    // opens a websocket and this is a function that is called when connected.
    callbackOnEngineLiteConnect,
  }: {
    callbackOnEngineLiteConnect?: () => void
    setMediaStream: (stream: MediaStream) => void
    setIsStreamReady: (isStreamReady: boolean) => void
    width: number
    height: number
    token?: string
    makeDefaultPlanes: () => Promise<DefaultPlanes>
    modifyGrid: (hidden: boolean) => Promise<void>
    settings?: SettingsViaQueryString
  }) {
    if (settings) {
      this.settings = settings
    }
    this.makeDefaultPlanes = makeDefaultPlanes
    this.modifyGrid = modifyGrid
    if (width === 0 || height === 0) {
      return
    }

    // If we already have an engine connection, just need to resize the stream.
    if (this.engineConnection) {
      this.handleResize({
        streamWidth: width,
        streamHeight: height,
      })
      return
    }

    const additionalSettings = this.settings.enableSSAO
      ? '&post_effect=ssao'
      : ''
    const pool = !this.settings.pool ? '' : `&pool=${this.settings.pool}`
    const url = `${VITE_KC_API_WS_MODELING_URL}?video_res_width=${width}&video_res_height=${height}${additionalSettings}${pool}`
    this.engineConnection = new EngineConnection({
      engineCommandManager: this,
      url,
      token,
      callbackOnEngineLiteConnect,
    })

    // Nothing more to do when using a lite engine initialization
    if (callbackOnEngineLiteConnect) return

    this.dispatchEvent(
      new CustomEvent(EngineCommandManagerEvents.EngineAvailable, {
        detail: this.engineConnection,
      })
    )

    // eslint-disable-next-line @typescript-eslint/no-misused-promises
    this.onEngineConnectionOpened = async () => {
      // Set the stream's camera projection type
      // We don't send a command to the engine if in perspective mode because
      // for now it's the engine's default.
      if (settings.cameraProjection === 'orthographic') {
        this.sendSceneCommand({
          type: 'modeling_cmd_req',
          cmd_id: uuidv4(),
          cmd: {
            type: 'default_camera_set_orthographic',
          },
        }).catch(reportRejection)
      }

      // Set the theme
      this.setTheme(this.settings.theme).catch(reportRejection)
      // Set up a listener for the dark theme media query
      darkModeMatcher?.addEventListener(
        'change',
        this.onDarkThemeMediaQueryChange
      )

      // Set the edge lines visibility
      // eslint-disable-next-line @typescript-eslint/no-floating-promises
      this.sendSceneCommand({
        type: 'modeling_cmd_req',
        cmd_id: uuidv4(),
        cmd: {
          type: 'edge_lines_visible' as any, // TODO: update kittycad.ts to use the correct type
          hidden: !this.settings.highlightEdges,
        },
      })

      this._camControlsCameraChange()
      // eslint-disable-next-line @typescript-eslint/no-floating-promises
      this.sendSceneCommand({
        // CameraControls subscribes to default_camera_get_settings response events
        // firing this at connection ensure the camera's are synced initially
        type: 'modeling_cmd_req',
        cmd_id: uuidv4(),
        cmd: {
          type: 'default_camera_get_settings',
        },
      })
      // We want modify the grid first because we don't want it to flash.
      // Ideally these would already be default hidden in engine (TODO do
      // that) https://github.com/KittyCAD/engine/issues/2282
      // eslint-disable-next-line @typescript-eslint/no-floating-promises
      this.modifyGrid(!this.settings.showScaleGrid)?.then(async () => {
        await this.initPlanes()
        setIsStreamReady(true)

        // Other parts of the application should use this to react on scene ready.
        this.dispatchEvent(
          new CustomEvent(EngineCommandManagerEvents.SceneReady, {
            detail: this.engineConnection,
          })
        )
      })
    }

    this.engineConnection.addEventListener(
      EngineConnectionEvents.Opened,
      this.onEngineConnectionOpened
    )

    this.onEngineConnectionClosed = () => {
      setIsStreamReady(false)
    }
    this.engineConnection.addEventListener(
      EngineConnectionEvents.Closed,
      this.onEngineConnectionClosed
    )

    this.onEngineConnectionStarted = ({ detail: engineConnection }: any) => {
      engineConnection?.pc?.addEventListener(
        'datachannel',
        (event: RTCDataChannelEvent) => {
          let unreliableDataChannel = event.channel

          unreliableDataChannel.addEventListener(
            'message',
            (event: MessageEvent) => {
              const result: UnreliableResponses = JSON.parse(event.data)
              Object.values(
                this.unreliableSubscriptions[result.type] || {}
              ).forEach(
                // TODO: There is only one response that uses the unreliable channel atm,
                // highlight_set_entity, if there are more it's likely they will all have the same
                // sequence logic, but I'm not sure if we use a single global sequence or a sequence
                // per unreliable subscription.
                (callback) => {
                  let data = result?.data
                  if (isHighlightSetEntity_type(data)) {
                    if (
                      data.sequence !== undefined &&
                      data.sequence > this.inSequence
                    ) {
                      this.inSequence = data.sequence
                      callback(result)
                    }
                  }
                }
              )
            }
          )
        }
      )

      // When the EngineConnection starts a connection, we want to register
      // callbacks into the WebSocket/PeerConnection.
      engineConnection.websocket?.addEventListener('message', ((
        event: MessageEvent
      ) => {
        if (event.data instanceof ArrayBuffer) {
          // If the data is an ArrayBuffer, it's  the result of an export command,
          // because in all other cases we send JSON strings. But in the case of
          // export we send a binary blob.
          // Pass this to our export function.
          if (this.exportInfo === null || this.pendingExport === undefined) {
            toast.error(
              'Export intent was not set, but export data was received'
            )
            console.error(
              'Export intent was not set, but export data was received'
            )
            return
          }

          switch (this.exportInfo.intent) {
            case ExportIntent.Save: {
              exportSave(event.data, this.pendingExport.toastId).then(() => {
                this.pendingExport?.resolve(null)
              }, this.pendingExport?.reject)
              break
            }
            case ExportIntent.Make: {
              if (!this.machineManager) {
                console.warn('Some how, no manufacturing machine is selected.')
                break
              }

              exportMake(
                event.data,
                this.exportInfo.name,
                this.pendingExport.toastId,
                this.machineManager
              ).then((result) => {
                if (result) {
                  this.pendingExport?.resolve(null)
                } else {
                  this.pendingExport?.reject('Failed to make export')
                }
              }, this.pendingExport?.reject)
              break
            }
          }
          // Set the export intent back to null.
          this.exportInfo = null
          return
        }

        const message: Models['WebSocketResponse_type'] = JSON.parse(event.data)
        const pending = this.pendingCommands[message.request_id || '']

        if (pending && !message.success) {
          // handle bad case
          pending.reject(`engine error: ${JSON.stringify(message.errors)}`)
          delete this.pendingCommands[message.request_id || '']
        }
        if (
          !(
            pending &&
            message.success &&
            (message.resp.type === 'modeling' ||
              message.resp.type === 'modeling_batch')
          )
        )
          return

        if (
          message.resp.type === 'modeling' &&
          pending.command.type === 'modeling_cmd_req' &&
          message.request_id
        ) {
          this.addCommandLog({
            type: 'receive-reliable',
            data: message.resp,
            id: message?.request_id || '',
            cmd_type: pending?.command?.cmd?.type,
          })

          const modelingResponse = message.resp.data.modeling_response

          Object.values(
            this.subscriptions[modelingResponse.type] || {}
          ).forEach((callback) => callback(modelingResponse))

          this.responseMap[message.request_id] = message.resp
        } else if (
          message.resp.type === 'modeling_batch' &&
          pending.command.type === 'modeling_cmd_batch_req'
        ) {
          let individualPendingResponses: {
            [key: string]: Models['WebSocketRequest_type']
          } = {}
          pending.command.requests.forEach(({ cmd, cmd_id }) => {
            individualPendingResponses[cmd_id] = {
              type: 'modeling_cmd_req',
              cmd,
              cmd_id,
            }
          })
          Object.entries(message.resp.data.responses).forEach(
            ([commandId, response]) => {
              if (!('response' in response)) return
              const command = individualPendingResponses[commandId]
              if (!command) return
              if (command.type === 'modeling_cmd_req')
                this.addCommandLog({
                  type: 'receive-reliable',
                  data: {
                    type: 'modeling',
                    data: {
                      modeling_response: response.response,
                    },
                  },
                  id: commandId,
                  cmd_type: command?.cmd?.type,
                })

              this.responseMap[commandId] = {
                type: 'modeling',
                data: {
                  modeling_response: response.response,
                },
              }
            }
          )
        }

        pending.resolve([message])
        delete this.pendingCommands[message.request_id || '']
      }) as EventListener)

      this.onEngineConnectionNewTrack = ({
        detail: { mediaStream },
      }: CustomEvent<NewTrackArgs>) => {
        mediaStream.getVideoTracks()[0].addEventListener('mute', () => {
          console.error(
            'video track mute: check webrtc internals -> inbound rtp'
          )
        })

        setMediaStream(mediaStream)
      }
      this.engineConnection?.addEventListener(
        EngineConnectionEvents.NewTrack,
        this.onEngineConnectionNewTrack as EventListener
      )

      // eslint-disable-next-line @typescript-eslint/no-floating-promises
      this.engineConnection?.connect()
    }
    this.engineConnection.addEventListener(
      EngineConnectionEvents.ConnectionStarted,
      this.onEngineConnectionStarted
    )

    return
  }

  handleResize({
    streamWidth,
    streamHeight,
  }: {
    streamWidth: number
    streamHeight: number
  }) {
    if (!this.engineConnection?.isReady()) {
      return
    }

    const resizeCmd: EngineCommand = {
      type: 'modeling_cmd_req',
      cmd_id: uuidv4(),
      cmd: {
        type: 'reconfigure_stream',
        width: streamWidth,
        height: streamHeight,
        fps: 60,
      },
    }
    this.engineConnection?.send(resizeCmd)
  }

  tearDown(opts?: { idleMode: boolean }) {
    if (this.engineConnection) {
      for (const pending of Object.values(this.pendingCommands)) {
        pending.reject('no connection to send on')
      }

      this.engineConnection?.removeEventListener?.(
        EngineConnectionEvents.Opened,
        this.onEngineConnectionOpened
      )
      this.engineConnection.removeEventListener?.(
        EngineConnectionEvents.Closed,
        this.onEngineConnectionClosed
      )
      this.engineConnection.removeEventListener?.(
        EngineConnectionEvents.ConnectionStarted,
        this.onEngineConnectionStarted
      )
      this.engineConnection.removeEventListener?.(
        EngineConnectionEvents.NewTrack,
        this.onEngineConnectionNewTrack as EventListener
      )
      darkModeMatcher?.removeEventListener(
        'change',
        this.onDarkThemeMediaQueryChange
      )

      this.engineConnection?.tearDown(opts)

      // Our window.tearDown assignment causes this case to happen which is
      // only really for tests.
      // @ts-ignore
    } else if (this.engineCommandManager?.engineConnection) {
      // @ts-ignore
      this.engineCommandManager?.engineConnection?.tearDown(opts)
    }
  }
  async startNewSession() {
    this.orderedCommands = []
    this.responseMap = {}
    await this.initPlanes()
  }
  subscribeTo<T extends ModelTypes>({
    event,
    callback,
  }: Subscription<T>): () => void {
    const localUnsubscribeId = uuidv4()
    if (!this.subscriptions[event]) {
      this.subscriptions[event] = {}
    }
    this.subscriptions[event][localUnsubscribeId] = callback

    return () => this.unSubscribeTo(event, localUnsubscribeId)
  }
  private unSubscribeTo(event: ModelTypes, id: string) {
    delete this.subscriptions[event][id]
  }
  subscribeToUnreliable<T extends UnreliableResponses['type']>({
    event,
    callback,
  }: UnreliableSubscription<T>): () => void {
    const localUnsubscribeId = uuidv4()
    if (!this.unreliableSubscriptions[event]) {
      this.unreliableSubscriptions[event] = {}
    }
    this.unreliableSubscriptions[event][localUnsubscribeId] = callback
    return () => this.unSubscribeToUnreliable(event, localUnsubscribeId)
  }
  private unSubscribeToUnreliable(
    event: UnreliableResponses['type'],
    id: string
  ) {
    delete this.unreliableSubscriptions[event][id]
  }
  // We make this a separate function so we can call it from wasm.
  clearDefaultPlanes() {
    this.defaultPlanes = null
  }
  async wasmGetDefaultPlanes(): Promise<string> {
    if (this.defaultPlanes === null) {
      await this.initPlanes()
    }
    return JSON.stringify(this.defaultPlanes)
  }
  endSession() {
    const deleteCmd: EngineCommand = {
      type: 'modeling_cmd_req',
      cmd_id: uuidv4(),
      cmd: {
        type: 'scene_clear_all',
      },
    }
    this.clearDefaultPlanes()
    this.engineConnection?.send(deleteCmd)
  }
  addCommandLog(message: CommandLog) {
    if (this.commandLogs.length > 500) {
      this.commandLogs.shift()
    }
    this.commandLogs.push(message)

    this._commandLogCallBack([...this.commandLogs])
  }
  clearCommandLogs() {
    this.commandLogs = []
    this._commandLogCallBack(this.commandLogs)
  }
  registerCommandLogCallback(callback: (command: CommandLog[]) => void) {
    this._commandLogCallBack = callback
  }
  sendSceneCommand(
    command: EngineCommand,
    forceWebsocket = false
  ): Promise<Models['WebSocketResponse_type'] | null> {
    if (this.engineConnection === undefined) {
      return Promise.resolve(null)
    }

    if (!this.engineConnection?.isReady()) {
      return Promise.resolve(null)
    }

    if (
      !(
        command.type === 'modeling_cmd_req' &&
        (command.cmd.type === 'highlight_set_entity' ||
          command.cmd.type === 'mouse_move' ||
          command.cmd.type === 'camera_drag_move' ||
          command.cmd.type === ('default_camera_perspective_settings' as any))
      )
    ) {
      // highlight_set_entity, mouse_move and camera_drag_move are sent over the unreliable channel and are too noisy
      this.addCommandLog({
        type: 'send-scene',
        data: command,
      })
    }

    if (command.type === 'modeling_cmd_batch_req') {
      this.engineConnection?.send(command)
      // TODO - handlePendingCommands does not handle batch commands
      // return this.handlePendingCommand(command.requests[0].cmd_id, command.cmd)
      return Promise.resolve(null)
    }
    if (command.type !== 'modeling_cmd_req') return Promise.resolve(null)
    const cmd = command.cmd
    if (
      (cmd.type === 'camera_drag_move' ||
        cmd.type === 'handle_mouse_drag_move' ||
        cmd.type === 'default_camera_zoom' ||
        cmd.type === ('default_camera_perspective_settings' as any)) &&
      this.engineConnection?.unreliableDataChannel &&
      !forceWebsocket
    ) {
      ;(cmd as any).sequence = this.outSequence
      this.outSequence++
      this.engineConnection?.unreliableSend(command)
      return Promise.resolve(null)
    } else if (
      cmd.type === 'highlight_set_entity' &&
      this.engineConnection?.unreliableDataChannel
    ) {
      cmd.sequence = this.outSequence
      this.outSequence++
      this.engineConnection?.unreliableSend(command)
      return Promise.resolve(null)
    } else if (
      cmd.type === 'mouse_move' &&
      this.engineConnection.unreliableDataChannel
    ) {
      cmd.sequence = this.outSequence
      this.outSequence++
      this.engineConnection?.unreliableSend(command)
      return Promise.resolve(null)
    } else if (cmd.type === 'export') {
      const promise = new Promise<null>((resolve, reject) => {
        if (this.exportInfo === null) {
          if (this.exportInfo === null) {
            toast.error('Export intent was not set, but export is being sent')
            console.error('Export intent was not set, but export is being sent')
            return
          }
        }
        const toastId = toast.loading(
          this.exportInfo.intent === ExportIntent.Save
            ? EXPORT_TOAST_MESSAGES.START
            : MAKE_TOAST_MESSAGES.START
        )
        this.pendingExport = {
          toastId,
          resolve: (passThrough) => {
            this.addCommandLog({
              type: 'export-done',
              data: null,
            })
            resolve(passThrough)
          },
          reject: (reason: string) => {
            this.exportInfo = null
            reject(reason)
          },
          commandId: command.cmd_id,
        }
      })
      this.engineConnection?.send(command)
      return promise
    }
    if (
      command.cmd.type === 'default_camera_look_at' ||
      command.cmd.type === ('default_camera_perspective_settings' as any)
    ) {
      ;(cmd as any).sequence = this.outSequence++
    }
    // since it's not mouse drag or highlighting send over TCP and keep track of the command
    return this.sendCommand(
      command.cmd_id,
      {
        command,
        idToRangeMap: {},
        range: [0, 0],
      },
      true // isSceneCommand
    )
      .then(([a]) => a)
      .catch((e) => {
        // TODO: Previously was never caught, we are not rejecting these pendingCommands but this needs to be handled at some point.
        /*noop*/
        return null
      })
  }
  /**
   * A wrapper around the sendCommand where all inputs are JSON strings
   */
  async sendModelingCommandFromWasm(
    id: string,
    rangeStr: string,
    commandStr: string,
    idToRangeStr: string
  ): Promise<string | void> {
    if (this.engineConnection === undefined) return Promise.resolve()
    if (
      !this.engineConnection?.isReady() &&
      !this.engineConnection.isUsingConnectionLite
    )
      return Promise.resolve()
    if (id === undefined) return Promise.reject(new Error('id is undefined'))
    if (rangeStr === undefined)
      return Promise.reject(new Error('rangeStr is undefined'))
    if (commandStr === undefined)
      return Promise.reject(new Error('commandStr is undefined'))
    const range: SourceRange = JSON.parse(rangeStr)
    const command: EngineCommand = JSON.parse(commandStr)
    const idToRangeMap: { [key: string]: SourceRange } =
      JSON.parse(idToRangeStr)

    // Current executeAst is stale, going to interrupt, a new executeAst will trigger
    // Used in conjunction with rejectAllModelingCommands
    if (this?.kclManager?.executeIsStale) {
      return Promise.reject(EXECUTE_AST_INTERRUPT_ERROR_MESSAGE)
    }

    const resp = await this.sendCommand(id, {
      command,
      range,
      idToRangeMap,
    })
    return JSON.stringify(resp[0])
  }
  /**
   * Common send command function used for both modeling and scene commands
   * So that both have a common way to send pending commands with promises for the responses
   */
  async sendCommand(
    id: string,
    message: {
      command: PendingMessage['command']
      range: PendingMessage['range']
      idToRangeMap: PendingMessage['idToRangeMap']
    },
    isSceneCommand = false
  ): Promise<[Models['WebSocketResponse_type']]> {
    const { promise, resolve, reject } = promiseFactory<any>()
    this.pendingCommands[id] = {
      resolve,
      reject,
      promise,
      command: message.command,
      range: message.range,
      idToRangeMap: message.idToRangeMap,
      isSceneCommand,
    }

    if (message.command.type === 'modeling_cmd_req') {
      this.orderedCommands.push({
        command: message.command,
        range: message.range,
      })
    } else if (message.command.type === 'modeling_cmd_batch_req') {
      message.command.requests.forEach((req) => {
        const cmd: EngineCommand = {
          type: 'modeling_cmd_req',
          cmd_id: req.cmd_id,
          cmd: req.cmd,
        }
        this.orderedCommands.push({
          command: cmd,
          range: message.idToRangeMap[req.cmd_id || ''],
        })
      })
    }
    this.engineConnection?.send(message.command)
    return promise
  }

  deferredArtifactPopulated = deferExecution((a?: null) => {
    this.modelingSend({ type: 'Artifact graph populated' })
  }, 200)
  deferredArtifactEmptied = deferExecution((a?: null) => {
    this.modelingSend({ type: 'Artifact graph emptied' })
  }, 200)

  /**
   * When an execution takes place we want to wait until we've got replies for all of the commands
   * When this is done when we build the artifact map synchronously.
   */
  async waitForAllCommands() {
    await Promise.all(Object.values(this.pendingCommands).map((a) => a.promise))
    this.artifactGraph = createArtifactGraph({
      orderedCommands: this.orderedCommands,
      responseMap: this.responseMap,
      ast: this.getAst(),
    })
    if (this.artifactGraph.size) {
      this.deferredArtifactEmptied(null)
    } else {
      this.deferredArtifactPopulated(null)
    }
  }

  /**
   * Reject all of the modeling pendingCommands created from sendModelingCommandFromWasm
   * This interrupts the runtime of executeAst. Stops the AST processing and stops sending commands
   * to the engine
   */
  rejectAllModelingCommands(rejectionMessage: string) {
    Object.values(this.pendingCommands).forEach(
      ({ reject, isSceneCommand }) =>
        !isSceneCommand && reject(rejectionMessage)
    )
  }

  async initPlanes() {
    if (this.planesInitialized()) return
    const planes = await this.makeDefaultPlanes()
    this.defaultPlanes = planes
  }
  planesInitialized(): boolean {
    return (
      !!this.defaultPlanes &&
      this.defaultPlanes.xy !== '' &&
      this.defaultPlanes.yz !== '' &&
      this.defaultPlanes.xz !== ''
    )
  }

  async setPlaneHidden(id: string, hidden: boolean) {
    if (this.engineConnection === undefined) return

    // Can't send commands if there's no connection
    if (
      this.engineConnection.state.type ===
        EngineConnectionStateType.Disconnecting ||
      this.engineConnection.state.type ===
        EngineConnectionStateType.Disconnected
    )
      return

    return await this.sendSceneCommand({
      type: 'modeling_cmd_req',
      cmd_id: uuidv4(),
      cmd: {
        type: 'object_visible',
        object_id: id,
        hidden: hidden,
      },
    })
  }

  /**
   * Set the engine's theme
   */
  async setTheme(theme: Themes) {
    // Set the stream background color
    // This takes RGBA values from 0-1
    // So we convert from the conventional 0-255 found in Figma
    this.sendSceneCommand({
      cmd_id: uuidv4(),
      type: 'modeling_cmd_req',
      cmd: {
        type: 'set_background_color',
        color: getThemeColorForEngine(theme),
      },
    }).catch(reportRejection)

    // Sets the default line colors
    const opposingTheme = getOppositeTheme(theme)
    this.sendSceneCommand({
      cmd_id: uuidv4(),
      type: 'modeling_cmd_req',
      cmd: {
        type: 'set_default_system_properties',
        color: getThemeColorForEngine(opposingTheme),
      },
    }).catch(reportRejection)
  }

  /**
   * Set the visibility of the scale grid in the engine scene.
   * @param visible - whether to show or hide the scale grid
   */
  setScaleGridVisibility(visible: boolean) {
    // eslint-disable-next-line @typescript-eslint/no-floating-promises
    this.modifyGrid(!visible)
  }

  // Some "objects" have the same source range, such as sketch_mode_start and start_path.
  // So when passing a range, we need to also specify the command type
  mapRangeToObjectId(
    range: SourceRange,
    commandTypeToTarget: string
  ): string | undefined {
    for (const [artifactId, artifact] of this.artifactGraph) {
      if ('codeRef' in artifact && isOverlap(range, artifact.codeRef.range)) {
        if (commandTypeToTarget === artifact.type) return artifactId
      }
    }
    return undefined
  }
}

function promiseFactory<T>() {
  let resolve: (value: T | PromiseLike<T>) => void = () => {}
  let reject: (value: T | PromiseLike<T>) => void = () => {}
  const promise = new Promise<T>((_resolve, _reject) => {
    resolve = _resolve
    reject = _reject
  })
  return { promise, resolve, reject }
}<|MERGE_RESOLUTION|>--- conflicted
+++ resolved
@@ -28,11 +28,8 @@
 } from 'lib/constants'
 import { KclManager } from 'lang/KclSingleton'
 import { reportRejection } from 'lib/trap'
-<<<<<<< HEAD
 import { markOnce } from 'lib/performance'
-=======
 import { MachineManager } from 'components/MachineManagerProvider'
->>>>>>> 0c6c646f
 
 // TODO(paultag): This ought to be tweakable.
 const pingIntervalMs = 5_000
