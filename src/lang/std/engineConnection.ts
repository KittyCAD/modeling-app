--- conflicted
+++ resolved
@@ -1489,7 +1489,6 @@
 
     // eslint-disable-next-line @typescript-eslint/no-misused-promises
     this.onEngineConnectionOpened = async () => {
-<<<<<<< HEAD
       // Set the stream's camera projection type
       // We don't send a command to the engine if in perspective mode because
       // for now it's the engine's default.
@@ -1503,31 +1502,6 @@
         }).catch(reportRejection)
       }
 
-      // Set the stream background color
-      // This takes RGBA values from 0-1
-      // So we convert from the conventional 0-255 found in Figma
-
-      void this.sendSceneCommand({
-        type: 'modeling_cmd_req',
-        cmd_id: uuidv4(),
-        cmd: {
-          type: 'set_background_color',
-          color: getThemeColorForEngine(this.settings.theme),
-        },
-      })
-
-      // Sets the default line colors
-      const opposingTheme = getOppositeTheme(this.settings.theme)
-      // eslint-disable-next-line @typescript-eslint/no-floating-promises
-      this.sendSceneCommand({
-        cmd_id: uuidv4(),
-        type: 'modeling_cmd_req',
-        cmd: {
-          type: 'set_default_system_properties',
-          color: getThemeColorForEngine(opposingTheme),
-        },
-      })
-=======
       // Set the theme
       this.setTheme(this.settings.theme).catch(reportRejection)
       // Set up a listener for the dark theme media query
@@ -1535,7 +1509,6 @@
         'change',
         this.onDarkThemeMediaQueryChange
       )
->>>>>>> 9ceb247f
 
       // Set the edge lines visibility
       // eslint-disable-next-line @typescript-eslint/no-floating-promises
