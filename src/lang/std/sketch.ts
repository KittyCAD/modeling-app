import { perpendicularDistance } from 'sketch-helpers'

import type { Node } from '@rust/kcl-lib/bindings/Node'

import {
  ARG_ANGLE,
  ARG_ANGLE_END,
  ARG_AT,
  ARG_ANGLE_START,
  ARG_CIRCLE_CENTER,
  ARG_RADIUS,
  ARG_END,
  ARG_END_ABSOLUTE,
  ARG_END_ABSOLUTE_X,
  ARG_END_ABSOLUTE_Y,
  ARG_INTERSECT_TAG,
  ARG_LENGTH,
  ARG_LENGTH_X,
  ARG_LENGTH_Y,
  ARG_OFFSET,
  ARG_TAG,
  DETERMINING_ARGS,
  ARG_INTERIOR_ABSOLUTE,
} from '@src/lang/constants'
import {
  createArrayExpression,
  createBinaryExpression,
  createCallExpressionStdLibKw,
  createLabeledArg,
  createLiteral,
  createLocalName,
  createPipeExpression,
  createTagDeclarator,
  findUniqueName,
} from '@src/lang/create'
import type { ToolTip } from '@src/lang/langHelpers'
import { toolTips } from '@src/lang/langHelpers'
import {
  mutateKwArg,
  removeKwArgs,
  splitPathAtPipeExpression,
} from '@src/lang/modifyAst'
import { getNodeFromPath, getNodeFromPathCurry } from '@src/lang/queryAst'
import { ARG_INDEX_FIELD, LABELED_ARG_FIELD } from '@src/lang/queryAstConstants'
import { getNodePathFromSourceRange } from '@src/lang/queryAstNodePathUtils'
import {
  isLiteralArrayOrStatic,
  isNotLiteralArrayOrStatic,
} from '@src/lang/std/sketchcombos'
import type {
  AddTagInfo,
  ArrayItemInput,
  ConstrainInfo,
  CreatedSketchExprResult,
  InputArgKeys,
  ObjectPropertyInput,
  RawArgs,
  SegmentInputs,
  SimplifiedArgDetails,
  SingleValueInput,
  SketchLineHelperKw,
  addCall,
} from '@src/lang/std/stdTypes'
import {
  findKwArg,
  findKwArgAny,
  findKwArgAnyIndex,
  findKwArgWithIndex,
  topLevelRange,
} from '@src/lang/util'
import type {
  CallExpressionKw,
  Expr,
  Path,
  PathToNode,
  PipeExpression,
  Program,
  Sketch,
  SourceRange,
  VariableDeclaration,
  VariableDeclarator,
  VariableMap,
} from '@src/lang/wasm'
import { sketchFromKclValue } from '@src/lang/wasm'
import { err } from '@src/lib/trap'
import { allLabels, getAngle, getLength, roundOff } from '@src/lib/utils'
import type { EdgeCutInfo } from '@src/machines/modelingMachine'

const STRAIGHT_SEGMENT_ERR = () =>
  new Error('Invalid input, expected "straight-segment"')
const ARC_SEGMENT_ERR = () => new Error('Invalid input, expected "arc-segment"')
const CIRCLE_THREE_POINT_SEGMENT_ERR = new Error(
  'Invalid input, expected "circle-three-point-segment"'
)

export type Coords2d = [number, number]

export function getCoordsFromPaths(skGroup: Sketch, index = 0): Coords2d {
  const currentPath = skGroup?.paths?.[index]
  if (!currentPath && skGroup?.start) {
    return skGroup.start.to
  } else if (!currentPath) {
    return [0, 0]
  }
  if (currentPath.type === 'ToPoint') {
    return [currentPath.to[0], currentPath.to[1]]
  }
  return [0, 0]
}

type AbbreviatedInput =
  | ArrayItemInput<any>['index']
  | ObjectPropertyInput<any>['key']
  | SingleValueInput<any>['type']
  | SimplifiedArgDetails
  | undefined

const constrainInfo = (
  a: ConstrainInfo['type'],
  b: ConstrainInfo['isConstrained'],
  c: ConstrainInfo['value'],
  f: ConstrainInfo['stdLibFnName'],
  g: AbbreviatedInput,
  d: ConstrainInfo['sourceRange'],
  e: ConstrainInfo['pathToNode']
): ConstrainInfo => {
  const argPosition: SimplifiedArgDetails | undefined =
    g === 'singleValue'
      ? { type: 'singleValue' }
      : typeof g === 'number'
        ? { type: 'arrayItem', index: g }
        : typeof g === 'string'
          ? { type: 'objectProperty', key: g }
          : g?.type === 'labeledArg'
            ? g
            : g?.type === 'labeledArgArrayItem'
              ? g
              : undefined

  return {
    type: a,
    isConstrained: b,
    value: c,
    sourceRange: d,
    argPosition,
    pathToNode: e,
    stdLibFnName: f,
  }
}

const commonConstraintInfoHelper = (
  callExp: CallExpressionKw,
  inputConstrainTypes: [ConstrainInfo['type'], ConstrainInfo['type']],
  stdLibFnName: ConstrainInfo['stdLibFnName'],
  abbreviatedInputs: [
    {
      arrayInput?: 0 | 1
      objInput?: ObjectPropertyInput<any>['key']
      argLabel?: InputArgKeys
    },
    {
      arrayInput?: 0 | 1
      objInput?: ObjectPropertyInput<any>['key']
      argLabel?: InputArgKeys
    },
  ],
  code: string,
  pathToNode: PathToNode,
  filterValue?: string
) => {
  if (callExp.type !== 'CallExpressionKw') return []
  const firstArg: [Expr | undefined, { [key: string]: Expr } | undefined] =
    (() => {
      switch (callExp.type) {
        case 'CallExpressionKw':
          if (callExp.callee.name.name === 'angledLine') {
            const angleVal = findKwArg(ARG_ANGLE, callExp)
            if (angleVal === undefined) {
              return [undefined, undefined]
            }
            const lengthishIndex = findKwArgAnyIndex(
              [
                ARG_END_ABSOLUTE_X,
                ARG_END_ABSOLUTE_Y,
                ARG_LENGTH_X,
                ARG_LENGTH_Y,
                ARG_LENGTH,
              ],
              callExp
            )
            if (lengthishIndex === undefined) {
              return [undefined, undefined]
            }
            const lengthKey = callExp.arguments[lengthishIndex].label?.name
            if (lengthKey === undefined) {
              return [undefined, undefined]
            }
            const lengthVal = callExp.arguments[lengthishIndex].arg
            // Note: The order of keys here matters.
            // Always assumes the angle was the first param, and then the length followed.
            return [
              undefined,
              {
                angle: angleVal,
                [lengthKey]: lengthVal,
              },
            ]
          }
          return [findKwArgAny(DETERMINING_ARGS, callExp), undefined]
      }
    })()
  if (firstArg === undefined) {
    console.error(
      `Could not parse constraints because call to ${callExp.callee.name.name} was missing important arguments`
    )
    return []
  }
  const pipeExpressionIndex = pathToNode.findIndex(
    ([_, nodeName]) => nodeName === 'PipeExpression'
  )
  const pathToBase = pathToNode.slice(0, pipeExpressionIndex + 2)

  // Case where firstArg was a KCL expression.
  const firstArgInner = firstArg[0]
  if (firstArgInner !== undefined) {
    const isArr = firstArgInner?.type === 'ArrayExpression'
    const argIndex = (() => {
      switch (callExp.type) {
        case 'CallExpressionKw':
          return findKwArgAnyIndex(DETERMINING_ARGS, callExp)
      }
    })()
    if (argIndex === undefined) {
      return []
    }
    // Construct the pathToNode.
    const pathToArrayExpression: PathToNode = (() => {
      const isKw = callExp.type === 'CallExpressionKw'
      let path: PathToNode = [
        ...pathToBase,
        ['arguments', callExp.type],
        [argIndex, 'index'],
      ]
      if (isKw) {
        path.push(['arg', LABELED_ARG_FIELD])
      }
      path.push(
        isArr
          ? ['elements', 'ArrayExpression']
          : ['properties', 'ObjectExpression']
      )
      return path
    })()
    if (!isArr && firstArgInner.type !== 'ObjectExpression') return []
    const pathToFirstArg: PathToNode = isArr
      ? [...pathToArrayExpression, [0, 'index']]
      : [
          ...pathToArrayExpression,
          [
            firstArgInner.properties.findIndex(
              (a) => a.key.name === abbreviatedInputs[0].objInput
            ),
            'index',
          ],
          ['value', 'Property'],
        ]

    const pathToSecondArg: PathToNode = isArr
      ? [...pathToArrayExpression, [1, 'index']]
      : [
          ...pathToArrayExpression,
          [
            firstArgInner.properties.findIndex(
              (a) => a.key.name === abbreviatedInputs[1].objInput
            ),
            'index',
          ],
          ['value', 'Property'],
        ]

    const input1 = isArr
      ? firstArgInner.elements[0]
      : firstArgInner.properties.find(
          (a) => a.key.name === abbreviatedInputs[0].objInput
        )?.value
    const input2 = isArr
      ? firstArgInner.elements[1]
      : firstArgInner.properties.find(
          (a) => a.key.name === abbreviatedInputs[1].objInput
        )?.value

    const constraints: ConstrainInfo[] = []
    if (input1)
      constraints.push(
        constrainInfo(
          inputConstrainTypes[0],
          isNotLiteralArrayOrStatic(input1),
          code.slice(input1.start, input1.end),
          stdLibFnName,
          isArr
            ? abbreviatedInputs[0].arrayInput
            : abbreviatedInputs[0].objInput,
          topLevelRange(input1.start, input1.end),
          pathToFirstArg
        )
      )
    if (input2)
      constraints.push(
        constrainInfo(
          inputConstrainTypes[1],
          isNotLiteralArrayOrStatic(input2),
          code.slice(input2.start, input2.end),
          stdLibFnName,
          isArr
            ? abbreviatedInputs[1].arrayInput
            : abbreviatedInputs[1].objInput,
          topLevelRange(input2.start, input2.end),
          pathToSecondArg
        )
      )

    return constraints
  }

  // Case where the firstArg was an object of KCL expressions
  // (i.e. map of argument labels to argument values in a KW call)
  const multipleArgs = firstArg[1]
  if (multipleArgs === undefined) {
    console.error(
      `Could not parse constraints because call to ${callExp.callee.name.name} had the wrong argument structure`
    )
    return []
  }
  return Object.keys(multipleArgs).map((argLabel, i) => {
    const argValue: Expr = multipleArgs[argLabel]
    const pathToArg: PathToNode = [
      ...pathToBase,
      ['arguments', 'CallExpressionKw'],
      [i, ARG_INDEX_FIELD],
      ['arg', LABELED_ARG_FIELD],
    ]
    const label = abbreviatedInputs[i].argLabel
    return constrainInfo(
      inputConstrainTypes[i],
      isNotLiteralArrayOrStatic(argValue),
      code.slice(argValue.start, argValue.end),
      stdLibFnName,
      label === undefined ? undefined : { type: 'labeledArg', key: label },
      topLevelRange(argValue.start, argValue.end),
      pathToArg
    )
  })
}

const horzVertConstraintInfoHelper = (
  callExp: CallExpressionKw,
  inputConstrainTypes: [ConstrainInfo['type'], ConstrainInfo['type']],
  stdLibFnName: ConstrainInfo['stdLibFnName'],
  abbreviatedInput: AbbreviatedInput,
  code: string,
  pathToNode: PathToNode,
  filterValue?: string
) => {
  if (callExp.type !== 'CallExpressionKw') return []
  const argIndex = findKwArgAnyIndex(DETERMINING_ARGS, callExp)
  if (argIndex === undefined) {
    return []
  }
  const mainArg = callExp.arguments?.[argIndex].arg
  const callee = callExp.callee
  const pathToFirstArg: PathToNode = [
    ...pathToNode,
    ['arguments', 'CallExpressionKw'],
    [argIndex, ARG_INDEX_FIELD],
    ['arg', LABELED_ARG_FIELD],
  ]
  const pathToCallee: PathToNode = [
    ...pathToNode,
    ['callee', 'CallExpressionKw'],
  ]
  return [
    constrainInfo(
      inputConstrainTypes[0],
      true,
      callee.name.name,
      stdLibFnName,
      undefined,
      topLevelRange(callee.start, callee.end),
      pathToCallee
    ),
    constrainInfo(
      inputConstrainTypes[1],
      isNotLiteralArrayOrStatic(mainArg),
      code.slice(mainArg.start, mainArg.end),
      stdLibFnName,
      abbreviatedInput,
      topLevelRange(mainArg.start, mainArg.end),
      pathToFirstArg
    ),
  ]
}

function getTagKwArg(): SketchLineHelperKw['getTag'] {
  return (callExp: CallExpressionKw) => {
    if (callExp.type !== 'CallExpressionKw')
      return new Error('Not a CallExpressionKw')
    const arg = findKwArg(ARG_TAG, callExp)
    if (!arg) return new Error('No argument')
    if (arg.type !== 'TagDeclarator')
      return new Error('Tag not a TagDeclarator')
    return arg.value
  }
}

export const line: SketchLineHelperKw = {
  add: ({
    node,
    variables,
    pathToNode,
    segmentInput,
    replaceExistingCallback,
    spliceBetween,
  }) => {
    if (segmentInput.type !== 'straight-segment') return STRAIGHT_SEGMENT_ERR()
    const { from, to } = segmentInput
    const _node = { ...node }
    const nodeMeta = getNodeFromPath<PipeExpression | CallExpressionKw>(
      _node,
      pathToNode,
      'PipeExpression'
    )
    if (err(nodeMeta)) return nodeMeta
    const { node: pipe } = nodeMeta
    const nodeMeta2 = getNodeFromPath<VariableDeclarator>(
      _node,
      pathToNode,
      'VariableDeclarator'
    )
    if (err(nodeMeta2)) return nodeMeta2
    const { node: varDec } = nodeMeta2

    const newXVal = createLiteral(roundOff(to[0] - from[0], 2))
    const newYVal = createLiteral(roundOff(to[1] - from[1], 2))

    if (
      spliceBetween &&
      !replaceExistingCallback &&
      pipe.type === 'PipeExpression'
    ) {
      const callExp = createCallExpressionStdLibKw(
        'line',
        null, // Assumes this is being called in a pipeline, so the first arg is optional and if not given, will become pipeline substitution.
        // TODO: ADAM: This should have a tag sometimes.
        [createLabeledArg(ARG_END, createArrayExpression([newXVal, newYVal]))]
      )
      const pathToNodeIndex = pathToNode.findIndex(
        (x) => x[1] === 'PipeExpression'
      )
      const pipeIndex = pathToNode[pathToNodeIndex + 1][0]
      if (typeof pipeIndex === 'undefined' || typeof pipeIndex === 'string') {
        return new Error('pipeIndex is undefined')
      }
      pipe.body = [
        ...pipe.body.slice(0, pipeIndex),
        callExp,
        ...pipe.body.slice(pipeIndex),
      ]
      return {
        modifiedAst: _node,
        pathToNode,
      }
    }

    if (replaceExistingCallback && pipe.type !== 'CallExpressionKw') {
      const { index: callIndex } = splitPathAtPipeExpression(pathToNode)
      const result = replaceExistingCallback([
        {
          type: 'arrayItem',
          index: 0,
          argType: 'xRelative',
          expr: createLiteral(roundOff(to[0] - from[0], 2)),
        },
        {
          type: 'arrayItem',
          index: 1,
          argType: 'yRelative',
          expr: createLiteral(roundOff(to[1] - from[1], 2)),
        },
      ])
      if (err(result)) return result
      const { callExp, valueUsedInTransform } = result
      pipe.body[callIndex] = callExp
      return {
        modifiedAst: _node,
        pathToNode: [...pathToNode],
        valueUsedInTransform,
      }
    }

    const callExp = createCallExpressionStdLibKw(
      'line',
      null, // Assumes this is being called in a pipeline, so the first arg is optional and if not given, will become pipeline substitution.
      [createLabeledArg(ARG_END, createArrayExpression([newXVal, newYVal]))]
    )
    if (pipe.type === 'PipeExpression') {
      pipe.body = [...pipe.body, callExp]
      return {
        modifiedAst: _node,
        pathToNode: [
          ...pathToNode,
          ['body', 'PipeExpression'],
          [pipe.body.length - 1, 'CallExpressionKw'],
        ],
      }
    } else {
      varDec.init = createPipeExpression([varDec.init, callExp])
    }
    return {
      modifiedAst: _node,
      pathToNode,
    }
  },
  updateArgs: ({ node, pathToNode, input }) => {
    if (input.type !== 'straight-segment') return STRAIGHT_SEGMENT_ERR()
    const { to, from } = input
    const _node = { ...node }
    const nodeMeta = getNodeFromPath<CallExpressionKw>(_node, pathToNode)
    if (err(nodeMeta)) return nodeMeta
    const { node: callExpression } = nodeMeta

    const toArrExp = createArrayExpression([
      createLiteral(roundOff(to[0] - from[0], 2)),
      createLiteral(roundOff(to[1] - from[1], 2)),
    ])

    mutateKwArg(ARG_END, callExpression, toArrExp)
    return {
      modifiedAst: _node,
      pathToNode,
    }
  },
  getTag: getTagKwArg(),
  addTag: addTagKw(),
  getConstraintInfo: (callExp, ...args) =>
    commonConstraintInfoHelper(
      callExp,
      ['xRelative', 'yRelative'],
      'line',
      [{ arrayInput: 0 }, { arrayInput: 1 }],
      ...args
    ),
}

export const lineTo: SketchLineHelperKw = {
  add: ({
    node,
    variables,
    pathToNode,
    segmentInput,
    replaceExistingCallback,
    spliceBetween,
  }) => {
    if (segmentInput.type !== 'straight-segment') return STRAIGHT_SEGMENT_ERR()
    const to = segmentInput.to
    const _node = structuredClone(node)
    const nodeMeta = getNodeFromPath<PipeExpression | CallExpressionKw>(
      _node,
      pathToNode,
      'PipeExpression'
    )
    if (err(nodeMeta)) return nodeMeta

    const { node: pipe } = nodeMeta
    const nodeMeta2 = getNodeFromPath<VariableDeclarator>(
      _node,
      pathToNode,
      'VariableDeclarator'
    )
    if (err(nodeMeta2)) return nodeMeta2
    const { node: varDec } = nodeMeta2

    const newXVal = createLiteral(roundOff(to[0], 2))
    const newYVal = createLiteral(roundOff(to[1], 2))

    if (
      spliceBetween &&
      !replaceExistingCallback &&
      pipe.type === 'PipeExpression'
    ) {
      const callExp = createCallExpressionStdLibKw(
        'line',
        null, // Assumes this is being called in a pipeline, so the first arg is optional and if not given, will become pipeline substitution.
        [
          createLabeledArg(
            ARG_END_ABSOLUTE,
            createArrayExpression([newXVal, newYVal])
          ),
        ]
      )
      const pathToNodeIndex = pathToNode.findIndex(
        (x) => x[1] === 'PipeExpression'
      )
      const pipeIndex = pathToNode[pathToNodeIndex + 1][0]
      if (typeof pipeIndex === 'undefined' || typeof pipeIndex === 'string') {
        return new Error('pipeIndex is undefined')
      }
      pipe.body = [
        ...pipe.body.slice(0, pipeIndex),
        callExp,
        ...pipe.body.slice(pipeIndex),
      ]
      return {
        modifiedAst: _node,
        pathToNode,
      }
    }

    if (replaceExistingCallback && pipe.type !== 'CallExpressionKw') {
      const { index: callIndex } = splitPathAtPipeExpression(pathToNode)
      const result = replaceExistingCallback([
        {
          type: 'labeledArgArrayItem',
          key: ARG_END_ABSOLUTE,
          index: 0,
          argType: 'xAbsolute',
          expr: newXVal,
        },
        {
          type: 'labeledArgArrayItem',
          key: ARG_END_ABSOLUTE,
          index: 1,
          argType: 'yAbsolute',
          expr: newYVal,
        },
      ])
      if (err(result)) return result
      const { callExp, valueUsedInTransform } = result
      pipe.body[callIndex] = callExp
      return {
        modifiedAst: _node,
        pathToNode: [...pathToNode],
        valueUsedInTransform,
      }
    }

    const callExp = createCallExpressionStdLibKw(
      'line',
      null, // Assumes this is being called in a pipeline, so the first arg is optional and if not given, will become pipeline substitution.
      [
        createLabeledArg(
          ARG_END_ABSOLUTE,
          createArrayExpression([newXVal, newYVal])
        ),
      ]
    )
    if (pipe.type === 'PipeExpression') {
      pipe.body = [...pipe.body, callExp]
      return {
        modifiedAst: _node,
        pathToNode: [
          ...pathToNode,
          ['body', 'PipeExpression'],
          [pipe.body.length - 1, 'CallExpressionKw'],
        ],
      }
    } else {
      varDec.init = createPipeExpression([varDec.init, callExp])
    }
    return {
      modifiedAst: _node,
      pathToNode,
    }
  },
  updateArgs: ({ node, pathToNode, input }) => {
    if (input.type !== 'straight-segment') return STRAIGHT_SEGMENT_ERR()
    const { to } = input
    const _node = { ...node }
    const nodeMeta = getNodeFromPath<CallExpressionKw>(_node, pathToNode)
    if (err(nodeMeta)) return nodeMeta
    const { node: callExpression } = nodeMeta

    const toArrExp = createArrayExpression([
      createLiteral(roundOff(to[0], 2)),
      createLiteral(roundOff(to[1], 2)),
    ])

    mutateKwArg(ARG_END_ABSOLUTE, callExpression, toArrExp)
    return {
      modifiedAst: _node,
      pathToNode,
    }
  },
  getTag: getTagKwArg(),
  addTag: addTagKw(),

  getConstraintInfo: (callExp, code, pathToNode) => {
    const endAbsoluteArg = findKwArgWithIndex(ARG_END_ABSOLUTE, callExp)
    if (endAbsoluteArg === undefined) {
      return []
    }
    const { expr, argIndex } = endAbsoluteArg
    const constraints: ConstrainInfo[] = []
    if (!(expr.type === 'ArrayExpression' && expr.elements.length === 2)) {
      return []
    }
    const pipeExpressionIndex = pathToNode.findIndex(
      ([_, nodeName]) => nodeName === 'PipeExpression'
    )
    const pathToArg: PathToNode = [
      ...pathToNode.slice(0, pipeExpressionIndex + 2),
      ['arguments', 'CallExpressionKw'],
      [argIndex, ARG_INDEX_FIELD],
      ['arg', LABELED_ARG_FIELD],
      ['elements', 'ArrayExpression'],
    ]
    const pathToXArg: PathToNode = [...pathToArg, [0, 'index']]
    const pathToYArg: PathToNode = [...pathToArg, [1, 'index']]
    constraints.push(
      constrainInfo(
        'xAbsolute',
        isNotLiteralArrayOrStatic(expr.elements[0]),
        code.slice(expr.elements[0].start, expr.elements[0].end),
        'line',
        { type: 'labeledArgArrayItem', index: 0, key: ARG_END_ABSOLUTE },
        topLevelRange(expr.elements[0].start, expr.elements[0].end),
        pathToXArg
      )
    )
    constraints.push(
      constrainInfo(
        'yAbsolute',
        isNotLiteralArrayOrStatic(expr.elements[1]),
        code.slice(expr.elements[1].start, expr.elements[1].end),
        'line',
        { type: 'labeledArgArrayItem', index: 1, key: ARG_END_ABSOLUTE },
        topLevelRange(expr.elements[1].start, expr.elements[1].end),
        pathToYArg
      )
    )
    return constraints
  },
}

export const xLineTo: SketchLineHelperKw = {
  add: ({ node, pathToNode, segmentInput, replaceExistingCallback }) => {
    if (segmentInput.type !== 'straight-segment') return STRAIGHT_SEGMENT_ERR()
    const { to } = segmentInput
    const _node = { ...node }
    const getNode = getNodeFromPathCurry(_node, pathToNode)
    const _node1 = getNode<PipeExpression>('PipeExpression')
    if (err(_node1)) return _node1
    const { node: pipe } = _node1
    const newVal = createLiteral(roundOff(to[0], 2))

    if (replaceExistingCallback) {
      const { index: callIndex } = splitPathAtPipeExpression(pathToNode)
      const result = replaceExistingCallback([
        {
          type: 'labeledArg',
          key: ARG_END_ABSOLUTE,
          argType: 'xAbsolute',
          expr: createLiteral(roundOff(to[0], 2)),
        },
      ])
      if (err(result)) return result
      const { callExp, valueUsedInTransform } = result
      pipe.body[callIndex] = callExp
      return {
        modifiedAst: _node,
        pathToNode,
        valueUsedInTransform,
      }
    }
    const callExp = createCallExpressionStdLibKw('xLine', null, [
      createLabeledArg(ARG_END_ABSOLUTE, newVal),
    ])
    pipe.body = [...pipe.body, callExp]
    return {
      modifiedAst: _node,
      pathToNode,
    }
  },
  updateArgs: ({ node, pathToNode, input }) => {
    if (input.type !== 'straight-segment') return STRAIGHT_SEGMENT_ERR()
    const { to } = input
    const _node = { ...node }
    const nodeMeta = getNodeFromPath<CallExpressionKw>(_node, pathToNode)
    if (err(nodeMeta)) return nodeMeta
    const { node: callExpression } = nodeMeta
    const newX = createLiteral(roundOff(to[0], 2))
    removeDeterminingArgs(callExpression)
    mutateKwArg(ARG_END_ABSOLUTE, callExpression, newX)
    return {
      modifiedAst: _node,
      pathToNode,
    }
  },
  getTag: getTagKwArg(),
  addTag: addTagKw(),
  getConstraintInfo: (callExp, ...args) =>
    horzVertConstraintInfoHelper(
      callExp,
      ['horizontal', 'xAbsolute'],
      'xLineTo',
      { type: 'labeledArg', key: ARG_END_ABSOLUTE },
      ...args
    ),
}

export const yLineTo: SketchLineHelperKw = {
  add: ({ node, pathToNode, segmentInput, replaceExistingCallback }) => {
    if (segmentInput.type !== 'straight-segment') return STRAIGHT_SEGMENT_ERR()
    const { to } = segmentInput
    const _node = { ...node }
    const getNode = getNodeFromPathCurry(_node, pathToNode)
    const _node1 = getNode<PipeExpression>('PipeExpression')
    if (err(_node1)) return _node1
    const { node: pipe } = _node1

    const newVal = createLiteral(roundOff(to[1], 2))

    if (replaceExistingCallback) {
      const { index: callIndex } = splitPathAtPipeExpression(pathToNode)
      const result = replaceExistingCallback([
        {
          type: 'labeledArg',
          key: ARG_END_ABSOLUTE,
          argType: 'yAbsolute',
          expr: newVal,
        },
      ])
      if (err(result)) return result
      const { callExp, valueUsedInTransform } = result
      pipe.body[callIndex] = callExp
      return {
        modifiedAst: _node,
        pathToNode,
        valueUsedInTransform,
      }
    }
    const callExp = createCallExpressionStdLibKw('yLine', null, [
      createLabeledArg(ARG_END_ABSOLUTE, newVal),
    ])
    pipe.body = [...pipe.body, callExp]
    return {
      modifiedAst: _node,
      pathToNode,
    }
  },
  updateArgs: ({ node, pathToNode, input }) => {
    if (input.type !== 'straight-segment') return STRAIGHT_SEGMENT_ERR()
    const { to } = input
    const _node = { ...node }
    const nodeMeta = getNodeFromPath<CallExpressionKw>(_node, pathToNode)
    if (err(nodeMeta)) return nodeMeta
    const { node: callExpression } = nodeMeta
    const newY = createLiteral(roundOff(to[1], 2))
    removeDeterminingArgs(callExpression)
    mutateKwArg(ARG_END_ABSOLUTE, callExpression, newY)
    return {
      modifiedAst: _node,
      pathToNode,
    }
  },
  getTag: getTagKwArg(),
  addTag: addTagKw(),
  getConstraintInfo: (callExp, ...args) =>
    horzVertConstraintInfoHelper(
      callExp,
      ['vertical', 'yAbsolute'],
      'yLineTo',
      { type: 'labeledArg', key: ARG_END_ABSOLUTE },
      ...args
    ),
}

export const xLine: SketchLineHelperKw = {
  add: ({ node, pathToNode, segmentInput, replaceExistingCallback }) => {
    if (segmentInput.type !== 'straight-segment') return STRAIGHT_SEGMENT_ERR()
    const { from, to } = segmentInput
    const _node = structuredClone(node)
    const getNode = getNodeFromPathCurry(_node, pathToNode)
    const varDec = getNode<VariableDeclaration>('VariableDeclaration')
    if (err(varDec)) return varDec
    const dec = varDec.node.declaration

    const newVal = createLiteral(roundOff(to[0] - from[0], 2))

    if (replaceExistingCallback) {
      const { index: callIndex } = splitPathAtPipeExpression(pathToNode)
      const result = replaceExistingCallback([
        {
          type: 'singleValue',
          argType: 'xRelative',
          expr: newVal,
        },
      ])
      if (err(result)) return result
      const { callExp, valueUsedInTransform } = result
      if (dec.init.type === 'PipeExpression') {
        dec.init.body[callIndex] = callExp
      } else {
        dec.init = callExp
      }
      return {
        modifiedAst: _node,
        pathToNode,
        valueUsedInTransform,
      }
    }

    const newLine = createCallExpressionStdLibKw('xLine', null, [
      createLabeledArg(ARG_LENGTH, newVal),
    ])
    if (dec.init.type === 'PipeExpression') {
      dec.init.body = [...dec.init.body, newLine]
    } else {
      dec.init = createPipeExpression([dec.init, newLine])
    }
    return { modifiedAst: _node, pathToNode }
  },
  updateArgs: ({ node, pathToNode, input }) => {
    if (input.type !== 'straight-segment') return STRAIGHT_SEGMENT_ERR()
    const { to, from } = input
    const _node = { ...node }
    const nodeMeta = getNodeFromPath<CallExpressionKw>(_node, pathToNode)
    if (err(nodeMeta)) return nodeMeta
    const { node: callExpression } = nodeMeta
    const newX = createLiteral(roundOff(to[0] - from[0], 2))
    removeDeterminingArgs(callExpression)
    mutateKwArg(ARG_LENGTH, callExpression, newX)
    return {
      modifiedAst: _node,
      pathToNode,
    }
  },
  getTag: getTagKwArg(),
  addTag: addTagKw(),
  getConstraintInfo: (callExp, ...args) =>
    horzVertConstraintInfoHelper(
      callExp,
      ['horizontal', 'xRelative'],
      'xLine',
      'singleValue',
      ...args
    ),
}

export const yLine: SketchLineHelperKw = {
  add: ({ node, pathToNode, segmentInput, replaceExistingCallback }) => {
    if (segmentInput.type !== 'straight-segment') return STRAIGHT_SEGMENT_ERR()
    const { from, to } = segmentInput
    const _node = structuredClone(node)
    const getNode = getNodeFromPathCurry(_node, pathToNode)
    const varDec = getNode<VariableDeclaration>('VariableDeclaration')
    if (err(varDec)) return varDec
    const dec = varDec.node.declaration
    const newVal = createLiteral(roundOff(to[1] - from[1], 2))
    if (replaceExistingCallback) {
      const { index: callIndex } = splitPathAtPipeExpression(pathToNode)
      const result = replaceExistingCallback([
        {
          type: 'singleValue',
          argType: 'yRelative',
          expr: newVal,
        },
      ])
      if (err(result)) return result
      const { callExp, valueUsedInTransform } = result
      if (dec.init.type === 'PipeExpression') {
        dec.init.body[callIndex] = callExp
      } else {
        dec.init = callExp
      }
      return {
        modifiedAst: _node,
        pathToNode,
        valueUsedInTransform,
      }
    }

    const newLine = createCallExpressionStdLibKw('yLine', null, [
      createLabeledArg(ARG_LENGTH, newVal),
    ])
    if (dec.init.type === 'PipeExpression') {
      dec.init.body = [...dec.init.body, newLine]
    } else {
      dec.init = createPipeExpression([dec.init, newLine])
    }
    return { modifiedAst: _node, pathToNode }
  },
  updateArgs: ({ node, pathToNode, input }) => {
    if (input.type !== 'straight-segment') return STRAIGHT_SEGMENT_ERR()
    const { to, from } = input
    const _node = { ...node }
    const nodeMeta = getNodeFromPath<CallExpressionKw>(_node, pathToNode)
    if (err(nodeMeta)) return nodeMeta
    const { node: callExpression } = nodeMeta
    const newY = createLiteral(roundOff(to[1] - from[1], 2))
    removeDeterminingArgs(callExpression)
    mutateKwArg(ARG_LENGTH, callExpression, newY)
    return {
      modifiedAst: _node,
      pathToNode,
    }
  },
  getTag: getTagKwArg(),
  addTag: addTagKw(),
  getConstraintInfo: (callExp, ...args) =>
    horzVertConstraintInfoHelper(
      callExp,
      ['vertical', 'yRelative'],
      'yLine',
      'singleValue',
      ...args
    ),
}

export const tangentialArc: SketchLineHelperKw = {
  add: ({ node, pathToNode, segmentInput, replaceExistingCallback }) => {
<<<<<<< HEAD
    return tangentialArcHelpers.add({
      node,
=======
    if (segmentInput.type !== 'straight-segment') return STRAIGHT_SEGMENT_ERR()
    const { to } = segmentInput
    const _node = { ...node }
    const getNode = getNodeFromPathCurry(_node, pathToNode)
    const _node1 = getNode<PipeExpression | CallExpressionKw>('PipeExpression')
    if (err(_node1)) return _node1
    const { node: pipe } = _node1
    const _node2 = getNodeFromPath<VariableDeclarator>(
      _node,
>>>>>>> 46b6707e
      pathToNode,
      segmentInput,
      replaceExistingCallback,
      isAbsolute: false,
    })
  },
  updateArgs: ({ node, pathToNode, input }) => {
    return tangentialArcHelpers.update({
      node,
      pathToNode,
      input,
      isAbsolute: false,
    })
  },
  getTag: getTagKwArg(),
  addTag: addTagKw(),
  getConstraintInfo: (callExp: CallExpressionKw, code, pathToNode) => {
    return tangentialArcHelpers.getConstraintInfo({
      callExp,
      code,
      pathToNode,
      isAbsolute: false,
    })
  },
}

export const tangentialArcTo: SketchLineHelperKw = {
  add: ({ node, pathToNode, segmentInput, replaceExistingCallback }) => {
    return tangentialArcHelpers.add({
      node,
      pathToNode,
      segmentInput,
      replaceExistingCallback,
      isAbsolute: true,
    })
  },
  updateArgs: ({ node, pathToNode, input }) => {
<<<<<<< HEAD
    return tangentialArcHelpers.update({
      node,
=======
    if (input.type !== 'straight-segment') return STRAIGHT_SEGMENT_ERR()
    const { to } = input
    const _node = { ...node }
    const nodeMeta = getNodeFromPath<CallExpressionKw>(_node, pathToNode)
    if (err(nodeMeta)) return nodeMeta
    const { node: callExpression } = nodeMeta

    if (callExpression.type !== 'CallExpressionKw') {
      return new Error(
        `Expected CallExpressionKw, but found ${callExpression.type}`
      )
    }

    for (const arg of callExpression.arguments) {
      if (arg.label?.name !== ARG_END_ABSOLUTE && arg.label?.name !== ARG_TAG) {
        console.debug(
          'Trying to edit unsupported tangentialArc keyword arguments; skipping'
        )
        return {
          modifiedAst: _node,
          pathToNode,
        }
      }
    }

    const toArrExp = createArrayExpression([
      createLiteral(roundOff(to[0], 2)),
      createLiteral(roundOff(to[1], 2)),
    ])

    mutateKwArg(ARG_END_ABSOLUTE, callExpression, toArrExp)
    return {
      modifiedAst: _node,
>>>>>>> 46b6707e
      pathToNode,
      input,
      isAbsolute: true,
    })
  },
  getTag: getTagKwArg(),
  addTag: addTagKw(),
  getConstraintInfo: (callExp: CallExpressionKw, code, pathToNode) => {
    return tangentialArcHelpers.getConstraintInfo({
      callExp,
      code,
      pathToNode,
      isAbsolute: true,
    })
  },
}

export const startProfile: SketchLineHelperKw = {
  updateArgs: ({ node, pathToNode, input }) => {
    if (input.type !== 'straight-segment') return STRAIGHT_SEGMENT_ERR()
    const { to } = input
    const _node = { ...node }
    const nodeMeta = getNodeFromPath<CallExpressionKw>(_node, pathToNode)
    if (err(nodeMeta)) return nodeMeta
    const { node: callExpression } = nodeMeta

    const toArrExp = createArrayExpression([
      createLiteral(roundOff(to[0], 2)),
      createLiteral(roundOff(to[1], 2)),
    ])

    mutateKwArg(ARG_AT, callExpression, toArrExp)
    return {
      modifiedAst: _node,
      pathToNode,
    }
  },
  getTag: getTagKwArg(),
  addTag: addTagKw(),
  add: ({ node, pathToNode, replaceExistingCallback, segmentInput }) => {
    if (segmentInput.type !== 'straight-segment') return STRAIGHT_SEGMENT_ERR()
    const { to } = segmentInput
    const _node = structuredClone(node)
    const nodeMeta = getNodeFromPath<PipeExpression | CallExpressionKw>(
      _node,
      pathToNode,
      'PipeExpression'
    )
    if (err(nodeMeta)) return nodeMeta

    const { node: pipe } = nodeMeta
    const nodeMeta2 = getNodeFromPath<VariableDeclarator>(
      _node,
      pathToNode,
      'VariableDeclarator'
    )
    if (err(nodeMeta2)) return nodeMeta2

    const newXVal = createLiteral(roundOff(to[0], 2))
    const newYVal = createLiteral(roundOff(to[1], 2))

    if (!replaceExistingCallback && pipe.type === 'PipeExpression') {
      const callExp = createCallExpressionStdLibKw('line', null, [
        createLabeledArg(ARG_AT, createArrayExpression([newXVal, newYVal])),
      ])
      const pathToNodeIndex = pathToNode.findIndex(
        (x) => x[1] === 'PipeExpression'
      )
      const pipeIndex = pathToNode[pathToNodeIndex + 1][0]
      if (typeof pipeIndex === 'undefined' || typeof pipeIndex === 'string') {
        return new Error('pipeIndex is wrong')
      }
      pipe.body = [
        ...pipe.body.slice(0, pipeIndex),
        callExp,
        ...pipe.body.slice(pipeIndex),
      ]
      return {
        modifiedAst: _node,
        pathToNode,
      }
    }

    if (replaceExistingCallback && pipe.type === 'PipeExpression') {
      const { index: callIndex } = splitPathAtPipeExpression(pathToNode)
      const result = replaceExistingCallback([
        {
          type: 'labeledArgArrayItem',
          key: ARG_AT,
          index: 0,
          argType: 'xAbsolute',
          expr: newXVal,
        },
        {
          type: 'labeledArgArrayItem',
          key: ARG_AT,
          index: 1,
          argType: 'yAbsolute',
          expr: newYVal,
        },
      ])
      if (err(result)) return result
      const { callExp, valueUsedInTransform } = result
      pipe.body[callIndex] = callExp
      return {
        modifiedAst: _node,
        pathToNode: [...pathToNode],
        valueUsedInTransform,
      }
    }

    return {
      modifiedAst: _node,
      pathToNode,
    }
  },
  getConstraintInfo: (callExp, code, pathToNode) => {
    if (callExp.type !== 'CallExpressionKw') return []
    if (callExp.callee.name.name !== 'startProfile') return []
    const expr = findKwArgWithIndex(ARG_AT, callExp)?.expr
    if (expr?.type !== 'ArrayExpression') {
      return []
    }
    const argIndex = findKwArgAnyIndex([ARG_AT], callExp)
    if (argIndex === undefined) {
      return []
    }
    const pathToXYArray: PathToNode = [
      ...pathToNode,
      ['arguments', 'CallExpressionKw'],
      [argIndex, ARG_INDEX_FIELD],
      ['arg', LABELED_ARG_FIELD],
      ['elements', 'ArrayExpression'],
    ]
    const xArg = expr.elements[0]
    const yArg = expr.elements[1]
    const constraints: ConstrainInfo[] = [
      {
        stdLibFnName: 'startProfile',
        type: 'xAbsolute',
        isConstrained: isNotLiteralArrayOrStatic(xArg),
        sourceRange: topLevelRange(xArg.start, xArg.end),
        pathToNode: [...pathToXYArray, [0, 'index']],
        value: code.slice(xArg.start, xArg.end),
        argPosition: {
          type: 'labeledArgArrayItem',
          index: 0,
          key: ARG_AT,
        },
      },
      {
        stdLibFnName: 'startProfile',
        type: 'yAbsolute',
        isConstrained: isNotLiteralArrayOrStatic(yArg),
        sourceRange: topLevelRange(yArg.start, yArg.end),
        pathToNode: [...pathToXYArray, [1, 'index']],
        value: code.slice(yArg.start, yArg.end),
        argPosition: {
          type: 'labeledArgArrayItem',
          index: 1,
          key: ARG_AT,
        },
      },
    ]
    return constraints
  },
}

export const circle: SketchLineHelperKw = {
  add: ({ node, pathToNode, segmentInput, replaceExistingCallback }) => {
    if (segmentInput.type !== 'arc-segment') return ARC_SEGMENT_ERR()

    const { center, radius } = segmentInput
    const _node = { ...node }

    // Try to get the pipe expression first
    const nodeMeta = getNodeFromPath<PipeExpression>(
      _node,
      pathToNode,
      'PipeExpression'
    )

    // If we get a pipe expression, handle as before
    if (!err(nodeMeta) && nodeMeta.node.type === 'PipeExpression') {
      const { node: pipe } = nodeMeta

      const x = createLiteral(roundOff(center[0], 2))
      const y = createLiteral(roundOff(center[1], 2))
      const radiusExp = createLiteral(roundOff(radius, 2))
      const centerArray = createArrayExpression([x, y])

      if (replaceExistingCallback) {
        const result = replaceExistingCallback([
          {
            type: 'labeledArgArrayItem',
            argType: 'xAbsolute',
            key: ARG_CIRCLE_CENTER,
            index: 0,
            expr: x,
          },
          {
            type: 'labeledArgArrayItem',
            argType: 'yAbsolute',
            key: ARG_CIRCLE_CENTER,
            index: 1,
            expr: y,
          },
          {
            type: 'labeledArg',
            argType: 'radius',
            key: ARG_RADIUS,
            expr: radiusExp,
          },
        ])
        if (err(result)) return result
        const { callExp, valueUsedInTransform } = result

        const { index: callIndex } = splitPathAtPipeExpression(pathToNode)

        // Handle the case where the returned expression is not a proper kwarg expression
        if (callExp.type !== 'CallExpressionKw') {
          // In a pipe expression, the unlabeled first arg can be omitted
          const centerArg = createLabeledArg(ARG_CIRCLE_CENTER, centerArray)
          const radiusArg = createLabeledArg(ARG_RADIUS, radiusExp)
          const circleKw = createCallExpressionStdLibKw('circle', null, [
            centerArg,
            radiusArg,
          ])

          pipe.body[callIndex] = circleKw
        } else {
          // For CallExpressionKw, we don't need to set an unlabeled argument in pipe expressions
          if (callExp.unlabeled) {
            callExp.unlabeled = null
          }
          pipe.body[callIndex] = callExp
        }

        return {
          modifiedAst: _node,
          pathToNode,
          valueUsedInTransform,
        }
      }
      return new Error('Problem with circle')
    }

    // If it's not in a pipe expression, try to get variable declarator
    const varDecMeta = getNodeFromPath<VariableDeclarator>(
      _node,
      pathToNode,
      'VariableDeclarator'
    )

    if (err(varDecMeta))
      return new Error('Could not find pipe expression or variable declarator')

    const { node: varDec } = varDecMeta

    // Get the existing circle expression to extract the unlabeled first argument (sketch)
    const existingCircleExpr = varDec.init as Node<CallExpressionKw>
    let sketchArg: Expr | null = null

    // Extract the unlabeled sketch argument if it exists
    if (existingCircleExpr && existingCircleExpr.type === 'CallExpressionKw') {
      sketchArg = existingCircleExpr.unlabeled
    }

    // These follow the same pattern whether we use the callback or not
    const x = createLiteral(roundOff(center[0], 2))
    const y = createLiteral(roundOff(center[1], 2))
    const radiusExp = createLiteral(roundOff(radius, 2))
    const centerArray = createArrayExpression([x, y])

    if (replaceExistingCallback) {
      // debugger
      const result = replaceExistingCallback([
        {
          type: 'labeledArgArrayItem',
          argType: 'xAbsolute',
          key: ARG_CIRCLE_CENTER,
          index: 0,
          expr: x,
        },
        {
          type: 'labeledArgArrayItem',
          argType: 'yAbsolute',
          key: ARG_CIRCLE_CENTER,
          index: 1,
          expr: y,
        },
        {
          type: 'labeledArg',
          argType: 'radius',
          key: ARG_RADIUS,
          expr: radiusExp,
        },
      ])
      if (err(result)) return result
      const { callExp, valueUsedInTransform } = result

      // Make sure the unlabeled first argument (sketch) is preserved
      if (callExp.type === 'CallExpressionKw') {
        if (sketchArg && !callExp.unlabeled) {
          callExp.unlabeled = sketchArg
        }

        // Replace the variable declarator init with the call expression
        varDec.init = callExp
      } else {
        // If somehow we get a non-kw expression, create the correct one
        const centerArg = createLabeledArg(ARG_CIRCLE_CENTER, centerArray)
        const radiusArg = createLabeledArg(ARG_RADIUS, radiusExp)
        const circleKw = createCallExpressionStdLibKw('circle', sketchArg, [
          centerArg,
          radiusArg,
        ])

        // Replace the variable declarator init with the correct KW expression
        varDec.init = circleKw
      }

      return {
        modifiedAst: _node,
        pathToNode,
        valueUsedInTransform,
      }
    } else {
      // If no callback, create a CallExpressionKw directly
      const centerArg = createLabeledArg(ARG_CIRCLE_CENTER, centerArray)
      const radiusArg = createLabeledArg(ARG_RADIUS, radiusExp)
      const circleKw = createCallExpressionStdLibKw('circle', sketchArg, [
        centerArg,
        radiusArg,
      ])

      // Replace the variable declarator init with the call expression
      varDec.init = circleKw

      return {
        modifiedAst: _node,
        pathToNode,
      }
    }
  },
  updateArgs: ({ node, pathToNode, input }) => {
    if (input.type !== 'arc-segment') return ARC_SEGMENT_ERR()
    const { center, radius } = input
    const _node = { ...node }
    const nodeMeta = getNodeFromPath<CallExpressionKw>(_node, pathToNode)
    if (err(nodeMeta)) return nodeMeta

    const { node: callExpression } = nodeMeta

    const newCenter = createArrayExpression([
      createLiteral(roundOff(center[0])),
      createLiteral(roundOff(center[1])),
    ])
    mutateKwArg(ARG_CIRCLE_CENTER, callExpression, newCenter)
    const newRadius = createLiteral(roundOff(radius))
    mutateKwArg(ARG_RADIUS, callExpression, newRadius)
    return {
      modifiedAst: _node,
      pathToNode,
    }
  },
  getTag: getTagKwArg(),
  addTag: addTagKw(),
  getConstraintInfo: (callExp: CallExpressionKw, code, pathToNode) => {
    if (callExp.type !== 'CallExpressionKw') return []
    const firstArg = callExp.arguments?.[0]
    if (firstArg.type !== 'LabeledArg') return []
    let centerInfo = findKwArgWithIndex(ARG_CIRCLE_CENTER, callExp)
    let radiusInfo = findKwArgWithIndex(ARG_RADIUS, callExp)
    if (!centerInfo || !radiusInfo) return []
    if (centerInfo?.expr.type !== 'ArrayExpression') return []

    const pathToCenterArrayExpression: PathToNode = [
      ...pathToNode,
      ['arguments', 'CallExpressionKw'],
      [centerInfo.argIndex, ARG_INDEX_FIELD],
      ['arg', LABELED_ARG_FIELD],
      ['elements', 'ArrayExpression'],
    ]
    const pathToRadiusLiteral: PathToNode = [
      ...pathToNode,
      ['arguments', 'CallExpressionKw'],
      [radiusInfo.argIndex, ARG_INDEX_FIELD],
      ['arg', LABELED_ARG_FIELD],
    ]
    const pathToXArg: PathToNode = [
      ...pathToCenterArrayExpression,
      [0, 'index'],
    ]
    const pathToYArg: PathToNode = [
      ...pathToCenterArrayExpression,
      [1, 'index'],
    ]

    const constraints: ConstrainInfo[] = [
      {
        stdLibFnName: 'circle',
        type: 'radius',
        isConstrained: isNotLiteralArrayOrStatic(radiusInfo.expr),
        sourceRange: topLevelRange(radiusInfo.expr.start, radiusInfo.expr.end),
        pathToNode: pathToRadiusLiteral,
        value: code.slice(radiusInfo.expr.start, radiusInfo.expr.end),
        argPosition: {
          type: 'labeledArg',
          key: ARG_RADIUS,
        },
      },
      {
        stdLibFnName: 'circle',
        type: 'xAbsolute',
        isConstrained: isNotLiteralArrayOrStatic(centerInfo.expr.elements[0]),
        sourceRange: topLevelRange(
          centerInfo.expr.elements[0].start,
          centerInfo.expr.elements[0].end
        ),
        pathToNode: pathToXArg,
        value: code.slice(
          centerInfo.expr.elements[0].start,
          centerInfo.expr.elements[0].end
        ),
        argPosition: {
          type: 'labeledArgArrayItem',
          index: 0,
          key: ARG_CIRCLE_CENTER,
        },
      },
      {
        stdLibFnName: 'circle',
        type: 'yAbsolute',
        isConstrained: isNotLiteralArrayOrStatic(centerInfo.expr.elements[1]),
        sourceRange: topLevelRange(
          centerInfo.expr.elements[1].start,
          centerInfo.expr.elements[1].end
        ),
        pathToNode: pathToYArg,
        value: code.slice(
          centerInfo.expr.elements[1].start,
          centerInfo.expr.elements[1].end
        ),
        argPosition: {
          type: 'labeledArgArrayItem',
          index: 1,
          key: 'center',
        },
      },
    ]
    return constraints
  },
}

export const arc: SketchLineHelperKw = {
  add: ({
    node,
    variables,
    pathToNode,
    segmentInput,
    replaceExistingCallback,
    spliceBetween,
  }) => {
    if (segmentInput.type !== 'arc-segment') return ARC_SEGMENT_ERR()
    const { center, radius, from, to } = segmentInput
    const _node = { ...node }

    const nodeMeta = getNodeFromPath<PipeExpression | CallExpressionKw>(
      _node,
      pathToNode,
      'PipeExpression'
    )
    if (err(nodeMeta)) return nodeMeta
    const { node: pipe } = nodeMeta

    const nodeMeta2 = getNodeFromPath<VariableDeclarator>(
      _node,
      pathToNode,
      'VariableDeclarator'
    )
    if (err(nodeMeta2)) return nodeMeta2
    const { node: varDec } = nodeMeta2

    // Calculate start angle (from center to 'from' point)
    const startAngle = Math.atan2(from[1] - center[1], from[0] - center[0])

    // Calculate end angle (from center to 'to' point)
    const endAngle = Math.atan2(to[1] - center[1], to[0] - center[0])

    // Create literals for the angles (convert to degrees)
    const startAngleDegrees = (startAngle * 180) / Math.PI
    const endAngleDegrees = (endAngle * 180) / Math.PI

    const newArc = createCallExpressionStdLibKw('arc', null, [
      createLabeledArg('radius', createLiteral(roundOff(radius))),
      createLabeledArg(
        'angleStart',
        createLiteral(roundOff(startAngleDegrees))
      ),
      createLabeledArg('angleEnd', createLiteral(roundOff(endAngleDegrees))),
    ])

    if (
      spliceBetween &&
      !replaceExistingCallback &&
      pipe.type === 'PipeExpression'
    ) {
      const pathToNodeIndex = pathToNode.findIndex(
        (x) => x[1] === 'PipeExpression'
      )
      const pipeIndex = pathToNode[pathToNodeIndex + 1][0]
      if (typeof pipeIndex === 'undefined' || typeof pipeIndex === 'string') {
        return new Error('pipeIndex is undefined')
      }
      pipe.body = [
        ...pipe.body.slice(0, pipeIndex),
        newArc,
        ...pipe.body.slice(pipeIndex),
      ]
      return {
        modifiedAst: _node,
        pathToNode,
      }
    }

    if (replaceExistingCallback && pipe.type !== 'CallExpressionKw') {
      const { index: callIndex } = splitPathAtPipeExpression(pathToNode)
      const result = replaceExistingCallback([
        {
          type: 'objectProperty',
          key: 'center',
          argType: 'xRelative',
          expr: createLiteral(roundOff(center[0])),
        },
        {
          type: 'objectProperty',
          key: 'center',
          argType: 'yRelative',
          expr: createLiteral(roundOff(center[1])),
        },
        {
          type: 'objectProperty',
          key: 'radius',
          argType: 'radius',
          expr: createLiteral(roundOff(radius)),
        },
        {
          type: 'objectProperty',
          key: 'angle',
          argType: 'angle',
          expr: createLiteral(roundOff(startAngleDegrees)),
        },
        {
          type: 'objectProperty',
          key: 'angle',
          argType: 'angle',
          expr: createLiteral(roundOff(endAngleDegrees)),
        },
      ])
      if (err(result)) return result
      const { callExp, valueUsedInTransform } = result
      pipe.body[callIndex] = callExp
      return {
        modifiedAst: _node,
        pathToNode: [
          ...pathToNode.slice(
            0,
            pathToNode.findIndex(([_, type]) => type === 'PipeExpression') + 1
          ),
          [pipe.body.length - 1, 'CallExpressionKw'],
        ],
        valueUsedInTransform,
      }
    }

    if (pipe.type === 'PipeExpression') {
      pipe.body = [...pipe.body, newArc]
      return {
        modifiedAst: _node,
        pathToNode: [
          ...pathToNode.slice(
            0,
            pathToNode.findIndex(([_, type]) => type === 'PipeExpression') + 1
          ),
          [pipe.body.length - 1, 'CallExpressionKw'],
        ],
      }
    } else {
      varDec.init = createPipeExpression([varDec.init, newArc])
    }

    return {
      modifiedAst: _node,
      pathToNode,
    }
  },
  updateArgs: ({ node, pathToNode, input }) => {
    if (input.type !== 'arc-segment') return ARC_SEGMENT_ERR()
    const { center, radius, from, to } = input
    const _node = { ...node }
    const nodeMeta = getNodeFromPath<CallExpressionKw>(_node, pathToNode)
    if (err(nodeMeta)) return nodeMeta

    const { node: callExpression, shallowPath } = nodeMeta

    // Calculate start angle (from center to 'from' point)
    const startAngle = Math.atan2(from[1] - center[1], from[0] - center[0])

    // Calculate end angle (from center to 'to' point)
    const endAngle = Math.atan2(to[1] - center[1], to[0] - center[0])

    // Create literals for the angles (convert to degrees)
    const startAngleDegrees = (startAngle * 180) / Math.PI
    const endAngleDegrees = (endAngle * 180) / Math.PI

    const newRadius = createLiteral(roundOff(radius))
    const newAngleStart = createLiteral(roundOff(startAngleDegrees))
    const newAngleEnd = createLiteral(roundOff(endAngleDegrees))
    mutateKwArg('radius', callExpression, newRadius)
    mutateKwArg('angleStart', callExpression, newAngleStart)
    mutateKwArg('angleEnd', callExpression, newAngleEnd)

    return {
      modifiedAst: _node,
      pathToNode: shallowPath,
    }
  },
  getTag: getTagKwArg(),
  addTag: addTagKw(),
  getConstraintInfo: (callExp, code, pathToNode, filterValue) => {
    // TODO this isn't quiet right, the filter value needs to be added to group the radius and start angle together
    // with the end angle by itself,
    // also both angles are just called angle, which is not correct
    if (callExp.type !== 'CallExpressionKw') return []

    const returnVal = []
    const pathToBase: PathToNode = [
      ...pathToNode,
      ['arguments', 'CallExpressionKw'],
    ]

    // Find radius, angleStart, and angleEnd properties
    const angleStart = findKwArgWithIndex(ARG_ANGLE_START, callExp)
    const angleEnd = findKwArgWithIndex(ARG_ANGLE_END, callExp)
    const radius = findKwArgWithIndex(ARG_RADIUS, callExp)
    if (!radius || !angleStart || !angleEnd) return []
    const pathToAngleStartArg: PathToNode = [
      ...pathToBase,
      [angleStart.argIndex, ARG_INDEX_FIELD],
      ['arg', LABELED_ARG_FIELD],
    ]
    returnVal.push(
      constrainInfo(
        'angle',
        isNotLiteralArrayOrStatic(angleStart.expr),
        code.slice(angleStart.expr.start, angleStart.expr.end),
        'arc',
        { type: 'labeledArg', key: ARG_ANGLE_START },
        topLevelRange(angleStart.expr.start, angleStart.expr.end),
        pathToAngleStartArg
      )
    )
    const pathToAngleEndArg: PathToNode = [
      ...pathToBase,
      [angleEnd.argIndex, ARG_INDEX_FIELD],
      ['arg', LABELED_ARG_FIELD],
    ]
    returnVal.push(
      constrainInfo(
        'angle',
        isNotLiteralArrayOrStatic(angleEnd.expr),
        code.slice(angleEnd.expr.start, angleEnd.expr.end),
        'arc',
        { type: 'labeledArg', key: ARG_ANGLE_END },
        topLevelRange(angleEnd.expr.start, angleEnd.expr.end),
        pathToAngleEndArg
      )
    )
    const pathToRadiusArg: PathToNode = [
      ...pathToBase,
      [radius.argIndex, ARG_INDEX_FIELD],
      ['arg', LABELED_ARG_FIELD],
    ]
    returnVal.push(
      constrainInfo(
        'angle',
        isNotLiteralArrayOrStatic(radius.expr),
        code.slice(radius.expr.start, radius.expr.end),
        'arc',
        { type: 'labeledArg', key: ARG_RADIUS },
        topLevelRange(radius.expr.start, radius.expr.end),
        pathToRadiusArg
      )
    )

    const constraints: ConstrainInfo[] = [
      constrainInfo(
        'radius',
        isNotLiteralArrayOrStatic(radius.expr),
        code.slice(radius.expr.start, radius.expr.end),
        'arc',
        'radius',
        topLevelRange(radius.expr.start, radius.expr.end),
        pathToRadiusArg
      ),
      constrainInfo(
        'angle',
        isNotLiteralArrayOrStatic(angleStart.expr),
        code.slice(angleStart.expr.start, angleStart.expr.end),
        'arc',
        'angleStart',
        topLevelRange(angleStart.expr.start, angleStart.expr.end),
        pathToAngleStartArg
      ),
      constrainInfo(
        'angle',
        isNotLiteralArrayOrStatic(angleEnd.expr),
        code.slice(angleEnd.expr.start, angleEnd.expr.end),
        'arc',
        'angleEnd',
        topLevelRange(angleEnd.expr.start, angleEnd.expr.end),
        pathToAngleEndArg
      ),
    ]

    return constraints
  },
}
export const arcTo: SketchLineHelperKw = {
  add: ({
    node,
    variables,
    pathToNode,
    segmentInput,
    replaceExistingCallback,
    spliceBetween,
  }) => {
    if (segmentInput.type !== 'circle-three-point-segment')
      return ARC_SEGMENT_ERR()

    const { p2, p3 } = segmentInput
    const _node = { ...node }
    const nodeMeta = getNodeFromPath<PipeExpression>(
      _node,
      pathToNode,
      'PipeExpression'
    )
    if (err(nodeMeta)) return nodeMeta

    const { node: pipe } = nodeMeta

    // p1 is the start point (from the previous segment)
    // p2 is the interiorAbsolute point
    // p3 is the end point
    const p2x = createLiteral(roundOff(p2[0], 2))
    const p2y = createLiteral(roundOff(p2[1], 2))
    const interiorAbsolute = createArrayExpression([p2x, p2y])

    const p3x = createLiteral(roundOff(p3[0], 2))
    const p3y = createLiteral(roundOff(p3[1], 2))
    const end = createArrayExpression([p3x, p3y])

    if (replaceExistingCallback) {
      const result = replaceExistingCallback([
        {
          type: 'labeledArgArrayItem',
          key: 'interiorAbsolute',
          index: 0,
          argType: 'xAbsolute',
          expr: p2x,
        },
        {
          type: 'labeledArgArrayItem',
          key: 'interiorAbsolute',
          index: 1,
          argType: 'yAbsolute',
          expr: p2y,
        },
        {
          type: 'labeledArgArrayItem',
          key: 'endAbsolute',
          index: 0,
          argType: 'xAbsolute',
          expr: p3x,
        },
        {
          type: 'labeledArgArrayItem',
          key: 'endAbsolute',
          index: 1,
          argType: 'yAbsolute',
          expr: p3y,
        },
      ])
      if (err(result)) return result
      const { callExp, valueUsedInTransform } = result

      const { index: callIndex } = splitPathAtPipeExpression(pathToNode)
      pipe.body[callIndex] = callExp

      return {
        modifiedAst: _node,
        pathToNode: [
          ...pathToNode.slice(
            0,
            pathToNode.findIndex(([_, type]) => type === 'PipeExpression') + 1
          ),
          [pipe.body.length - 1, 'CallExpressionKw'],
        ],
        valueUsedInTransform,
      }
    }

    const newLine = createCallExpressionStdLibKw('arc', null, [
      createLabeledArg(ARG_INTERIOR_ABSOLUTE, interiorAbsolute),
      createLabeledArg(ARG_END_ABSOLUTE, end),
    ])

    if (spliceBetween) {
      const { index: callIndex } = splitPathAtPipeExpression(pathToNode)
      pipe.body.splice(callIndex + 1, 0, newLine)
    } else if (pipe.type === 'PipeExpression') {
      pipe.body.push(newLine)
    } else {
      const nodeMeta2 = getNodeFromPath<VariableDeclarator>(
        _node,
        pathToNode,
        'VariableDeclarator'
      )
      if (err(nodeMeta2)) return nodeMeta2
      const { node: varDec } = nodeMeta2
      varDec.init = createPipeExpression([varDec.init, newLine])
      return {
        modifiedAst: _node,
        pathToNode: [
          ...pathToNode.slice(
            0,
            pathToNode.findIndex(([key, _]) => key === 'init') + 1
          ),
          ['body', 'PipeExpression'],
          [1, 'CallExpressionKw'],
        ],
      }
    }

    return {
      modifiedAst: _node,
      pathToNode: [
        ...pathToNode.slice(
          0,
          pathToNode.findIndex(([_, type]) => type === 'PipeExpression') + 1
        ),
        [pipe.body.length - 1, 'CallExpressionKw'],
      ],
    }
  },
  updateArgs: ({ node, pathToNode, input }) => {
    if (input.type !== 'circle-three-point-segment') return ARC_SEGMENT_ERR()

    const { p2, p3 } = input
    const _node = { ...node }
    const nodeMeta = getNodeFromPath<CallExpressionKw>(_node, pathToNode)
    if (err(nodeMeta)) return nodeMeta

    const { node: callExpression } = nodeMeta

    // Update the first argument which should be an object with interiorAbsolute and end properties

    const interiorAbsolutePoint = createArrayExpression([
      createLiteral(roundOff(p2[0], 2)),
      createLiteral(roundOff(p2[1], 2)),
    ])

    const endPoint = createArrayExpression([
      createLiteral(roundOff(p3[0], 2)),
      createLiteral(roundOff(p3[1], 2)),
    ])

    mutateKwArg(ARG_INTERIOR_ABSOLUTE, callExpression, interiorAbsolutePoint)
    mutateKwArg(ARG_END_ABSOLUTE, callExpression, endPoint)

    return {
      modifiedAst: _node,
      pathToNode,
    }
  },
  getTag: getTagKwArg(),
  addTag: addTagKw(),
  getConstraintInfo: (callExp, code, pathToNode, filterValue) => {
    if (callExp.type !== 'CallExpressionKw') return []
    const args = callExp.arguments
    if (args.length < 1) return []

    // Find interiorAbsolute and end properties
    const interiorAbsoluteProp = findKwArgWithIndex(
      ARG_INTERIOR_ABSOLUTE,
      callExp
    )
    const endProp = findKwArgWithIndex(ARG_END_ABSOLUTE, callExp)

    if (!interiorAbsoluteProp || !endProp) return []
    if (
      interiorAbsoluteProp.expr.type !== 'ArrayExpression' ||
      endProp.expr.type !== 'ArrayExpression'
    )
      return []

    const interiorAbsoluteArr = interiorAbsoluteProp.expr
    const endArr = endProp.expr

    if (interiorAbsoluteArr.elements.length < 2 || endArr.elements.length < 2)
      return []

    const pathToBase: PathToNode = [
      ...pathToNode,
      ['arguments', 'CallExpressionKw'],
    ]

    const pathToInteriorValue: PathToNode = [
      ...pathToBase,
      [interiorAbsoluteProp.argIndex, ARG_INDEX_FIELD],
      ['arg', LABELED_ARG_FIELD],
    ]

    const pathToEndValue: PathToNode = [
      ...pathToBase,
      [endProp.argIndex, ARG_INDEX_FIELD],
      ['arg', LABELED_ARG_FIELD],
    ]

    const pathToInteriorX: PathToNode = [
      ...pathToInteriorValue,
      ['elements', 'ArrayExpression'],
      [0, 'index'],
    ]

    const pathToInteriorY: PathToNode = [
      ...pathToInteriorValue,
      ['elements', 'ArrayExpression'],
      [1, 'index'],
    ]

    const pathToEndX: PathToNode = [
      ...pathToEndValue,
      ['elements', 'ArrayExpression'],
      [0, 'index'],
    ]

    const pathToEndY: PathToNode = [
      ...pathToEndValue,
      ['elements', 'ArrayExpression'],
      [1, 'index'],
    ]

    const constraints: (ConstrainInfo & { filterValue: string })[] = [
      {
        type: 'xAbsolute',
        isConstrained: isNotLiteralArrayOrStatic(
          interiorAbsoluteArr.elements[0]
        ),
        value: code.slice(
          interiorAbsoluteArr.elements[0].start,
          interiorAbsoluteArr.elements[0].end
        ),
        stdLibFnName: 'arcTo',
        argPosition: {
          type: 'labeledArgArrayItem',
          key: ARG_INTERIOR_ABSOLUTE,
          index: 0,
        },
        sourceRange: topLevelRange(
          interiorAbsoluteArr.elements[0].start,
          interiorAbsoluteArr.elements[0].end
        ),
        pathToNode: pathToInteriorX,
        filterValue: ARG_INTERIOR_ABSOLUTE,
      },
      {
        type: 'yAbsolute',
        isConstrained: isNotLiteralArrayOrStatic(
          interiorAbsoluteArr.elements[1]
        ),
        value: code.slice(
          interiorAbsoluteArr.elements[1].start,
          interiorAbsoluteArr.elements[1].end
        ),
        stdLibFnName: 'arcTo',
        argPosition: {
          type: 'labeledArgArrayItem',
          key: ARG_INTERIOR_ABSOLUTE,
          index: 1,
        },
        sourceRange: topLevelRange(
          interiorAbsoluteArr.elements[1].start,
          interiorAbsoluteArr.elements[1].end
        ),
        pathToNode: pathToInteriorY,
        filterValue: ARG_INTERIOR_ABSOLUTE,
      },
      {
        type: 'xAbsolute',
        isConstrained: isNotLiteralArrayOrStatic(endArr.elements[0]),
        value: code.slice(endArr.elements[0].start, endArr.elements[0].end),
        stdLibFnName: 'arcTo',
        argPosition: {
          type: 'labeledArgArrayItem',
          key: 'endAbsolute',
          index: 0,
        },
        sourceRange: topLevelRange(
          endArr.elements[0].start,
          endArr.elements[0].end
        ),
        pathToNode: pathToEndX,
        filterValue: 'endAbsolute',
      },
      {
        type: 'yAbsolute',
        isConstrained: isNotLiteralArrayOrStatic(endArr.elements[1]),
        value: code.slice(endArr.elements[1].start, endArr.elements[1].end),
        stdLibFnName: 'arcTo',
        argPosition: {
          type: 'labeledArgArrayItem',
          key: 'endAbsolute',
          index: 1,
        },
        sourceRange: topLevelRange(
          endArr.elements[1].start,
          endArr.elements[1].end
        ),
        pathToNode: pathToEndY,
        filterValue: 'endAbsolute',
      },
    ]

    const finalConstraints: ConstrainInfo[] = []
    constraints.forEach((constraint) => {
      if (!filterValue) {
        finalConstraints.push(constraint)
      }
      if (filterValue && constraint.filterValue === filterValue) {
        finalConstraints.push(constraint)
      }
    })
    return finalConstraints
  },
}

export const circleThreePoint: SketchLineHelperKw = {
  add: ({ node, pathToNode, segmentInput, replaceExistingCallback }) => {
    if (segmentInput.type !== 'circle-three-point-segment') {
      return CIRCLE_THREE_POINT_SEGMENT_ERR
    }

    const { p1, p2, p3 } = segmentInput
    const _node = structuredClone(node)
    const nodeMeta = getNodeFromPath<VariableDeclaration>(
      _node,
      pathToNode,
      'VariableDeclaration'
    )
    if (err(nodeMeta)) return nodeMeta

    const { node: varDec } = nodeMeta

    const createRoundedLiteral = (val: number) =>
      createLiteral(roundOff(val, 2))
    if (replaceExistingCallback) {
      const result = replaceExistingCallback([
        {
          type: 'labeledArgArrayItem',
          index: 0,
          key: 'p1',
          argType: 'xAbsolute',
          expr: createRoundedLiteral(p1[0]),
        },
        {
          type: 'labeledArgArrayItem',
          index: 1,
          key: 'p1',
          argType: 'yAbsolute',
          expr: createRoundedLiteral(p1[1]),
        },
        {
          type: 'labeledArgArrayItem',
          index: 0,
          key: 'p2',
          argType: 'xAbsolute',
          expr: createRoundedLiteral(p2[0]),
        },
        {
          type: 'labeledArgArrayItem',
          index: 1,
          key: 'p2',
          argType: 'yAbsolute',
          expr: createRoundedLiteral(p2[1]),
        },
        {
          type: 'labeledArgArrayItem',
          index: 0,
          key: 'p3',
          argType: 'xAbsolute',
          expr: createRoundedLiteral(p3[0]),
        },
        {
          type: 'labeledArgArrayItem',
          index: 1,
          key: 'p3',
          argType: 'yAbsolute',
          expr: createRoundedLiteral(p3[1]),
        },
      ])
      if (err(result)) return result
      const { callExp, valueUsedInTransform } = result

      varDec.declaration.init = callExp

      return {
        modifiedAst: _node,
        pathToNode,
        valueUsedInTransform,
      }
    }
    return new Error('replaceExistingCallback is missing')
  },
  updateArgs: ({ node, pathToNode, input }) => {
    if (input.type !== 'circle-three-point-segment') {
      return CIRCLE_THREE_POINT_SEGMENT_ERR
    }
    const { p1, p2, p3 } = input
    const _node = { ...node }
    const nodeMeta = getNodeFromPath<CallExpressionKw>(_node, pathToNode)
    if (err(nodeMeta)) return nodeMeta

    const { node: callExpression, shallowPath } = nodeMeta
    const createRounded2DPointArr = (point: [number, number]) =>
      createArrayExpression([
        createLiteral(roundOff(point[0], 2)),
        createLiteral(roundOff(point[1], 2)),
      ])

    const newP1 = createRounded2DPointArr(p1)
    const newP2 = createRounded2DPointArr(p2)
    const newP3 = createRounded2DPointArr(p3)
    mutateKwArg('p1', callExpression, newP1)
    mutateKwArg('p2', callExpression, newP2)
    mutateKwArg('p3', callExpression, newP3)

    return {
      modifiedAst: _node,
      pathToNode: shallowPath,
    }
  },
  getTag: getTagKwArg(),
  addTag: addTagKw(),
  getConstraintInfo: (callExp, code, pathToNode, filterValue) => {
    if (callExp.type !== 'CallExpressionKw') return []
    const p1Details = findKwArgWithIndex('p1', callExp)
    const p2Details = findKwArgWithIndex('p2', callExp)
    const p3Details = findKwArgWithIndex('p3', callExp)
    if (!p1Details || !p2Details || !p3Details) return []
    if (
      p1Details.expr.type !== 'ArrayExpression' ||
      p2Details.expr.type !== 'ArrayExpression' ||
      p3Details.expr.type !== 'ArrayExpression'
    )
      return []

    const pathToP1ArrayExpression: PathToNode = [
      ...pathToNode,
      ['arguments', 'CallExpressionKw'],
      [p1Details.argIndex, 'arg index'],
      ['arg', LABELED_ARG_FIELD],
      ['elements', 'ArrayExpression'],
    ]
    const pathToP2ArrayExpression: PathToNode = [
      ...pathToNode,
      ['arguments', 'CallExpressionKw'],
      [p2Details.argIndex, 'arg index'],
      ['arg', LABELED_ARG_FIELD],
      ['elements', 'ArrayExpression'],
    ]
    const pathToP3ArrayExpression: PathToNode = [
      ...pathToNode,
      ['arguments', 'CallExpressionKw'],
      [p3Details.argIndex, 'arg index'],
      ['arg', LABELED_ARG_FIELD],
      ['elements', 'ArrayExpression'],
    ]

    const pathToP1XArg: PathToNode = [...pathToP1ArrayExpression, [0, 'index']]
    const pathToP1YArg: PathToNode = [...pathToP1ArrayExpression, [1, 'index']]
    const pathToP2XArg: PathToNode = [...pathToP2ArrayExpression, [0, 'index']]
    const pathToP2YArg: PathToNode = [...pathToP2ArrayExpression, [1, 'index']]
    const pathToP3XArg: PathToNode = [...pathToP3ArrayExpression, [0, 'index']]
    const pathToP3YArg: PathToNode = [...pathToP3ArrayExpression, [1, 'index']]

    const constraints: (ConstrainInfo & { filterValue: string })[] = [
      {
        stdLibFnName: 'circleThreePoint',
        type: 'xAbsolute',
        isConstrained: isNotLiteralArrayOrStatic(p1Details.expr.elements[0]),
        sourceRange: [
          p1Details.expr.elements[0].start,
          p1Details.expr.elements[0].end,
          0,
        ],
        pathToNode: pathToP1XArg,
        value: code.slice(
          p1Details.expr.elements[0].start,
          p1Details.expr.elements[0].end
        ),
        argPosition: {
          type: 'labeledArgArrayItem',
          index: 0,
          key: 'p1',
        },
        filterValue: 'p1',
      },
      {
        stdLibFnName: 'circleThreePoint',
        type: 'yAbsolute',
        isConstrained: isNotLiteralArrayOrStatic(p1Details.expr.elements[1]),
        sourceRange: [
          p1Details.expr.elements[1].start,
          p1Details.expr.elements[1].end,
          0,
        ],
        pathToNode: pathToP1YArg,
        value: code.slice(
          p1Details.expr.elements[1].start,
          p1Details.expr.elements[1].end
        ),
        argPosition: {
          type: 'labeledArgArrayItem',
          index: 1,
          key: 'p1',
        },
        filterValue: 'p1',
      },
      {
        stdLibFnName: 'circleThreePoint',
        type: 'xAbsolute',
        isConstrained: isNotLiteralArrayOrStatic(p2Details.expr.elements[0]),
        sourceRange: [
          p2Details.expr.elements[0].start,
          p2Details.expr.elements[0].end,
          0,
        ],
        pathToNode: pathToP2XArg,
        value: code.slice(
          p2Details.expr.elements[0].start,
          p2Details.expr.elements[0].end
        ),
        argPosition: {
          type: 'labeledArgArrayItem',
          index: 0,
          key: 'p2',
        },
        filterValue: 'p2',
      },
      {
        stdLibFnName: 'circleThreePoint',
        type: 'yAbsolute',
        isConstrained: isNotLiteralArrayOrStatic(p2Details.expr.elements[1]),
        sourceRange: [
          p2Details.expr.elements[1].start,
          p2Details.expr.elements[1].end,
          0,
        ],
        pathToNode: pathToP2YArg,
        value: code.slice(
          p2Details.expr.elements[1].start,
          p2Details.expr.elements[1].end
        ),
        argPosition: {
          type: 'labeledArgArrayItem',
          index: 1,
          key: 'p2',
        },
        filterValue: 'p2',
      },
      {
        stdLibFnName: 'circleThreePoint',
        type: 'xAbsolute',
        isConstrained: isNotLiteralArrayOrStatic(p3Details.expr.elements[0]),
        sourceRange: [
          p3Details.expr.elements[0].start,
          p3Details.expr.elements[0].end,
          0,
        ],
        pathToNode: pathToP3XArg,
        value: code.slice(
          p3Details.expr.elements[0].start,
          p3Details.expr.elements[0].end
        ),
        argPosition: {
          type: 'labeledArgArrayItem',
          index: 0,
          key: 'p3',
        },
        filterValue: 'p3',
      },
      {
        stdLibFnName: 'circleThreePoint',
        type: 'yAbsolute',
        isConstrained: isNotLiteralArrayOrStatic(p3Details.expr.elements[1]),
        sourceRange: [
          p3Details.expr.elements[1].start,
          p3Details.expr.elements[1].end,
          0,
        ],
        pathToNode: pathToP3YArg,
        value: code.slice(
          p3Details.expr.elements[1].start,
          p3Details.expr.elements[1].end
        ),
        argPosition: {
          type: 'labeledArgArrayItem',
          index: 1,
          key: 'p3',
        },
        filterValue: 'p3',
      },
    ]
    const finalConstraints: ConstrainInfo[] = []
    constraints.forEach((constraint) => {
      if (!filterValue) {
        finalConstraints.push(constraint)
      }
      if (filterValue && constraint.filterValue === filterValue) {
        finalConstraints.push(constraint)
      }
    })
    return finalConstraints
  },
}

export const angledLine: SketchLineHelperKw = {
  add: ({ node, pathToNode, segmentInput, replaceExistingCallback, snaps }) => {
    if (segmentInput.type !== 'straight-segment') return STRAIGHT_SEGMENT_ERR()
    const { from, to } = segmentInput
    const _node = { ...node }
    const getNode = getNodeFromPathCurry(_node, pathToNode)
    const _node1 = getNode<PipeExpression>('PipeExpression')
    if (err(_node1)) return _node1
    const { node: pipe } = _node1

    // When snapping to previous arc's tangent direction, create this expression:
    //  angledLine(angle = tangentToEnd(arc001), length = 12)
    // Or if snapping to the negative direction:
    //  angledLine(angle = tangentToEnd(arc001) + turns::HALF_TURN, length = 12)
    const newAngleVal = snaps?.previousArcTag
      ? snaps.negativeTangentDirection
        ? createBinaryExpression([
            createCallExpressionStdLibKw(
              'tangentToEnd',
              createLocalName(snaps?.previousArcTag),
              []
            ),
            '+',
            createLocalName('turns::HALF_TURN'),
          ])
        : createCallExpressionStdLibKw(
            'tangentToEnd',
            createLocalName(snaps?.previousArcTag),
            []
          )
      : createLiteral(roundOff(getAngle(from, to), 0))
    const newLengthVal = createLiteral(roundOff(getLength(from, to), 2))
    const newLine = createCallExpressionStdLibKw('angledLine', null, [
      createLabeledArg(ARG_ANGLE, newAngleVal),
      createLabeledArg(ARG_LENGTH, newLengthVal),
    ])

    if (replaceExistingCallback) {
      const { index: callIndex } = splitPathAtPipeExpression(pathToNode)
      const result = replaceExistingCallback([
        {
          type: 'labeledArg',
          key: 'angle',
          argType: 'angle',
          // We cannot pass newAngleVal to expr because it is a Node<Literal>.
          // We couldn't change that type to be Node<Expr> because there is a lot of code assuming it to be Node<Literal>.
          // So we added a new optional overrideExpr which can be Node<Expr> and this is used if present in sketchcombos/createNode().
          expr:
            newAngleVal.type === 'Literal' ? newAngleVal : createLiteral(''),
          overrideExpr: newAngleVal,
        },
        {
          type: 'labeledArg',
          key: 'length',
          argType: 'length',
          expr: newLengthVal,
        },
      ])
      if (err(result)) return result
      const { callExp, valueUsedInTransform } = result
      pipe.body[callIndex] = callExp
      return {
        modifiedAst: _node,
        pathToNode,
        valueUsedInTransform,
      }
    } else {
      pipe.body = [...pipe.body, newLine]
    }
    return {
      modifiedAst: _node,
      pathToNode,
    }
  },
  updateArgs: ({ node, pathToNode, input }) => {
    if (input.type !== 'straight-segment') return STRAIGHT_SEGMENT_ERR()
    const { to, from } = input
    const _node = { ...node }
    const nodeMeta = getNodeFromPath<CallExpressionKw>(_node, pathToNode)
    if (err(nodeMeta)) return nodeMeta
    const { node: callExpression } = nodeMeta
    const angle = roundOff(getAngle(from, to), 0)
    const lineLength = roundOff(getLength(from, to), 2)

    const angleLit = createLiteral(angle)
    const lengthLit = createLiteral(lineLength)

    mutateKwArg(ARG_ANGLE, callExpression, angleLit)
    mutateKwArg(ARG_LENGTH, callExpression, lengthLit)

    return {
      modifiedAst: _node,
      pathToNode,
    }
  },
  getTag: getTagKwArg(),
  addTag: addTagKw(),
  getConstraintInfo: (callExp, ...args) => {
    const constraints = commonConstraintInfoHelper(
      callExp,
      ['angle', 'length'],
      'angledLine',
      [{ argLabel: 'angle' }, { argLabel: 'length' }],
      ...args
    )

    return constraints
  },
}

export const angledLineOfXLength: SketchLineHelperKw = {
  add: ({
    node,
    variables,
    pathToNode,
    segmentInput,
    replaceExistingCallback,
  }) => {
    if (segmentInput.type !== 'straight-segment') return STRAIGHT_SEGMENT_ERR()
    const { from, to } = segmentInput
    const _node = { ...node }
    const nodeMeta = getNodeFromPath<PipeExpression>(
      _node,
      pathToNode,
      'PipeExpression'
    )
    if (err(nodeMeta)) return nodeMeta
    const { node: pipe } = nodeMeta
    const nodeMeta2 = getNodeFromPath<VariableDeclarator>(
      _node,
      pathToNode,
      'VariableDeclarator'
    )
    if (err(nodeMeta2)) return nodeMeta2
    const { node: varDec } = nodeMeta2

    const variableName = varDec.id.name
    const sketch = sketchFromKclValue(variables[variableName], variableName)
    if (err(sketch)) {
      return sketch
    }
    const angle = createLiteral(roundOff(getAngle(from, to), 0))
    const xLength = createLiteral(roundOff(Math.abs(from[0] - to[0]), 2) || 0.1)
    let newLine: Expr
    if (replaceExistingCallback) {
      const result = replaceExistingCallback([
        {
          type: 'labeledArg',
          key: 'angle',
          argType: 'angle',
          expr: angle,
        },
        {
          type: 'labeledArg',
          key: 'lengthX',
          argType: 'xRelative',
          expr: xLength,
        },
      ])
      if (err(result)) return result
      newLine = result.callExp
    } else {
      newLine = createCallExpressionStdLibKw('angledLineOfXLength', null, [
        createLabeledArg(ARG_ANGLE, angle),
        createLabeledArg(ARG_LENGTH_X, xLength),
      ])
    }
    const { index: callIndex } = splitPathAtPipeExpression(pathToNode)
    if (replaceExistingCallback) {
      pipe.body[callIndex] = newLine
    } else {
      pipe.body = [...pipe.body, newLine]
    }
    return {
      modifiedAst: _node,
      pathToNode,
    }
  },
  updateArgs: ({ node, pathToNode, input }) => {
    if (input.type !== 'straight-segment') return STRAIGHT_SEGMENT_ERR()
    const { to, from } = input
    const _node = { ...node }
    const nodeMeta = getNodeFromPath<CallExpressionKw>(_node, pathToNode)
    if (err(nodeMeta)) return nodeMeta
    const { node: callExpression } = nodeMeta
    const angle = roundOff(getAngle(from, to), 0)
    const xLength = roundOff(Math.abs(to[0] - from[0]), 2)

    const oldAngle = findKwArg(ARG_ANGLE, callExpression)
    if (oldAngle === undefined) {
      return new Error(
        `expected an angle arg, but it was not found. Args were ${allLabels(
          callExpression
        )}`
      )
    }
    const adjustedXLength = isAngleLiteral(oldAngle)
      ? Math.abs(xLength)
      : xLength // todo make work for variable angle > 180

    const angleLit = createLiteral(angle)
    const lengthLit = createLiteral(adjustedXLength)

    removeDeterminingArgs(callExpression)
    mutateKwArg(ARG_ANGLE, callExpression, angleLit)
    mutateKwArg(ARG_LENGTH_X, callExpression, lengthLit)

    return {
      modifiedAst: _node,
      pathToNode,
    }
  },
  getTag: getTagKwArg(),
  addTag: addTagKw(),
  getConstraintInfo: (callExp, ...args) =>
    commonConstraintInfoHelper(
      callExp,
      ['angle', 'xRelative'],
      'angledLine',
      [{ argLabel: 'angle' }, { argLabel: 'lengthX' }],
      ...args
    ),
}

export const angledLineOfYLength: SketchLineHelperKw = {
  add: ({
    node,
    variables,
    pathToNode,
    segmentInput,
    replaceExistingCallback,
  }) => {
    if (segmentInput.type !== 'straight-segment') return STRAIGHT_SEGMENT_ERR()
    const { from, to } = segmentInput
    const _node = { ...node }
    const nodeMeta = getNodeFromPath<PipeExpression>(
      _node,
      pathToNode,
      'PipeExpression'
    )
    if (err(nodeMeta)) return nodeMeta
    const { node: pipe } = nodeMeta
    const nodeMeta2 = getNodeFromPath<VariableDeclarator>(
      _node,
      pathToNode,
      'VariableDeclarator'
    )
    if (err(nodeMeta2)) return nodeMeta2
    const { node: varDec } = nodeMeta2
    const variableName = varDec.id.name
    const sketch = sketchFromKclValue(variables[variableName], variableName)
    if (err(sketch)) return sketch

    const angle = createLiteral(roundOff(getAngle(from, to), 0))
    const yLength = createLiteral(roundOff(Math.abs(from[1] - to[1]), 2) || 0.1)
    let newLine: Expr
    if (replaceExistingCallback) {
      const result = replaceExistingCallback([
        {
          type: 'labeledArg',
          key: 'angle',
          argType: 'angle',
          expr: angle,
        },
        {
          type: 'labeledArg',
          key: 'lengthY',
          argType: 'yRelative',
          expr: yLength,
        },
      ])
      if (err(result)) return result
      newLine = result.callExp
    } else {
      newLine = createCallExpressionStdLibKw('angledLine', null, [
        createLabeledArg(ARG_ANGLE, angle),
        createLabeledArg(ARG_LENGTH_Y, yLength),
      ])
    }
    const { index: callIndex } = splitPathAtPipeExpression(pathToNode)
    if (replaceExistingCallback) {
      pipe.body[callIndex] = newLine
    } else {
      pipe.body = [...pipe.body, newLine]
    }
    return {
      modifiedAst: _node,
      pathToNode,
    }
  },
  updateArgs: ({ node, pathToNode, input }) => {
    if (input.type !== 'straight-segment') return STRAIGHT_SEGMENT_ERR()
    const { to, from } = input
    const _node = { ...node }
    const nodeMeta = getNodeFromPath<CallExpressionKw>(_node, pathToNode)
    if (err(nodeMeta)) return nodeMeta
    const { node: callExpression } = nodeMeta
    const angle = roundOff(getAngle(from, to), 0)
    const yLength = roundOff(to[1] - from[1], 2)

    const oldAngle = findKwArg(ARG_ANGLE, callExpression)
    if (oldAngle === undefined) {
      return new Error(
        `expected an angle arg, but it was not found. Args were ${allLabels(
          callExpression
        )}`
      )
    }
    const adjustedYLength = isAngleLiteral(oldAngle)
      ? Math.abs(yLength)
      : yLength // todo make work for variable angle > 180

    const angleLit = createLiteral(angle)
    const lengthLit = createLiteral(adjustedYLength)

    removeDeterminingArgs(callExpression)
    mutateKwArg(ARG_ANGLE, callExpression, angleLit)
    mutateKwArg(ARG_LENGTH_Y, callExpression, lengthLit)

    return {
      modifiedAst: _node,
      pathToNode,
    }
  },
  getTag: getTagKwArg(),
  addTag: addTagKw(),
  getConstraintInfo: (callExp, ...args) =>
    commonConstraintInfoHelper(
      callExp,
      ['angle', 'yRelative'],
      'angledLineOfYLength',
      [{ argLabel: 'angle' }, { argLabel: 'lengthY' }],
      ...args
    ),
}

export const angledLineToX: SketchLineHelperKw = {
  add: ({ node, pathToNode, segmentInput, replaceExistingCallback }) => {
    if (segmentInput.type !== 'straight-segment') return STRAIGHT_SEGMENT_ERR()
    const { from, to } = segmentInput
    const _node = { ...node }
    const nodeMeta = getNodeFromPath<PipeExpression>(
      _node,
      pathToNode,
      'PipeExpression'
    )
    if (err(nodeMeta)) return nodeMeta

    const { node: pipe } = nodeMeta
    const angle = createLiteral(roundOff(getAngle(from, to), 0))
    const xArg = createLiteral(roundOff(to[0], 2))
    if (replaceExistingCallback) {
      const result = replaceExistingCallback([
        {
          type: 'labeledArg',
          key: 'angle',
          argType: 'angle',
          expr: angle,
        },
        {
          type: 'labeledArg',
          key: 'endAbsoluteX',
          argType: 'xAbsolute',
          expr: xArg,
        },
      ])
      if (err(result)) return result
      const { callExp, valueUsedInTransform } = result
      const { index: callIndex } = splitPathAtPipeExpression(pathToNode)
      pipe.body[callIndex] = callExp
      return {
        modifiedAst: _node,
        pathToNode,
        valueUsedInTransform,
      }
    }

    const callExp = createCallExpressionStdLibKw('angledLineToX', null, [
      createLabeledArg(ARG_ANGLE, angle),
      createLabeledArg(ARG_END_ABSOLUTE_X, xArg),
    ])
    pipe.body = [...pipe.body, callExp]
    return {
      modifiedAst: _node,
      pathToNode,
    }
  },
  updateArgs: ({ node, pathToNode, input }) => {
    if (input.type !== 'straight-segment') return STRAIGHT_SEGMENT_ERR()
    const { to, from } = input
    const _node = { ...node }
    const nodeMeta = getNodeFromPath<CallExpressionKw>(_node, pathToNode)
    if (err(nodeMeta)) return nodeMeta

    const { node: callExpression } = nodeMeta
    const angle = roundOff(getAngle(from, to), 0)
    const xLength = roundOff(to[0], 2)

    const adjustedXLength = xLength

    const angleLit = createLiteral(angle)
    const lengthLit = createLiteral(adjustedXLength)

    removeDeterminingArgs(callExpression)
    mutateKwArg(ARG_ANGLE, callExpression, angleLit)
    mutateKwArg(ARG_END_ABSOLUTE_X, callExpression, lengthLit)
    return {
      modifiedAst: _node,
      pathToNode,
    }
  },
  getTag: getTagKwArg(),
  addTag: addTagKw(),
  getConstraintInfo: (callExp, ...args) =>
    commonConstraintInfoHelper(
      callExp,
      ['angle', 'xAbsolute'],
      'angledLineToX',
      [{ argLabel: 'angle' }, { argLabel: 'endAbsoluteX' }],
      ...args
    ),
}

export const angledLineToY: SketchLineHelperKw = {
  add: ({ node, pathToNode, segmentInput, replaceExistingCallback }) => {
    if (segmentInput.type !== 'straight-segment') return STRAIGHT_SEGMENT_ERR()
    const { from, to } = segmentInput
    const _node = { ...node }
    const nodeMeta = getNodeFromPath<PipeExpression>(
      _node,
      pathToNode,
      'PipeExpression'
    )
    if (err(nodeMeta)) return nodeMeta

    const { node: pipe } = nodeMeta

    const angle = createLiteral(roundOff(getAngle(from, to), 0))
    const yArg = createLiteral(roundOff(to[1], 2))

    if (replaceExistingCallback) {
      const result = replaceExistingCallback([
        {
          type: 'labeledArg',
          key: 'angle',
          argType: 'angle',
          expr: angle,
        },
        {
          type: 'labeledArg',
          key: 'endAbsoluteY',
          argType: 'yAbsolute',
          expr: yArg,
        },
      ])
      if (err(result)) return result
      const { callExp, valueUsedInTransform } = result
      const { index: callIndex } = splitPathAtPipeExpression(pathToNode)
      pipe.body[callIndex] = callExp
      return {
        modifiedAst: _node,
        pathToNode,
        valueUsedInTransform,
      }
    }

    const newLine = createCallExpressionStdLibKw('angledLine', null, [
      createLabeledArg(ARG_ANGLE, angle),
      createLabeledArg(ARG_END_ABSOLUTE_Y, yArg),
    ])
    pipe.body = [...pipe.body, newLine]
    return {
      modifiedAst: _node,
      pathToNode,
    }
  },
  updateArgs: ({ node, pathToNode, input }) => {
    if (input.type !== 'straight-segment') return STRAIGHT_SEGMENT_ERR()
    const { to, from } = input
    const _node = { ...node }
    const nodeMeta = getNodeFromPath<CallExpressionKw>(_node, pathToNode)
    if (err(nodeMeta)) return nodeMeta

    const { node: callExpression } = nodeMeta
    const angle = roundOff(getAngle(from, to), 0)
    const xLength = roundOff(to[1], 2)

    const adjustedXLength = xLength

    const angleLit = createLiteral(angle)
    const lengthLit = createLiteral(adjustedXLength)

    removeDeterminingArgs(callExpression)
    mutateKwArg(ARG_ANGLE, callExpression, angleLit)
    mutateKwArg(ARG_END_ABSOLUTE_Y, callExpression, lengthLit)
    return {
      modifiedAst: _node,
      pathToNode,
    }
  },
  getTag: getTagKwArg(),
  addTag: addTagKw(),
  getConstraintInfo: (callExp, ...args) =>
    commonConstraintInfoHelper(
      callExp,
      ['angle', 'yAbsolute'],
      'angledLineToY',
      [{ argLabel: 'angle' }, { argLabel: 'endAbsoluteY' }],
      ...args
    ),
}

export const angledLineThatIntersects: SketchLineHelperKw = {
  add: ({
    node,
    pathToNode,
    segmentInput,
    replaceExistingCallback,
    referencedSegment,
  }) => {
    if (segmentInput.type !== 'straight-segment') return STRAIGHT_SEGMENT_ERR()
    const { from, to } = segmentInput
    const _node = { ...node }
    const nodeMeta = getNodeFromPath<PipeExpression>(
      _node,
      pathToNode,
      'PipeExpression'
    )
    if (err(nodeMeta)) return nodeMeta

    const { node: pipe } = nodeMeta

    const angle = createLiteral(roundOff(getAngle(from, to), 0))
    if (!referencedSegment) {
      return new Error('referencedSegment must be provided')
    }

    const offset = createLiteral(
      roundOff(
        perpendicularDistance(
          referencedSegment?.from,
          referencedSegment?.to,
          to
        ),
        2
      )
    )

    if (replaceExistingCallback) {
      const result = replaceExistingCallback([
        {
          type: 'labeledArg',
          key: 'angle',
          argType: 'angle',
          expr: angle,
        },
        {
          type: 'labeledArg',
          key: 'offset',
          argType: 'intersectionOffset',
          expr: offset,
        },
      ])
      if (err(result)) return result
      const { callExp, valueUsedInTransform } = result
      const { index: callIndex } = splitPathAtPipeExpression(pathToNode)
      pipe.body[callIndex] = callExp
      return {
        modifiedAst: _node,
        pathToNode,
        valueUsedInTransform,
      }
    }
    return new Error('not implemented')
  },
  updateArgs: ({ node, pathToNode, input, variables }) => {
    if (input.type !== 'straight-segment') return STRAIGHT_SEGMENT_ERR()
    const { to, from } = input
    const _node = { ...node }
    const nodeMeta = getNodeFromPath<CallExpressionKw>(_node, pathToNode)
    if (err(nodeMeta)) return nodeMeta

    const { node: callExpression } = nodeMeta
    const angle = roundOff(getAngle(from, to), 0)

    const intersectTag = findKwArg(ARG_INTERSECT_TAG, callExpression)
    if (intersectTag === undefined) {
      return new Error(
        `no ${ARG_INTERSECT_TAG} argument found in angledLineThatIntersect call, which requires it`
      )
    }
    const intersectTagName =
      intersectTag.type === 'Name' ? intersectTag.name.name : ''
    const nodeMeta2 = getNodeFromPath<VariableDeclaration>(
      _node,
      pathToNode,
      'VariableDeclaration'
    )
    if (err(nodeMeta2)) return nodeMeta2

    const { node: varDec } = nodeMeta2
    const varName = varDec.declaration.id.name
    const sketch = sketchFromKclValue(variables[varName], varName)
    if (err(sketch)) return sketch
    const intersectPath = sketch.paths.find(
      ({ tag }: Path) => tag && tag.value === intersectTagName
    )
    let offset = 0
    if (intersectPath) {
      offset = roundOff(
        perpendicularDistance(intersectPath?.from, intersectPath?.to, to),
        2
      )
    }

    mutateKwArg(ARG_ANGLE, callExpression, createLiteral(angle))
    mutateKwArg(ARG_OFFSET, callExpression, createLiteral(offset))
    return {
      modifiedAst: _node,
      pathToNode,
    }
  },
  getTag: getTagKwArg(),
  addTag: addTagKw(),
  getConstraintInfo: (callExp: CallExpressionKw, code, pathToNode) => {
    if (callExp.type !== 'CallExpressionKw') return []
    const angle = findKwArgWithIndex(ARG_ANGLE, callExp)
    const offset = findKwArgWithIndex(ARG_OFFSET, callExp)
    const intersectTag = findKwArgWithIndex(ARG_INTERSECT_TAG, callExp)
    const returnVal = []
    const pathToBase: PathToNode = [
      ...pathToNode,
      ['arguments', 'CallExpressionKw'],
    ]
    if (angle !== undefined) {
      const pathToAngleProp: PathToNode = [
        ...pathToBase,
        [angle.argIndex, ARG_INDEX_FIELD],
        ['arg', LABELED_ARG_FIELD],
      ]
      returnVal.push(
        constrainInfo(
          'angle',
          isNotLiteralArrayOrStatic(angle.expr),
          code.slice(angle.expr.start, angle.expr.end),
          'angledLineThatIntersects',
          { type: 'labeledArg', key: 'angle' },
          topLevelRange(angle.expr.start, angle.expr.end),
          pathToAngleProp
        )
      )
    }
    if (intersectTag !== undefined) {
      const pathToTagProp: PathToNode = [
        ...pathToBase,
        [intersectTag.argIndex, ARG_INDEX_FIELD],
        ['arg', LABELED_ARG_FIELD],
      ]
      const info = constrainInfo(
        'intersectionTag',
        // This will always be a tag identifier.
        false,
        code.slice(intersectTag.expr.start, intersectTag.expr.end),
        'angledLineThatIntersects',
        { type: 'labeledArg', key: 'intersectTag' },
        topLevelRange(intersectTag.expr.start, intersectTag.expr.end),
        pathToTagProp
      )
      returnVal.push(info)
    }
    if (offset !== undefined) {
      const pathToOffsetProp: PathToNode = [
        ...pathToBase,
        [offset.argIndex, ARG_INDEX_FIELD],
        ['arg', LABELED_ARG_FIELD],
      ]
      returnVal.push(
        constrainInfo(
          'intersectionOffset',
          isNotLiteralArrayOrStatic(offset.expr),
          code.slice(offset.expr.start, offset.expr.end),
          'angledLineThatIntersects',
          { type: 'labeledArg', key: 'offset' },
          topLevelRange(offset.expr.start, offset.expr.end),
          pathToOffsetProp
        )
      )
    }
    return returnVal
  },
}

export const updateStartProfileAtArgs: SketchLineHelperKw['updateArgs'] = ({
  node,
  pathToNode,
  input,
}) => {
  if (input.type !== 'straight-segment') return STRAIGHT_SEGMENT_ERR()
  const { to } = input
  const _node = { ...node }
  const nodeMeta = getNodeFromPath<CallExpressionKw>(_node, pathToNode)
  if (err(nodeMeta)) {
    console.error(nodeMeta)
    return {
      modifiedAst: {
        start: 0,
        end: 0,
        shebang: null,
        moduleId: 0,
        body: [],

        nonCodeMeta: {
          start: 0,
          end: 0,
          moduleId: 0,
          startNodes: [],
          nonCodeNodes: [],
        },
        innerAttrs: [],
        outerAttrs: [],
        preComments: [],
        commentStart: 0,
      },
      pathToNode,
    }
  }

  const { node: callExpression } = nodeMeta
  const toArrExp = createArrayExpression([
    createLiteral(roundOff(to[0])),
    createLiteral(roundOff(to[1])),
  ])

  mutateKwArg(ARG_AT, callExpression, toArrExp)
  return {
    modifiedAst: _node,
    pathToNode,
  }
}

export const sketchLineHelperMapKw: { [key: string]: SketchLineHelperKw } = {
  arc,
  arcTo,
  line,
  lineTo,
  circleThreePoint,
  circle,
  xLine,
  yLine,
  xLineTo,
  yLineTo,
  angledLine,
  angledLineOfXLength,
  angledLineOfYLength,
  angledLineThatIntersects,
  angledLineToX,
  angledLineToY,
  tangentialArc,
  tangentialArcTo,
  startProfile,
} as const

export function changeSketchArguments(
  node: Node<Program>,
  variables: VariableMap,
  sourceRangeOrPath:
    | {
        type: 'sourceRange'
        sourceRange: SourceRange
      }
    | {
        type: 'path'
        pathToNode: PathToNode
      },
  input: SegmentInputs
): { modifiedAst: Node<Program>; pathToNode: PathToNode } | Error {
  // TODO/less-than-ideal, this obvious relies on node getting mutated, as changing the following with `_node = structuredClone(node)` breaks the draft line animation.
  const _node = { ...node }
  const thePath =
    sourceRangeOrPath.type === 'sourceRange'
      ? getNodePathFromSourceRange(_node, sourceRangeOrPath.sourceRange)
      : sourceRangeOrPath.pathToNode
  const nodeMeta = getNodeFromPath<CallExpressionKw>(_node, thePath)
  if (err(nodeMeta)) return nodeMeta

  const { node: callExpression, shallowPath } = nodeMeta

  const fnName = callExpression?.callee?.name.name
  if (fnName in sketchLineHelperMapKw) {
    const correctFnName =
      callExpression.type === 'CallExpressionKw'
        ? fnNameToTooltip(allLabels(callExpression), fnName)
        : fnName
    if (err(correctFnName)) {
      return correctFnName
    }
    const { updateArgs } = sketchLineHelperMapKw[correctFnName]
    if (!updateArgs) {
      return new Error('not a sketch line keyword helper')
    }

    return updateArgs({
      node: _node,
      variables,
      pathToNode: shallowPath,
      input,
    })
  }

  return new Error(`not a sketch line helper: ${fnName}`)
}

/**
 * Converts a function name to a ToolTip (UI hint/identifier) based on the segment type.
 *
 * This function differs from fnNameToTooltip() in that it uses the Path/segment
 * type information to determine the correct ToolTip, rather than analyzing function
 * argument labels. This is particularly important for functions like 'arc' where
 * the same function name can map to different ToolTips ('arc' or 'arcTo') depending
 * on the segment type (ArcThreePoint vs other types).
 *
 * While fnNameToTooltip() determines the ToolTip by examining the function's argument
 * structure at call site, this function uses the segment geometry information, making
 * it suitable for contexts where we have the Path object but not the full argument list.
 *
 * @param seg - The Path object containing segment type information
 * @param fnName - The function name to convert to a ToolTip
 * @returns The corresponding ToolTip or an Error if the function name is unknown
 */
export function fnNameToToolTipFromSegment(
  seg: Path,
  fnName: string
): ToolTip | Error {
  switch (fnName) {
    case 'arcTo':
    case 'arc': {
      return seg.type === 'ArcThreePoint' ? 'arcTo' : 'arc'
    }
    case 'line':
    case 'lineTo':
    case 'xLine':
    case 'xLineTo':
    case 'yLine':
    case 'yLineTo':
    case 'angledLineToX':
    case 'angledLineToY':
    case 'angledLineOfXLength':
    case 'angledLineOfYLength':
    case 'angledLineThatIntersects':
    case 'circleThreePoint':
    case 'circle':
    case 'tangentialArc':
    case 'tangentialArcTo':
    case 'angledLine':
    case 'startProfile':
    case 'arcTo':
      return fnName
    default:
      const err = `Unknown sketch line function ${fnName}`
      console.error(err)
      return new Error(err)
  }
}

/**
 * Function names no longer cleanly correspond to tooltips.
 * A tooltip is a user action, like a line to a given point, or in a given direction.
 * These are two separate tooltips (line and lineTo) but are made by the same stdlib function,
 * 'line'. It just uses different parameters.
 *
 * To put it another way, function names don't map cleanly to tooltips, but function names + arguments do.
 */
export function fnNameToTooltip(
  argLabels: string[],
  fnName: string
): ToolTip | Error {
  const isAbsolute = argLabels.some((label) => label === ARG_END_ABSOLUTE)
  switch (fnName) {
    case 'arc': {
      const isArc = argLabels.some((label) =>
        [ARG_RADIUS, ARG_ANGLE_START, ARG_ANGLE_END].includes(label)
      )
      return isArc ? 'arc' : 'arcTo'
    }
    case 'line':
      return isAbsolute ? 'lineTo' : 'line'
    case 'xLine':
      return isAbsolute ? 'xLineTo' : 'xLine'
    case 'yLine':
      return isAbsolute ? 'yLineTo' : 'yLine'
    case 'tangentialArc':
      return isAbsolute ? 'tangentialArcTo' : 'tangentialArc'
    case 'angledLineThatIntersects':
    case 'circleThreePoint':
    case 'circle':
    case 'startProfile':
      return fnName
    case 'angledLine': {
      const argmap: Record<string, ToolTip> = {
        [ARG_LENGTH_X]: 'angledLineOfXLength',
        [ARG_LENGTH_Y]: 'angledLineOfYLength',
        [ARG_END_ABSOLUTE_X]: 'angledLineToX',
        [ARG_END_ABSOLUTE_Y]: 'angledLineToY',
        [ARG_LENGTH]: 'angledLine',
      }
      for (const [arg, tooltip] of Object.entries(argmap)) {
        const foundAt = argLabels.findIndex((label) => label === arg)
        if (foundAt >= 0) {
          return tooltip
        }
      }
      const err = `Unknown angledLine arguments, could not map to tooltip. Args were ${argLabels}`
      console.error(err)
      return new Error(err)
    }
    default:
      const err = `Unknown sketch line function ${fnName}`
      console.error(err)
      return new Error(err)
  }
}

/**
 * Function names no longer cleanly correspond to tooltips.
 * A tooltip is a user action, like a line to a given point, or in a given direction.
 * These are two separate tooltips (line and lineTo) but are made by the same stdlib function,
 * 'line'. It just uses different parameters.
 *
 * To put it another way, function names don't map cleanly to tooltips, but function names + arguments do.
 */
export function tooltipToFnName(tooltip: ToolTip): string | Error {
  switch (tooltip) {
    case 'xLine':
    case 'yLine':
    case 'line':
    case 'tangentialArc':
      return tooltip
    case 'lineTo':
      return 'line'
    case 'xLineTo':
      return 'xLine'
    case 'yLineTo':
      return 'yLine'
    case 'tangentialArcTo':
      return 'tangentialArc'
    case 'angledLine':
    case 'angledLineToX':
    case 'angledLineToY':
    case 'angledLineOfXLength':
    case 'angledLineOfYLength':
      return 'angledLine'
    default:
      return new Error(`Unknown tooltip function ${tooltip}`)
  }
}

export function getConstraintInfoKw(
  callExpression: Node<CallExpressionKw>,
  code: string,
  pathToNode: PathToNode,
  filterValue?: string
): ConstrainInfo[] {
  const fnName = callExpression?.callee?.name.name || ''
  const isAbsolute = isAbsoluteLine(callExpression)
  if (err(isAbsolute)) {
    console.error(
      `Could not tell if this call to ${fnName} was absolute`,
      isAbsolute
    )
    return []
  }
  if (!(fnName in sketchLineHelperMapKw)) return []
  const tooltip = fnNameToTooltip(allLabels(callExpression), fnName)
  if (err(tooltip)) {
    console.error(tooltip)
    return []
  }
  return sketchLineHelperMapKw[tooltip].getConstraintInfo(
    callExpression,
    code,
    pathToNode,
    filterValue
  )
}

export function compareVec2Epsilon(
  vec1: [number, number],
  vec2: [number, number],
  compareEpsilon = 0.015625 // or 2^-6
) {
  const xDifference = Math.abs(vec1[0] - vec2[0])
  const yDifference = Math.abs(vec1[1] - vec2[1])
  return xDifference < compareEpsilon && yDifference < compareEpsilon
}

// this version uses this distance of the two points instead of comparing x and y separately
export function compareVec2Epsilon2(
  vec1: [number, number],
  vec2: [number, number],
  compareEpsilon = 0.015625 // or 2^-6
) {
  const xDifference = Math.abs(vec1[0] - vec2[0])
  const yDifference = Math.abs(vec1[1] - vec2[1])
  const distance = Math.sqrt(
    xDifference * xDifference + yDifference * yDifference
  )
  return distance < compareEpsilon
}

interface CreateLineFnCallArgs {
  node: Node<Program>
  variables: VariableMap
  input: SegmentInputs
  fnName: ToolTip
  pathToNode: PathToNode
  spliceBetween?: boolean
  snaps?: addCall['snaps']
}

export function addNewSketchLn({
  node: _node,
  variables,
  fnName,
  pathToNode,
  input: segmentInput,
  spliceBetween = false,
  snaps,
}: CreateLineFnCallArgs):
  | {
      modifiedAst: Node<Program>
      pathToNode: PathToNode
    }
  | Error {
  const node = structuredClone(_node)
  const { add, updateArgs } = sketchLineHelperMapKw?.[fnName] || {}
  if (!add || !updateArgs) {
    return new Error(`${fnName} is not a sketch line helper`)
  }

  getNodeFromPath<Node<VariableDeclarator>>(
    node,
    pathToNode,
    'VariableDeclarator'
  )
  getNodeFromPath<Node<PipeExpression | CallExpressionKw>>(
    node,
    pathToNode,
    'PipeExpression'
  )
  return add({
    node,
    variables,
    pathToNode,
    segmentInput,
    spliceBetween,
    snaps,
  })
}
export function addCallExpressionsToPipe({
  node,
  pathToNode,
  expressions,
}: {
  node: Node<Program>
  variables: VariableMap
  pathToNode: PathToNode
  expressions: Node<CallExpressionKw>[]
}) {
  const _node: Node<Program> = structuredClone(node)
  const pipeExpression = getNodeFromPath<Node<PipeExpression>>(
    _node,
    pathToNode,
    'PipeExpression'
  )
  if (err(pipeExpression)) return pipeExpression

  if (pipeExpression.node.type !== 'PipeExpression') {
    return new Error('not a pipe expression')
  }
  pipeExpression.node.body = [...pipeExpression.node.body, ...expressions]
  return _node
}

export function addCloseToPipe({
  node,
  pathToNode,
}: {
  node: Node<Program>
  variables: VariableMap
  pathToNode: PathToNode
}) {
  const _node = { ...node }
  const closeExpression = createCallExpressionStdLibKw('close', null, [])
  const pipeExpression = getNodeFromPath<PipeExpression>(
    _node,
    pathToNode,
    'PipeExpression'
  )
  if (err(pipeExpression)) return pipeExpression

  if (pipeExpression.node.type !== 'PipeExpression') {
    return new Error('not a pipe expression')
  }
  pipeExpression.node.body = [...pipeExpression.node.body, closeExpression]
  return _node
}

export function replaceSketchLine({
  node,
  variables,
  pathToNode: _pathToNode,
  fnName,
  segmentInput,
  replaceExistingCallback,
  referencedSegment,
}: {
  node: Node<Program>
  variables: VariableMap
  pathToNode: PathToNode
  fnName: ToolTip
  segmentInput: SegmentInputs
  replaceExistingCallback: (rawArgs: RawArgs) => CreatedSketchExprResult | Error
  referencedSegment?: Path
}):
  | {
      modifiedAst: Node<Program>
      valueUsedInTransform?: number
      pathToNode: PathToNode
    }
  | Error {
  if (![...toolTips, 'intersect', 'circle'].includes(fnName)) {
    return new Error(`The following function name  is not tooltip: ${fnName}`)
  }
  const _node = { ...node }

  const { add } = sketchLineHelperMapKw[fnName]
  const addRetVal = add({
    node: _node,
    variables,
    pathToNode: _pathToNode,
    referencedSegment,
    segmentInput,
    replaceExistingCallback,
  })
  if (err(addRetVal)) return addRetVal

  const { modifiedAst, valueUsedInTransform, pathToNode } = addRetVal
  return { modifiedAst, valueUsedInTransform, pathToNode }
}

/** Ostensibly  should be used to add a chamfer tag to a chamfer call expression
 *
 * However things get complicated in situations like:
 * ```ts
 * |> chamfer(
 *     length = 1,
 *     tags = [tag1, tagOfInterest],
 *   )
 * ```
 * Because tag declarator is not allowed on a chamfer with more than one tag,
 * They must be pulled apart into separate chamfer calls:
 * ```ts
 * |> chamfer(
 *     length = 1,
 *     tags = [tag1],
 *   )
 * |> chamfer(
 *     length = 1,
 *     tags = [tagOfInterest],
 *   , tag = $newTagDeclarator)
 * ```
 */
function addTagToChamfer(
  tagInfo: AddTagInfo,
  edgeCutMeta: EdgeCutInfo
):
  | {
      modifiedAst: Node<Program>
      tag: string
    }
  | Error {
  const _node = structuredClone(tagInfo.node)
  let pipeIndex = 0
  for (let i = 0; i < tagInfo.pathToNode.length; i++) {
    if (tagInfo.pathToNode[i][1] === 'PipeExpression') {
      pipeIndex = Number(tagInfo.pathToNode[i + 1][0])
      break
    }
  }
  const pipeExpr = getNodeFromPath<PipeExpression>(
    _node,
    tagInfo.pathToNode,
    'PipeExpression'
  )
  const variableDec = getNodeFromPath<VariableDeclarator>(
    _node,
    tagInfo.pathToNode,
    'VariableDeclarator'
  )
  if (err(pipeExpr)) return pipeExpr
  if (err(variableDec)) return variableDec
  const isPipeExpression = pipeExpr.node.type === 'PipeExpression'

  const callExpr = isPipeExpression
    ? pipeExpr.node.body[pipeIndex]
    : variableDec.node.init
  if (callExpr.type !== 'CallExpressionKw')
    return new Error('no chamfer call Expr')
  const inputTags = findKwArg('tags', callExpr)
  if (!inputTags) return new Error('no tags property')
  if (inputTags.type !== 'ArrayExpression')
    return new Error('tags should be an array expression')

  const isChamferBreakUpNeeded = inputTags.elements.length > 1
  if (!isChamferBreakUpNeeded) {
    return addTagKw()(tagInfo)
  }

  // There's more than one input tag, we need to break that chamfer call into a separate chamfer call
  // so that it can have a tag declarator added.
  const tagIndexToPullOut = inputTags.elements.findIndex((tag) => {
    // e.g. chamfer(tags: [tagOfInterest, tag2])
    //                       ^^^^^^^^^^^^^
    const elementMatchesBaseTagType =
      edgeCutMeta?.subType === 'base' &&
      tag.type === 'Name' &&
      tag.name.name === edgeCutMeta.tagName
    if (elementMatchesBaseTagType) return true

    // e.g. chamfer(tags: [getOppositeEdge(tagOfInterest), tag2])
    //                       ^^^^^^^^^^^^^^^^^^^^^^^^^^^^^
    const tagMatchesOppositeTagType =
      edgeCutMeta?.subType === 'opposite' &&
      tag.type === 'CallExpressionKw' &&
      tag.callee.name.name === 'getOppositeEdge' &&
      tag.unlabeled?.type === 'Name' &&
      tag.unlabeled.name.name === edgeCutMeta.tagName
    if (tagMatchesOppositeTagType) return true

    // e.g. chamfer(tags: [getNextAdjacentEdge(tagOfInterest), tag2])
    //                       ^^^^^^^^^^^^^^^^^^^^^^^^^^^^^^^^^
    const tagMatchesAdjacentTagType =
      edgeCutMeta?.subType === 'adjacent' &&
      tag.type === 'CallExpressionKw' &&
      (tag.callee.name.name === 'getNextAdjacentEdge' ||
        tag.callee.name.name === 'getPrevAdjacentEdge') &&
      tag.unlabeled?.type === 'Name' &&
      tag.unlabeled.name.name === edgeCutMeta.tagName
    if (tagMatchesAdjacentTagType) return true
    return false
  })
  if (tagIndexToPullOut === -1) return new Error('tag not found')
  // get the tag we're pulling out
  const tagToPullOut = inputTags.elements[tagIndexToPullOut]
  // and remove it from the original chamfer call
  // [pullOutTag, tag2] to [tag2]
  inputTags.elements.splice(tagIndexToPullOut, 1)

  // get the length of the chamfer we're breaking up, as the new chamfer will have the same length
  const chamferLength = findKwArg('length', callExpr)
  if (!chamferLength) return new Error('no chamfer length')
  const tagDec = createTagDeclarator(findUniqueName(_node, 'seg', 2))
  const solid3dIdentifierUsedInOriginalChamfer = callExpr.unlabeled
  const solid = isPipeExpression ? null : solid3dIdentifierUsedInOriginalChamfer
  const newExpressionToInsert = createCallExpressionStdLibKw('chamfer', solid, [
    createLabeledArg('length', chamferLength),
    // single tag to add to the new chamfer call
    createLabeledArg('tags', createArrayExpression([tagToPullOut])),
    createLabeledArg('tag', tagDec),
  ])

  // insert the new chamfer call with the tag declarator, add it above the original
  // alternatively we could use `pipeIndex + 1` to insert it below the original
  if (isPipeExpression) {
    pipeExpr.node.body.splice(pipeIndex, 0, newExpressionToInsert)
  } else {
    callExpr.unlabeled = null // defaults to pipe substitution
    variableDec.node.init = createPipeExpression([
      newExpressionToInsert,
      callExpr,
    ])
  }
  return {
    modifiedAst: _node,
    tag: tagDec.value,
  }
}

export function addTagForSketchOnFace(
  tagInfo: AddTagInfo,
  expressionName: string,
  edgeCutMeta: EdgeCutInfo | null
):
  | {
      modifiedAst: Node<Program>
      tag: string
    }
  | Error {
  if (expressionName === 'close') {
    return addTagKw()(tagInfo)
  }
  if (expressionName === 'chamfer') {
    if (edgeCutMeta === null) {
      return new Error(
        'Cannot add tag to chamfer because no edge cut was provided'
      )
    }
    return addTagToChamfer(tagInfo, edgeCutMeta)
  }
  if (expressionName in sketchLineHelperMapKw) {
    const { addTag } = sketchLineHelperMapKw[expressionName]
    return addTag(tagInfo)
  }
  return new Error(`"${expressionName}" is not a sketch line helper`)
}

function isAngleLiteral(lineArgument: Expr): boolean {
  return isLiteralArrayOrStatic(lineArgument)
}

type addTagFn = (
  a: AddTagInfo
) => { modifiedAst: Node<Program>; tag: string } | Error

function addTagKw(): addTagFn {
  return ({ node, pathToNode }) => {
    const _node = { ...node }
    // We have to allow for the possibility that the path is actually to a call expression.
    // That's because if the parser reads something like `close()`, it doesn't know if this
    // is a keyword or positional call.
    // In fact, even something like `close(%)` could be either (because we allow 1 unlabeled
    // starting param).
    const callExpr = getNodeFromPath<Node<CallExpressionKw>>(
      _node,
      pathToNode,
      ['CallExpressionKw']
    )
    if (err(callExpr)) return callExpr

    // If the original node is a call expression, we'll need to change it to a call with keyword args.
    const primaryCallExp: CallExpressionKw = callExpr.node
    const tagArg = findKwArg(ARG_TAG, primaryCallExp)
    const tagDeclarator =
      tagArg || createTagDeclarator(findUniqueName(_node, 'seg', 2))
    const isTagExisting = !!tagArg
    if (!isTagExisting) {
      const labeledArg = createLabeledArg(ARG_TAG, tagDeclarator)
      if (primaryCallExp.arguments === undefined) {
        primaryCallExp.arguments = []
      }
      primaryCallExp.arguments.push(labeledArg)
    }

    // If we changed the node, we must replace the old node with the new node in the AST.
    const mustReplaceNode = primaryCallExp.type !== callExpr.node.type
    if (mustReplaceNode) {
      getNodeFromPath(_node, pathToNode, ['CallExpressionKw'], false, false, {
        ...primaryCallExp,
        start: callExpr.node.start,
        end: callExpr.node.end,
        moduleId: callExpr.node.moduleId,
        outerAttrs: callExpr.node.outerAttrs,
        commentStart: callExpr.node.start,
      })
    }

    if ('value' in tagDeclarator) {
      // Now TypeScript knows tagDeclarator has a value property
      return {
        modifiedAst: _node,
        tag: String(tagDeclarator.value),
      }
    } else {
      return new Error('Unable to assign tag without value')
    }
  }
}

export function getYComponent(
  angleDegree: number,
  xComponent: number
): [number, number] {
  const normalisedAngle = ((angleDegree % 360) + 360) % 360 // between 0 and 360
  let yComponent = xComponent * Math.tan((normalisedAngle * Math.PI) / 180)
  const sign = normalisedAngle > 90 && normalisedAngle <= 270 ? -1 : 1
  return [sign * xComponent, sign * yComponent]
}

export function getXComponent(
  angleDegree: number,
  yComponent: number
): [number, number] {
  const normalisedAngle = ((angleDegree % 360) + 360) % 360 // between 0 and 360
  let xComponent = yComponent / Math.tan((normalisedAngle * Math.PI) / 180)
  const sign = normalisedAngle > 180 && normalisedAngle <= 360 ? -1 : 1
  return [sign * xComponent, sign * yComponent]
}

function getValuesForXYFns(arg: Expr):
  | {
      val: [Expr, Expr]
      tag?: Expr
    }
  | Error {
  if (arg.type === 'ArrayExpression') {
    return { val: [arg.elements[0], arg.elements[1]] }
  }
  if (arg.type === 'ObjectExpression') {
    const to = arg.properties.find((p) => p.key.name === 'to')?.value
    const tag = arg.properties.find((p) => p.key.name === 'tag')?.value
    if (to?.type === 'ArrayExpression') {
      const [x, y] = to.elements
      return { val: [x, y], tag }
    }
  }
  return new Error('expected ArrayExpression or ObjectExpression')
}

export const getAngledLine = (
  callExp: CallExpressionKw
):
  | {
      val: [Expr, Expr]
      tag?: Expr
    }
  | Error => {
  let angle = findKwArg(ARG_ANGLE, callExp)
  let length = findKwArgAny(
    [
      ARG_LENGTH,
      ARG_LENGTH_X,
      ARG_LENGTH_Y,
      ARG_END_ABSOLUTE_X,
      ARG_END_ABSOLUTE_Y,
    ],
    callExp
  )
  let tag = findKwArg(ARG_TAG, callExp)
  if (angle && length) {
    return { val: [angle, length], tag }
  }
  return new Error('malformed angled line call!')
}

export const getCircle = (
  callExp: CallExpressionKw
):
  | {
      val: [Expr, Expr, Expr]
      tag?: Expr
    }
  | Error => {
  const firstArg = callExp.arguments[0]
  if (firstArg.type === 'LabeledArg') {
    let centerInfo = findKwArgWithIndex(ARG_CIRCLE_CENTER, callExp)
    let radiusInfo = findKwArgWithIndex(ARG_RADIUS, callExp)
    let tagInfo = findKwArgWithIndex(ARG_TAG, callExp)
    if (centerInfo && radiusInfo) {
      if (centerInfo.expr?.type === 'ArrayExpression' && radiusInfo.expr) {
        return {
          val: [
            centerInfo.expr?.elements[0],
            centerInfo.expr?.elements[1],
            radiusInfo.expr,
          ],
          tag: tagInfo?.expr,
        }
      }
    }
  }
  return new Error('expected the arguments to be for a circle')
}

export const getAngledLineThatIntersects = (
  callExp: CallExpressionKw
):
  | {
      val: [Expr, Expr, Expr]
      tag?: Expr
    }
  | Error => {
  const angle = findKwArg(ARG_ANGLE, callExp)
  const intersectTag = findKwArg(ARG_INTERSECT_TAG, callExp)
  const offset = findKwArg(ARG_OFFSET, callExp)
  if (!angle || !intersectTag || !offset) {
    return new Error(
      `angledLineThatIntersects call needs angle, intersectTag, and offset args`
    )
  }
  const tag = findKwArg(ARG_TAG, callExp)
  return { val: [angle, intersectTag, offset], tag }
}

export const getArc = (
  callExp: CallExpressionKw
):
  | {
      val: [Expr, Expr, Expr] | [Expr, Expr]
      tag?: Expr
    }
  | Error => {
  const angleStart = findKwArg(ARG_ANGLE_START, callExp)
  const angleEnd = findKwArg(ARG_ANGLE_END, callExp)
  const radius = findKwArg(ARG_RADIUS, callExp)
  const isMissingAnyAngleKwArgs = !angleStart || !angleEnd || !radius

  const interiorAbsolute = findKwArg(ARG_INTERIOR_ABSOLUTE, callExp)
  const endAbsolute = findKwArg(ARG_END_ABSOLUTE, callExp)
  const isMissingAnyEndKwArgs = !interiorAbsolute || !endAbsolute

  if (!isMissingAnyAngleKwArgs) {
    const tag = findKwArg(ARG_TAG, callExp)
    return { val: [angleStart, angleEnd, radius], tag }
  } else if (!isMissingAnyEndKwArgs) {
    const tag = findKwArg(ARG_TAG, callExp)
    return { val: [interiorAbsolute, endAbsolute], tag }
  }

  return new Error(
    `arc call needs [angleStart, angleEnd, radius] or [interiorAbsolute, endAbsolute] args`
  )
}

export const getStartProfile = (
  callExp: CallExpressionKw
):
  | {
      val: [Expr, Expr]
      tag?: Expr
    }
  | Error => {
  const absoluteCoords = findKwArg('at', callExp)
  const tag = findKwArg(ARG_TAG, callExp)
  if (absoluteCoords) {
    if (absoluteCoords.type === 'ArrayExpression') {
      console.log('absoluteCoords', absoluteCoords)
      return {
        val: [absoluteCoords.elements[0], absoluteCoords.elements[1]],
        tag,
      }
    }
  }
  return new Error('expected the arguments to be for a start profile')
}

/**
Given a line call, return whether it's using absolute or relative end.
*/
export function isAbsoluteLine(lineCall: CallExpressionKw): boolean | Error {
  const name = lineCall?.callee?.name.name
  switch (name) {
    case 'line':
    case 'tangentialArc':
      if (findKwArg(ARG_END, lineCall) !== undefined) {
        return false
      }
      if (findKwArg(ARG_END_ABSOLUTE, lineCall) !== undefined) {
        return true
      }
      return new Error(
        `${name} call has neither ${ARG_END} nor ${ARG_END_ABSOLUTE} params`
      )
    case 'xLine':
    case 'yLine':
      if (findKwArg(ARG_LENGTH, lineCall) !== undefined) {
        return false
      }
      if (findKwArg(ARG_END_ABSOLUTE, lineCall) !== undefined) {
        return true
      }
      return new Error(
        `${name} call has neither ${ARG_END} nor ${ARG_END_ABSOLUTE} params`
      )
    case 'angledLineThatIntersects':
    case 'arc':
    case 'circle':
    case 'circleThreePoint':
      return false
    case 'angledLine':
      return (
        findKwArgAny([ARG_END_ABSOLUTE_X, ARG_END_ABSOLUTE_Y], lineCall) !==
        undefined
      )
    case 'startProfile':
      return true
  }
  return new Error(`Unknown sketch function ${name}`)
}

/**
Get the argument corresponding to 'end' or 'endAbsolute' or wherever the line actually ends.
Also known as the 'determining' arg.
*/
export function getArgForEnd(lineCall: CallExpressionKw):
  | {
      val: Expr | [Expr, Expr] | [Expr, Expr, Expr]
      tag?: Expr
    }
  | Error {
  const name = lineCall?.callee?.name.name

  switch (name) {
    case 'circle':
      return getCircle(lineCall)
    case 'tangentialArc':
    case 'line': {
      const arg = findKwArgAny(DETERMINING_ARGS, lineCall)
      if (arg === undefined) {
        return new Error("no end of the line was found in fn '" + name + "'")
      }
      return getValuesForXYFns(arg)
    }
    case 'angledLineThatIntersects':
      return getAngledLineThatIntersects(lineCall)
    case 'arc':
      return getArc(lineCall)
    case 'startProfile':
      return getStartProfile(lineCall)
    case 'yLine':
    case 'xLine': {
      const arg = findKwArgAny(DETERMINING_ARGS, lineCall)
      const tag = findKwArg(ARG_TAG, lineCall)
      if (arg === undefined) {
        return new Error("no end of the line was found in fn '" + name + "'")
      } else {
        return { val: arg, tag }
      }
    }
    case 'angledLine': {
      const angle = findKwArg(ARG_ANGLE, lineCall)
      if (angle === undefined) {
        return new Error(`call to ${name} needs an ${ARG_ANGLE} arg`)
      }
      const length = findKwArgAny(
        [
          ARG_LENGTH,
          ARG_LENGTH_X,
          ARG_LENGTH_Y,
          ARG_END_ABSOLUTE_X,
          ARG_END_ABSOLUTE_Y,
        ],
        lineCall
      )
      if (length === undefined) {
        return new Error(
          `call to ${name} needs an arg like ${ARG_LENGTH}, or ${ARG_END_ABSOLUTE_X} or something`
        )
      }
      const tag = findKwArg(ARG_TAG, lineCall)
      return { val: [angle, length], tag }
    }
    default:
      return new Error(`unknown function ${name}`)
  }
}

/** A determining arg is one that determines the line, e.g. for xLine it's either 'length' or 'endAbsolute'
 */
function removeDeterminingArgs(callExp: CallExpressionKw) {
  removeKwArgs(DETERMINING_ARGS, callExp)
}

const tangentialArcHelpers = {
  add: ({
    node,
    pathToNode,
    segmentInput,
    replaceExistingCallback,
    isAbsolute = false,
  }: {
    node: Node<Program>
    pathToNode: PathToNode
    segmentInput: SegmentInputs
    replaceExistingCallback?: (
      rawArgs: RawArgs
    ) => CreatedSketchExprResult | Error
    isAbsolute?: boolean
  }) => {
    if (segmentInput.type !== 'straight-segment') return STRAIGHT_SEGMENT_ERR
    const { to, from } = segmentInput
    const _node = { ...node }
    const getNode = getNodeFromPathCurry(_node, pathToNode)
    const _node1 = getNode<PipeExpression | CallExpressionKw>('PipeExpression')
    if (err(_node1)) return _node1
    const { node: pipe } = _node1
    const _node2 = getNodeFromPath<VariableDeclarator>(
      _node,
      pathToNode,
      'VariableDeclarator'
    )
    if (err(_node2)) return _node2
    const { node: varDec } = _node2

    const toX = createLiteral(roundOff(isAbsolute ? to[0] : to[0] - from[0], 2))
    const toY = createLiteral(roundOff(isAbsolute ? to[1] : to[1] - from[1], 2))

    const argLabel = isAbsolute ? ARG_END_ABSOLUTE : ARG_END
    const xArgType = isAbsolute ? 'xAbsolute' : 'xRelative'
    const yArgType = isAbsolute ? 'yAbsolute' : 'yRelative'

    if (replaceExistingCallback && pipe.type !== 'CallExpressionKw') {
      const { index: callIndex } = splitPathAtPipeExpression(pathToNode)
      const result = replaceExistingCallback([
        {
          type: 'labeledArgArrayItem',
          key: argLabel,
          index: 0,
          argType: xArgType,
          expr: toX,
        },
        {
          type: 'labeledArgArrayItem',
          key: argLabel,
          index: 1,
          argType: yArgType,
          expr: toY,
        },
      ])
      if (err(result)) return result
      const { callExp, valueUsedInTransform } = result
      pipe.body[callIndex] = callExp
      return {
        modifiedAst: _node,
        pathToNode,
        valueUsedInTransform,
      }
    }
    const newLine = createCallExpressionStdLibKw(
      'tangentialArc',
      null, // Assumes this is being called in a pipeline, so the first arg is optional and if not given, will become pipeline substitution.
      [createLabeledArg(argLabel, createArrayExpression([toX, toY]))]
    )
    if (pipe.type === 'PipeExpression') {
      pipe.body = [...pipe.body, newLine]
      return {
        modifiedAst: _node,
        pathToNode: [
          ...pathToNode.slice(
            0,
            pathToNode.findIndex(([_, type]) => type === 'PipeExpression') + 1
          ),
          ['body', 'PipeExpression'],
          [pipe.body.length - 1, 'CallExpressionKw'],
        ] as PathToNode,
      }
    } else {
      varDec.init = createPipeExpression([varDec.init, newLine])
    }
    return {
      modifiedAst: _node,
      pathToNode,
    }
  },
  update: ({
    node,
    pathToNode,
    input,
    isAbsolute = false,
  }: {
    node: Node<Program>
    pathToNode: PathToNode
    input: SegmentInputs
    isAbsolute?: boolean
  }) => {
    if (input.type !== 'straight-segment') return STRAIGHT_SEGMENT_ERR
    const { to, from } = input
    const _node = { ...node }
    const nodeMeta = getNodeFromPath<CallExpressionKw>(_node, pathToNode)
    if (err(nodeMeta)) return nodeMeta
    const { node: callExpression } = nodeMeta

    if (callExpression.type !== 'CallExpressionKw') {
      return new Error(
        `Expected CallExpressionKw, but found ${callExpression.type}`
      )
    }

    const argLabel = isAbsolute ? ARG_END_ABSOLUTE : ARG_END
    const functionName = isAbsolute ? 'tangentialArcTo' : 'tangentialArc'

    for (const arg of callExpression.arguments) {
      if (arg.label?.name !== argLabel && arg.label?.name !== ARG_TAG) {
        console.debug(
          `Trying to edit unsupported ${functionName} keyword arguments; skipping`
        )
        return {
          modifiedAst: _node,
          pathToNode,
        }
      }
    }

    const toArrExp = createArrayExpression([
      createLiteral(roundOff(isAbsolute ? to[0] : to[0] - from[0], 2)),
      createLiteral(roundOff(isAbsolute ? to[1] : to[1] - from[1], 2)),
    ])

    mutateKwArg(argLabel, callExpression, toArrExp)
    return {
      modifiedAst: _node,
      pathToNode,
    }
  },
  getConstraintInfo: ({
    callExp,
    code,
    pathToNode,
    isAbsolute = false,
  }: {
    callExp: CallExpressionKw
    code: string
    pathToNode: PathToNode
    isAbsolute?: boolean
  }): ConstrainInfo[] => {
    if (callExp.type !== 'CallExpressionKw') return []
    if (callExp.callee.name.name !== 'tangentialArc') return []

    const callee = callExp.callee
    const pathToCallee: PathToNode = [
      ...pathToNode,
      ['callee', 'CallExpressionKw'],
    ]

    const argLabel = isAbsolute ? ARG_END_ABSOLUTE : ARG_END
    const xConstraintType = isAbsolute ? 'xAbsolute' : 'xRelative'
    const yConstraintType = isAbsolute ? 'yAbsolute' : 'yRelative'

    const endArg = findKwArgWithIndex(argLabel, callExp)

    const constraints: ConstrainInfo[] = [
      constrainInfo(
        'tangentialWithPrevious',
        true,
        callee.name.name,
        'tangentialArc',
        undefined,
        topLevelRange(callee.start, callee.end),
        pathToCallee
      ),
    ]
    if (endArg) {
      const { expr, argIndex } = endArg
      const pathToArgs: PathToNode = [
        ...pathToNode,
        ['arguments', 'CallExpressionKw'],
      ]
      const pathToArg: PathToNode = [
        ...pathToArgs,
        [argIndex, ARG_INDEX_FIELD],
        ['arg', LABELED_ARG_FIELD],
      ]
      if (expr.type !== 'ArrayExpression' || expr.elements.length < 2) {
        constraints.push({
          stdLibFnName: 'tangentialArc',
          type: xConstraintType,
          isConstrained: isNotLiteralArrayOrStatic(expr),
          sourceRange: topLevelRange(expr.start, expr.end),
          pathToNode: pathToArg,
          value: code.slice(expr.start, expr.end),
          argPosition: {
            type: 'labeledArgArrayItem',
            index: 0,
            key: argLabel,
          },
        })
        constraints.push({
          stdLibFnName: 'tangentialArc',
          type: yConstraintType,
          isConstrained: isNotLiteralArrayOrStatic(expr),
          sourceRange: topLevelRange(expr.start, expr.end),
          pathToNode: pathToArg,
          value: code.slice(expr.start, expr.end),
          argPosition: {
            type: 'labeledArgArrayItem',
            index: 1,
            key: argLabel,
          },
        })
        return constraints
      }
      const pathToX: PathToNode = [
        ...pathToArg,
        ['elements', 'ArrayExpression'],
        [0, 'index'],
      ]
      const pathToY: PathToNode = [
        ...pathToArg,
        ['elements', 'ArrayExpression'],
        [1, 'index'],
      ]
      const exprX = expr.elements[0]
      const exprY = expr.elements[1]
      constraints.push({
        stdLibFnName: 'tangentialArc',
        type: xConstraintType,
        isConstrained: isNotLiteralArrayOrStatic(exprX),
        sourceRange: topLevelRange(exprX.start, exprX.end),
        pathToNode: pathToX,
        value: code.slice(exprX.start, exprX.end),
        argPosition: {
          type: 'labeledArgArrayItem',
          index: 0,
          key: argLabel,
        },
      })
      constraints.push({
        stdLibFnName: 'tangentialArc',
        type: yConstraintType,
        isConstrained: isNotLiteralArrayOrStatic(exprY),
        sourceRange: topLevelRange(exprY.start, exprY.end),
        pathToNode: pathToY,
        value: code.slice(exprY.start, exprY.end),
        argPosition: {
          type: 'labeledArgArrayItem',
          index: 1,
          key: argLabel,
        },
      })
    }
    return constraints
  },
}<|MERGE_RESOLUTION|>--- conflicted
+++ resolved
@@ -1018,20 +1018,8 @@
 
 export const tangentialArc: SketchLineHelperKw = {
   add: ({ node, pathToNode, segmentInput, replaceExistingCallback }) => {
-<<<<<<< HEAD
     return tangentialArcHelpers.add({
       node,
-=======
-    if (segmentInput.type !== 'straight-segment') return STRAIGHT_SEGMENT_ERR()
-    const { to } = segmentInput
-    const _node = { ...node }
-    const getNode = getNodeFromPathCurry(_node, pathToNode)
-    const _node1 = getNode<PipeExpression | CallExpressionKw>('PipeExpression')
-    if (err(_node1)) return _node1
-    const { node: pipe } = _node1
-    const _node2 = getNodeFromPath<VariableDeclarator>(
-      _node,
->>>>>>> 46b6707e
       pathToNode,
       segmentInput,
       replaceExistingCallback,
@@ -1069,44 +1057,8 @@
     })
   },
   updateArgs: ({ node, pathToNode, input }) => {
-<<<<<<< HEAD
     return tangentialArcHelpers.update({
       node,
-=======
-    if (input.type !== 'straight-segment') return STRAIGHT_SEGMENT_ERR()
-    const { to } = input
-    const _node = { ...node }
-    const nodeMeta = getNodeFromPath<CallExpressionKw>(_node, pathToNode)
-    if (err(nodeMeta)) return nodeMeta
-    const { node: callExpression } = nodeMeta
-
-    if (callExpression.type !== 'CallExpressionKw') {
-      return new Error(
-        `Expected CallExpressionKw, but found ${callExpression.type}`
-      )
-    }
-
-    for (const arg of callExpression.arguments) {
-      if (arg.label?.name !== ARG_END_ABSOLUTE && arg.label?.name !== ARG_TAG) {
-        console.debug(
-          'Trying to edit unsupported tangentialArc keyword arguments; skipping'
-        )
-        return {
-          modifiedAst: _node,
-          pathToNode,
-        }
-      }
-    }
-
-    const toArrExp = createArrayExpression([
-      createLiteral(roundOff(to[0], 2)),
-      createLiteral(roundOff(to[1], 2)),
-    ])
-
-    mutateKwArg(ARG_END_ABSOLUTE, callExpression, toArrExp)
-    return {
-      modifiedAst: _node,
->>>>>>> 46b6707e
       pathToNode,
       input,
       isAbsolute: true,
@@ -4123,7 +4075,7 @@
     ) => CreatedSketchExprResult | Error
     isAbsolute?: boolean
   }) => {
-    if (segmentInput.type !== 'straight-segment') return STRAIGHT_SEGMENT_ERR
+    if (segmentInput.type !== 'straight-segment') return STRAIGHT_SEGMENT_ERR()
     const { to, from } = segmentInput
     const _node = { ...node }
     const getNode = getNodeFromPathCurry(_node, pathToNode)
@@ -4209,7 +4161,7 @@
     input: SegmentInputs
     isAbsolute?: boolean
   }) => {
-    if (input.type !== 'straight-segment') return STRAIGHT_SEGMENT_ERR
+    if (input.type !== 'straight-segment') return STRAIGHT_SEGMENT_ERR()
     const { to, from } = input
     const _node = { ...node }
     const nodeMeta = getNodeFromPath<CallExpressionKw>(_node, pathToNode)
