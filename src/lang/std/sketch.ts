import {
  ProgramMemory,
  Path,
  SketchGroup,
  SourceRange,
  PathToNode,
  Program,
  PipeExpression,
  CallExpression,
  VariableDeclarator,
  Value,
  Literal,
  VariableDeclaration,
} from '../wasm'
import {
  getNodeFromPath,
  getNodeFromPathCurry,
  getNodePathFromSourceRange,
} from '../queryAst'
import { isLiteralArrayOrStatic } from './sketchcombos'
import { toolTips, ToolTip } from '../../useStore'
import { createPipeExpression, splitPathAtPipeExpression } from '../modifyAst'

import { SketchLineHelper, ModifyAstBase, TransformCallback } from './stdTypes'

import {
  createLiteral,
  createCallExpression,
  createArrayExpression,
  createPipeSubstitution,
  createObjectExpression,
  mutateArrExp,
  mutateObjExpProp,
  findUniqueName,
} from '../modifyAst'
import { roundOff, getLength, getAngle } from '../../lib/utils'
import { perpendicularDistance } from 'sketch-helpers'

export type Coords2d = [number, number]

export function getCoordsFromPaths(skGroup: SketchGroup, index = 0): Coords2d {
  const currentPath = skGroup?.value?.[index]
  if (!currentPath && skGroup?.start) {
    return skGroup.start.to
  } else if (!currentPath) {
    return [0, 0]
  }
  if (currentPath.type === 'toPoint') {
    return [currentPath.to[0], currentPath.to[1]]
  }
  return [0, 0]
}

export function createFirstArg(
  sketchFn: ToolTip,
  val: Value | [Value, Value] | [Value, Value, Value],
  tag?: Value
): Value {
  if (!tag) {
    if (Array.isArray(val)) {
      return createArrayExpression(val)
    }
    return val
  }
  if (Array.isArray(val)) {
    if (['line', 'lineTo'].includes(sketchFn))
      return createObjectExpression({ to: createArrayExpression(val), tag })
    if (
      ['angledLine', 'angledLineOfXLength', 'angledLineOfYLength'].includes(
        sketchFn
      )
    )
      return createObjectExpression({ angle: val[0], length: val[1], tag })
    if (['angledLineToX', 'angledLineToY'].includes(sketchFn))
      return createObjectExpression({ angle: val[0], to: val[1], tag })
    if (['angledLineThatIntersects'].includes(sketchFn) && val[2])
      return createObjectExpression({
        angle: val[0],
        offset: val[1],
        intersectTag: val[2],
        tag,
      })
  } else {
    if (['xLine', 'yLine'].includes(sketchFn))
      return createObjectExpression({ length: val, tag })
    if (['xLineTo', 'yLineTo'].includes(sketchFn))
      return createObjectExpression({ to: val, tag })
    if (['startSketchAt'].includes(sketchFn))
      return createObjectExpression({ to: val, tag })
  }
  throw new Error('all sketch line types should have been covered')
}

// eslint-disable-next-line @typescript-eslint/no-unused-vars
type LineData = {
  from: [number, number, number]
  to: [number, number, number]
}

export const lineTo: SketchLineHelper = {
  add: ({
    node,
    pathToNode,
    to,
    createCallback,
    replaceExisting,
    referencedSegment,
  }) => {
    const _node = { ...node }
    const { node: pipe } = getNodeFromPath<PipeExpression>(
      _node,
      pathToNode,
      'PipeExpression'
    )

    const newVals: [Value, Value] = [
      createLiteral(roundOff(to[0], 2)),
      createLiteral(roundOff(to[1], 2)),
    ]

    const newLine = createCallExpression('lineTo', [
      createArrayExpression(newVals),
      createPipeSubstitution(),
    ])
    const { index: callIndex } = splitPathAtPipeExpression(pathToNode)
    if (replaceExisting && createCallback) {
      const { callExp, valueUsedInTransform } = createCallback(
        newVals,
        referencedSegment
      )
      pipe.body[callIndex] = callExp
      return {
        modifiedAst: _node,
        pathToNode,
        valueUsedInTransform: valueUsedInTransform,
      }
    } else {
      pipe.body = [...pipe.body, newLine]
    }
    return {
      modifiedAst: _node,
      pathToNode,
    }
  },
  updateArgs: ({ node, pathToNode, to }) => {
    const _node = { ...node }
    const { node: callExpression } = getNodeFromPath<CallExpression>(
      _node,
      pathToNode
    )

    const toArrExp = createArrayExpression([
      createLiteral(to[0]),
      createLiteral(to[1]),
    ])

    mutateArrExp(callExpression.arguments?.[0], toArrExp) ||
      mutateObjExpProp(callExpression.arguments?.[0], toArrExp, 'to')
    return {
      modifiedAst: _node,
      pathToNode,
    }
  },
  addTag: addTagWithTo('default'),
}

export const line: SketchLineHelper = {
  add: ({
    node,
    previousProgramMemory,
    pathToNode,
    to,
    from,
    replaceExisting,
    referencedSegment,
    createCallback,
  }) => {
    const _node = { ...node }
    const { node: pipe } = getNodeFromPath<PipeExpression | CallExpression>(
      _node,
      pathToNode,
      'PipeExpression'
    )
    const { node: varDec } = getNodeFromPath<VariableDeclarator>(
      _node,
      pathToNode,
      'VariableDeclarator'
    )

    const newXVal = createLiteral(roundOff(to[0] - from[0], 2))
    const newYVal = createLiteral(roundOff(to[1] - from[1], 2))

    if (replaceExisting && createCallback && pipe.type !== 'CallExpression') {
      const { index: callIndex } = splitPathAtPipeExpression(pathToNode)
      const { callExp, valueUsedInTransform } = createCallback(
        [newXVal, newYVal],
        referencedSegment
      )
      pipe.body[callIndex] = callExp
      return {
        modifiedAst: _node,
        pathToNode: [
          ...pathToNode,
          ['body', 'PipeExpression'],
          [callIndex, 'CallExpression'],
        ],
        valueUsedInTransform,
      }
    }

    const callExp = createCallExpression('line', [
      createArrayExpression([newXVal, newYVal]),
      createPipeSubstitution(),
    ])
    if (pipe.type === 'PipeExpression') {
      pipe.body = [...pipe.body, callExp]
      return {
        modifiedAst: _node,
        pathToNode: [
          ...pathToNode,
          ['body', 'PipeExpression'],
          [pipe.body.length - 1, 'CallExpression'],
        ],
      }
    } else {
      varDec.init = createPipeExpression([varDec.init, callExp])
    }
    return {
      modifiedAst: _node,
      pathToNode,
    }
  },
  updateArgs: ({ node, pathToNode, to, from }) => {
    const _node = { ...node }
    const { node: callExpression } = getNodeFromPath<CallExpression>(
      _node,
      pathToNode
    )

    const toArrExp = createArrayExpression([
      createLiteral(roundOff(to[0] - from[0], 2)),
      createLiteral(roundOff(to[1] - from[1], 2)),
    ])

    if (callExpression.arguments?.[0].type === 'ObjectExpression') {
      mutateObjExpProp(callExpression.arguments?.[0], toArrExp, 'to')
    } else {
      mutateArrExp(callExpression.arguments?.[0], toArrExp)
    }
    return {
      modifiedAst: _node,
      pathToNode,
    }
  },
  addTag: addTagWithTo('default'),
}

export const xLineTo: SketchLineHelper = {
  add: ({ node, pathToNode, to, replaceExisting, createCallback }) => {
    const _node = { ...node }
    const getNode = getNodeFromPathCurry(_node, pathToNode)
    const { node: pipe } = getNode<PipeExpression>('PipeExpression')

    const newVal = createLiteral(roundOff(to[0], 2))

    if (replaceExisting && createCallback) {
      const { index: callIndex } = splitPathAtPipeExpression(pathToNode)
      const { callExp, valueUsedInTransform } = createCallback([newVal, newVal])
      pipe.body[callIndex] = callExp
      return {
        modifiedAst: _node,
        pathToNode,
        valueUsedInTransform,
      }
    }
    const callExp = createCallExpression('xLineTo', [
      newVal,
      createPipeSubstitution(),
    ])
    pipe.body = [...pipe.body, callExp]
    return {
      modifiedAst: _node,
      pathToNode,
    }
  },
  updateArgs: ({ node, pathToNode, to }) => {
    const _node = { ...node }
    const { node: callExpression } = getNodeFromPath<CallExpression>(
      _node,
      pathToNode
    )
    const newX = createLiteral(roundOff(to[0], 2))
    if (isLiteralArrayOrStatic(callExpression.arguments?.[0])) {
      callExpression.arguments[0] = newX
    } else {
      mutateObjExpProp(callExpression.arguments?.[0], newX, 'to')
    }
    return {
      modifiedAst: _node,
      pathToNode,
    }
  },
  addTag: addTagWithTo('default'),
}

export const yLineTo: SketchLineHelper = {
  add: ({ node, pathToNode, to, replaceExisting, createCallback }) => {
    const _node = { ...node }
    const getNode = getNodeFromPathCurry(_node, pathToNode)
    const { node: pipe } = getNode<PipeExpression>('PipeExpression')

    const newVal = createLiteral(roundOff(to[1], 2))

    if (replaceExisting && createCallback) {
      const { index: callIndex } = splitPathAtPipeExpression(pathToNode)
      const { callExp, valueUsedInTransform } = createCallback([newVal, newVal])
      pipe.body[callIndex] = callExp
      return {
        modifiedAst: _node,
        pathToNode,
        valueUsedInTransform,
      }
    }
    const callExp = createCallExpression('yLineTo', [
      newVal,
      createPipeSubstitution(),
    ])
    pipe.body = [...pipe.body, callExp]
    return {
      modifiedAst: _node,
      pathToNode,
    }
  },
  updateArgs: ({ node, pathToNode, to, from }) => {
    const _node = { ...node }
    const { node: callExpression } = getNodeFromPath<CallExpression>(
      _node,
      pathToNode
    )
    const newY = createLiteral(roundOff(to[1], 2))
    if (isLiteralArrayOrStatic(callExpression.arguments?.[0])) {
      callExpression.arguments[0] = newY
    } else {
      mutateObjExpProp(callExpression.arguments?.[0], newY, 'to')
    }
    return {
      modifiedAst: _node,
      pathToNode,
    }
  },
  addTag: addTagWithTo('default'),
}

export const xLine: SketchLineHelper = {
  add: ({ node, pathToNode, to, from, replaceExisting, createCallback }) => {
    const _node = { ...node }
    const getNode = getNodeFromPathCurry(_node, pathToNode)
    const { node: pipe } = getNode<PipeExpression>('PipeExpression')

    const newVal = createLiteral(roundOff(to[0] - from[0], 2))
    const firstArg = newVal

    if (replaceExisting && createCallback) {
      const { index: callIndex } = splitPathAtPipeExpression(pathToNode)
      const { callExp, valueUsedInTransform } = createCallback([
        firstArg,
        firstArg,
      ])
      pipe.body[callIndex] = callExp
      return {
        modifiedAst: _node,
        pathToNode,
        valueUsedInTransform,
      }
    }

    const newLine = createCallExpression('xLine', [
      firstArg,
      createPipeSubstitution(),
    ])
    pipe.body = [...pipe.body, newLine]
    return { modifiedAst: _node, pathToNode }
  },
  updateArgs: ({ node, pathToNode, to, from }) => {
    const _node = { ...node }
    const { node: callExpression } = getNodeFromPath<CallExpression>(
      _node,
      pathToNode
    )
    const newX = createLiteral(roundOff(to[0] - from[0], 2))
    if (isLiteralArrayOrStatic(callExpression.arguments?.[0])) {
      callExpression.arguments[0] = newX
    } else {
      mutateObjExpProp(callExpression.arguments?.[0], newX, 'length')
    }
    return {
      modifiedAst: _node,
      pathToNode,
    }
  },
  addTag: addTagWithTo('length'),
}

export const yLine: SketchLineHelper = {
  add: ({ node, pathToNode, to, from, replaceExisting, createCallback }) => {
    const _node = { ...node }
    const getNode = getNodeFromPathCurry(_node, pathToNode)
    const { node: pipe } = getNode<PipeExpression>('PipeExpression')
    const newVal = createLiteral(roundOff(to[1] - from[1], 2))
    if (replaceExisting && createCallback) {
      const { index: callIndex } = splitPathAtPipeExpression(pathToNode)
      const { callExp, valueUsedInTransform } = createCallback([newVal, newVal])
      pipe.body[callIndex] = callExp
      return {
        modifiedAst: _node,
        pathToNode,
        valueUsedInTransform,
      }
    }

    const newLine = createCallExpression('yLine', [
      newVal,
      createPipeSubstitution(),
    ])
    pipe.body = [...pipe.body, newLine]
    return { modifiedAst: _node, pathToNode }
  },
  updateArgs: ({ node, pathToNode, to, from }) => {
    const _node = { ...node }
    const { node: callExpression } = getNodeFromPath<CallExpression>(
      _node,
      pathToNode
    )
    const newY = createLiteral(roundOff(to[1] - from[1], 2))
    if (isLiteralArrayOrStatic(callExpression.arguments?.[0])) {
      callExpression.arguments[0] = newY
    } else {
      mutateObjExpProp(callExpression.arguments?.[0], newY, 'length')
    }
    return {
      modifiedAst: _node,
      pathToNode,
    }
  },
  addTag: addTagWithTo('length'),
}

export const angledLine: SketchLineHelper = {
  add: ({
    node,
    pathToNode,
    to,
    from,
    createCallback,
    replaceExisting,
    referencedSegment,
  }) => {
    const _node = { ...node }
    const getNode = getNodeFromPathCurry(_node, pathToNode)
    const { node: pipe } = getNode<PipeExpression>('PipeExpression')

    const newAngleVal = createLiteral(roundOff(getAngle(from, to), 0))
    const newLengthVal = createLiteral(roundOff(getLength(from, to), 2))
    const newLine = createCallExpression('angledLine', [
      createArrayExpression([newAngleVal, newLengthVal]),
      createPipeSubstitution(),
    ])

    if (replaceExisting && createCallback) {
      const { index: callIndex } = splitPathAtPipeExpression(pathToNode)
      const { callExp, valueUsedInTransform } = createCallback(
        [newAngleVal, newLengthVal],
        referencedSegment
      )
      pipe.body[callIndex] = callExp
      return {
        modifiedAst: _node,
        pathToNode,
        valueUsedInTransform,
      }
    } else {
      pipe.body = [...pipe.body, newLine]
    }
    return {
      modifiedAst: _node,
      pathToNode,
    }
  },
  updateArgs: ({ node, pathToNode, to, from }) => {
    const _node = { ...node }
    const { node: callExpression } = getNodeFromPath<CallExpression>(
      _node,
      pathToNode
    )
    const angle = roundOff(getAngle(from, to), 0)
    const lineLength = roundOff(getLength(from, to), 2)

    const angleLit = createLiteral(angle)
    const lengthLit = createLiteral(lineLength)

    const firstArg = callExpression.arguments?.[0]
    if (!mutateArrExp(firstArg, createArrayExpression([angleLit, lengthLit]))) {
      mutateObjExpProp(firstArg, angleLit, 'angle')
      mutateObjExpProp(firstArg, lengthLit, 'length')
    }

    return {
      modifiedAst: _node,
      pathToNode,
    }
  },
  addTag: addTagWithTo('angleLength'),
}

export const angledLineOfXLength: SketchLineHelper = {
  add: ({
    node,
    previousProgramMemory,
    pathToNode,
    to,
    from,
    createCallback,
    replaceExisting,
  }) => {
    const _node = { ...node }
    const { node: pipe } = getNodeFromPath<PipeExpression>(
      _node,
      pathToNode,
      'PipeExpression'
    )
    const { node: varDec } = getNodeFromPath<VariableDeclarator>(
      _node,
      pathToNode,
      'VariableDeclarator'
    )
    const variableName = varDec.id.name
    const sketch = previousProgramMemory?.root?.[variableName]
    if (sketch.type !== 'SketchGroup') throw new Error('not a SketchGroup')
    const angle = createLiteral(roundOff(getAngle(from, to), 0))
    const xLength = createLiteral(roundOff(Math.abs(from[0] - to[0]), 2) || 0.1)
    const newLine = createCallback
      ? createCallback([angle, xLength]).callExp
      : createCallExpression('angledLineOfXLength', [
          createArrayExpression([angle, xLength]),
          createPipeSubstitution(),
        ])
    const { index: callIndex } = splitPathAtPipeExpression(pathToNode)
    if (replaceExisting) {
      pipe.body[callIndex] = newLine
    } else {
      pipe.body = [...pipe.body, newLine]
    }
    return {
      modifiedAst: _node,
      pathToNode,
    }
  },
  updateArgs: ({ node, pathToNode, to, from }) => {
    const _node = { ...node }
    const { node: callExpression } = getNodeFromPath<CallExpression>(
      _node,
      pathToNode
    )
    const angle = roundOff(getAngle(from, to), 0)
    const xLength = roundOff(Math.abs(to[0] - from[0]), 2)

    const firstArg = callExpression.arguments?.[0]
    const adjustedXLength = isAngleLiteral(firstArg)
      ? Math.abs(xLength)
      : xLength // todo make work for variable angle > 180

    const angleLit = createLiteral(angle)
    const lengthLit = createLiteral(adjustedXLength)

    if (!mutateArrExp(firstArg, createArrayExpression([angleLit, lengthLit]))) {
      mutateObjExpProp(firstArg, angleLit, 'angle')
      mutateObjExpProp(firstArg, lengthLit, 'length')
    }

    return {
      modifiedAst: _node,
      pathToNode,
    }
  },
  addTag: addTagWithTo('angleLength'),
}

export const angledLineOfYLength: SketchLineHelper = {
  add: ({
    node,
    previousProgramMemory,
    pathToNode,
    to,
    from,
    createCallback,
    replaceExisting,
  }) => {
    const _node = { ...node }
    const { node: pipe } = getNodeFromPath<PipeExpression>(
      _node,
      pathToNode,
      'PipeExpression'
    )
    const { node: varDec } = getNodeFromPath<VariableDeclarator>(
      _node,
      pathToNode,
      'VariableDeclarator'
    )
    const variableName = varDec.id.name
    const sketch = previousProgramMemory?.root?.[variableName]
    if (sketch.type !== 'SketchGroup') throw new Error('not a SketchGroup')

    const angle = createLiteral(roundOff(getAngle(from, to), 0))
    const yLength = createLiteral(roundOff(Math.abs(from[1] - to[1]), 2) || 0.1)
    const newLine = createCallback
      ? createCallback([angle, yLength]).callExp
      : createCallExpression('angledLineOfYLength', [
          createArrayExpression([angle, yLength]),
          createPipeSubstitution(),
        ])
    const { index: callIndex } = splitPathAtPipeExpression(pathToNode)
    if (replaceExisting) {
      pipe.body[callIndex] = newLine
    } else {
      pipe.body = [...pipe.body, newLine]
    }
    return {
      modifiedAst: _node,
      pathToNode,
    }
  },
  updateArgs: ({ node, pathToNode, to, from }) => {
    const _node = { ...node }
    const { node: callExpression } = getNodeFromPath<CallExpression>(
      _node,
      pathToNode
    )
    const angle = roundOff(getAngle(from, to), 0)
    const yLength = roundOff(to[1] - from[1], 2)

    const firstArg = callExpression.arguments?.[0]
    const adjustedYLength = isAngleLiteral(firstArg)
      ? Math.abs(yLength)
      : yLength // todo make work for variable angle > 180

    const angleLit = createLiteral(angle)
    const lengthLit = createLiteral(adjustedYLength)

    if (!mutateArrExp(firstArg, createArrayExpression([angleLit, lengthLit]))) {
      mutateObjExpProp(firstArg, angleLit, 'angle')
      mutateObjExpProp(firstArg, lengthLit, 'length')
    }

    return {
      modifiedAst: _node,
      pathToNode,
    }
  },
  addTag: addTagWithTo('angleLength'),
}

export const angledLineToX: SketchLineHelper = {
  add: ({
    node,
    pathToNode,
    to,
    from,
    createCallback,
    replaceExisting,
    referencedSegment,
  }) => {
    const _node = { ...node }
    const { node: pipe } = getNodeFromPath<PipeExpression>(
      _node,
      pathToNode,
      'PipeExpression'
    )
    const angle = createLiteral(roundOff(getAngle(from, to), 0))
    const xArg = createLiteral(roundOff(to[0], 2))
    if (replaceExisting && createCallback) {
      const { callExp, valueUsedInTransform } = createCallback(
        [angle, xArg],
        referencedSegment
      )
      const { index: callIndex } = splitPathAtPipeExpression(pathToNode)
      pipe.body[callIndex] = callExp
      return {
        modifiedAst: _node,
        pathToNode,
        valueUsedInTransform,
      }
    }

    const callExp = createCallExpression('angledLineToX', [
      createArrayExpression([angle, xArg]),
      createPipeSubstitution(),
    ])
    pipe.body = [...pipe.body, callExp]
    return {
      modifiedAst: _node,
      pathToNode,
    }
  },
  updateArgs: ({ node, pathToNode, to, from }) => {
    const _node = { ...node }
    const { node: callExpression } = getNodeFromPath<CallExpression>(
      _node,
      pathToNode
    )
    const angle = roundOff(getAngle(from, to), 0)
    const xLength = roundOff(to[0], 2)

    const firstArg = callExpression.arguments?.[0]
    const adjustedXLength = xLength

    const angleLit = createLiteral(angle)
    const lengthLit = createLiteral(adjustedXLength)

    if (!mutateArrExp(firstArg, createArrayExpression([angleLit, lengthLit]))) {
      mutateObjExpProp(firstArg, angleLit, 'angle')
      mutateObjExpProp(firstArg, lengthLit, 'to')
    }
    return {
      modifiedAst: _node,
      pathToNode,
    }
  },
  addTag: addTagWithTo('angleTo'),
}

export const angledLineToY: SketchLineHelper = {
  add: ({
    node,
    pathToNode,
    to,
    from,
    createCallback,
    replaceExisting,
    referencedSegment,
  }) => {
    const _node = { ...node }
    const { node: pipe } = getNodeFromPath<PipeExpression>(
      _node,
      pathToNode,
      'PipeExpression'
    )
    const angle = createLiteral(roundOff(getAngle(from, to), 0))
    const yArg = createLiteral(roundOff(to[1], 2))

    if (replaceExisting && createCallback) {
      const { callExp, valueUsedInTransform } = createCallback(
        [angle, yArg],
        referencedSegment
      )
      const { index: callIndex } = splitPathAtPipeExpression(pathToNode)
      pipe.body[callIndex] = callExp
      return {
        modifiedAst: _node,
        pathToNode,
        valueUsedInTransform,
      }
    }

    const newLine = createCallExpression('angledLineToY', [
      createArrayExpression([angle, yArg]),
      createPipeSubstitution(),
    ])
    pipe.body = [...pipe.body, newLine]
    return {
      modifiedAst: _node,
      pathToNode,
    }
  },
  updateArgs: ({ node, pathToNode, to, from }) => {
    const _node = { ...node }
    const { node: callExpression } = getNodeFromPath<CallExpression>(
      _node,
      pathToNode
    )
    const angle = roundOff(getAngle(from, to), 0)
    const xLength = roundOff(to[1], 2)

    const firstArg = callExpression.arguments?.[0]
    const adjustedXLength = xLength

    const angleLit = createLiteral(angle)
    const lengthLit = createLiteral(adjustedXLength)

    if (!mutateArrExp(firstArg, createArrayExpression([angleLit, lengthLit]))) {
      mutateObjExpProp(firstArg, angleLit, 'angle')
      mutateObjExpProp(firstArg, lengthLit, 'to')
    }
    return {
      modifiedAst: _node,
      pathToNode,
    }
  },
  addTag: addTagWithTo('angleTo'),
}

export const angledLineThatIntersects: SketchLineHelper = {
  add: ({
    node,
    pathToNode,
    to,
    from,
    createCallback,
    replaceExisting,
    referencedSegment,
  }) => {
    const _node = { ...node }
    const { node: pipe } = getNodeFromPath<PipeExpression>(
      _node,
      pathToNode,
      'PipeExpression'
    )
    const angle = createLiteral(roundOff(getAngle(from, to), 0))
    if (!referencedSegment)
      throw new Error('referencedSegment must be provided')
    const offset = createLiteral(
      roundOff(
        perpendicularDistance(
          referencedSegment?.from,
          referencedSegment?.to,
          to
        ),
        2
      )
    )

    if (replaceExisting && createCallback) {
      const { callExp, valueUsedInTransform } = createCallback([angle, offset])
      const { index: callIndex } = splitPathAtPipeExpression(pathToNode)
      pipe.body[callIndex] = callExp
      return {
        modifiedAst: _node,
        pathToNode,
        valueUsedInTransform,
      }
    }
    throw new Error('not implemented')
  },
  updateArgs: ({ node, pathToNode, to, from, previousProgramMemory }) => {
    const _node = { ...node }
    const { node: callExpression } = getNodeFromPath<CallExpression>(
      _node,
      pathToNode
    )
    const angle = roundOff(getAngle(from, to), 0)

    const firstArg = callExpression.arguments?.[0]
    const intersectTag =
      firstArg.type === 'ObjectExpression'
        ? firstArg.properties.find((p) => p.key.name === 'intersectTag')
            ?.value || createLiteral('')
        : createLiteral('')
    const intersectTagName =
      intersectTag.type === 'Literal' ? intersectTag.value : ''
    const { node: varDec } = getNodeFromPath<VariableDeclaration>(
      _node,
      pathToNode,
      'VariableDeclaration'
    )

    const varName = varDec.declarations[0].id.name
    const sketchGroup = previousProgramMemory.root[varName] as SketchGroup
    const intersectPath = sketchGroup.value.find(
      ({ name }: Path) => name === intersectTagName
    )
    let offset = 0
    if (intersectPath) {
      offset = roundOff(
        perpendicularDistance(intersectPath?.from, intersectPath?.to, to),
        2
      )
    }

    const angleLit = createLiteral(angle)

    mutateObjExpProp(firstArg, angleLit, 'angle')
    mutateObjExpProp(firstArg, createLiteral(offset), 'offset')
    return {
      modifiedAst: _node,
      pathToNode,
    }
  },
  addTag: addTagWithTo('angleTo'), // TODO might be wrong
}

export const sketchLineHelperMap: { [key: string]: SketchLineHelper } = {
  line,
  lineTo,
  xLine,
  yLine,
  xLineTo,
  yLineTo,
  angledLine,
  angledLineOfXLength,
  angledLineOfYLength,
  angledLineToX,
  angledLineToY,
  angledLineThatIntersects,
} as const

export function changeSketchArguments(
  node: Program,
  programMemory: ProgramMemory,
  sourceRange: SourceRange,
  args: [number, number],
  from: [number, number]
): { modifiedAst: Program; pathToNode: PathToNode } {
  const _node = { ...node }
  const thePath = getNodePathFromSourceRange(_node, sourceRange)
  const { node: callExpression, shallowPath } = getNodeFromPath<CallExpression>(
    _node,
    thePath
  )

  if (callExpression?.callee?.name in sketchLineHelperMap) {
    const { updateArgs } = sketchLineHelperMap[callExpression.callee.name]
    if (!updateArgs) throw new Error('not a sketch line helper')
    return updateArgs({
      node: _node,
      previousProgramMemory: programMemory,
      pathToNode: shallowPath,
      to: args,
      from,
    })
  }

  throw new Error(`not a sketch line helper: ${callExpression?.callee?.name}`)
}

interface CreateLineFnCallArgs {
  node: Program
  programMemory: ProgramMemory
  to: [number, number]
  from: [number, number]
  fnName: ToolTip
  pathToNode: PathToNode
}

export function compareVec2Epsilon(
  vec1: [number, number],
  vec2: [number, number]
) {
  const compareEpsilon = 0.015625 // or 2^-6
  const xDifference = Math.abs(vec1[0] - vec2[0])
  const yDifference = Math.abs(vec1[0] - vec2[0])
  return xDifference < compareEpsilon && yDifference < compareEpsilon
}

export function addNewSketchLn({
  node: _node,
  programMemory: previousProgramMemory,
  to,
  fnName,
  pathToNode,
  from,
}: CreateLineFnCallArgs): {
  modifiedAst: Program
  pathToNode: PathToNode
} {
  const node = JSON.parse(JSON.stringify(_node))
  const { add, updateArgs } = sketchLineHelperMap?.[fnName] || {}
  if (!add || !updateArgs) throw new Error('not a sketch line helper')
  const { node: varDec } = getNodeFromPath<VariableDeclarator>(
    node,
    pathToNode,
    'VariableDeclarator'
  )
<<<<<<< HEAD
  getNodeFromPath<PipeExpression | CallExpression>(
    node,
    pathToNode,
    'PipeExpression'
  )
  const variableName = varDec.id.name
  const sketch = previousProgramMemory?.root?.[variableName]
  if (sketch.type !== 'SketchGroup') throw new Error('not a SketchGroup')

  const last = sketch.value[sketch.value.length - 1] || sketch.start
  const from = last.to
=======
  const { node: pipeExp, shallowPath: pipePath } = getNodeFromPath<
    PipeExpression | CallExpression
  >(node, pathToNode, 'PipeExpression')
>>>>>>> ef547e7d
  return add({
    node,
    previousProgramMemory,
    pathToNode,
    to,
    from,
    replaceExisting: false,
  })
}

export function addCloseToPipe({
  node,
  pathToNode,
}: {
  node: Program
  programMemory: ProgramMemory
  pathToNode: PathToNode
}) {
  const _node = { ...node }
  const closeExpression = createCallExpression('close', [
    createPipeSubstitution(),
  ])
  const pipeExpression = getNodeFromPath<PipeExpression>(
    _node,
    pathToNode,
    'PipeExpression'
  ).node
  if (pipeExpression.type !== 'PipeExpression')
    throw new Error('not a pipe expression')
  pipeExpression.body = [...pipeExpression.body, closeExpression]
  return _node
}

export function replaceSketchLine({
  node,
  programMemory,
  sourceRange,
  fnName,
  to,
  from,
  createCallback,
  referencedSegment,
}: {
  node: Program
  programMemory: ProgramMemory
  sourceRange: SourceRange
  fnName: ToolTip
  to: [number, number]
  from: [number, number]
  createCallback: TransformCallback
  referencedSegment?: Path
}): {
  modifiedAst: Program
  valueUsedInTransform?: number
  pathToNode: PathToNode
} {
  if (![...toolTips, 'intersect'].includes(fnName))
    throw new Error('not a tooltip')
  const _node = { ...node }
  const thePath = getNodePathFromSourceRange(_node, sourceRange)

  const { add } = sketchLineHelperMap[fnName]
  const { modifiedAst, valueUsedInTransform, pathToNode } = add({
    node: _node,
    previousProgramMemory: programMemory,
    pathToNode: thePath,
    referencedSegment,
    to,
    from,
    replaceExisting: true,
    createCallback,
  })
  return { modifiedAst, valueUsedInTransform, pathToNode }
}

export function addTagForSketchOnFace(
  a: ModifyAstBase,
  expressionName: string
) {
  if (expressionName in sketchLineHelperMap) {
    const { addTag } = sketchLineHelperMap[expressionName]
    return addTag(a)
  }
  throw new Error('not a sketch line helper')
}

function isAngleLiteral(lineArugement: Value): boolean {
  return lineArugement?.type === 'ArrayExpression'
    ? isLiteralArrayOrStatic(lineArugement.elements[0])
    : lineArugement?.type === 'ObjectExpression'
    ? isLiteralArrayOrStatic(
        lineArugement.properties.find(({ key }) => key.name === 'angle')?.value
      )
    : false
}

type addTagFn = (a: ModifyAstBase) => { modifiedAst: Program; tag: string }

function addTagWithTo(
  argType: 'angleLength' | 'angleTo' | 'default' | 'length'
): addTagFn {
  return ({ node, pathToNode }) => {
    let tagName = findUniqueName(node, 'seg', 2)
    const _node = { ...node }
    const { node: callExpression } = getNodeFromPath<CallExpression>(
      _node,
      pathToNode
    )
    const firstArg = callExpression.arguments?.[0]
    if (firstArg.type === 'ObjectExpression') {
      const existingTagName = firstArg.properties?.find(
        (prop) => prop.key.name === 'tag'
      )
      if (!existingTagName) {
        mutateObjExpProp(
          callExpression.arguments?.[0],
          createLiteral(tagName),
          'tag'
        )
      } else {
        tagName = `${(existingTagName.value as Literal).value}`
      }
      return {
        modifiedAst: _node,
        tag: tagName,
      }
    }
    if (firstArg.type === 'ArrayExpression') {
      const objExp =
        argType === 'default'
          ? createObjectExpression({
              to: firstArg,
              tag: createLiteral(tagName),
            })
          : argType === 'angleLength'
          ? createObjectExpression({
              angle: firstArg.elements[0],
              length: firstArg.elements[1],
              tag: createLiteral(tagName),
            })
          : createObjectExpression({
              angle: firstArg.elements[0],
              to: firstArg.elements[1],
              tag: createLiteral(tagName),
            })
      callExpression.arguments[0] = objExp
      return {
        modifiedAst: _node,
        tag: tagName,
      }
    }
    if (firstArg.type === 'Literal') {
      const objExp =
        argType === 'length'
          ? createObjectExpression({
              length: firstArg,
              tag: createLiteral(tagName),
            })
          : createObjectExpression({
              to: firstArg,
              tag: createLiteral(tagName),
            })
      callExpression.arguments[0] = objExp
      return {
        modifiedAst: _node,
        tag: tagName,
      }
    }
    throw new Error('lineTo must be called with an object or array')
  }
}

export function getYComponent(
  angleDegree: number,
  xComponent: number
): [number, number] {
  const normalisedAngle = ((angleDegree % 360) + 360) % 360 // between 0 and 360
  let yComponent = xComponent * Math.tan((normalisedAngle * Math.PI) / 180)
  const sign = normalisedAngle > 90 && normalisedAngle <= 270 ? -1 : 1
  return [sign * xComponent, sign * yComponent]
}

export function getXComponent(
  angleDegree: number,
  yComponent: number
): [number, number] {
  const normalisedAngle = ((angleDegree % 360) + 360) % 360 // between 0 and 360
  let xComponent = yComponent / Math.tan((normalisedAngle * Math.PI) / 180)
  const sign = normalisedAngle > 180 && normalisedAngle <= 360 ? -1 : 1
  return [sign * xComponent, sign * yComponent]
}

function getFirstArgValuesForXYFns(callExpression: CallExpression): {
  val: [Value, Value]
  tag?: Value
} {
  // used for lineTo, line
  const firstArg = callExpression.arguments[0]
  if (firstArg.type === 'ArrayExpression') {
    return { val: [firstArg.elements[0], firstArg.elements[1]] }
  }
  if (firstArg.type === 'ObjectExpression') {
    const to = firstArg.properties.find((p) => p.key.name === 'to')?.value
    const tag = firstArg.properties.find((p) => p.key.name === 'tag')?.value
    if (to?.type === 'ArrayExpression') {
      const [x, y] = to.elements
      return { val: [x, y], tag }
    }
  }
  throw new Error('expected ArrayExpression or ObjectExpression')
}

function getFirstArgValuesForAngleFns(callExpression: CallExpression): {
  val: [Value, Value]
  tag?: Value
} {
  // used for angledLine, angledLineOfXLength, angledLineToX, angledLineOfYLength, angledLineToY
  const firstArg = callExpression.arguments[0]
  if (firstArg.type === 'ArrayExpression') {
    return { val: [firstArg.elements[0], firstArg.elements[1]] }
  }
  if (firstArg.type === 'ObjectExpression') {
    const tag = firstArg.properties.find((p) => p.key.name === 'tag')?.value
    const angle = firstArg.properties.find((p) => p.key.name === 'angle')?.value
    const secondArgName = ['angledLineToX', 'angledLineToY'].includes(
      callExpression?.callee?.name as ToolTip
    )
      ? 'to'
      : 'length'
    const length = firstArg.properties.find(
      (p) => p.key.name === secondArgName
    )?.value
    if (angle && length) {
      return { val: [angle, length], tag }
    }
  }
  throw new Error('expected ArrayExpression or ObjectExpression')
}

function getFirstArgValuesForXYLineFns(callExpression: CallExpression): {
  val: Value
  tag?: Value
} {
  // used for xLine, yLine, xLineTo, yLineTo
  const firstArg = callExpression.arguments[0]
  if (firstArg.type !== 'ObjectExpression') {
    return { val: firstArg }
  }
  const tag = firstArg.properties.find((p) => p.key.name === 'tag')?.value
  const secondArgName = ['xLineTo', 'yLineTo', 'startSketchAt'].includes(
    // const secondArgName = ['xLineTo', 'yLineTo', 'angledLineToX', 'angledLineToY'].includes(
    callExpression?.callee?.name
  )
    ? 'to'
    : 'length'
  const length = firstArg.properties.find(
    (p) => p.key.name === secondArgName
  )?.value
  if (length) {
    return { val: length, tag }
  }
  console.warn('expected ArrayExpression or ObjectExpression')
  return {
    val: createLiteral(1),
  }
}

const getAngledLineThatIntersects = (
  callExp: CallExpression
): {
  val: [Value, Value, Value]
  tag?: Value
} => {
  const firstArg = callExp.arguments[0]
  if (firstArg.type === 'ObjectExpression') {
    const tag = firstArg.properties.find((p) => p.key.name === 'tag')?.value
    const angle = firstArg.properties.find((p) => p.key.name === 'angle')?.value
    const offset = firstArg.properties.find(
      (p) => p.key.name === 'offset'
    )?.value
    const intersectTag = firstArg.properties.find(
      (p) => p.key.name === 'intersectTag'
    )?.value
    if (angle && offset && intersectTag) {
      return { val: [angle, offset, intersectTag], tag }
    }
  }
  throw new Error('expected ArrayExpression or ObjectExpression')
}

export function getFirstArg(callExp: CallExpression): {
  val: Value | [Value, Value] | [Value, Value, Value]
  tag?: Value
} {
  const name = callExp?.callee?.name
  if (['lineTo', 'line'].includes(name)) {
    return getFirstArgValuesForXYFns(callExp)
  }
  if (
    [
      'angledLine',
      'angledLineOfXLength',
      'angledLineToX',
      'angledLineOfYLength',
      'angledLineToY',
    ].includes(name)
  ) {
    return getFirstArgValuesForAngleFns(callExp)
  }
  if (['xLine', 'yLine', 'xLineTo', 'yLineTo'].includes(name)) {
    return getFirstArgValuesForXYLineFns(callExp)
  }
  if (['startSketchAt'].includes(name)) {
    return getFirstArgValuesForXYLineFns(callExp)
  }
  if (['angledLineThatIntersects'].includes(name)) {
    return getAngledLineThatIntersects(callExp)
  }
  throw new Error('unexpected call expression')
}<|MERGE_RESOLUTION|>--- conflicted
+++ resolved
@@ -964,28 +964,14 @@
   const node = JSON.parse(JSON.stringify(_node))
   const { add, updateArgs } = sketchLineHelperMap?.[fnName] || {}
   if (!add || !updateArgs) throw new Error('not a sketch line helper')
-  const { node: varDec } = getNodeFromPath<VariableDeclarator>(
+  getNodeFromPath<VariableDeclarator>(
     node,
     pathToNode,
     'VariableDeclarator'
   )
-<<<<<<< HEAD
-  getNodeFromPath<PipeExpression | CallExpression>(
-    node,
-    pathToNode,
-    'PipeExpression'
-  )
-  const variableName = varDec.id.name
-  const sketch = previousProgramMemory?.root?.[variableName]
-  if (sketch.type !== 'SketchGroup') throw new Error('not a SketchGroup')
-
-  const last = sketch.value[sketch.value.length - 1] || sketch.start
-  const from = last.to
-=======
-  const { node: pipeExp, shallowPath: pipePath } = getNodeFromPath<
+  getNodeFromPath<
     PipeExpression | CallExpression
   >(node, pathToNode, 'PipeExpression')
->>>>>>> ef547e7d
   return add({
     node,
     previousProgramMemory,
