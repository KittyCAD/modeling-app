import { parse, Expr, recast, initPromise } from '../wasm'
import {
  getConstraintType,
  getTransformInfos,
  transformAstSketchLines,
  transformSecondarySketchLinesTagFirst,
  ConstraintType,
  ConstraintLevel,
  getConstraintLevelFromSourceRange,
} from './sketchcombos'
import { ToolTip } from 'lang/langHelpers'
<<<<<<< HEAD
import { Selections__old } from 'lib/selections'
=======
import { Selection, Selections } from 'lib/selections'
>>>>>>> a8b816a3
import { err } from 'lib/trap'
import { enginelessExecutor } from '../../lib/testHelpers'

beforeAll(async () => {
  await initPromise
})

describe('testing getConstraintType', () => {
  const helper = getConstraintTypeFromSourceHelper
  it('testing line', () => {
    expect(helper(`line([5, myVar], %)`)).toBe('yRelative')
    expect(helper(`line([myVar, 5], %)`)).toBe('xRelative')
  })
  it('testing lineTo', () => {
    expect(helper(`lineTo([5, myVar], %)`)).toBe('yAbsolute')
    expect(helper(`lineTo([myVar, 5], %)`)).toBe('xAbsolute')
  })
  it('testing angledLine', () => {
    expect(helper(`angledLine([5, myVar], %)`)).toBe('length')
    expect(helper(`angledLine([myVar, 5], %)`)).toBe('angle')
  })
  it('testing angledLineOfXLength', () => {
    expect(helper(`angledLineOfXLength([5, myVar], %)`)).toBe('xRelative')
    expect(helper(`angledLineOfXLength([myVar, 5], %)`)).toBe('angle')
  })
  it('testing angledLineToX', () => {
    expect(helper(`angledLineToX([5, myVar], %)`)).toBe('xAbsolute')
    expect(helper(`angledLineToX([myVar, 5], %)`)).toBe('angle')
  })
  it('testing angledLineOfYLength', () => {
    expect(helper(`angledLineOfYLength([5, myVar], %)`)).toBe('yRelative')
    expect(helper(`angledLineOfYLength([myVar, 5], %)`)).toBe('angle')
  })
  it('testing angledLineToY', () => {
    expect(helper(`angledLineToY([5, myVar], %)`)).toBe('yAbsolute')
    expect(helper(`angledLineToY([myVar, 5], %)`)).toBe('angle')
  })
  const helper2 = getConstraintTypeFromSourceHelper2
  it('testing xLine', () => {
    expect(helper2(`xLine(5, %)`)).toBe('yRelative')
  })
  it('testing yLine', () => {
    expect(helper2(`yLine(5, %)`)).toBe('xRelative')
  })
  it('testing xLineTo', () => {
    expect(helper2(`xLineTo(5, %)`)).toBe('yAbsolute')
  })
  it('testing yLineTo', () => {
    expect(helper2(`yLineTo(5, %)`)).toBe('xAbsolute')
  })
})

function getConstraintTypeFromSourceHelper(
  code: string
): ReturnType<typeof getConstraintType> | Error {
  const ast = parse(code)
  if (err(ast)) return ast

  const args = (ast.body[0] as any).expression.arguments[0].elements as [
    Expr,
    Expr
  ]
  const fnName = (ast.body[0] as any).expression.callee.name as ToolTip
  return getConstraintType(args, fnName)
}
function getConstraintTypeFromSourceHelper2(
  code: string
): ReturnType<typeof getConstraintType> | Error {
  const ast = parse(code)
  if (err(ast)) return ast

  const arg = (ast.body[0] as any).expression.arguments[0] as Expr
  const fnName = (ast.body[0] as any).expression.callee.name as ToolTip
  return getConstraintType(arg, fnName)
}

function makeSelections(
  codeBaseSelections: Selections__old['codeBasedSelections']
): Selections__old {
  return {
    codeBasedSelections: codeBaseSelections,
    otherSelections: [],
  }
}

describe('testing transformAstForSketchLines for equal length constraint', () => {
  describe(`should always reorder selections to have the base selection first`, () => {
    const inputScript = `sketch001 = startSketchOn('XZ')
  |> startProfileAt([0, 0], %)
  |> line([5, 5], %)
  |> line([-2, 5], %)
  |> lineTo([profileStartX(%), profileStartY(%)], %)
  |> close(%)`

    const expectedModifiedScript = `sketch001 = startSketchOn('XZ')
  |> startProfileAt([0, 0], %)
  |> line([5, 5], %, $seg01)
  |> angledLine([112, segLen(seg01)], %)
  |> lineTo([profileStartX(%), profileStartY(%)], %)
  |> close(%)
`

    const selectLine = (script: string, lineNumber: number): Selection => {
      const lines = script.split('\n')
      const codeBeforeLine = lines.slice(0, lineNumber).join('\n').length
      const line = lines.find((_, i) => i === lineNumber)
      if (!line) {
        throw new Error(
          `line index ${lineNumber} not found in test sample, friend`
        )
      }
      const start = codeBeforeLine + line.indexOf('|> ' + 5)
      const range: [number, number] = [start, start]
      return {
        type: 'default',
        range,
      }
    }

    async function applyTransformation(
      inputCode: string,
      selectionRanges: Selections['codeBasedSelections']
    ) {
      const ast = parse(inputCode)
      if (err(ast)) return Promise.reject(ast)
      const execState = await enginelessExecutor(ast)
      const transformInfos = getTransformInfos(
        makeSelections(selectionRanges.slice(1)),
        ast,
        'equalLength'
      )

      const transformedSelection = makeSelections(selectionRanges)

      const newAst = transformSecondarySketchLinesTagFirst({
        ast,
        selectionRanges: transformedSelection,
        transformInfos,
        programMemory: execState.memory,
      })
      if (err(newAst)) return Promise.reject(newAst)

      const newCode = recast(newAst.modifiedAst)
      return newCode
    }

    it(`Should reorder when user selects first-to-last`, async () => {
      const selectionRanges: Selections['codeBasedSelections'] = [
        selectLine(inputScript, 3),
        selectLine(inputScript, 4),
      ]

      const newCode = await applyTransformation(inputScript, selectionRanges)
      expect(newCode).toBe(expectedModifiedScript)
    })

    it(`Should reorder when user selects last-to-first`, async () => {
      const selectionRanges: Selections['codeBasedSelections'] = [
        selectLine(inputScript, 4),
        selectLine(inputScript, 3),
      ]

      const newCode = await applyTransformation(inputScript, selectionRanges)
      expect(newCode).toBe(expectedModifiedScript)
    })
  })
  const inputScript = `myVar = 3
myVar2 = 5
myVar3 = 6
myAng = 40
myAng2 = 134
part001 = startSketchOn('XY')
  |> startProfileAt([0, 0], %)
  |> line([1, 3.82], %) // ln-should-get-tag
  |> lineTo([myVar, 1], %) // ln-lineTo-xAbsolute should use angleToMatchLengthX helper
  |> lineTo([1, myVar], %) // ln-lineTo-yAbsolute should use angleToMatchLengthY helper
  |> lineTo([2, 4], %) // ln-lineTo-free should become angledLine
  |> angledLineToX([45, 2.5], %) // ln-angledLineToX-free should become angledLine
  |> angledLineToX([myAng, 3], %) // ln-angledLineToX-angle should become angledLine
  |> angledLineToX([45, myVar2], %) // ln-angledLineToX-xAbsolute should use angleToMatchLengthX to get angle
  |> angledLineToY([135, 5], %) // ln-angledLineToY-free should become angledLine
  |> angledLineToY([myAng2, 4], %) // ln-angledLineToY-angle should become angledLine
  |> angledLineToY([45, myVar3], %) // ln-angledLineToY-yAbsolute should use angleToMatchLengthY to get angle
  |> line([myVar, 1], %) // ln-should use legLen for y
  |> line([myVar, -1], %) // ln-legLen but negative
  |> line([-0.62, -1.54], %) // ln-should become angledLine
  |> angledLine([myVar, 1.04], %) // ln-use segLen for second arg
  |> angledLine([45, 1.04], %) // ln-segLen again
  |> angledLineOfXLength([54, 2.35], %) // ln-should be transformed to angledLine
  |> angledLineOfXLength([50, myVar], %) // ln-should use legAngX to calculate angle
  |> angledLineOfXLength([209, myVar], %) // ln-same as above but should have + 180 to match original quadrant
  |> line([1, myVar], %) // ln-legLen again but yRelative
  |> line([-1, myVar], %) // ln-negative legLen yRelative
  |> angledLineOfYLength([58, 0.7], %) // ln-angledLineOfYLength-free should become angledLine
  |> angledLineOfYLength([myAng, 0.7], %) // ln-angledLineOfYLength-angle should become angledLine
  |> angledLineOfYLength([35, myVar], %) // ln-angledLineOfYLength-yRelative use legAngY
  |> angledLineOfYLength([305, myVar], %) // ln-angledLineOfYLength-yRelative with angle > 90 use binExp
  |> xLine(1.03, %) // ln-xLine-free should sub in segLen
  |> yLine(1.04, %) // ln-yLine-free should sub in segLen
  |> xLineTo(30, %) // ln-xLineTo-free should convert to xLine
  |> yLineTo(20, %) // ln-yLineTo-free should convert to yLine
`
  const expectModifiedScript = `myVar = 3
myVar2 = 5
myVar3 = 6
myAng = 40
myAng2 = 134
part001 = startSketchOn('XY')
  |> startProfileAt([0, 0], %)
  |> line([1, 3.82], %, $seg01) // ln-should-get-tag
  |> angledLineToX([
       -angleToMatchLengthX(seg01, myVar, %),
       myVar
     ], %) // ln-lineTo-xAbsolute should use angleToMatchLengthX helper
  |> angledLineToY([
       -angleToMatchLengthY(seg01, myVar, %),
       myVar
     ], %) // ln-lineTo-yAbsolute should use angleToMatchLengthY helper
  |> angledLine([45, segLen(seg01)], %) // ln-lineTo-free should become angledLine
  |> angledLine([45, segLen(seg01)], %) // ln-angledLineToX-free should become angledLine
  |> angledLine([myAng, segLen(seg01)], %) // ln-angledLineToX-angle should become angledLine
  |> angledLineToX([
       angleToMatchLengthX(seg01, myVar2, %),
       myVar2
     ], %) // ln-angledLineToX-xAbsolute should use angleToMatchLengthX to get angle
  |> angledLine([-45, segLen(seg01)], %) // ln-angledLineToY-free should become angledLine
  |> angledLine([myAng2, segLen(seg01)], %) // ln-angledLineToY-angle should become angledLine
  |> angledLineToY([
       angleToMatchLengthY(seg01, myVar3, %),
       myVar3
     ], %) // ln-angledLineToY-yAbsolute should use angleToMatchLengthY to get angle
  |> line([
       min(segLen(seg01), myVar),
       legLen(segLen(seg01), myVar)
     ], %) // ln-should use legLen for y
  |> line([
       min(segLen(seg01), myVar),
       -legLen(segLen(seg01), myVar)
     ], %) // ln-legLen but negative
  |> angledLine([-112, segLen(seg01)], %) // ln-should become angledLine
  |> angledLine([myVar, segLen(seg01)], %) // ln-use segLen for second arg
  |> angledLine([45, segLen(seg01)], %) // ln-segLen again
  |> angledLine([54, segLen(seg01)], %) // ln-should be transformed to angledLine
  |> angledLineOfXLength([
       legAngX(segLen(seg01), myVar),
       min(segLen(seg01), myVar)
     ], %) // ln-should use legAngX to calculate angle
  |> angledLineOfXLength([
       180 + legAngX(segLen(seg01), myVar),
       min(segLen(seg01), myVar)
     ], %) // ln-same as above but should have + 180 to match original quadrant
  |> line([
       legLen(segLen(seg01), myVar),
       min(segLen(seg01), myVar)
     ], %) // ln-legLen again but yRelative
  |> line([
       -legLen(segLen(seg01), myVar),
       min(segLen(seg01), myVar)
     ], %) // ln-negative legLen yRelative
  |> angledLine([58, segLen(seg01)], %) // ln-angledLineOfYLength-free should become angledLine
  |> angledLine([myAng, segLen(seg01)], %) // ln-angledLineOfYLength-angle should become angledLine
  |> angledLineOfXLength([
       legAngY(segLen(seg01), myVar),
       min(segLen(seg01), myVar)
     ], %) // ln-angledLineOfYLength-yRelative use legAngY
  |> angledLineOfXLength([
       270 + legAngY(segLen(seg01), myVar),
       min(segLen(seg01), myVar)
     ], %) // ln-angledLineOfYLength-yRelative with angle > 90 use binExp
  |> xLine(segLen(seg01), %) // ln-xLine-free should sub in segLen
  |> yLine(segLen(seg01), %) // ln-yLine-free should sub in segLen
  |> xLine(segLen(seg01), %) // ln-xLineTo-free should convert to xLine
  |> yLine(segLen(seg01), %) // ln-yLineTo-free should convert to yLine
`
  it('should transform the ast', async () => {
    const ast = parse(inputScript)
    if (err(ast)) return Promise.reject(ast)

    const selectionRanges: Selections__old['codeBasedSelections'] = inputScript
      .split('\n')
      .filter((ln) => ln.includes('//'))
      .map((ln) => {
        const comment = ln.split('//')[1]
        const start = inputScript.indexOf('//' + comment) - 7
        return {
          type: 'default',
          range: [start, start],
        }
      })

    const execState = await enginelessExecutor(ast)
    const transformInfos = getTransformInfos(
      makeSelections(selectionRanges.slice(1)),
      ast,
      'equalLength'
    )

    const newAst = transformSecondarySketchLinesTagFirst({
      ast,
      selectionRanges: makeSelections(selectionRanges),
      transformInfos,
      programMemory: execState.memory,
    })
    if (err(newAst)) return Promise.reject(newAst)

    const newCode = recast(newAst.modifiedAst)
    expect(newCode).toBe(expectModifiedScript)
  })
})

describe('testing transformAstForSketchLines for vertical and horizontal constraint', () => {
  const inputScript = `myVar = 2
myVar2 = 12
myVar3 = -10
part001 = startSketchOn('XY')
  |> startProfileAt([0, 0], %)
  |> lineTo([1, 1], %)
  |> line([-6.28, 1.4], %) // select for horizontal constraint 1
  |> line([-1.07, myVar], %) // select for vertical constraint 1
  |> line([myVar, 4.32], %) // select for horizontal constraint 2
  |> line([6.35, -1.12], %) // select for vertical constraint 2
  |> lineTo([5, 8], %) // select for horizontal constraint 3
  |> lineTo([3, 11], %) // select for vertical constraint 3
  |> lineTo([myVar2, 12.63], %) // select for horizontal constraint 4
  |> lineTo([4.08, myVar2], %) // select for vertical constraint 4
  |> angledLine([156, 1.34], %) // select for horizontal constraint 5
  |> angledLine([103, 1.44], %) // select for vertical constraint 5
  |> angledLine([-178, myVar], %) // select for horizontal constraint 6
  |> angledLine([129, myVar], %) // select for vertical constraint 6
  |> angledLineOfXLength([237, 1.05], %) // select for horizontal constraint 7
  |> angledLineOfYLength([196, 1.11], %) // select for vertical constraint 7
  |> angledLineOfXLength([194, myVar], %) // select for horizontal constraint 8
  |> angledLineOfYLength([248, myVar], %) // select for vertical constraint 8
  |> angledLineToX([202, -10.92], %) // select for horizontal constraint 9
  |> angledLineToY([223, 7.68], %) // select for vertical constraint 9
  |> angledLineToX([333, myVar3], %) // select for horizontal constraint 10
  |> angledLineToY([301, myVar], %) // select for vertical constraint 10
`
  it('should transform horizontal lines the ast', async () => {
    const expectModifiedScript = `myVar = 2
myVar2 = 12
myVar3 = -10
part001 = startSketchOn('XY')
  |> startProfileAt([0, 0], %)
  |> lineTo([1, 1], %)
  |> xLine(-6.28, %) // select for horizontal constraint 1
  |> line([-1.07, myVar], %) // select for vertical constraint 1
  |> xLine(myVar, %) // select for horizontal constraint 2
  |> line([6.35, -1.12], %) // select for vertical constraint 2
  |> xLineTo(5, %) // select for horizontal constraint 3
  |> lineTo([3, 11], %) // select for vertical constraint 3
  |> xLineTo(myVar2, %) // select for horizontal constraint 4
  |> lineTo([4.08, myVar2], %) // select for vertical constraint 4
  |> xLine(-1.22, %) // select for horizontal constraint 5
  |> angledLine([103, 1.44], %) // select for vertical constraint 5
  |> xLine(-myVar, %) // select for horizontal constraint 6
  |> angledLine([129, myVar], %) // select for vertical constraint 6
  |> xLine(-1.05, %) // select for horizontal constraint 7
  |> angledLineOfYLength([196, 1.11], %) // select for vertical constraint 7
  |> xLine(-myVar, %) // select for horizontal constraint 8
  |> angledLineOfYLength([248, myVar], %) // select for vertical constraint 8
  |> xLineTo(-10.92, %) // select for horizontal constraint 9
  |> angledLineToY([223, 7.68], %) // select for vertical constraint 9
  |> xLineTo(myVar3, %) // select for horizontal constraint 10
  |> angledLineToY([301, myVar], %) // select for vertical constraint 10
`
    const ast = parse(inputScript)
    if (err(ast)) return Promise.reject(ast)

    const selectionRanges: Selections__old['codeBasedSelections'] = inputScript
      .split('\n')
      .filter((ln) => ln.includes('// select for horizontal constraint'))
      .map((ln) => {
        const comment = ln.split('//')[1]
        const start = inputScript.indexOf('//' + comment) - 7
        return {
          type: 'default',
          range: [start, start],
        }
      })

    const execState = await enginelessExecutor(ast)
    const transformInfos = getTransformInfos(
      makeSelections(selectionRanges),
      ast,
      'horizontal'
    )

    const newAst = transformAstSketchLines({
      ast,
      selectionRanges: makeSelections(selectionRanges),
      transformInfos,
      programMemory: execState.memory,
      referenceSegName: '',
    })
    if (err(newAst)) return Promise.reject(newAst)

    const newCode = recast(newAst.modifiedAst)
    expect(newCode).toBe(expectModifiedScript)
  })
  it('should transform vertical lines the ast', async () => {
    const expectModifiedScript = `myVar = 2
myVar2 = 12
myVar3 = -10
part001 = startSketchOn('XY')
  |> startProfileAt([0, 0], %)
  |> lineTo([1, 1], %)
  |> line([-6.28, 1.4], %) // select for horizontal constraint 1
  |> yLine(myVar, %) // select for vertical constraint 1
  |> line([myVar, 4.32], %) // select for horizontal constraint 2
  |> yLine(-1.12, %) // select for vertical constraint 2
  |> lineTo([5, 8], %) // select for horizontal constraint 3
  |> yLineTo(11, %) // select for vertical constraint 3
  |> lineTo([myVar2, 12.63], %) // select for horizontal constraint 4
  |> yLineTo(myVar2, %) // select for vertical constraint 4
  |> angledLine([156, 1.34], %) // select for horizontal constraint 5
  |> yLine(1.4, %) // select for vertical constraint 5
  |> angledLine([-178, myVar], %) // select for horizontal constraint 6
  |> yLine(myVar, %) // select for vertical constraint 6
  |> angledLineOfXLength([237, 1.05], %) // select for horizontal constraint 7
  |> yLine(-1.11, %) // select for vertical constraint 7
  |> angledLineOfXLength([194, myVar], %) // select for horizontal constraint 8
  |> yLine(-myVar, %) // select for vertical constraint 8
  |> angledLineToX([202, -10.92], %) // select for horizontal constraint 9
  |> yLineTo(7.68, %) // select for vertical constraint 9
  |> angledLineToX([333, myVar3], %) // select for horizontal constraint 10
  |> yLineTo(myVar, %) // select for vertical constraint 10
`
    const ast = parse(inputScript)
    if (err(ast)) return Promise.reject(ast)

    const selectionRanges: Selections__old['codeBasedSelections'] = inputScript
      .split('\n')
      .filter((ln) => ln.includes('// select for vertical constraint'))
      .map((ln) => {
        const comment = ln.split('//')[1]
        const start = inputScript.indexOf('//' + comment) - 7
        return {
          type: 'default',
          range: [start, start],
        }
      })

    const execState = await enginelessExecutor(ast)
    const transformInfos = getTransformInfos(
      makeSelections(selectionRanges),
      ast,
      'vertical'
    )

    const newAst = transformAstSketchLines({
      ast,
      selectionRanges: makeSelections(selectionRanges),
      transformInfos,
      programMemory: execState.memory,
      referenceSegName: '',
    })
    if (err(newAst)) return Promise.reject(newAst)

    const newCode = recast(newAst.modifiedAst)
    expect(newCode).toBe(expectModifiedScript)
  })
})

describe('testing transformAstForSketchLines for vertical and horizontal distance constraints', () => {
  describe('testing setHorzDistance for line', () => {
    const inputScript = `myVar = 1
part001 = startSketchOn('XY')
  |> startProfileAt([0, 0], %)
  |> line([0.31, 1.67], %) // base selection
  |> line([0.45, 1.46], %)
  |> line([0.45, 1.46], %) // free
  |> line([myVar, 0.01], %) // xRelative
  |> line([0.7, myVar], %) // yRelative
`
    it('testing for free to horizontal and vertical distance', async () => {
      const expectedHorizontalCode = await helperThing(
        inputScript,
        ['// base selection', '// free'],
        'setHorzDistance'
      )
      const expectedVerticalCode = await helperThing(
        inputScript,
        ['// base selection', '// free'],
        'setVertDistance'
      )
      expect(expectedHorizontalCode).toContain(
        `lineTo([segEndX(seg01) + 0.9, 4.59], %) // free`
      )
      expect(expectedVerticalCode).toContain(
        `lineTo([1.21, segEndY(seg01) + 2.92], %) // free`
      )
    })
    it('testing for xRelative to vertical distance', async () => {
      const expectedCode = await helperThing(
        inputScript,
        ['// base selection', '// xRelative'],
        'setVertDistance'
      )
      expect(expectedCode).toContain(`|> lineTo([
       lastSegX(%) + myVar,
       segEndY(seg01) + 2.93
     ], %) // xRelative`)
    })
    it.only('testing for yRelative to horizontal distance', async () => {
      const expectedCode = await helperThing(
        inputScript,
        ['// base selection', '// yRelative'],
        'setHorzDistance'
      )
      expect(expectedCode).toContain(`|> lineTo([
       segEndX(seg01) + 2.6,
       lastSegY(%) + myVar
     ], %) // yRelative`)
    })
  })
})

async function helperThing(
  inputScript: string,
  linesOfInterest: string[],
  constraint: ConstraintType
): Promise<string> {
  const ast = parse(inputScript)
  if (err(ast)) return Promise.reject(ast)

  const selectionRanges: Selections__old['codeBasedSelections'] = inputScript
    .split('\n')
    .filter((ln) =>
      linesOfInterest.some((lineOfInterest) => ln.includes(lineOfInterest))
    )
    .map((ln) => {
      const comment = ln.split('//')[1]
      const start = inputScript.indexOf('//' + comment) - 7
      return {
        type: 'default',
        range: [start, start],
      }
    })

  const execState = await enginelessExecutor(ast)
  const transformInfos = getTransformInfos(
    makeSelections(selectionRanges.slice(1)),
    ast,
    constraint
  )

  const newAst = transformSecondarySketchLinesTagFirst({
    ast,
    selectionRanges: makeSelections(selectionRanges),
    transformInfos,
    programMemory: execState.memory,
  })

  if (err(newAst)) return Promise.reject(newAst)
  const recasted = recast(newAst.modifiedAst)

  if (err(recasted)) return Promise.reject(recasted)
  return recasted
}

describe('testing getConstraintLevelFromSourceRange', () => {
  it('should divide up lines into free, partial and fully contrained', () => {
    const code = `const baseLength = 3
const baseThick = 1
const armThick = 0.5
const totalHeight = 4
const armAngle = 60
const totalLength = 9.74
const yDatum = 0

const baseThickHalf = baseThick / 2
const halfHeight = totalHeight / 2
const halfArmAngle = armAngle / 2

part001 = startSketchOn('XY')
  |> startProfileAt([-0.01, -0.05], %)
  |> line([0.01, 0.94 + 0], %) // partial
  |> xLine(3.03, %) // partial
  |> angledLine({
  angle: halfArmAngle,
  length: 2.45,
}, %, $seg01bing) // partial
  |> xLine(4.4, %) // partial
  |> yLine(-1, %) // partial
  |> xLine(-4.2 + 0, %) // full
  |> angledLine([segAng(seg01bing) + 180, 1.79], %) // partial
  |> line([1.44, -0.74], %) // free
  |> xLine(3.36, %) // partial
  |> line([-1.49, 1.06], %) // free
  |> xLine(-3.43 + 0, %) // full
  |> angledLineOfXLength([243 + 0, 1.2 + 0], %) // full`
    const ast = parse(code)
    const constraintLevels: ConstraintLevel[] = ['full', 'partial', 'free']
    constraintLevels.forEach((constraintLevel) => {
      const recursivelySeachCommentsAndCheckConstraintLevel = (
        str: string,
        offset: number = 0
      ): null => {
        const index = str.indexOf(`// ${constraintLevel}`, offset)
        if (index === -1) {
          return null
        }
        const offsetIndex = index - 7
        const expectedConstraintLevel = getConstraintLevelFromSourceRange(
          [offsetIndex, offsetIndex],
          ast
        )
        if (err(expectedConstraintLevel)) {
          throw expectedConstraintLevel
        }
        expect(expectedConstraintLevel.level).toBe(constraintLevel)
        return recursivelySeachCommentsAndCheckConstraintLevel(
          str,
          index + constraintLevel.length
        )
      }
      recursivelySeachCommentsAndCheckConstraintLevel(code)
    })
  })
})<|MERGE_RESOLUTION|>--- conflicted
+++ resolved
@@ -9,11 +9,7 @@
   getConstraintLevelFromSourceRange,
 } from './sketchcombos'
 import { ToolTip } from 'lang/langHelpers'
-<<<<<<< HEAD
-import { Selections__old } from 'lib/selections'
-=======
-import { Selection, Selections } from 'lib/selections'
->>>>>>> a8b816a3
+import { Selections__old, Selections, Selection__old } from 'lib/selections'
 import { err } from 'lib/trap'
 import { enginelessExecutor } from '../../lib/testHelpers'
 
@@ -116,7 +112,7 @@
   |> close(%)
 `
 
-    const selectLine = (script: string, lineNumber: number): Selection => {
+    const selectLine = (script: string, lineNumber: number): Selection__old => {
       const lines = script.split('\n')
       const codeBeforeLine = lines.slice(0, lineNumber).join('\n').length
       const line = lines.find((_, i) => i === lineNumber)
@@ -135,7 +131,7 @@
 
     async function applyTransformation(
       inputCode: string,
-      selectionRanges: Selections['codeBasedSelections']
+      selectionRanges: Selections__old['codeBasedSelections']
     ) {
       const ast = parse(inputCode)
       if (err(ast)) return Promise.reject(ast)
@@ -161,7 +157,8 @@
     }
 
     it(`Should reorder when user selects first-to-last`, async () => {
-      const selectionRanges: Selections['codeBasedSelections'] = [
+
+      const selectionRanges: Selections__old['codeBasedSelections'] = [
         selectLine(inputScript, 3),
         selectLine(inputScript, 4),
       ]
@@ -171,7 +168,7 @@
     })
 
     it(`Should reorder when user selects last-to-first`, async () => {
-      const selectionRanges: Selections['codeBasedSelections'] = [
+      const selectionRanges: Selections__old['codeBasedSelections'] = [
         selectLine(inputScript, 4),
         selectLine(inputScript, 3),
       ]
