import {
  Expr,
  Artifact,
  ArtifactGraph,
  ArtifactId,
  PathToNode,
  Program,
  SourceRange,
  PathArtifact,
  PlaneArtifact,
  WallArtifact,
  SegmentArtifact,
  Solid2dArtifact as Solid2D,
  SweepArtifact,
  SweepEdge,
  CapArtifact,
  EdgeCut,
} from 'lang/wasm'
import { Models } from '@kittycad/lib'
import { getNodePathFromSourceRange } from 'lang/queryAstNodePathUtils'
import { err } from 'lib/trap'
import { Cap, Plane, Wall } from 'wasm-lib/kcl/bindings/Artifact'
import { CapSubType } from 'wasm-lib/kcl/bindings/Artifact'

export type { Artifact, ArtifactId, SegmentArtifact } from 'lang/wasm'

interface BaseArtifact {
  id: ArtifactId
}

export interface CodeRef {
  range: SourceRange
  pathToNode: PathToNode
}

export interface PlaneArtifactRich extends BaseArtifact {
  type: 'plane'
  paths: Array<PathArtifact>
  codeRef: CodeRef
}

export interface CapArtifactRich extends BaseArtifact {
  type: 'cap'
  subType: CapSubType
  faceCodeRef: CodeRef
  edgeCuts: Array<EdgeCut>
  paths: Array<PathArtifact>
  sweep?: SweepArtifact
}
export interface WallArtifactRich extends BaseArtifact {
  type: 'wall'
  id: ArtifactId
  segment: PathArtifact
  edgeCuts: Array<EdgeCut>
  sweep: SweepArtifact
  paths: Array<PathArtifact>
  faceCodeRef: CodeRef
}

export interface PathArtifactRich extends BaseArtifact {
  type: 'path'
  /** A path must always lie on a plane */
  plane: PlaneArtifact | WallArtifact | CapArtifact
  /** A path must always contain 0 or more segments */
  segments: Array<SegmentArtifact>
  /** A path may not result in a sweep artifact */
  sweep: SweepArtifact | null
  codeRef: CodeRef
}

interface SegmentArtifactRich extends BaseArtifact {
  type: 'segment'
  path: PathArtifact
  surf: WallArtifact
  edges: Array<SweepEdge>
  edgeCut?: EdgeCut
  codeRef: CodeRef
}

interface SweepArtifactRich extends BaseArtifact {
  type: 'sweep'
  subType: 'extrusion' | 'revolve' | 'loft' | 'sweep'
  path: PathArtifact
  surfaces: Array<WallArtifact | CapArtifact>
  edges: Array<SweepEdge>
  codeRef: CodeRef
}

export type EngineCommand = Models['WebSocketRequest_type']

type OkWebSocketResponseData = Models['OkWebSocketResponseData_type']

export interface ResponseMap {
  [commandId: string]: OkWebSocketResponseData
}

/** filter map items of a specific type */
export function filterArtifacts<T extends Artifact['type'][]>(
  {
    types,
    predicate,
  }: {
    types: T
    predicate?: (value: Extract<Artifact, { type: T[number] }>) => boolean
  },
  map: ArtifactGraph
) {
  return new Map(
    Array.from(map).filter(
      ([_, value]) =>
        types.includes(value.type) &&
        (!predicate ||
          predicate(value as Extract<Artifact, { type: T[number] }>))
    )
  ) as Map<ArtifactId, Extract<Artifact, { type: T[number] }>>
}

export function getArtifactsOfTypes<T extends Artifact['type'][]>(
  {
    keys,
    types,
    predicate,
  }: {
    keys: string[]
    types: T
    predicate?: (value: Extract<Artifact, { type: T[number] }>) => boolean
  },
  map: ArtifactGraph
): Map<ArtifactId, Extract<Artifact, { type: T[number] }>> {
  return new Map(
    [...map].filter(
      ([key, value]) =>
        keys.includes(key) &&
        types.includes(value.type) &&
        (!predicate ||
          predicate(value as Extract<Artifact, { type: T[number] }>))
    )
  ) as Map<ArtifactId, Extract<Artifact, { type: T[number] }>>
}

export function getArtifactOfTypes<T extends Artifact['type'][]>(
  {
    key,
    types,
  }: {
    key: ArtifactId
    types: T
  },
  map: ArtifactGraph
): Extract<Artifact, { type: T[number] }> | Error {
  const artifact = map.get(key)
  if (!artifact) return new Error(`No artifact found with key ${key}`)
  if (!types.includes(artifact?.type))
    return new Error(`Expected ${types} but got ${artifact?.type}`)
  return artifact as Extract<Artifact, { type: T[number] }>
}

export function expandPlane(
  plane: PlaneArtifact,
  artifactGraph: ArtifactGraph
): PlaneArtifactRich {
  const paths = getArtifactsOfTypes(
    { keys: plane.pathIds, types: ['path'] },
    artifactGraph
  )
  return {
    type: 'plane',
    id: plane.id,
    paths: Array.from(paths.values()),
    codeRef: plane.codeRef,
  }
}

export function expandWall(
  wall: WallArtifact,
  artifactGraph: ArtifactGraph
): WallArtifactRich {
  const { pathIds, sweepId: _s, edgeCutEdgeIds, ...keptProperties } = wall
  const paths = pathIds?.length
    ? Array.from(
        getArtifactsOfTypes(
          { keys: wall.pathIds, types: ['path'] },
          artifactGraph
        ).values()
      )
    : []
  const sweep = artifactGraph.get(wall.sweepId) as SweepArtifact
  const edgeCuts = edgeCutEdgeIds?.length
    ? Array.from(
        getArtifactsOfTypes(
          { keys: wall.edgeCutEdgeIds, types: ['edgeCut'] },
          artifactGraph
        ).values()
      )
    : []
  const segment = artifactGraph.get(wall.segId) as PathArtifact
  return {
    type: 'wall',
    ...keptProperties,
    paths,
    sweep,
    segment,
    edgeCuts,
  }
}
export function expandCap(
  cap: CapArtifact,
  artifactGraph: ArtifactGraph
): CapArtifactRich {
  const { pathIds, sweepId: _s, edgeCutEdgeIds, ...keptProperties } = cap
  const paths = pathIds?.length
    ? Array.from(
        getArtifactsOfTypes(
          { keys: cap.pathIds, types: ['path'] },
          artifactGraph
        ).values()
      )
    : []
  const maybeSweep = getArtifactOfTypes(
    { key: cap.sweepId, types: ['sweep'] },
    artifactGraph
  )
  const sweep = err(maybeSweep) ? undefined : maybeSweep
  const edgeCuts = edgeCutEdgeIds?.length
    ? Array.from(
        getArtifactsOfTypes(
          { keys: cap.edgeCutEdgeIds, types: ['edgeCut'] },
          artifactGraph
        ).values()
      )
    : []
  return {
    type: 'cap',
    ...keptProperties,
    paths,
    sweep,
    edgeCuts,
  }
}

export function expandPath(
  path: PathArtifact,
  artifactGraph: ArtifactGraph
): PathArtifactRich | Error {
  const segs = getArtifactsOfTypes(
    { keys: path.segIds, types: ['segment'] },
    artifactGraph
  )
  const sweep = path.sweepId
    ? getArtifactOfTypes(
        {
          key: path.sweepId,
          types: ['sweep'],
        },
        artifactGraph
      )
    : null
  const plane = getArtifactOfTypes(
    { key: path.planeId, types: ['plane', 'wall'] },
    artifactGraph
  )
  if (err(sweep)) return sweep
  if (err(plane)) return plane
  return {
    type: 'path',
    id: path.id,
    segments: Array.from(segs.values()),
    sweep,
    plane,
    codeRef: path.codeRef,
  }
}

export function expandSweep(
  sweep: SweepArtifact,
  artifactGraph: ArtifactGraph
): SweepArtifactRich | Error {
  const surfs = getArtifactsOfTypes(
    { keys: sweep.surfaceIds, types: ['wall', 'cap'] },
    artifactGraph
  )
  const edges = getArtifactsOfTypes(
    { keys: sweep.edgeIds, types: ['sweepEdge'] },
    artifactGraph
  )
  const path = getArtifactOfTypes(
    { key: sweep.pathId, types: ['path'] },
    artifactGraph
  )
  if (err(path)) return path
  return {
    type: 'sweep',
    subType: sweep.subType,
    id: sweep.id,
    surfaces: Array.from(surfs.values()),
    edges: Array.from(edges.values()),
    path,
    codeRef: sweep.codeRef,
  }
}

export function expandSegment(
  segment: SegmentArtifact,
  artifactGraph: ArtifactGraph
): SegmentArtifactRich | Error {
  const path = getArtifactOfTypes(
    { key: segment.pathId, types: ['path'] },
    artifactGraph
  )
  const surf = segment.surfaceId
    ? getArtifactOfTypes(
        { key: segment.surfaceId, types: ['wall'] },
        artifactGraph
      )
    : undefined
  const edges = getArtifactsOfTypes(
    { keys: segment.edgeIds, types: ['sweepEdge'] },
    artifactGraph
  )
  const edgeCut = segment.edgeCutId
    ? getArtifactOfTypes(
        { key: segment.edgeCutId, types: ['edgeCut'] },
        artifactGraph
      )
    : undefined
  if (err(path)) return path
  if (err(surf)) return surf
  if (err(edgeCut)) return edgeCut
  if (!surf) return new Error('Segment does not have a surface')

  return {
    type: 'segment',
    id: segment.id,
    path,
    surf,
    edges: Array.from(edges.values()),
    edgeCut: edgeCut,
    codeRef: segment.codeRef,
  }
}

export function getCapCodeRef(
  cap: CapArtifact,
  artifactGraph: ArtifactGraph
): CodeRef | Error {
  const sweep = getArtifactOfTypes(
    { key: cap.sweepId, types: ['sweep'] },
    artifactGraph
  )
  if (err(sweep)) return sweep
  const path = getArtifactOfTypes(
    { key: sweep.pathId, types: ['path'] },
    artifactGraph
  )
  if (err(path)) return path
  return path.codeRef
}

export function getSolid2dCodeRef(
  solid2d: Solid2D,
  artifactGraph: ArtifactGraph
): CodeRef | Error {
  const path = getArtifactOfTypes(
    { key: solid2d.pathId, types: ['path'] },
    artifactGraph
  )
  if (err(path)) return path
  return path.codeRef
}

export function getWallCodeRef(
  wall: WallArtifact,
  artifactGraph: ArtifactGraph
): CodeRef | Error {
  const seg = getArtifactOfTypes(
    { key: wall.segId, types: ['segment'] },
    artifactGraph
  )
  if (err(seg)) return seg
  return seg.codeRef
}

export function getSweepEdgeCodeRef(
  edge: SweepEdge,
  artifactGraph: ArtifactGraph
): CodeRef | Error {
  const seg = getArtifactOfTypes(
    { key: edge.segId, types: ['segment'] },
    artifactGraph
  )
  if (err(seg)) return seg
  return seg.codeRef
}
export function getEdgeCutConsumedCodeRef(
  edge: EdgeCut,
  artifactGraph: ArtifactGraph
): CodeRef | Error {
  const seg = getArtifactOfTypes(
    { key: edge.consumedEdgeId, types: ['segment', 'sweepEdge'] },
    artifactGraph
  )
  if (err(seg)) return seg
  if (seg.type === 'segment') return seg.codeRef
  return getSweepEdgeCodeRef(seg, artifactGraph)
}

export function getSweepFromSuspectedSweepSurface(
  id: ArtifactId,
  artifactGraph: ArtifactGraph
): SweepArtifact | Error {
  const artifact = getArtifactOfTypes(
    { key: id, types: ['wall', 'cap', 'edgeCut'] },
    artifactGraph
  )
  if (err(artifact)) return artifact
  if (artifact.type === 'wall' || artifact.type === 'cap') {
    return getArtifactOfTypes(
      { key: artifact.sweepId, types: ['sweep'] },
      artifactGraph
    )
  }
  const segOrEdge = getArtifactOfTypes(
    { key: artifact.consumedEdgeId, types: ['segment', 'sweepEdge'] },
    artifactGraph
  )
  if (err(segOrEdge)) return segOrEdge
  if (segOrEdge.type === 'segment') {
    const path = getArtifactOfTypes(
      { key: segOrEdge.pathId, types: ['path'] },
      artifactGraph
    )
    if (err(path)) return path
    if (!path.sweepId) return new Error('Path does not have a sweepId')
    return getArtifactOfTypes(
      { key: path.sweepId, types: ['sweep'] },
      artifactGraph
    )
  }
  return getArtifactOfTypes(
    { key: segOrEdge.sweepId, types: ['sweep'] },
    artifactGraph
  )
}

export function getSweepFromSuspectedPath(
  id: ArtifactId,
  artifactGraph: ArtifactGraph
): SweepArtifact | Error {
  const path = getArtifactOfTypes({ key: id, types: ['path'] }, artifactGraph)
  if (err(path)) return path
  if (!path.sweepId) return new Error('Path does not have a sweepId')
  return getArtifactOfTypes(
    { key: path.sweepId, types: ['sweep'] },
    artifactGraph
  )
}

export function getCodeRefsByArtifactId(
  id: string,
  artifactGraph: ArtifactGraph
): Array<CodeRef> | null {
  const artifact = artifactGraph.get(id)
  if (artifact?.type === 'solid2d') {
    const codeRef = getSolid2dCodeRef(artifact, artifactGraph)
    if (err(codeRef)) return null
    return [codeRef]
  } else if (artifact?.type === 'cap') {
    const codeRef = getCapCodeRef(artifact, artifactGraph)
    if (err(codeRef)) return null
    return [codeRef]
  } else if (artifact?.type === 'wall') {
    const extrusion = getSweepFromSuspectedSweepSurface(id, artifactGraph)
    const codeRef = getWallCodeRef(artifact, artifactGraph)
    if (err(codeRef)) return null
    return err(extrusion) ? [codeRef] : [codeRef, extrusion.codeRef]
  } else if (artifact?.type === 'sweepEdge') {
    const codeRef = getSweepEdgeCodeRef(artifact, artifactGraph)
    if (err(codeRef)) return null
    return [codeRef]
  } else if (artifact?.type === 'segment') {
    return [artifact.codeRef]
  } else if (artifact?.type === 'edgeCut') {
    const codeRef = artifact.codeRef
    const consumedCodeRef = getEdgeCutConsumedCodeRef(artifact, artifactGraph)
    if (err(consumedCodeRef)) return [codeRef]
    return [codeRef, consumedCodeRef]
  } else if (artifact && 'codeRef' in artifact) {
    return [artifact.codeRef]
  } else {
    return null
  }
}

export function codeRefFromRange(range: SourceRange, ast: Program): CodeRef {
  return {
    range,
    pathToNode: getNodePathFromSourceRange(ast, range),
  }
}

function getPlaneFromPath(
  path: PathArtifact,
  graph: ArtifactGraph
): PlaneArtifact | WallArtifact | CapArtifact | Error {
  const plane = getArtifactOfTypes(
    { key: path.planeId, types: ['plane', 'wall', 'cap'] },
    graph
  )
  if (err(plane)) return plane
  return plane
}

function getPlaneFromSegment(
  segment: SegmentArtifact,
  graph: ArtifactGraph
): PlaneArtifact | WallArtifact | CapArtifact | Error {
  const path = getArtifactOfTypes(
    { key: segment.pathId, types: ['path'] },
    graph
  )
  if (err(path)) return path
  return getPlaneFromPath(path, graph)
}
function getPlaneFromSolid2D(
  solid2D: Solid2D,
  graph: ArtifactGraph
): PlaneArtifact | WallArtifact | CapArtifact | Error {
  const path = getArtifactOfTypes(
    { key: solid2D.pathId, types: ['path'] },
    graph
  )
  if (err(path)) return path
  return getPlaneFromPath(path, graph)
}
<<<<<<< HEAD
=======
function getPlaneFromCap(
  cap: CapArtifact,
  graph: ArtifactGraph
): PlaneArtifact | WallArtifact | CapArtifact | Error {
  const sweep = getArtifactOfTypes(
    { key: cap.sweepId, types: ['sweep'] },
    graph
  )
  if (err(sweep)) return sweep
  const path = getArtifactOfTypes({ key: sweep.pathId, types: ['path'] }, graph)
  if (err(path)) return path
  return getPlaneFromPath(path, graph)
}
function getPlaneFromWall(
  wall: WallArtifact,
  graph: ArtifactGraph
): PlaneArtifact | WallArtifact | CapArtifact | Error {
  const sweep = getArtifactOfTypes(
    { key: wall.sweepId, types: ['sweep'] },
    graph
  )
  if (err(sweep)) return sweep
  const path = getArtifactOfTypes({ key: sweep.pathId, types: ['path'] }, graph)
  if (err(path)) return path
  return getPlaneFromPath(path, graph)
}
>>>>>>> 834f7133
function getPlaneFromSweepEdge(edge: SweepEdge, graph: ArtifactGraph) {
  const sweep = getArtifactOfTypes(
    { key: edge.sweepId, types: ['sweep'] },
    graph
  )
  if (err(sweep)) return sweep
  const path = getArtifactOfTypes({ key: sweep.pathId, types: ['path'] }, graph)
  if (err(path)) return path
  return getPlaneFromPath(path, graph)
}

export function getPlaneFromArtifact(
  artifact: Artifact | undefined,
  graph: ArtifactGraph
): PlaneArtifact | WallArtifact | CapArtifact | Error {
  if (!artifact) return new Error(`Artifact is undefined`)
  if (artifact.type === 'plane') return artifact
  if (artifact.type === 'path') return getPlaneFromPath(artifact, graph)
  if (artifact.type === 'segment') return getPlaneFromSegment(artifact, graph)
  if (artifact.type === 'solid2d') return getPlaneFromSolid2D(artifact, graph)
<<<<<<< HEAD
  if (artifact.type === 'wall' || artifact.type === 'cap') return artifact
=======
  if (
    // if the user selects a face with sketch on it (pathIds.length), they probably wanted to edit that sketch,
    // not the sketch for the underlying sweep sketch
    (artifact.type === 'wall' || artifact.type === 'cap') &&
    artifact?.pathIds?.length
  )
    return artifact
  if (artifact.type === 'cap') return getPlaneFromCap(artifact, graph)
  if (artifact.type === 'wall') return getPlaneFromWall(artifact, graph)
>>>>>>> 834f7133
  if (artifact.type === 'sweepEdge')
    return getPlaneFromSweepEdge(artifact, graph)
  return new Error(`Artifact type ${artifact.type} does not have a plane`)
}

const onlyConsecutivePaths = (
  orderedNodePaths: PathToNode[],
  originalPath: PathToNode,
  ast: Program
): PathToNode[] => {
  const isExprSafe = (index: number, ast: Program): boolean => {
    // we allow expressions between profiles, but only basic math expressions 5 + 6 etc
    // because 5 + doSomeMath() might be okay, but we can't know if it's an abstraction on a stdlib
    // call that involves a engine call, and we can't have that in sketch-mode/mock-execution
    const expr = ast.body?.[index]
    if (!expr) {
      return false
    }
    if (expr.type === 'ImportStatement' || expr.type === 'ReturnStatement') {
      return false
    }
    if (expr.type === 'VariableDeclaration') {
      const init = expr.declaration?.init
      if (!init) return false
      if (init.type === 'CallExpression') {
        return false
      }
      if (init.type === 'BinaryExpression' && isNodeSafe(init)) {
        return true
      }
      if (init.type === 'Literal' || init.type === 'MemberExpression') {
        return true
      }
    }
    return false
  }
  const originalIndex = Number(
    orderedNodePaths.find(
      (path) => path[1][0] === originalPath[1][0]
    )?.[1]?.[0] || 0
  )

  const minIndex = Number(orderedNodePaths[0][1][0])
  const maxIndex = Number(orderedNodePaths[orderedNodePaths.length - 1][1][0])
  const pathIndexMap: any = {}
  orderedNodePaths.forEach((path) => {
    const bodyIndex = Number(path[1][0])
    pathIndexMap[bodyIndex] = path
  })
  const safePaths: PathToNode[] = []

  // traverse expressions in either direction from the profile selected
  // when the user entered sketch mode
  for (let i = originalIndex; i <= maxIndex; i++) {
    if (pathIndexMap[i]) {
      safePaths.push(pathIndexMap[i])
    } else if (!isExprSafe(i, ast)) {
      break
    }
  }
  for (let i = originalIndex - 1; i >= minIndex; i--) {
    if (pathIndexMap[i]) {
      safePaths.unshift(pathIndexMap[i])
    } else if (!isExprSafe(i, ast)) {
      break
    }
  }
  return safePaths
}

export function getPathsFromPlaneArtifact(
  planeArtifact: PlaneArtifact,
  artifactGraph: ArtifactGraph,
  ast: Program
): PathToNode[] {
  const nodePaths: PathToNode[] = []
  for (const pathId of planeArtifact.pathIds) {
    const path = artifactGraph.get(pathId)
    if (!path) continue
    if ('codeRef' in path && path.codeRef) {
      // TODO should figure out why upstream the path is bad
      const isNodePathBad = path.codeRef.pathToNode.length < 2
      nodePaths.push(
        isNodePathBad
          ? getNodePathFromSourceRange(ast, path.codeRef.range)
          : path.codeRef.pathToNode
      )
    }
  }
  return onlyConsecutivePaths(nodePaths, nodePaths[0], ast)
}

export function getPathsFromArtifact({
  sketchPathToNode,
  artifact,
  artifactGraph,
  ast,
}: {
  sketchPathToNode: PathToNode
  artifact?: Artifact
  artifactGraph: ArtifactGraph
  ast: Program
}): PathToNode[] | Error {
  const plane = getPlaneFromArtifact(artifact, artifactGraph)
  if (err(plane)) return plane
  const paths = getArtifactsOfTypes(
    { keys: plane.pathIds, types: ['path'] },
    artifactGraph
  )
  let nodePaths = [...paths.values()]
    .map((path) => path.codeRef.pathToNode)
    .sort((a, b) => Number(a[1][0]) - Number(b[1][0]))
  return onlyConsecutivePaths(nodePaths, sketchPathToNode, ast)
}

function isNodeSafe(node: Expr): boolean {
  if (node.type === 'Literal' || node.type === 'MemberExpression') {
    return true
  }
  if (node.type === 'BinaryExpression') {
    return isNodeSafe(node.left) && isNodeSafe(node.right)
  }
  return false
}

/**
 * Get an artifact from a code source range
 */
export function getArtifactFromRange(
  range: SourceRange,
  artifactGraph: ArtifactGraph
): Artifact | null {
  for (const artifact of artifactGraph.values()) {
    const codeRef = getFaceCodeRef(artifact)
    if (codeRef) {
      const match =
        codeRef?.range[0] === range[0] && codeRef.range[1] === range[1]
      if (match) return artifact
    }
  }
  return null
}

export function getFaceCodeRef(
  artifact: Artifact | Plane | Wall | Cap
): CodeRef | null {
  if ('faceCodeRef' in artifact) {
    return artifact.faceCodeRef
  }
  if ('codeRef' in artifact) {
    return artifact.codeRef
  }
  return null
}<|MERGE_RESOLUTION|>--- conflicted
+++ resolved
@@ -532,8 +532,6 @@
   if (err(path)) return path
   return getPlaneFromPath(path, graph)
 }
-<<<<<<< HEAD
-=======
 function getPlaneFromCap(
   cap: CapArtifact,
   graph: ArtifactGraph
@@ -560,7 +558,6 @@
   if (err(path)) return path
   return getPlaneFromPath(path, graph)
 }
->>>>>>> 834f7133
 function getPlaneFromSweepEdge(edge: SweepEdge, graph: ArtifactGraph) {
   const sweep = getArtifactOfTypes(
     { key: edge.sweepId, types: ['sweep'] },
@@ -581,9 +578,6 @@
   if (artifact.type === 'path') return getPlaneFromPath(artifact, graph)
   if (artifact.type === 'segment') return getPlaneFromSegment(artifact, graph)
   if (artifact.type === 'solid2d') return getPlaneFromSolid2D(artifact, graph)
-<<<<<<< HEAD
-  if (artifact.type === 'wall' || artifact.type === 'cap') return artifact
-=======
   if (
     // if the user selects a face with sketch on it (pathIds.length), they probably wanted to edit that sketch,
     // not the sketch for the underlying sweep sketch
@@ -593,7 +587,6 @@
     return artifact
   if (artifact.type === 'cap') return getPlaneFromCap(artifact, graph)
   if (artifact.type === 'wall') return getPlaneFromWall(artifact, graph)
->>>>>>> 834f7133
   if (artifact.type === 'sweepEdge')
     return getPlaneFromSweepEdge(artifact, graph)
   return new Error(`Artifact type ${artifact.type} does not have a plane`)
