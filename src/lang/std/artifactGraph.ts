--- conflicted
+++ resolved
@@ -46,11 +46,7 @@
   codeRef: CodeRef
 }
 
-<<<<<<< HEAD
-interface SegmentArtifact extends BaseArtifact {
-=======
-export interface SegmentArtifact {
->>>>>>> a8b816a3
+export interface SegmentArtifact extends BaseArtifact {
   type: 'segment'
   pathId: ArtifactId
   surfaceId: ArtifactId
@@ -755,7 +751,7 @@
 export function getEdgeCuteConsumedCodeRef(
   edge: EdgeCut,
   artifactGraph: ArtifactGraph
-): CommonCommandProperties | Error {
+): CodeRef | Error {
   const seg = getArtifactOfTypes(
     { key: edge.consumedEdgeId, types: ['segment', 'sweepEdge'] },
     artifactGraph
