--- conflicted
+++ resolved
@@ -1,13 +1,7 @@
-<<<<<<< HEAD
-import { ExecState, Expr, PathToNode, Program, SourceRange } from 'lang/wasm'
-import { Models } from '@kittycad/lib'
-import { getNodePathFromSourceRange } from 'lang/queryAst'
-import { err } from 'lib/trap'
-import { engineCommandManager, kclManager } from 'lib/singletons'
-=======
 import {
   ArtifactCommand,
   ExecState,
+  Expr,
   PathToNode,
   Program,
   SourceRange,
@@ -16,7 +10,7 @@
 import { Models } from '@kittycad/lib'
 import { getNodePathFromSourceRange } from 'lang/queryAst'
 import { err } from 'lib/trap'
->>>>>>> 73a7e2bf
+import { engineCommandManager, kclManager } from 'lib/singletons'
 import { Node } from 'wasm-lib/kcl/bindings/Node'
 
 export type ArtifactId = string
@@ -1162,13 +1156,8 @@
   for (const artifact of artifactGraph.values()) {
     if ('codeRef' in artifact && artifact.codeRef) {
       const match =
-<<<<<<< HEAD
-        artifact?.codeRef.range[0] === range[0] &&
-        artifact?.codeRef.range[1] === range[1]
-=======
         artifact.codeRef?.range[0] === range[0] &&
         artifact.codeRef.range[1] === range[1]
->>>>>>> 73a7e2bf
       if (match) return artifact
     }
   }
