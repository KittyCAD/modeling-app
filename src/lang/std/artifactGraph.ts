--- conflicted
+++ resolved
@@ -44,14 +44,9 @@
   plane: PlaneArtifact | WallArtifact
   /** A path must always contain 0 or more segments */
   segments: Array<SegmentArtifact>
-<<<<<<< HEAD
-  sweep: SweepArtifact
-  codeRef: CodeRef
-=======
   /** A path may not result in a sweep artifact */
   sweep?: SweepArtifact
-  codeRef: CommonCommandProperties
->>>>>>> f452f9bf
+  codeRef: CodeRef
 }
 
 export interface SegmentArtifact extends BaseArtifact {
