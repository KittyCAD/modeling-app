import { ExecState, Expr, PathToNode, Program, SourceRange } from 'lang/wasm'
import { Models } from '@kittycad/lib'
import { getNodePathFromSourceRange } from 'lang/queryAst'
import { err } from 'lib/trap'
import { engineCommandManager, kclManager } from 'lib/singletons'
import { Node } from 'wasm-lib/kcl/bindings/Node'

export type ArtifactId = string

interface BaseArtifact {
  id: ArtifactId
}

export interface CodeRef {
  range: SourceRange
  pathToNode: PathToNode
}

export interface PlaneArtifact extends BaseArtifact {
  type: 'plane'
  pathIds: Array<ArtifactId>
  codeRef: CodeRef
}
export interface PlaneArtifactRich extends BaseArtifact {
  type: 'plane'
  paths: Array<PathArtifact>
  codeRef: CodeRef
}

export interface PathArtifact extends BaseArtifact {
  type: 'path'
  planeId: ArtifactId
  segIds: Array<ArtifactId>
  sweepId: ArtifactId
  solid2dId?: ArtifactId
  codeRef: CodeRef
}

interface Solid2DArtifact extends BaseArtifact {
  type: 'solid2D'
  pathId: ArtifactId
}
export interface PathArtifactRich extends BaseArtifact {
  type: 'path'
  /** A path must always lie on a plane */
  plane: PlaneArtifact | WallArtifact | CapArtifact
  /** A path must always contain 0 or more segments */
  segments: Array<SegmentArtifact>
  /** A path may not result in a sweep artifact */
  sweep?: SweepArtifact
  codeRef: CodeRef
}

export interface SegmentArtifact extends BaseArtifact {
  type: 'segment'
  pathId: ArtifactId
  surfaceId: ArtifactId
  edgeIds: Array<ArtifactId>
  edgeCutId?: ArtifactId
  codeRef: CodeRef
}
interface SegmentArtifactRich extends BaseArtifact {
  type: 'segment'
  path: PathArtifact
  surf: WallArtifact
  edges: Array<SweepEdgeArtifact>
  edgeCut?: EdgeCut
  codeRef: CodeRef
}

/** A Sweep is a more generic term for extrude, revolve, loft and sweep*/
interface SweepArtifact extends BaseArtifact {
  type: 'sweep'
  subType: 'extrusion' | 'revolve'
  pathId: string
  surfaceIds: Array<string>
  edgeIds: Array<string>
  codeRef: CodeRef
}
interface SweepArtifactRich extends BaseArtifact {
  type: 'sweep'
  subType: 'extrusion' | 'revolve'
  path: PathArtifact
  surfaces: Array<WallArtifact | CapArtifact>
  edges: Array<SweepEdgeArtifact>
  codeRef: CodeRef
}

interface WallArtifact extends BaseArtifact {
  type: 'wall'
  segId: ArtifactId
  edgeCutEdgeIds: Array<ArtifactId>
  sweepId: ArtifactId
  pathIds: Array<ArtifactId>
  // codeRef is for the sketchOnFace plane, not for the wall itself
  // traverse to the extrude and or segment to get the wall's codeRef
  codeRef?: CodeRef
}
interface CapArtifact extends BaseArtifact {
  type: 'cap'
  subType: 'start' | 'end'
  edgeCutEdgeIds: Array<ArtifactId>
  sweepId: ArtifactId
  pathIds: Array<ArtifactId>
  // codeRef is for the sketchOnFace plane, not for the wall itself
  // traverse to the extrude and or segment to get the wall's codeRef
  codeRef?: CodeRef
}

interface SweepEdgeArtifact extends BaseArtifact {
  type: 'sweepEdge'
  segId: ArtifactId
  sweepId: ArtifactId
  subType: 'opposite' | 'adjacent'
}

/** A edgeCut is a more generic term for both fillet or chamfer */
interface EdgeCut extends BaseArtifact {
  type: 'edgeCut'
  subType: 'fillet' | 'chamfer'
  consumedEdgeId: ArtifactId
  edgeIds: Array<ArtifactId>
  surfaceId: ArtifactId
  codeRef: CodeRef
}

interface EdgeCutEdge extends BaseArtifact {
  type: 'edgeCutEdge'
  edgeCutId: ArtifactId
  surfaceId: ArtifactId
}

export type Artifact =
  | PlaneArtifact
  | PathArtifact
  | SegmentArtifact
  | SweepArtifact
  | WallArtifact
  | CapArtifact
  | SweepEdgeArtifact
  | EdgeCut
  | EdgeCutEdge
  | Solid2DArtifact

export type ArtifactGraph = Map<ArtifactId, Artifact>

export type EngineCommand = Models['WebSocketRequest_type']

type OkWebSocketResponseData = Models['OkWebSocketResponseData_type']

export interface ResponseMap {
  [commandId: string]: OkWebSocketResponseData
}
export interface OrderedCommand {
  command: EngineCommand
  range: SourceRange
}

/** Creates a graph of artifacts from a list of ordered commands and their responses
 * muting the Map should happen entirely this function, other functions called within
 * should return data on how to update the map, and not do so directly.
 */
export function createArtifactGraph({
  orderedCommands,
  responseMap,
  ast,
  execStateArtifacts,
}: {
  orderedCommands: Array<OrderedCommand>
  responseMap: ResponseMap
  ast: Node<Program>
  execStateArtifacts: ExecState['artifacts']
}) {
  const myMap = new Map<ArtifactId, Artifact>()

  /** see docstring for {@link getArtifactsToUpdate} as to why this is needed */
  let currentPlaneId = ''

  orderedCommands.forEach((orderedCommand) => {
    if (orderedCommand.command?.type === 'modeling_cmd_req') {
      if (orderedCommand.command.cmd.type === 'enable_sketch_mode') {
        currentPlaneId = orderedCommand.command.cmd.entity_id
      }
      if (orderedCommand.command.cmd.type === 'sketch_mode_disable') {
        currentPlaneId = ''
      }
    }
    const artifactsToUpdate = getArtifactsToUpdate({
      orderedCommand,
      responseMap,
      getArtifact: (id: ArtifactId) => myMap.get(id),
      currentPlaneId,
      ast,
      execStateArtifacts,
    })
    artifactsToUpdate.forEach(({ id, artifact }) => {
      const mergedArtifact = mergeArtifacts(myMap.get(id), artifact)
      myMap.set(id, mergedArtifact)
    })
  })
  return myMap
}

/** Merges two artifacts, since our artifacts only contain strings and arrays of string for values we coerce that
 * but maybe types can be improved here.
 */
function mergeArtifacts(
  oldArtifact: Artifact | undefined,
  newArtifact: Artifact
): Artifact {
  // only has string and array of strings
  interface GenericArtifact {
    [key: string]: string | Array<string>
  }
  if (!oldArtifact) return newArtifact
  // merging artifacts of different types should never happen, but if it does, just return the new artifact
  if (oldArtifact.type !== newArtifact.type) return newArtifact
  const _oldArtifact = oldArtifact as any as GenericArtifact
  const mergedArtifact = { ...oldArtifact, ...newArtifact } as GenericArtifact
  Object.entries(newArtifact as any as GenericArtifact).forEach(
    ([propName, value]) => {
      const otherValue = _oldArtifact[propName]
      if (Array.isArray(value) && Array.isArray(otherValue)) {
        mergedArtifact[propName] = [...new Set([...otherValue, ...value])]
      }
    }
  )
  return mergedArtifact as any as Artifact
}

/**
 * Processes a single command and it's response in order to populate the artifact map
 * It does not mutate the map directly, but returns an array of artifacts to update
 *
 * @param currentPlaneId is only needed for `start_path` commands because this command does not have a pathId
 * instead it relies on the id used with the `enable_sketch_mode` command, so this much be kept track of
 * outside of this function. It would be good to update the `start_path` command to include the planeId so we
 * can remove this.
 */
export function getArtifactsToUpdate({
  orderedCommand: { command, range },
  getArtifact,
  responseMap,
  currentPlaneId,
  ast,
  execStateArtifacts,
}: {
  orderedCommand: OrderedCommand
  responseMap: ResponseMap
  /** Passing in a getter because we don't wan this function to update the map directly */
  getArtifact: (id: ArtifactId) => Artifact | undefined
  currentPlaneId: ArtifactId
  ast: Node<Program>
  execStateArtifacts: ExecState['artifacts']
}): Array<{
  id: ArtifactId
  artifact: Artifact
}> {
  const pathToNode = getNodePathFromSourceRange(ast, range)

  // expect all to be `modeling_cmd_req` as batch commands have
  // already been expanded before being added to orderedCommands
  if (command.type !== 'modeling_cmd_req') return []
  const id = command.cmd_id
  const response = responseMap[id]
  const cmd = command.cmd
  const returnArr: ReturnType<typeof getArtifactsToUpdate> = []
  if (!response) return returnArr
  if (cmd.type === 'make_plane' && range[1] !== 0) {
    // If we're calling `make_plane` and the code range doesn't end at `0`
    // it's not a default plane, but a custom one from the offsetPlane standard library function
    return [
      {
        id,
        artifact: {
          type: 'plane',
          id,
          pathIds: [],
          codeRef: { range, pathToNode },
        },
      },
    ]
  } else if (cmd.type === 'enable_sketch_mode') {
    const plane = getArtifact(currentPlaneId)
    const pathIds = plane?.type === 'plane' ? plane?.pathIds : []
    const codeRef =
      plane?.type === 'plane' ? plane?.codeRef : { range, pathToNode }
    const existingPlane = getArtifact(currentPlaneId)
    if (existingPlane?.type === 'wall') {
      return [
        {
          id: currentPlaneId,
          artifact: {
            type: 'wall',
            id: currentPlaneId,
            segId: existingPlane.segId,
            edgeCutEdgeIds: existingPlane.edgeCutEdgeIds,
            sweepId: existingPlane.sweepId,
            pathIds: existingPlane.pathIds,
            codeRef: existingPlane.codeRef,
          },
        },
      ]
    } else if (existingPlane?.type === 'cap') {
      return [
        {
          id: currentPlaneId,
          artifact: {
            type: 'cap',
            subType: existingPlane.subType,
            id: currentPlaneId,
            edgeCutEdgeIds: existingPlane.edgeCutEdgeIds,
            sweepId: existingPlane.sweepId,
            pathIds: existingPlane.pathIds,
            codeRef: existingPlane.codeRef,
          },
        },
      ]
    } else {
      return [
        {
          id: currentPlaneId,
          artifact: { type: 'plane', id: currentPlaneId, pathIds, codeRef },
        },
      ]
    }
  } else if (cmd.type === 'start_path') {
    returnArr.push({
      id,
      artifact: {
        type: 'path',
        id,
        segIds: [],
        planeId: currentPlaneId,
        sweepId: '',
        codeRef: { range, pathToNode },
      },
    })
    const plane = getArtifact(currentPlaneId)
    const codeRef =
      plane?.type === 'plane' ? plane?.codeRef : { range, pathToNode }
    if (plane?.type === 'plane') {
      returnArr.push({
        id: currentPlaneId,
        artifact: { type: 'plane', id: currentPlaneId, pathIds: [id], codeRef },
      })
    }
    if (plane?.type === 'wall') {
      returnArr.push({
        id: currentPlaneId,
        artifact: {
          type: 'wall',
          id: currentPlaneId,
          segId: plane.segId,
          edgeCutEdgeIds: plane.edgeCutEdgeIds,
          sweepId: plane.sweepId,
          pathIds: [id],
        },
      })
    } else if (plane?.type === 'cap') {
      returnArr.push({
        id: currentPlaneId,
        artifact: {
          type: 'cap',
          id: currentPlaneId,
          subType: plane.subType,
          edgeCutEdgeIds: plane.edgeCutEdgeIds,
          sweepId: plane.sweepId,
          pathIds: [id],
        },
      })
    }
    return returnArr
  } else if (cmd.type === 'extend_path' || cmd.type === 'close_path') {
    const pathId = cmd.type === 'extend_path' ? cmd.path : cmd.path_id
    returnArr.push({
      id,
      artifact: {
        type: 'segment',
        id,
        pathId,
        surfaceId: '',
        edgeIds: [],
        codeRef: { range, pathToNode },
      },
    })
    const path = getArtifact(pathId)
    if (path?.type === 'path')
      returnArr.push({
        id: pathId,
        artifact: { ...path, segIds: [id] },
      })
    if (
      response?.type === 'modeling' &&
      response.data.modeling_response.type === 'close_path'
    ) {
      returnArr.push({
        id: response.data.modeling_response.data.face_id,
        artifact: {
          type: 'solid2D',
          id: response.data.modeling_response.data.face_id,
          pathId,
        },
      })
      const path = getArtifact(pathId)
      if (path?.type === 'path')
        returnArr.push({
          id: pathId,
          artifact: {
            ...path,
            solid2dId: response.data.modeling_response.data.face_id,
          },
        })
    }
    return returnArr
  } else if (cmd.type === 'extrude' || cmd.type === 'revolve') {
    const subType = cmd.type === 'extrude' ? 'extrusion' : cmd.type
    returnArr.push({
      id,
      artifact: {
        type: 'sweep',
        subType: subType,
        id,
        pathId: cmd.target,
        surfaceIds: [],
        edgeIds: [],
        codeRef: { range, pathToNode },
      },
    })
    const path = getArtifact(cmd.target)
    if (path?.type === 'path')
      returnArr.push({
        id: cmd.target,
        artifact: { ...path, sweepId: id },
      })
    return returnArr
  } else if (
    cmd.type === 'solid3d_get_extrusion_face_info' &&
    response?.type === 'modeling' &&
    response.data.modeling_response.type === 'solid3d_get_extrusion_face_info'
  ) {
    let lastPath: PathArtifact
    response.data.modeling_response.data.faces.forEach(
      ({ curve_id, cap, face_id }) => {
        if (cap === 'none' && curve_id && face_id) {
          const seg = getArtifact(curve_id)
          if (seg?.type !== 'segment') return
          const path = getArtifact(seg.pathId)
          if (path?.type === 'path' && seg?.type === 'segment') {
            lastPath = path
            const extraArtifact = Object.values(execStateArtifacts).find(
              (a) => a?.type === 'StartSketchOnFace' && a.faceId === face_id
            )
            const sketchOnFaceSourceRange = extraArtifact?.sourceRange
            const wallArtifact: Artifact = {
              type: 'wall',
              id: face_id,
              segId: curve_id,
              edgeCutEdgeIds: [],
              sweepId: path.sweepId,
              pathIds: [],
            }

            if (sketchOnFaceSourceRange) {
              const range: SourceRange = [
                sketchOnFaceSourceRange[0],
                sketchOnFaceSourceRange[1],
                true,
              ]
              wallArtifact.codeRef = {
                range,
                pathToNode: getNodePathFromSourceRange(ast, range),
              }
            }
            returnArr.push({
              id: face_id,
              artifact: wallArtifact,
            })
            returnArr.push({
              id: curve_id,
              artifact: { ...seg, surfaceId: face_id },
            })
            const sweep = getArtifact(path.sweepId)
            if (sweep?.type === 'sweep') {
              returnArr.push({
                id: path.sweepId,
                artifact: {
                  ...sweep,
                  surfaceIds: [face_id],
                },
              })
            }
          }
        }
      }
    )
    response.data.modeling_response.data.faces.forEach(({ cap, face_id }) => {
      if ((cap === 'top' || cap === 'bottom') && face_id) {
        const path = lastPath
        if (path?.type === 'path') {
          const extraArtifact = Object.values(execStateArtifacts).find(
            (a) => a?.type === 'StartSketchOnFace' && a.faceId === face_id
          )
          const sketchOnFaceSourceRange = extraArtifact?.sourceRange
          const capArtifact: Artifact = {
            type: 'cap',
            id: face_id,
            subType: cap === 'bottom' ? 'start' : 'end',
            edgeCutEdgeIds: [],
            sweepId: path.sweepId,
            pathIds: [],
          }
          if (sketchOnFaceSourceRange) {
            const range: SourceRange = [
              sketchOnFaceSourceRange[0],
              sketchOnFaceSourceRange[1],
              true,
            ]

            capArtifact.codeRef = {
              range,
              pathToNode: getNodePathFromSourceRange(ast, range),
            }
          }
          returnArr.push({
            id: face_id,
            artifact: capArtifact,
          })
          const sweep = getArtifact(path.sweepId)
          if (sweep?.type !== 'sweep') return
          returnArr.push({
            id: path.sweepId,
            artifact: {
              ...sweep,
              surfaceIds: [face_id],
            },
          })
        }
      }
    })
    return returnArr
  } else if (
    // is opposite edge
    (cmd.type === 'solid3d_get_opposite_edge' &&
      response.type === 'modeling' &&
      response.data.modeling_response.type === 'solid3d_get_opposite_edge' &&
      response.data.modeling_response.data.edge) ||
    // or is adjacent edge
    (cmd.type === 'solid3d_get_next_adjacent_edge' &&
      response.type === 'modeling' &&
      response.data.modeling_response.type ===
        'solid3d_get_next_adjacent_edge' &&
      response.data.modeling_response.data.edge)
  ) {
    const wall = getArtifact(cmd.face_id)
    if (wall?.type !== 'wall') return returnArr
    const sweep = getArtifact(wall.sweepId)
    if (sweep?.type !== 'sweep') return returnArr
    const path = getArtifact(sweep.pathId)
    if (path?.type !== 'path') return returnArr
    const segment = getArtifact(cmd.edge_id)
    if (segment?.type !== 'segment') return returnArr

    return [
      {
        id: response.data.modeling_response.data.edge,
        artifact: {
          type: 'sweepEdge',
          id: response.data.modeling_response.data.edge,
          subType:
            cmd.type === 'solid3d_get_next_adjacent_edge'
              ? 'adjacent'
              : 'opposite',
          segId: cmd.edge_id,
          sweepId: path.sweepId,
        },
      },
      {
        id: cmd.edge_id,
        artifact: {
          ...segment,
          edgeIds: [response.data.modeling_response.data.edge],
        },
      },
      {
        id: path.sweepId,
        artifact: {
          ...sweep,
          edgeIds: [response.data.modeling_response.data.edge],
        },
      },
    ]
  } else if (cmd.type === 'solid3d_fillet_edge') {
    returnArr.push({
      id,
      artifact: {
        type: 'edgeCut',
        id,
        subType: cmd.cut_type,
        consumedEdgeId: cmd.edge_id,
        edgeIds: [],
        surfaceId: '',
        codeRef: { range, pathToNode },
      },
    })
    const consumedEdge = getArtifact(cmd.edge_id)
    if (consumedEdge?.type === 'segment') {
      returnArr.push({
        id: cmd.edge_id,
        artifact: { ...consumedEdge, edgeCutId: id },
      })
    }
    return returnArr
  }
  return []
}

/** filter map items of a specific type */
export function filterArtifacts<T extends Artifact['type'][]>(
  {
    types,
    predicate,
  }: {
    types: T
    predicate?: (value: Extract<Artifact, { type: T[number] }>) => boolean
  },
  map: ArtifactGraph
) {
  return new Map(
    Array.from(map).filter(
      ([_, value]) =>
        types.includes(value.type) &&
        (!predicate ||
          predicate(value as Extract<Artifact, { type: T[number] }>))
    )
  ) as Map<ArtifactId, Extract<Artifact, { type: T[number] }>>
}

export function getArtifactsOfTypes<T extends Artifact['type'][]>(
  {
    keys,
    types,
    predicate,
  }: {
    keys: string[]
    types: T
    predicate?: (value: Extract<Artifact, { type: T[number] }>) => boolean
  },
  map: ArtifactGraph
): Map<ArtifactId, Extract<Artifact, { type: T[number] }>> {
  return new Map(
    [...map].filter(
      ([key, value]) =>
        keys.includes(key) &&
        types.includes(value.type) &&
        (!predicate ||
          predicate(value as Extract<Artifact, { type: T[number] }>))
    )
  ) as Map<ArtifactId, Extract<Artifact, { type: T[number] }>>
}

export function getArtifactOfTypes<T extends Artifact['type'][]>(
  {
    key,
    types,
  }: {
    key: ArtifactId
    types: T
  },
  map: ArtifactGraph
): Extract<Artifact, { type: T[number] }> | Error {
  const artifact = map.get(key)
  if (!artifact) return new Error(`No artifact found with key ${key}`)
  if (!types.includes(artifact?.type))
    return new Error(`Expected ${types} but got ${artifact?.type}`)
  return artifact as Extract<Artifact, { type: T[number] }>
}

export function expandPlane(
  plane: PlaneArtifact,
  artifactGraph: ArtifactGraph
): PlaneArtifactRich {
  const paths = getArtifactsOfTypes(
    { keys: plane.pathIds, types: ['path'] },
    artifactGraph
  )
  return {
    type: 'plane',
    id: plane.id,
    paths: Array.from(paths.values()),
    codeRef: plane.codeRef,
  }
}

export function expandPath(
  path: PathArtifact,
  artifactGraph: ArtifactGraph
): PathArtifactRich | Error {
  const segs = getArtifactsOfTypes(
    { keys: path.segIds, types: ['segment'] },
    artifactGraph
  )
  const sweep = path.sweepId
    ? getArtifactOfTypes(
        {
          key: path.sweepId,
          types: ['sweep'],
        },
        artifactGraph
      )
    : undefined
  const plane = getArtifactOfTypes(
    { key: path.planeId, types: ['plane', 'wall'] },
    artifactGraph
  )
  if (err(sweep)) return sweep
  if (err(plane)) return plane
  return {
    type: 'path',
    id: path.id,
    segments: Array.from(segs.values()),
    sweep,
    plane,
    codeRef: path.codeRef,
  }
}

export function expandSweep(
  sweep: SweepArtifact,
  artifactGraph: ArtifactGraph
): SweepArtifactRich | Error {
  const surfs = getArtifactsOfTypes(
    { keys: sweep.surfaceIds, types: ['wall', 'cap'] },
    artifactGraph
  )
  const edges = getArtifactsOfTypes(
    { keys: sweep.edgeIds, types: ['sweepEdge'] },
    artifactGraph
  )
  const path = getArtifactOfTypes(
    { key: sweep.pathId, types: ['path'] },
    artifactGraph
  )
  if (err(path)) return path
  return {
    type: 'sweep',
    subType: sweep.subType,
    id: sweep.id,
    surfaces: Array.from(surfs.values()),
    edges: Array.from(edges.values()),
    path,
    codeRef: sweep.codeRef,
  }
}

export function expandSegment(
  segment: SegmentArtifact,
  artifactGraph: ArtifactGraph
): SegmentArtifactRich | Error {
  const path = getArtifactOfTypes(
    { key: segment.pathId, types: ['path'] },
    artifactGraph
  )
  const surf = getArtifactOfTypes(
    { key: segment.surfaceId, types: ['wall'] },
    artifactGraph
  )
  const edges = getArtifactsOfTypes(
    { keys: segment.edgeIds, types: ['sweepEdge'] },
    artifactGraph
  )
  const edgeCut = segment.edgeCutId
    ? getArtifactOfTypes(
        { key: segment.edgeCutId, types: ['edgeCut'] },
        artifactGraph
      )
    : undefined
  if (err(path)) return path
  if (err(surf)) return surf
  if (err(edgeCut)) return edgeCut

  return {
    type: 'segment',
    id: segment.id,
    path,
    surf,
    edges: Array.from(edges.values()),
    edgeCut: edgeCut,
    codeRef: segment.codeRef,
  }
}

export function getCapCodeRef(
  cap: CapArtifact,
  artifactGraph: ArtifactGraph
): CodeRef | Error {
  const sweep = getArtifactOfTypes(
    { key: cap.sweepId, types: ['sweep'] },
    artifactGraph
  )
  if (err(sweep)) return sweep
  const path = getArtifactOfTypes(
    { key: sweep.pathId, types: ['path'] },
    artifactGraph
  )
  if (err(path)) return path
  return path.codeRef
}

export function getSolid2dCodeRef(
  solid2D: Solid2DArtifact,
  artifactGraph: ArtifactGraph
): CodeRef | Error {
  const path = getArtifactOfTypes(
    { key: solid2D.pathId, types: ['path'] },
    artifactGraph
  )
  if (err(path)) return path
  return path.codeRef
}

export function getWallCodeRef(
  wall: WallArtifact,
  artifactGraph: ArtifactGraph
): CodeRef | Error {
  const seg = getArtifactOfTypes(
    { key: wall.segId, types: ['segment'] },
    artifactGraph
  )
  if (err(seg)) return seg
  return seg.codeRef
}

export function getSweepEdgeCodeRef(
  edge: SweepEdgeArtifact,
  artifactGraph: ArtifactGraph
): CodeRef | Error {
  const seg = getArtifactOfTypes(
    { key: edge.segId, types: ['segment'] },
    artifactGraph
  )
  if (err(seg)) return seg
  return seg.codeRef
}
export function getEdgeCutConsumedCodeRef(
  edge: EdgeCut,
  artifactGraph: ArtifactGraph
): CodeRef | Error {
  const seg = getArtifactOfTypes(
    { key: edge.consumedEdgeId, types: ['segment', 'sweepEdge'] },
    artifactGraph
  )
  if (err(seg)) return seg
  if (seg.type === 'segment') return seg.codeRef
  return getSweepEdgeCodeRef(seg, artifactGraph)
}

export function getSweepFromSuspectedSweepSurface(
  id: ArtifactId,
  artifactGraph: ArtifactGraph
): SweepArtifact | Error {
  const artifact = getArtifactOfTypes(
    { key: id, types: ['wall', 'cap', 'edgeCut'] },
    artifactGraph
  )
  if (err(artifact)) return artifact
  if (artifact.type === 'wall' || artifact.type === 'cap') {
    return getArtifactOfTypes(
      { key: artifact.sweepId, types: ['sweep'] },
      artifactGraph
    )
  }
  const segOrEdge = getArtifactOfTypes(
    { key: artifact.consumedEdgeId, types: ['segment', 'sweepEdge'] },
    artifactGraph
  )
  if (err(segOrEdge)) return segOrEdge
  if (segOrEdge.type === 'segment') {
    const path = getArtifactOfTypes(
      { key: segOrEdge.pathId, types: ['path'] },
      artifactGraph
    )
    if (err(path)) return path
    return getArtifactOfTypes(
      { key: path.sweepId, types: ['sweep'] },
      artifactGraph
    )
  }
  return getArtifactOfTypes(
    { key: segOrEdge.sweepId, types: ['sweep'] },
    artifactGraph
  )
}

export function getSweepFromSuspectedPath(
  id: ArtifactId,
  artifactGraph: ArtifactGraph
): SweepArtifact | Error {
  const path = getArtifactOfTypes({ key: id, types: ['path'] }, artifactGraph)
  if (err(path)) return path
  return getArtifactOfTypes(
    { key: path.sweepId, types: ['sweep'] },
    artifactGraph
  )
}

export function getCodeRefsByArtifactId(
  id: string,
  artifactGraph: ArtifactGraph
): Array<CodeRef> | null {
  const artifact = artifactGraph.get(id)
  if (artifact?.type === 'solid2D') {
    const codeRef = getSolid2dCodeRef(artifact, artifactGraph)
    if (err(codeRef)) return null
    return [codeRef]
  } else if (artifact?.type === 'cap') {
    const codeRef = getCapCodeRef(artifact, artifactGraph)
    if (err(codeRef)) return null
    return [codeRef]
  } else if (artifact?.type === 'wall') {
    const extrusion = getSweepFromSuspectedSweepSurface(id, artifactGraph)
    const codeRef = getWallCodeRef(artifact, artifactGraph)
    if (err(codeRef)) return null
    return err(extrusion) ? [codeRef] : [codeRef, extrusion.codeRef]
  } else if (artifact?.type === 'sweepEdge') {
    const codeRef = getSweepEdgeCodeRef(artifact, artifactGraph)
    if (err(codeRef)) return null
    return [codeRef]
  } else if (artifact?.type === 'segment') {
    return [artifact.codeRef]
  } else if (artifact?.type === 'edgeCut') {
    const codeRef = artifact.codeRef
    const consumedCodeRef = getEdgeCutConsumedCodeRef(artifact, artifactGraph)
    if (err(consumedCodeRef)) return [codeRef]
    return [codeRef, consumedCodeRef]
  } else if (artifact && 'codeRef' in artifact) {
    return [artifact.codeRef]
  } else {
    return null
  }
}

export function codeRefFromRange(range: SourceRange, ast: Program): CodeRef {
  return {
    range,
    pathToNode: getNodePathFromSourceRange(ast, range),
  }
}

function getPlaneFromPath(
  path: PathArtifact,
  graph: ArtifactGraph
): PlaneArtifact | WallArtifact | CapArtifact | Error {
  const plane = getArtifactOfTypes(
    { key: path.planeId, types: ['plane', 'wall', 'cap'] },
    graph
  )
  if (err(plane)) return plane
  return plane
}

function getPlaneFromSegment(
  segment: SegmentArtifact,
  graph: ArtifactGraph
): PlaneArtifact | WallArtifact | CapArtifact | Error {
  const path = getArtifactOfTypes(
    { key: segment.pathId, types: ['path'] },
    graph
  )
  if (err(path)) return path
  return getPlaneFromPath(path, graph)
}
function getPlaneFromSolid2D(
  solid2D: Solid2DArtifact,
  graph: ArtifactGraph
): PlaneArtifact | WallArtifact | CapArtifact | Error {
  const path = getArtifactOfTypes(
    { key: solid2D.pathId, types: ['path'] },
    graph
  )
  if (err(path)) return path
  return getPlaneFromPath(path, graph)
}
function getPlaneFromCap(
  cap: CapArtifact,
  graph: ArtifactGraph
): PlaneArtifact | WallArtifact | CapArtifact | Error {
  const sweep = getArtifactOfTypes(
    { key: cap.sweepId, types: ['sweep'] },
    graph
  )
  if (err(sweep)) return sweep
  const path = getArtifactOfTypes({ key: sweep.pathId, types: ['path'] }, graph)
  if (err(path)) return path
  return getPlaneFromPath(path, graph)
}
function getPlaneFromWall(
  wall: WallArtifact,
  graph: ArtifactGraph
): PlaneArtifact | WallArtifact | CapArtifact | Error {
  const sweep = getArtifactOfTypes(
    { key: wall.sweepId, types: ['sweep'] },
    graph
  )
  if (err(sweep)) return sweep
  const path = getArtifactOfTypes({ key: sweep.pathId, types: ['path'] }, graph)
  if (err(path)) return path
  return getPlaneFromPath(path, graph)
}
function getPlaneFromSweepEdge(edge: SweepEdgeArtifact, graph: ArtifactGraph) {
  const sweep = getArtifactOfTypes(
    { key: edge.sweepId, types: ['sweep'] },
    graph
  )
  if (err(sweep)) return sweep
  const path = getArtifactOfTypes({ key: sweep.pathId, types: ['path'] }, graph)
  if (err(path)) return path
  return getPlaneFromPath(path, graph)
}

export function getPlaneFromArtifact(
  artifact: Artifact | undefined,
  graph: ArtifactGraph
): PlaneArtifact | WallArtifact | CapArtifact | Error {
  if (!artifact) return new Error(`Artifact is undefined`)
  if (artifact.type === 'plane') return artifact
  if (artifact.type === 'path') return getPlaneFromPath(artifact, graph)
  if (artifact.type === 'segment') return getPlaneFromSegment(artifact, graph)
  if (artifact.type === 'solid2D') return getPlaneFromSolid2D(artifact, graph)
  if (artifact.type === 'cap') return getPlaneFromCap(artifact, graph)
  if (artifact.type === 'wall') return getPlaneFromWall(artifact, graph)
  if (artifact.type === 'sweepEdge')
    return getPlaneFromSweepEdge(artifact, graph)
  return new Error(`Artifact type ${artifact.type} does not have a plane`)
}

const isExprSafe = (index: number): boolean => {
  const expr = kclManager.ast.body?.[index]
  if (!expr) {
    return false
  }
  if (expr.type === 'ImportStatement' || expr.type === 'ReturnStatement') {
    return false
  }
  if (expr.type === 'VariableDeclaration') {
    const init = expr.declaration?.init
    if (!init) return false
    if (init.type === 'CallExpression') {
      return false
    }
    if (init.type === 'BinaryExpression' && isNodeSafe(init)) {
      return true
    }
    if (init.type === 'Literal' || init.type === 'MemberExpression') {
      return true
    }
  }
  return false
}

const onlyConsecutivePaths = (
  orderedNodePaths: PathToNode[],
  originalPath: PathToNode
): PathToNode[] => {
  const originalIndex = Number(
    orderedNodePaths.find(
      (path) => path[1][0] === originalPath[1][0]
    )?.[1]?.[0] || 0
  )

  const minIndex = Number(orderedNodePaths[0][1][0])
  const maxIndex = Number(orderedNodePaths[orderedNodePaths.length - 1][1][0])
  const pathIndexMap: any = {}
  orderedNodePaths.forEach((path) => {
    const bodyIndex = Number(path[1][0])
    pathIndexMap[bodyIndex] = path
  })
  const safePaths: PathToNode[] = []

  // traverse expressions in either direction from the profile selected
  // when the user entered sketch mode
  for (let i = originalIndex; i <= maxIndex; i++) {
    if (pathIndexMap[i]) {
      safePaths.push(pathIndexMap[i])
    } else if (!isExprSafe(i)) {
      break
    }
  }
  for (let i = originalIndex - 1; i >= minIndex; i--) {
    if (pathIndexMap[i]) {
      safePaths.unshift(pathIndexMap[i])
    } else if (!isExprSafe(i)) {
      break
    }
  }
  return safePaths
}

export function getPathsFromPlaneArtifact(planeArtifact: PlaneArtifact) {
  const nodePaths: PathToNode[] = []
  for (const pathId of planeArtifact.pathIds) {
    const path = engineCommandManager.artifactGraph.get(pathId)
    if (!path) continue
    if ('codeRef' in path && path.codeRef) {
      // TODO should figure out why upstream the path is bad
      const isNodePathBad = path.codeRef.pathToNode.length < 2
      nodePaths.push(
        isNodePathBad
          ? getNodePathFromSourceRange(kclManager.ast, path.codeRef.range)
          : path.codeRef.pathToNode
      )
    }
  }
  return onlyConsecutivePaths(nodePaths, nodePaths[0])
}

export function getPathsFromArtifact({
  sketchPathToNode,
  artifact,
}: {
  sketchPathToNode: PathToNode
  artifact?: Artifact
}): PathToNode[] | Error {
  const plane = getPlaneFromArtifact(
    artifact,
    engineCommandManager.artifactGraph
  )
  if (err(plane)) return plane
  const paths = getArtifactsOfTypes(
    { keys: plane.pathIds, types: ['path'] },
    engineCommandManager.artifactGraph
  )
  let nodePaths = [...paths.values()]
    .map((path) => path.codeRef.pathToNode)
    .sort((a, b) => Number(a[1][0]) - Number(b[1][0]))
  return onlyConsecutivePaths(nodePaths, sketchPathToNode)
}

function isNodeSafe(node: Expr): boolean {
  if (node.type === 'Literal' || node.type === 'MemberExpression') {
    return true
  }
  if (node.type === 'BinaryExpression') {
    return isNodeSafe(node.left) && isNodeSafe(node.right)
  }
  return false
}

/**
 * Get an artifact from a code source range
 */
export function getArtifactFromRange(
  range: SourceRange,
  artifactGraph: ArtifactGraph
): Artifact | null {
  for (const artifact of artifactGraph.values()) {
    if ('codeRef' in artifact && artifact.codeRef) {
      const match =
<<<<<<< HEAD
        artifact?.codeRef.range[0] === range[0] &&
        artifact?.codeRef.range[1] === range[1]
=======
        artifact.codeRef?.range[0] === range[0] &&
        artifact.codeRef.range[1] === range[1]
>>>>>>> 5dda4828
      if (match) return artifact
    }
  }
  return null
}<|MERGE_RESOLUTION|>--- conflicted
+++ resolved
@@ -1156,13 +1156,8 @@
   for (const artifact of artifactGraph.values()) {
     if ('codeRef' in artifact && artifact.codeRef) {
       const match =
-<<<<<<< HEAD
-        artifact?.codeRef.range[0] === range[0] &&
-        artifact?.codeRef.range[1] === range[1]
-=======
         artifact.codeRef?.range[0] === range[0] &&
         artifact.codeRef.range[1] === range[1]
->>>>>>> 5dda4828
       if (match) return artifact
     }
   }
