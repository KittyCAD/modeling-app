import { PathToNode, Program, SourceRange } from 'lang/wasm'
import { Models } from '@kittycad/lib'
import { getNodePathFromSourceRange } from 'lang/queryAst'
import { err } from 'lib/trap'

export type ArtifactId = string

interface BaseArtifact {
  id: ArtifactId
}

export interface CodeRef {
  range: SourceRange
  pathToNode: PathToNode
}

export interface PlaneArtifact extends BaseArtifact {
  type: 'plane'
  pathIds: Array<ArtifactId>
  codeRef: CodeRef
}
export interface PlaneArtifactRich extends BaseArtifact {
  type: 'plane'
  paths: Array<PathArtifact>
  codeRef: CodeRef
}

export interface PathArtifact extends BaseArtifact {
  type: 'path'
  planeId: ArtifactId
  segIds: Array<ArtifactId>
  sweepId: ArtifactId
  solid2dId?: ArtifactId
  codeRef: CodeRef
}

interface solid2D extends BaseArtifact {
  type: 'solid2D'
  pathId: ArtifactId
}
export interface PathArtifactRich extends BaseArtifact {
  type: 'path'
  /** A path must always lie on a plane */
  plane: PlaneArtifact | WallArtifact
  /** A path must always contain 0 or more segments */
  segments: Array<SegmentArtifact>
  /** A path may not result in a sweep artifact */
  sweep?: SweepArtifact
  codeRef: CodeRef
}

export interface SegmentArtifact extends BaseArtifact {
  type: 'segment'
  pathId: ArtifactId
  surfaceId: ArtifactId
  edgeIds: Array<ArtifactId>
  edgeCutId?: ArtifactId
  codeRef: CodeRef
}
interface SegmentArtifactRich extends BaseArtifact {
  type: 'segment'
  path: PathArtifact
  surf: WallArtifact
  edges: Array<SweepEdge>
  edgeCut?: EdgeCut
  codeRef: CodeRef
}

/** A Sweep is a more generic term for extrude, revolve, loft and sweep*/
interface SweepArtifact extends BaseArtifact {
  type: 'sweep'
  subType: 'extrusion' | 'revolve'
  pathId: string
  surfaceIds: Array<string>
  edgeIds: Array<string>
  codeRef: CodeRef
}
interface SweepArtifactRich extends BaseArtifact {
  type: 'sweep'
  subType: 'extrusion' | 'revolve'
  path: PathArtifact
  surfaces: Array<WallArtifact | CapArtifact>
  edges: Array<SweepEdge>
  codeRef: CodeRef
}

interface WallArtifact extends BaseArtifact {
  type: 'wall'
  segId: ArtifactId
  edgeCutEdgeIds: Array<ArtifactId>
  sweepId: ArtifactId
  pathIds: Array<ArtifactId>
}
interface CapArtifact extends BaseArtifact {
  type: 'cap'
  subType: 'start' | 'end'
  edgeCutEdgeIds: Array<ArtifactId>
  sweepId: ArtifactId
  pathIds: Array<ArtifactId>
}

interface SweepEdge extends BaseArtifact {
  type: 'sweepEdge'
  segId: ArtifactId
  sweepId: ArtifactId
  subType: 'opposite' | 'adjacent'
}

/** A edgeCut is a more generic term for both fillet or chamfer */
interface EdgeCut extends BaseArtifact {
  type: 'edgeCut'
  subType: 'fillet' | 'chamfer'
  consumedEdgeId: ArtifactId
  edgeIds: Array<ArtifactId>
  surfaceId: ArtifactId
  codeRef: CodeRef
}

interface EdgeCutEdge extends BaseArtifact {
  type: 'edgeCutEdge'
  edgeCutId: ArtifactId
  surfaceId: ArtifactId
}

export type Artifact =
  | PlaneArtifact
  | PathArtifact
  | SegmentArtifact
  | SweepArtifact
  | WallArtifact
  | CapArtifact
  | SweepEdge
  | EdgeCut
  | EdgeCutEdge
  | solid2D

export type ArtifactGraph = Map<ArtifactId, Artifact>

export type EngineCommand = Models['WebSocketRequest_type']

type OkWebSocketResponseData = Models['OkWebSocketResponseData_type']

export interface ResponseMap {
  [commandId: string]: OkWebSocketResponseData
}
export interface OrderedCommand {
  command: EngineCommand
  range: SourceRange
}

/** Creates a graph of artifacts from a list of ordered commands and their responses
 * muting the Map should happen entirely this function, other functions called within
 * should return data on how to update the map, and not do so directly.
 */
export function createArtifactGraph({
  orderedCommands,
  responseMap,
  ast,
}: {
  orderedCommands: Array<OrderedCommand>
  responseMap: ResponseMap
  ast: Program
}) {
  const myMap = new Map<ArtifactId, Artifact>()

  /** see docstring for {@link getArtifactsToUpdate} as to why this is needed */
  let currentPlaneId = ''

  orderedCommands.forEach((orderedCommand) => {
    if (orderedCommand.command?.type === 'modeling_cmd_req') {
      if (orderedCommand.command.cmd.type === 'enable_sketch_mode') {
        currentPlaneId = orderedCommand.command.cmd.entity_id
      }
      if (orderedCommand.command.cmd.type === 'sketch_mode_disable') {
        currentPlaneId = ''
      }
    }
    const artifactsToUpdate = getArtifactsToUpdate({
      orderedCommand,
      responseMap,
      getArtifact: (id: ArtifactId) => myMap.get(id),
      currentPlaneId,
      ast,
    })
    artifactsToUpdate.forEach(({ id, artifact }) => {
      const mergedArtifact = mergeArtifacts(myMap.get(id), artifact)
      myMap.set(id, mergedArtifact)
    })
  })
  return myMap
}

/** Merges two artifacts, since our artifacts only contain strings and arrays of string for values we coerce that
 * but maybe types can be improved here.
 */
function mergeArtifacts(
  oldArtifact: Artifact | undefined,
  newArtifact: Artifact
): Artifact {
  // only has string and array of strings
  interface GenericArtifact {
    [key: string]: string | Array<string>
  }
  if (!oldArtifact) return newArtifact
  // merging artifacts of different types should never happen, but if it does, just return the new artifact
  if (oldArtifact.type !== newArtifact.type) return newArtifact
  const _oldArtifact = oldArtifact as any as GenericArtifact
  const mergedArtifact = { ...oldArtifact, ...newArtifact } as GenericArtifact
  Object.entries(newArtifact as any as GenericArtifact).forEach(
    ([propName, value]) => {
      const otherValue = _oldArtifact[propName]
      if (Array.isArray(value) && Array.isArray(otherValue)) {
        mergedArtifact[propName] = [...new Set([...otherValue, ...value])]
      }
    }
  )
  return mergedArtifact as any as Artifact
}

/**
 * Processes a single command and it's response in order to populate the artifact map
 * It does not mutate the map directly, but returns an array of artifacts to update
 *
 * @param currentPlaneId is only needed for `start_path` commands because this command does not have a pathId
 * instead it relies on the id used with the `enable_sketch_mode` command, so this much be kept track of
 * outside of this function. It would be good to update the `start_path` command to include the planeId so we
 * can remove this.
 */
export function getArtifactsToUpdate({
  orderedCommand: { command, range },
  getArtifact,
  responseMap,
  currentPlaneId,
  ast,
}: {
  orderedCommand: OrderedCommand
  responseMap: ResponseMap
  /** Passing in a getter because we don't wan this function to update the map directly */
  getArtifact: (id: ArtifactId) => Artifact | undefined
  currentPlaneId: ArtifactId
  ast: Program
}): Array<{
  id: ArtifactId
  artifact: Artifact
}> {
  const pathToNode = getNodePathFromSourceRange(ast, range)

  // expect all to be `modeling_cmd_req` as batch commands have
  // already been expanded before being added to orderedCommands
  if (command.type !== 'modeling_cmd_req') return []
  const id = command.cmd_id
  const response = responseMap[id]
  const cmd = command.cmd
  const returnArr: ReturnType<typeof getArtifactsToUpdate> = []
  if (!response) return returnArr
  if (cmd.type === 'enable_sketch_mode') {
    const plane = getArtifact(currentPlaneId)
    const pathIds = plane?.type === 'plane' ? plane?.pathIds : []
    const codeRef =
      plane?.type === 'plane' ? plane?.codeRef : { range, pathToNode }
    const existingPlane = getArtifact(currentPlaneId)
    if (existingPlane?.type === 'wall') {
      return [
        {
          id: currentPlaneId,
          artifact: {
            type: 'wall',
            id,
            segId: existingPlane.segId,
            edgeCutEdgeIds: existingPlane.edgeCutEdgeIds,
            sweepId: existingPlane.sweepId,
            pathIds: existingPlane.pathIds,
          },
        },
      ]
    } else {
      return [
        {
          id: currentPlaneId,
          artifact: { type: 'plane', id: currentPlaneId, pathIds, codeRef },
        },
      ]
    }
  } else if (cmd.type === 'start_path') {
    returnArr.push({
      id,
      artifact: {
        type: 'path',
        id,
        segIds: [],
        planeId: currentPlaneId,
        sweepId: '',
        codeRef: { range, pathToNode },
      },
    })
    const plane = getArtifact(currentPlaneId)
    const codeRef =
      plane?.type === 'plane' ? plane?.codeRef : { range, pathToNode }
    if (plane?.type === 'plane') {
      returnArr.push({
        id: currentPlaneId,
        artifact: { type: 'plane', id: currentPlaneId, pathIds: [id], codeRef },
      })
    }
    if (plane?.type === 'wall') {
      returnArr.push({
        id: currentPlaneId,
        artifact: {
          type: 'wall',
          id,
          segId: plane.segId,
          edgeCutEdgeIds: plane.edgeCutEdgeIds,
          sweepId: plane.sweepId,
          pathIds: [id],
        },
      })
    }
    return returnArr
  } else if (cmd.type === 'extend_path' || cmd.type === 'close_path') {
    const pathId = cmd.type === 'extend_path' ? cmd.path : cmd.path_id
    returnArr.push({
      id,
      artifact: {
        type: 'segment',
        id,
        pathId,
        surfaceId: '',
        edgeIds: [],
        codeRef: { range, pathToNode },
      },
    })
    const path = getArtifact(pathId)
    if (path?.type === 'path')
      returnArr.push({
        id: pathId,
        artifact: { ...path, segIds: [id] },
      })
    if (
      response?.type === 'modeling' &&
      response.data.modeling_response.type === 'close_path'
    ) {
      returnArr.push({
        id: response.data.modeling_response.data.face_id,
        artifact: {
          type: 'solid2D',
          id: response.data.modeling_response.data.face_id,
          pathId,
        },
      })
      const path = getArtifact(pathId)
      if (path?.type === 'path')
        returnArr.push({
          id: pathId,
          artifact: {
            ...path,
            solid2dId: response.data.modeling_response.data.face_id,
          },
        })
    }
    return returnArr
  } else if (cmd.type === 'extrude' || cmd.type === 'revolve') {
    const subType = cmd.type === 'extrude' ? 'extrusion' : cmd.type
    returnArr.push({
      id,
      artifact: {
        type: 'sweep',
        subType: subType,
        id,
        pathId: cmd.target,
        surfaceIds: [],
        edgeIds: [],
        codeRef: { range, pathToNode },
      },
    })
    const path = getArtifact(cmd.target)
    if (path?.type === 'path')
      returnArr.push({
        id: cmd.target,
        artifact: { ...path, sweepId: id },
      })
    return returnArr
  } else if (
    cmd.type === 'solid3d_get_extrusion_face_info' &&
    response?.type === 'modeling' &&
    response.data.modeling_response.type === 'solid3d_get_extrusion_face_info'
  ) {
    let lastPath: PathArtifact
    response.data.modeling_response.data.faces.forEach(
      ({ curve_id, cap, face_id }) => {
        if (cap === 'none' && curve_id && face_id) {
          const seg = getArtifact(curve_id)
          if (seg?.type !== 'segment') return
          const path = getArtifact(seg.pathId)
          if (path?.type === 'path' && seg?.type === 'segment') {
            lastPath = path
            returnArr.push({
              id: face_id,
              artifact: {
                type: 'wall',
                id: face_id,
                segId: curve_id,
                edgeCutEdgeIds: [],
                sweepId: path.sweepId,
                pathIds: [],
              },
            })
            returnArr.push({
              id: curve_id,
              artifact: { ...seg, surfaceId: face_id },
            })
            const sweep = getArtifact(path.sweepId)
            if (sweep?.type === 'sweep') {
              returnArr.push({
                id: path.sweepId,
                artifact: {
                  ...sweep,
                  surfaceIds: [face_id],
                },
              })
            }
          }
        }
      }
    )
    response.data.modeling_response.data.faces.forEach(({ cap, face_id }) => {
      if ((cap === 'top' || cap === 'bottom') && face_id) {
        const path = lastPath
        if (path?.type === 'path') {
          returnArr.push({
            id: face_id,
            artifact: {
              type: 'cap',
              id: face_id,
              subType: cap === 'bottom' ? 'start' : 'end',
              edgeCutEdgeIds: [],
              sweepId: path.sweepId,
              pathIds: [],
            },
          })
          const sweep = getArtifact(path.sweepId)
          if (sweep?.type !== 'sweep') return
          returnArr.push({
            id: path.sweepId,
            artifact: {
              ...sweep,
              surfaceIds: [face_id],
            },
          })
        }
      }
    })
    return returnArr
  } else if (
    // is opposite edge
    (cmd.type === 'solid3d_get_opposite_edge' &&
      response.type === 'modeling' &&
      response.data.modeling_response.type === 'solid3d_get_opposite_edge' &&
      response.data.modeling_response.data.edge) ||
    // or is adjacent edge
    (cmd.type === 'solid3d_get_next_adjacent_edge' &&
      response.type === 'modeling' &&
      response.data.modeling_response.type ===
        'solid3d_get_next_adjacent_edge' &&
      response.data.modeling_response.data.edge)
  ) {
    const wall = getArtifact(cmd.face_id)
    if (wall?.type !== 'wall') return returnArr
    const sweep = getArtifact(wall.sweepId)
    if (sweep?.type !== 'sweep') return returnArr
    const path = getArtifact(sweep.pathId)
    if (path?.type !== 'path') return returnArr
    const segment = getArtifact(cmd.edge_id)
    if (segment?.type !== 'segment') return returnArr

    return [
      {
        id: response.data.modeling_response.data.edge,
        artifact: {
          type: 'sweepEdge',
          id: response.data.modeling_response.data.edge,
          subType:
            cmd.type === 'solid3d_get_next_adjacent_edge'
              ? 'adjacent'
              : 'opposite',
          segId: cmd.edge_id,
          sweepId: path.sweepId,
        },
      },
      {
        id: cmd.edge_id,
        artifact: {
          ...segment,
          edgeIds: [response.data.modeling_response.data.edge],
        },
      },
      {
        id: path.sweepId,
        artifact: {
          ...sweep,
          edgeIds: [response.data.modeling_response.data.edge],
        },
      },
    ]
  } else if (cmd.type === 'solid3d_fillet_edge') {
    returnArr.push({
      id,
      artifact: {
        type: 'edgeCut',
        id,
        subType: cmd.cut_type,
        consumedEdgeId: cmd.edge_id,
        edgeIds: [],
        surfaceId: '',
        codeRef: { range, pathToNode },
      },
    })
    const consumedEdge = getArtifact(cmd.edge_id)
    if (consumedEdge?.type === 'segment') {
      returnArr.push({
        id: cmd.edge_id,
        artifact: { ...consumedEdge, edgeCutId: id },
      })
    }
    return returnArr
  }
  return []
}

/** filter map items of a specific type */
export function filterArtifacts<T extends Artifact['type'][]>(
  {
    types,
    predicate,
  }: {
    types: T
    predicate?: (value: Extract<Artifact, { type: T[number] }>) => boolean
  },
  map: ArtifactGraph
) {
  return new Map(
    Array.from(map).filter(
      ([_, value]) =>
        types.includes(value.type) &&
        (!predicate ||
          predicate(value as Extract<Artifact, { type: T[number] }>))
    )
  ) as Map<ArtifactId, Extract<Artifact, { type: T[number] }>>
}

export function getArtifactsOfTypes<T extends Artifact['type'][]>(
  {
    keys,
    types,
    predicate,
  }: {
    keys: string[]
    types: T
    predicate?: (value: Extract<Artifact, { type: T[number] }>) => boolean
  },
  map: ArtifactGraph
): Map<ArtifactId, Extract<Artifact, { type: T[number] }>> {
  return new Map(
    [...map].filter(
      ([key, value]) =>
        keys.includes(key) &&
        types.includes(value.type) &&
        (!predicate ||
          predicate(value as Extract<Artifact, { type: T[number] }>))
    )
  ) as Map<ArtifactId, Extract<Artifact, { type: T[number] }>>
}

export function getArtifactOfTypes<T extends Artifact['type'][]>(
  {
    key,
    types,
  }: {
    key: ArtifactId
    types: T
  },
  map: ArtifactGraph
): Extract<Artifact, { type: T[number] }> | Error {
  const artifact = map.get(key)
  if (!artifact) return new Error(`No artifact found with key ${key}`)
  if (!types.includes(artifact?.type))
    return new Error(`Expected ${types} but got ${artifact?.type}`)
  return artifact as Extract<Artifact, { type: T[number] }>
}

export function expandPlane(
  plane: PlaneArtifact,
  artifactGraph: ArtifactGraph
): PlaneArtifactRich {
  const paths = getArtifactsOfTypes(
    { keys: plane.pathIds, types: ['path'] },
    artifactGraph
  )
  return {
    type: 'plane',
    id: plane.id,
    paths: Array.from(paths.values()),
    codeRef: plane.codeRef,
  }
}

export function expandPath(
  path: PathArtifact,
  artifactGraph: ArtifactGraph
): PathArtifactRich | Error {
  const segs = getArtifactsOfTypes(
    { keys: path.segIds, types: ['segment'] },
    artifactGraph
  )
  const sweep = path.sweepId
    ? getArtifactOfTypes(
        {
          key: path.sweepId,
          types: ['sweep'],
        },
        artifactGraph
      )
    : undefined
  const plane = getArtifactOfTypes(
    { key: path.planeId, types: ['plane', 'wall'] },
    artifactGraph
  )
  if (err(sweep)) return sweep
  if (err(plane)) return plane
  return {
    type: 'path',
    id: path.id,
    segments: Array.from(segs.values()),
    sweep,
    plane,
    codeRef: path.codeRef,
  }
}

export function expandSweep(
  sweep: SweepArtifact,
  artifactGraph: ArtifactGraph
): SweepArtifactRich | Error {
  const surfs = getArtifactsOfTypes(
    { keys: sweep.surfaceIds, types: ['wall', 'cap'] },
    artifactGraph
  )
  const edges = getArtifactsOfTypes(
    { keys: sweep.edgeIds, types: ['sweepEdge'] },
    artifactGraph
  )
  const path = getArtifactOfTypes(
    { key: sweep.pathId, types: ['path'] },
    artifactGraph
  )
  if (err(path)) return path
  return {
    type: 'sweep',
<<<<<<< HEAD
    subType: 'extrusion',
    id: sweep.id,
=======
    subType: sweep.subType,
>>>>>>> 0b24216d
    surfaces: Array.from(surfs.values()),
    edges: Array.from(edges.values()),
    path,
    codeRef: sweep.codeRef,
  }
}

export function expandSegment(
  segment: SegmentArtifact,
  artifactGraph: ArtifactGraph
): SegmentArtifactRich | Error {
  const path = getArtifactOfTypes(
    { key: segment.pathId, types: ['path'] },
    artifactGraph
  )
  const surf = getArtifactOfTypes(
    { key: segment.surfaceId, types: ['wall'] },
    artifactGraph
  )
  const edges = getArtifactsOfTypes(
    { keys: segment.edgeIds, types: ['sweepEdge'] },
    artifactGraph
  )
  const edgeCut = segment.edgeCutId
    ? getArtifactOfTypes(
        { key: segment.edgeCutId, types: ['edgeCut'] },
        artifactGraph
      )
    : undefined
  if (err(path)) return path
  if (err(surf)) return surf
  if (err(edgeCut)) return edgeCut

  return {
    type: 'segment',
    id: segment.id,
    path,
    surf,
    edges: Array.from(edges.values()),
    edgeCut: edgeCut,
    codeRef: segment.codeRef,
  }
}

export function getCapCodeRef(
  cap: CapArtifact,
  artifactGraph: ArtifactGraph
): CodeRef | Error {
  const sweep = getArtifactOfTypes(
    { key: cap.sweepId, types: ['sweep'] },
    artifactGraph
  )
  if (err(sweep)) return sweep
  const path = getArtifactOfTypes(
    { key: sweep.pathId, types: ['path'] },
    artifactGraph
  )
  if (err(path)) return path
  return path.codeRef
}

export function getSolid2dCodeRef(
  solid2D: solid2D,
  artifactGraph: ArtifactGraph
): CodeRef | Error {
  const path = getArtifactOfTypes(
    { key: solid2D.pathId, types: ['path'] },
    artifactGraph
  )
  if (err(path)) return path
  return path.codeRef
}

export function getWallCodeRef(
  wall: WallArtifact,
  artifactGraph: ArtifactGraph
): CodeRef | Error {
  const seg = getArtifactOfTypes(
    { key: wall.segId, types: ['segment'] },
    artifactGraph
  )
  if (err(seg)) return seg
  return seg.codeRef
}

export function getSweepEdgeCodeRef(
  edge: SweepEdge,
  artifactGraph: ArtifactGraph
): CodeRef | Error {
  const seg = getArtifactOfTypes(
    { key: edge.segId, types: ['segment'] },
    artifactGraph
  )
  if (err(seg)) return seg
  return seg.codeRef
}
export function getEdgeCutConsumedCodeRef(
  edge: EdgeCut,
  artifactGraph: ArtifactGraph
): CodeRef | Error {
  const seg = getArtifactOfTypes(
    { key: edge.consumedEdgeId, types: ['segment', 'sweepEdge'] },
    artifactGraph
  )
  if (err(seg)) return seg
  if (seg.type === 'segment') return seg.codeRef
  return getSweepEdgeCodeRef(seg, artifactGraph)
}

export function getSweepFromSuspectedSweepSurface(
  id: ArtifactId,
  artifactGraph: ArtifactGraph
): SweepArtifact | Error {
  const artifact = getArtifactOfTypes(
    { key: id, types: ['wall', 'cap', 'edgeCut'] },
    artifactGraph
  )
  if (err(artifact)) return artifact
  if (artifact.type === 'wall' || artifact.type === 'cap') {
    return getArtifactOfTypes(
      { key: artifact.sweepId, types: ['sweep'] },
      artifactGraph
    )
  }
  const segOrEdge = getArtifactOfTypes(
    { key: artifact.consumedEdgeId, types: ['segment', 'sweepEdge'] },
    artifactGraph
  )
  if (err(segOrEdge)) return segOrEdge
  if (segOrEdge.type === 'segment') {
    const path = getArtifactOfTypes(
      { key: segOrEdge.pathId, types: ['path'] },
      artifactGraph
    )
    if (err(path)) return path
    return getArtifactOfTypes(
      { key: path.sweepId, types: ['sweep'] },
      artifactGraph
    )
  }
  return getArtifactOfTypes(
    { key: segOrEdge.sweepId, types: ['sweep'] },
    artifactGraph
  )
}

export function getSweepFromSuspectedPath(
  id: ArtifactId,
  artifactGraph: ArtifactGraph
): SweepArtifact | Error {
  const path = getArtifactOfTypes({ key: id, types: ['path'] }, artifactGraph)
  if (err(path)) return path
  return getArtifactOfTypes(
    { key: path.sweepId, types: ['sweep'] },
    artifactGraph
  )
}

export function getCodeRefsByArtifactId(
  id: string,
  artifactGraph: ArtifactGraph
): Array<CodeRef> | null {
  const artifact = artifactGraph.get(id)
  if (artifact?.type === 'solid2D') {
    const codeRef = getSolid2dCodeRef(artifact, artifactGraph)
    if (err(codeRef)) return null
    return [codeRef]
    // editorManager.setHighlightRange([codeRef.range])
  } else if (artifact?.type === 'cap') {
    const codeRef = getCapCodeRef(artifact, artifactGraph)
    if (err(codeRef)) return null
    return [codeRef]
  } else if (artifact?.type === 'wall') {
    const extrusion = getSweepFromSuspectedSweepSurface(id, artifactGraph)
    const codeRef = getWallCodeRef(artifact, artifactGraph)
    if (err(codeRef)) return null
    return err(extrusion) ? [codeRef] : [codeRef, extrusion.codeRef]
  } else if (artifact?.type === 'sweepEdge') {
    const codeRef = getSweepEdgeCodeRef(artifact, artifactGraph)
    if (err(codeRef)) return null
    return [codeRef]
  } else if (artifact?.type === 'segment') {
    return [artifact.codeRef]
  } else if (artifact?.type === 'edgeCut') {
    const codeRef = artifact.codeRef
    const consumedCodeRef = getEdgeCutConsumedCodeRef(artifact, artifactGraph)
    if (err(consumedCodeRef)) return [codeRef]
    return [codeRef, consumedCodeRef]
  } else if (artifact && 'codeRef' in artifact) {
    return [artifact.codeRef]
  } else {
    return null
  }
}<|MERGE_RESOLUTION|>--- conflicted
+++ resolved
@@ -655,12 +655,8 @@
   if (err(path)) return path
   return {
     type: 'sweep',
-<<<<<<< HEAD
-    subType: 'extrusion',
+    subType: sweep.subType,
     id: sweep.id,
-=======
-    subType: sweep.subType,
->>>>>>> 0b24216d
     surfaces: Array.from(surfs.values()),
     edges: Array.from(edges.values()),
     path,
