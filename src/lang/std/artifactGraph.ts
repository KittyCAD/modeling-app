import {
  ArtifactCommand,
  ExecState,
  Expr,
  PathToNode,
  Program,
  SourceRange,
  sourceRangeFromRust,
} from 'lang/wasm'
import { Models } from '@kittycad/lib'
import { getNodePathFromSourceRange } from 'lang/queryAst'
import { err } from 'lib/trap'
import { engineCommandManager, kclManager } from 'lib/singletons'
import { Node } from 'wasm-lib/kcl/bindings/Node'

export type ArtifactId = string

interface BaseArtifact {
  id: ArtifactId
}

export interface CodeRef {
  range: SourceRange
  pathToNode: PathToNode
}

export interface PlaneArtifact extends BaseArtifact {
  type: 'plane'
  pathIds: Array<ArtifactId>
  codeRef: CodeRef
}
export interface PlaneArtifactRich extends BaseArtifact {
  type: 'plane'
  paths: Array<PathArtifact>
  codeRef: CodeRef
}

export interface PathArtifact extends BaseArtifact {
  type: 'path'
  planeId: ArtifactId
  segIds: Array<ArtifactId>
  sweepId?: ArtifactId
  solid2dId?: ArtifactId
  codeRef: CodeRef
}

interface Solid2DArtifact extends BaseArtifact {
  type: 'solid2D'
  pathId: ArtifactId
}
export interface PathArtifactRich extends BaseArtifact {
  type: 'path'
  /** A path must always lie on a plane */
  plane: PlaneArtifact | WallArtifact | CapArtifact
  /** A path must always contain 0 or more segments */
  segments: Array<SegmentArtifact>
  /** A path may not result in a sweep artifact */
  sweep?: SweepArtifact
  codeRef: CodeRef
}

export interface SegmentArtifact extends BaseArtifact {
  type: 'segment'
  pathId: ArtifactId
  surfaceId?: ArtifactId
  edgeIds: Array<ArtifactId>
  edgeCutId?: ArtifactId
  codeRef: CodeRef
}
interface SegmentArtifactRich extends BaseArtifact {
  type: 'segment'
  path: PathArtifact
<<<<<<< HEAD
  surf: WallArtifact
  edges: Array<SweepEdgeArtifact>
=======
  surf?: WallArtifact
  edges: Array<SweepEdge>
>>>>>>> c0c5c790
  edgeCut?: EdgeCut
  codeRef: CodeRef
}

/** A Sweep is a more generic term for extrude, revolve, loft and sweep*/
interface SweepArtifact extends BaseArtifact {
  type: 'sweep'
  subType: 'extrusion' | 'revolve' | 'loft' | 'sweep'
  pathId: string
  surfaceIds: Array<string>
  edgeIds: Array<string>
  codeRef: CodeRef
}
interface SweepArtifactRich extends BaseArtifact {
  type: 'sweep'
  subType: 'extrusion' | 'revolve' | 'loft' | 'sweep'
  path: PathArtifact
  surfaces: Array<WallArtifact | CapArtifact>
  edges: Array<SweepEdgeArtifact>
  codeRef: CodeRef
}

interface WallArtifact extends BaseArtifact {
  type: 'wall'
  segId: ArtifactId
  edgeCutEdgeIds: Array<ArtifactId>
  sweepId: ArtifactId
  pathIds: Array<ArtifactId>
  // codeRef is for the sketchOnFace plane, not for the wall itself
  // traverse to the extrude and or segment to get the wall's codeRef
  codeRef?: CodeRef
}
interface CapArtifact extends BaseArtifact {
  type: 'cap'
  subType: 'start' | 'end'
  edgeCutEdgeIds: Array<ArtifactId>
  sweepId: ArtifactId
  pathIds: Array<ArtifactId>
  // codeRef is for the sketchOnFace plane, not for the wall itself
  // traverse to the extrude and or segment to get the wall's codeRef
  codeRef?: CodeRef
}

interface SweepEdgeArtifact extends BaseArtifact {
  type: 'sweepEdge'
  segId: ArtifactId
  sweepId: ArtifactId
  subType: 'opposite' | 'adjacent'
}

/** A edgeCut is a more generic term for both fillet or chamfer */
interface EdgeCut extends BaseArtifact {
  type: 'edgeCut'
  subType: 'fillet' | 'chamfer'
  consumedEdgeId: ArtifactId
  edgeIds: Array<ArtifactId>
  surfaceId?: ArtifactId
  codeRef: CodeRef
}

interface EdgeCutEdge extends BaseArtifact {
  type: 'edgeCutEdge'
  edgeCutId: ArtifactId
  surfaceId: ArtifactId
}

export type Artifact =
  | PlaneArtifact
  | PathArtifact
  | SegmentArtifact
  | SweepArtifact
  | WallArtifact
  | CapArtifact
  | SweepEdgeArtifact
  | EdgeCut
  | EdgeCutEdge
  | Solid2DArtifact

export type ArtifactGraph = Map<ArtifactId, Artifact>

export type EngineCommand = Models['WebSocketRequest_type']

type OkWebSocketResponseData = Models['OkWebSocketResponseData_type']

export interface ResponseMap {
  [commandId: string]: OkWebSocketResponseData
}

/** Creates a graph of artifacts from a list of ordered commands and their responses
 * muting the Map should happen entirely this function, other functions called within
 * should return data on how to update the map, and not do so directly.
 */
export function createArtifactGraph({
  artifactCommands,
  responseMap,
  ast,
  execStateArtifacts,
}: {
  artifactCommands: Array<ArtifactCommand>
  responseMap: ResponseMap
  ast: Node<Program>
  execStateArtifacts: ExecState['artifacts']
}) {
  const myMap = new Map<ArtifactId, Artifact>()

  /** see docstring for {@link getArtifactsToUpdate} as to why this is needed */
  let currentPlaneId = ''

  for (const artifactCommand of artifactCommands) {
    if (artifactCommand.command.type === 'enable_sketch_mode') {
      currentPlaneId = artifactCommand.command.entity_id
    }
    if (artifactCommand.command.type === 'sketch_mode_disable') {
      currentPlaneId = ''
    }
    const artifactsToUpdate = getArtifactsToUpdate({
      artifactCommand,
      responseMap,
      getArtifact: (id: ArtifactId) => myMap.get(id),
      currentPlaneId,
      ast,
      execStateArtifacts,
    })
    artifactsToUpdate.forEach(({ id, artifact }) => {
      const mergedArtifact = mergeArtifacts(myMap.get(id), artifact)
      myMap.set(id, mergedArtifact)
    })
  }
  return myMap
}

/** Merges two artifacts, since our artifacts only contain strings and arrays of string for values we coerce that
 * but maybe types can be improved here.
 */
function mergeArtifacts(
  oldArtifact: Artifact | undefined,
  newArtifact: Artifact
): Artifact {
  // only has string and array of strings
  interface GenericArtifact {
    [key: string]: string | Array<string>
  }
  if (!oldArtifact) return newArtifact
  // merging artifacts of different types should never happen, but if it does, just return the new artifact
  if (oldArtifact.type !== newArtifact.type) return newArtifact
  const _oldArtifact = oldArtifact as any as GenericArtifact
  const mergedArtifact = { ...oldArtifact, ...newArtifact } as GenericArtifact
  Object.entries(newArtifact as any as GenericArtifact).forEach(
    ([propName, value]) => {
      const otherValue = _oldArtifact[propName]
      if (Array.isArray(value) && Array.isArray(otherValue)) {
        mergedArtifact[propName] = [...new Set([...otherValue, ...value])]
      }
    }
  )
  return mergedArtifact as any as Artifact
}

/**
 * Processes a single command and it's response in order to populate the artifact map
 * It does not mutate the map directly, but returns an array of artifacts to update
 *
 * @param currentPlaneId is only needed for `start_path` commands because this command does not have a pathId
 * instead it relies on the id used with the `enable_sketch_mode` command, so this much be kept track of
 * outside of this function. It would be good to update the `start_path` command to include the planeId so we
 * can remove this.
 */
export function getArtifactsToUpdate({
  artifactCommand,
  getArtifact,
  responseMap,
  currentPlaneId,
  ast,
  execStateArtifacts,
}: {
  artifactCommand: ArtifactCommand
  responseMap: ResponseMap
  /** Passing in a getter because we don't wan this function to update the map directly */
  getArtifact: (id: ArtifactId) => Artifact | undefined
  currentPlaneId: ArtifactId
  ast: Node<Program>
  execStateArtifacts: ExecState['artifacts']
}): Array<{
  id: ArtifactId
  artifact: Artifact
}> {
  const range = sourceRangeFromRust(artifactCommand.range)
  const pathToNode = getNodePathFromSourceRange(ast, range)

  const id = artifactCommand.cmdId
  const response = responseMap[id]
  const cmd = artifactCommand.command
  const returnArr: ReturnType<typeof getArtifactsToUpdate> = []
  if (!response) return returnArr
  if (cmd.type === 'make_plane' && range[1] !== 0) {
    // If we're calling `make_plane` and the code range doesn't end at `0`
    // it's not a default plane, but a custom one from the offsetPlane standard library function
    return [
      {
        id,
        artifact: {
          type: 'plane',
          id,
          pathIds: [],
          codeRef: { range, pathToNode },
        },
      },
    ]
  } else if (cmd.type === 'enable_sketch_mode') {
    const plane = getArtifact(currentPlaneId)
    const pathIds = plane?.type === 'plane' ? plane?.pathIds : []
    const codeRef =
      plane?.type === 'plane' ? plane?.codeRef : { range, pathToNode }
    const existingPlane = getArtifact(currentPlaneId)
    if (existingPlane?.type === 'wall') {
      return [
        {
          id: currentPlaneId,
          artifact: {
            type: 'wall',
            id: currentPlaneId,
            segId: existingPlane.segId,
            edgeCutEdgeIds: existingPlane.edgeCutEdgeIds,
            sweepId: existingPlane.sweepId,
            pathIds: existingPlane.pathIds,
            codeRef: existingPlane.codeRef,
          },
        },
      ]
    } else if (existingPlane?.type === 'cap') {
      return [
        {
          id: currentPlaneId,
          artifact: {
            type: 'cap',
            subType: existingPlane.subType,
            id: currentPlaneId,
            edgeCutEdgeIds: existingPlane.edgeCutEdgeIds,
            sweepId: existingPlane.sweepId,
            pathIds: existingPlane.pathIds,
            codeRef: existingPlane.codeRef,
          },
        },
      ]
    } else {
      return [
        {
          id: currentPlaneId,
          artifact: { type: 'plane', id: currentPlaneId, pathIds, codeRef },
        },
      ]
    }
  } else if (cmd.type === 'start_path') {
    returnArr.push({
      id,
      artifact: {
        type: 'path',
        id,
        segIds: [],
        planeId: currentPlaneId,
        sweepId: undefined,
        codeRef: { range, pathToNode },
      },
    })
    const plane = getArtifact(currentPlaneId)
    const codeRef =
      plane?.type === 'plane' ? plane?.codeRef : { range, pathToNode }
    if (plane?.type === 'plane') {
      returnArr.push({
        id: currentPlaneId,
        artifact: { type: 'plane', id: currentPlaneId, pathIds: [id], codeRef },
      })
    }
    if (plane?.type === 'wall') {
      returnArr.push({
        id: currentPlaneId,
        artifact: {
          type: 'wall',
          id: currentPlaneId,
          segId: plane.segId,
          edgeCutEdgeIds: plane.edgeCutEdgeIds,
          sweepId: plane.sweepId,
          pathIds: [id],
        },
      })
    } else if (plane?.type === 'cap') {
      returnArr.push({
        id: currentPlaneId,
        artifact: {
          type: 'cap',
          id: currentPlaneId,
          subType: plane.subType,
          edgeCutEdgeIds: plane.edgeCutEdgeIds,
          sweepId: plane.sweepId,
          pathIds: [id],
        },
      })
    }
    return returnArr
  } else if (cmd.type === 'extend_path' || cmd.type === 'close_path') {
    const pathId = cmd.type === 'extend_path' ? cmd.path : cmd.path_id
    returnArr.push({
      id,
      artifact: {
        type: 'segment',
        id,
        pathId,
        surfaceId: undefined,
        edgeIds: [],
        codeRef: { range, pathToNode },
      },
    })
    const path = getArtifact(pathId)
    if (path?.type === 'path')
      returnArr.push({
        id: pathId,
        artifact: { ...path, segIds: [id] },
      })
    if (
      response?.type === 'modeling' &&
      response.data.modeling_response.type === 'close_path'
    ) {
      returnArr.push({
        id: response.data.modeling_response.data.face_id,
        artifact: {
          type: 'solid2D',
          id: response.data.modeling_response.data.face_id,
          pathId,
        },
      })
      const path = getArtifact(pathId)
      if (path?.type === 'path')
        returnArr.push({
          id: pathId,
          artifact: {
            ...path,
            solid2dId: response.data.modeling_response.data.face_id,
          },
        })
    }
    return returnArr
  } else if (
    cmd.type === 'extrude' ||
    cmd.type === 'revolve' ||
    cmd.type === 'sweep'
  ) {
    const subType = cmd.type === 'extrude' ? 'extrusion' : cmd.type
    returnArr.push({
      id,
      artifact: {
        type: 'sweep',
        subType: subType,
        id,
        pathId: cmd.target,
        surfaceIds: [],
        edgeIds: [],
        codeRef: { range, pathToNode },
      },
    })
    const path = getArtifact(cmd.target)
    if (path?.type === 'path')
      returnArr.push({
        id: cmd.target,
        artifact: { ...path, sweepId: id },
      })
    return returnArr
  } else if (
    cmd.type === 'loft' &&
    response.type === 'modeling' &&
    response.data.modeling_response.type === 'loft'
  ) {
    returnArr.push({
      id,
      artifact: {
        type: 'sweep',
        subType: 'loft',
        id,
        // TODO: make sure to revisit this choice, don't think it matters for now
        pathId: cmd.section_ids[0],
        surfaceIds: [],
        edgeIds: [],
        codeRef: { range, pathToNode },
      },
    })
    for (const sectionId of cmd.section_ids) {
      const path = getArtifact(sectionId)
      if (path?.type === 'path')
        returnArr.push({
          id: sectionId,
          artifact: { ...path, sweepId: id },
        })
    }
    return returnArr
  } else if (
    cmd.type === 'solid3d_get_extrusion_face_info' &&
    response?.type === 'modeling' &&
    response.data.modeling_response.type === 'solid3d_get_extrusion_face_info'
  ) {
    let lastPath: PathArtifact
    response.data.modeling_response.data.faces.forEach(
      ({ curve_id, cap, face_id }) => {
        if (cap === 'none' && curve_id && face_id) {
          const seg = getArtifact(curve_id)
          if (seg?.type !== 'segment') return
          const path = getArtifact(seg.pathId)
          if (path?.type === 'path' && seg?.type === 'segment') {
            lastPath = path
            const extraArtifact = Object.values(execStateArtifacts).find(
              (a) => a?.type === 'StartSketchOnFace' && a.faceId === face_id
            )
            const sketchOnFaceSourceRange = extraArtifact?.sourceRange
            const wallArtifact: Artifact = {
              type: 'wall',
              id: face_id,
              segId: curve_id,
              edgeCutEdgeIds: [],
              sweepId: path.sweepId,
              pathIds: [],
            }

            if (sketchOnFaceSourceRange) {
              const range: SourceRange = [
                sketchOnFaceSourceRange[0],
                sketchOnFaceSourceRange[1],
                true,
              ]
              wallArtifact.codeRef = {
                range,
                pathToNode: getNodePathFromSourceRange(ast, range),
              }
            }
            returnArr.push({
              id: face_id,
<<<<<<< HEAD
              artifact: wallArtifact,
=======
              artifact: {
                type: 'wall',
                id: face_id,
                segId: curve_id,
                edgeCutEdgeIds: [],
                // TODO: Add explicit check for sweepId.  Should never use ''
                sweepId: path.sweepId ?? '',
                pathIds: [],
              },
>>>>>>> c0c5c790
            })
            returnArr.push({
              id: curve_id,
              artifact: { ...seg, surfaceId: face_id },
            })
            if (path.sweepId) {
              const sweep = getArtifact(path.sweepId)
              if (sweep?.type === 'sweep') {
                returnArr.push({
                  id: path.sweepId,
                  artifact: {
                    ...sweep,
                    surfaceIds: [face_id],
                  },
                })
              }
            }
          }
        }
      }
    )
    response.data.modeling_response.data.faces.forEach(({ cap, face_id }) => {
      if ((cap === 'top' || cap === 'bottom') && face_id) {
        const path = lastPath
        if (path?.type === 'path') {
          const extraArtifact = Object.values(execStateArtifacts).find(
            (a) => a?.type === 'StartSketchOnFace' && a.faceId === face_id
          )
          const sketchOnFaceSourceRange = extraArtifact?.sourceRange
          const capArtifact: Artifact = {
            type: 'cap',
            id: face_id,
            subType: cap === 'bottom' ? 'start' : 'end',
            edgeCutEdgeIds: [],
            sweepId: path.sweepId,
            pathIds: [],
          }
          if (sketchOnFaceSourceRange) {
            const range: SourceRange = [
              sketchOnFaceSourceRange[0],
              sketchOnFaceSourceRange[1],
              true,
            ]

            capArtifact.codeRef = {
              range,
              pathToNode: getNodePathFromSourceRange(ast, range),
            }
          }
          returnArr.push({
            id: face_id,
<<<<<<< HEAD
            artifact: capArtifact,
=======
            artifact: {
              type: 'cap',
              id: face_id,
              subType: cap === 'bottom' ? 'start' : 'end',
              edgeCutEdgeIds: [],
              // TODO: Add explicit check for sweepId.  Should never use ''
              sweepId: path.sweepId ?? '',
              pathIds: [],
            },
>>>>>>> c0c5c790
          })
          if (path.sweepId) {
            const sweep = getArtifact(path.sweepId)
            if (sweep?.type !== 'sweep') return
            returnArr.push({
              id: path.sweepId,
              artifact: {
                ...sweep,
                surfaceIds: [face_id],
              },
            })
          }
        }
      }
    })
    return returnArr
  } else if (
    // is opposite edge
    (cmd.type === 'solid3d_get_opposite_edge' &&
      response.type === 'modeling' &&
      response.data.modeling_response.type === 'solid3d_get_opposite_edge' &&
      response.data.modeling_response.data.edge) ||
    // or is adjacent edge
    (cmd.type === 'solid3d_get_next_adjacent_edge' &&
      response.type === 'modeling' &&
      response.data.modeling_response.type ===
        'solid3d_get_next_adjacent_edge' &&
      response.data.modeling_response.data.edge)
  ) {
    const wall = getArtifact(cmd.face_id)
    if (wall?.type !== 'wall') return returnArr
    const sweep = getArtifact(wall.sweepId)
    if (sweep?.type !== 'sweep') return returnArr
    const path = getArtifact(sweep.pathId)
    if (path?.type !== 'path') return returnArr
    const segment = getArtifact(cmd.edge_id)
    if (segment?.type !== 'segment') return returnArr

    return [
      {
        id: response.data.modeling_response.data.edge,
        artifact: {
          type: 'sweepEdge',
          id: response.data.modeling_response.data.edge,
          subType:
            cmd.type === 'solid3d_get_next_adjacent_edge'
              ? 'adjacent'
              : 'opposite',
          segId: cmd.edge_id,
          // TODO: Add explicit check for sweepId.  Should never use ''
          sweepId: path.sweepId ?? '',
        },
      },
      {
        id: cmd.edge_id,
        artifact: {
          ...segment,
          edgeIds: [response.data.modeling_response.data.edge],
        },
      },
      {
        id: sweep.id,
        artifact: {
          ...sweep,
          edgeIds: [response.data.modeling_response.data.edge],
        },
      },
    ]
  } else if (cmd.type === 'solid3d_fillet_edge') {
    returnArr.push({
      id,
      artifact: {
        type: 'edgeCut',
        id,
        subType: cmd.cut_type,
        consumedEdgeId: cmd.edge_id,
        edgeIds: [],
        surfaceId: undefined,
        codeRef: { range, pathToNode },
      },
    })
    const consumedEdge = getArtifact(cmd.edge_id)
    if (consumedEdge?.type === 'segment') {
      returnArr.push({
        id: cmd.edge_id,
        artifact: { ...consumedEdge, edgeCutId: id },
      })
    }
    return returnArr
  }
  return []
}

/** filter map items of a specific type */
export function filterArtifacts<T extends Artifact['type'][]>(
  {
    types,
    predicate,
  }: {
    types: T
    predicate?: (value: Extract<Artifact, { type: T[number] }>) => boolean
  },
  map: ArtifactGraph
) {
  return new Map(
    Array.from(map).filter(
      ([_, value]) =>
        types.includes(value.type) &&
        (!predicate ||
          predicate(value as Extract<Artifact, { type: T[number] }>))
    )
  ) as Map<ArtifactId, Extract<Artifact, { type: T[number] }>>
}

export function getArtifactsOfTypes<T extends Artifact['type'][]>(
  {
    keys,
    types,
    predicate,
  }: {
    keys: string[]
    types: T
    predicate?: (value: Extract<Artifact, { type: T[number] }>) => boolean
  },
  map: ArtifactGraph
): Map<ArtifactId, Extract<Artifact, { type: T[number] }>> {
  return new Map(
    [...map].filter(
      ([key, value]) =>
        keys.includes(key) &&
        types.includes(value.type) &&
        (!predicate ||
          predicate(value as Extract<Artifact, { type: T[number] }>))
    )
  ) as Map<ArtifactId, Extract<Artifact, { type: T[number] }>>
}

export function getArtifactOfTypes<T extends Artifact['type'][]>(
  {
    key,
    types,
  }: {
    key: ArtifactId
    types: T
  },
  map: ArtifactGraph
): Extract<Artifact, { type: T[number] }> | Error {
  const artifact = map.get(key)
  if (!artifact) return new Error(`No artifact found with key ${key}`)
  if (!types.includes(artifact?.type))
    return new Error(`Expected ${types} but got ${artifact?.type}`)
  return artifact as Extract<Artifact, { type: T[number] }>
}

export function expandPlane(
  plane: PlaneArtifact,
  artifactGraph: ArtifactGraph
): PlaneArtifactRich {
  const paths = getArtifactsOfTypes(
    { keys: plane.pathIds, types: ['path'] },
    artifactGraph
  )
  return {
    type: 'plane',
    id: plane.id,
    paths: Array.from(paths.values()),
    codeRef: plane.codeRef,
  }
}

export function expandPath(
  path: PathArtifact,
  artifactGraph: ArtifactGraph
): PathArtifactRich | Error {
  const segs = getArtifactsOfTypes(
    { keys: path.segIds, types: ['segment'] },
    artifactGraph
  )
  const sweep = path.sweepId
    ? getArtifactOfTypes(
        {
          key: path.sweepId,
          types: ['sweep'],
        },
        artifactGraph
      )
    : undefined
  const plane = getArtifactOfTypes(
    { key: path.planeId, types: ['plane', 'wall'] },
    artifactGraph
  )
  if (err(sweep)) return sweep
  if (err(plane)) return plane
  return {
    type: 'path',
    id: path.id,
    segments: Array.from(segs.values()),
    sweep,
    plane,
    codeRef: path.codeRef,
  }
}

export function expandSweep(
  sweep: SweepArtifact,
  artifactGraph: ArtifactGraph
): SweepArtifactRich | Error {
  const surfs = getArtifactsOfTypes(
    { keys: sweep.surfaceIds, types: ['wall', 'cap'] },
    artifactGraph
  )
  const edges = getArtifactsOfTypes(
    { keys: sweep.edgeIds, types: ['sweepEdge'] },
    artifactGraph
  )
  const path = getArtifactOfTypes(
    { key: sweep.pathId, types: ['path'] },
    artifactGraph
  )
  if (err(path)) return path
  return {
    type: 'sweep',
    subType: sweep.subType,
    id: sweep.id,
    surfaces: Array.from(surfs.values()),
    edges: Array.from(edges.values()),
    path,
    codeRef: sweep.codeRef,
  }
}

export function expandSegment(
  segment: SegmentArtifact,
  artifactGraph: ArtifactGraph
): SegmentArtifactRich | Error {
  const path = getArtifactOfTypes(
    { key: segment.pathId, types: ['path'] },
    artifactGraph
  )
  const surf = segment.surfaceId
    ? getArtifactOfTypes(
        { key: segment.surfaceId, types: ['wall'] },
        artifactGraph
      )
    : undefined
  const edges = getArtifactsOfTypes(
    { keys: segment.edgeIds, types: ['sweepEdge'] },
    artifactGraph
  )
  const edgeCut = segment.edgeCutId
    ? getArtifactOfTypes(
        { key: segment.edgeCutId, types: ['edgeCut'] },
        artifactGraph
      )
    : undefined
  if (err(path)) return path
  if (err(surf)) return surf
  if (err(edgeCut)) return edgeCut

  return {
    type: 'segment',
    id: segment.id,
    path,
    surf,
    edges: Array.from(edges.values()),
    edgeCut: edgeCut,
    codeRef: segment.codeRef,
  }
}

export function getCapCodeRef(
  cap: CapArtifact,
  artifactGraph: ArtifactGraph
): CodeRef | Error {
  const sweep = getArtifactOfTypes(
    { key: cap.sweepId, types: ['sweep'] },
    artifactGraph
  )
  if (err(sweep)) return sweep
  const path = getArtifactOfTypes(
    { key: sweep.pathId, types: ['path'] },
    artifactGraph
  )
  if (err(path)) return path
  return path.codeRef
}

export function getSolid2dCodeRef(
  solid2D: Solid2DArtifact,
  artifactGraph: ArtifactGraph
): CodeRef | Error {
  const path = getArtifactOfTypes(
    { key: solid2D.pathId, types: ['path'] },
    artifactGraph
  )
  if (err(path)) return path
  return path.codeRef
}

export function getWallCodeRef(
  wall: WallArtifact,
  artifactGraph: ArtifactGraph
): CodeRef | Error {
  const seg = getArtifactOfTypes(
    { key: wall.segId, types: ['segment'] },
    artifactGraph
  )
  if (err(seg)) return seg
  return seg.codeRef
}

export function getSweepEdgeCodeRef(
  edge: SweepEdgeArtifact,
  artifactGraph: ArtifactGraph
): CodeRef | Error {
  const seg = getArtifactOfTypes(
    { key: edge.segId, types: ['segment'] },
    artifactGraph
  )
  if (err(seg)) return seg
  return seg.codeRef
}
export function getEdgeCutConsumedCodeRef(
  edge: EdgeCut,
  artifactGraph: ArtifactGraph
): CodeRef | Error {
  const seg = getArtifactOfTypes(
    { key: edge.consumedEdgeId, types: ['segment', 'sweepEdge'] },
    artifactGraph
  )
  if (err(seg)) return seg
  if (seg.type === 'segment') return seg.codeRef
  return getSweepEdgeCodeRef(seg, artifactGraph)
}

export function getSweepFromSuspectedSweepSurface(
  id: ArtifactId,
  artifactGraph: ArtifactGraph
): SweepArtifact | Error {
  const artifact = getArtifactOfTypes(
    { key: id, types: ['wall', 'cap', 'edgeCut'] },
    artifactGraph
  )
  if (err(artifact)) return artifact
  if (artifact.type === 'wall' || artifact.type === 'cap') {
    return getArtifactOfTypes(
      { key: artifact.sweepId, types: ['sweep'] },
      artifactGraph
    )
  }
  const segOrEdge = getArtifactOfTypes(
    { key: artifact.consumedEdgeId, types: ['segment', 'sweepEdge'] },
    artifactGraph
  )
  if (err(segOrEdge)) return segOrEdge
  if (segOrEdge.type === 'segment') {
    const path = getArtifactOfTypes(
      { key: segOrEdge.pathId, types: ['path'] },
      artifactGraph
    )
    if (err(path)) return path
    if (!path.sweepId) return new Error('Path does not have a sweepId')
    return getArtifactOfTypes(
      { key: path.sweepId, types: ['sweep'] },
      artifactGraph
    )
  }
  return getArtifactOfTypes(
    { key: segOrEdge.sweepId, types: ['sweep'] },
    artifactGraph
  )
}

export function getSweepFromSuspectedPath(
  id: ArtifactId,
  artifactGraph: ArtifactGraph
): SweepArtifact | Error {
  const path = getArtifactOfTypes({ key: id, types: ['path'] }, artifactGraph)
  if (err(path)) return path
  if (!path.sweepId) return new Error('Path does not have a sweepId')
  return getArtifactOfTypes(
    { key: path.sweepId, types: ['sweep'] },
    artifactGraph
  )
}

export function getCodeRefsByArtifactId(
  id: string,
  artifactGraph: ArtifactGraph
): Array<CodeRef> | null {
  const artifact = artifactGraph.get(id)
  if (artifact?.type === 'solid2D') {
    const codeRef = getSolid2dCodeRef(artifact, artifactGraph)
    if (err(codeRef)) return null
    return [codeRef]
  } else if (artifact?.type === 'cap') {
    const codeRef = getCapCodeRef(artifact, artifactGraph)
    if (err(codeRef)) return null
    return [codeRef]
  } else if (artifact?.type === 'wall') {
    const extrusion = getSweepFromSuspectedSweepSurface(id, artifactGraph)
    const codeRef = getWallCodeRef(artifact, artifactGraph)
    if (err(codeRef)) return null
    return err(extrusion) ? [codeRef] : [codeRef, extrusion.codeRef]
  } else if (artifact?.type === 'sweepEdge') {
    const codeRef = getSweepEdgeCodeRef(artifact, artifactGraph)
    if (err(codeRef)) return null
    return [codeRef]
  } else if (artifact?.type === 'segment') {
    return [artifact.codeRef]
  } else if (artifact?.type === 'edgeCut') {
    const codeRef = artifact.codeRef
    const consumedCodeRef = getEdgeCutConsumedCodeRef(artifact, artifactGraph)
    if (err(consumedCodeRef)) return [codeRef]
    return [codeRef, consumedCodeRef]
  } else if (artifact && 'codeRef' in artifact) {
    return [artifact.codeRef]
  } else {
    return null
  }
}

export function codeRefFromRange(range: SourceRange, ast: Program): CodeRef {
  return {
    range,
    pathToNode: getNodePathFromSourceRange(ast, range),
  }
}

function getPlaneFromPath(
  path: PathArtifact,
  graph: ArtifactGraph
): PlaneArtifact | WallArtifact | CapArtifact | Error {
  const plane = getArtifactOfTypes(
    { key: path.planeId, types: ['plane', 'wall', 'cap'] },
    graph
  )
  if (err(plane)) return plane
  return plane
}

function getPlaneFromSegment(
  segment: SegmentArtifact,
  graph: ArtifactGraph
): PlaneArtifact | WallArtifact | CapArtifact | Error {
  const path = getArtifactOfTypes(
    { key: segment.pathId, types: ['path'] },
    graph
  )
  if (err(path)) return path
  return getPlaneFromPath(path, graph)
}
function getPlaneFromSolid2D(
  solid2D: Solid2DArtifact,
  graph: ArtifactGraph
): PlaneArtifact | WallArtifact | CapArtifact | Error {
  const path = getArtifactOfTypes(
    { key: solid2D.pathId, types: ['path'] },
    graph
  )
  if (err(path)) return path
  return getPlaneFromPath(path, graph)
}
function getPlaneFromCap(
  cap: CapArtifact,
  graph: ArtifactGraph
): PlaneArtifact | WallArtifact | CapArtifact | Error {
  const sweep = getArtifactOfTypes(
    { key: cap.sweepId, types: ['sweep'] },
    graph
  )
  if (err(sweep)) return sweep
  const path = getArtifactOfTypes({ key: sweep.pathId, types: ['path'] }, graph)
  if (err(path)) return path
  return getPlaneFromPath(path, graph)
}
function getPlaneFromWall(
  wall: WallArtifact,
  graph: ArtifactGraph
): PlaneArtifact | WallArtifact | CapArtifact | Error {
  const sweep = getArtifactOfTypes(
    { key: wall.sweepId, types: ['sweep'] },
    graph
  )
  if (err(sweep)) return sweep
  const path = getArtifactOfTypes({ key: sweep.pathId, types: ['path'] }, graph)
  if (err(path)) return path
  return getPlaneFromPath(path, graph)
}
function getPlaneFromSweepEdge(edge: SweepEdgeArtifact, graph: ArtifactGraph) {
  const sweep = getArtifactOfTypes(
    { key: edge.sweepId, types: ['sweep'] },
    graph
  )
  if (err(sweep)) return sweep
  const path = getArtifactOfTypes({ key: sweep.pathId, types: ['path'] }, graph)
  if (err(path)) return path
  return getPlaneFromPath(path, graph)
}

export function getPlaneFromArtifact(
  artifact: Artifact | undefined,
  graph: ArtifactGraph
): PlaneArtifact | WallArtifact | CapArtifact | Error {
  if (!artifact) return new Error(`Artifact is undefined`)
  if (artifact.type === 'plane') return artifact
  if (artifact.type === 'path') return getPlaneFromPath(artifact, graph)
  if (artifact.type === 'segment') return getPlaneFromSegment(artifact, graph)
  if (artifact.type === 'solid2D') return getPlaneFromSolid2D(artifact, graph)
  if (artifact.type === 'cap') return getPlaneFromCap(artifact, graph)
  if (artifact.type === 'wall') return getPlaneFromWall(artifact, graph)
  if (artifact.type === 'sweepEdge')
    return getPlaneFromSweepEdge(artifact, graph)
  return new Error(`Artifact type ${artifact.type} does not have a plane`)
}

const isExprSafe = (index: number): boolean => {
  const expr = kclManager.ast.body?.[index]
  if (!expr) {
    return false
  }
  if (expr.type === 'ImportStatement' || expr.type === 'ReturnStatement') {
    return false
  }
  if (expr.type === 'VariableDeclaration') {
    const init = expr.declaration?.init
    if (!init) return false
    if (init.type === 'CallExpression') {
      return false
    }
    if (init.type === 'BinaryExpression' && isNodeSafe(init)) {
      return true
    }
    if (init.type === 'Literal' || init.type === 'MemberExpression') {
      return true
    }
  }
  return false
}

const onlyConsecutivePaths = (
  orderedNodePaths: PathToNode[],
  originalPath: PathToNode
): PathToNode[] => {
  const originalIndex = Number(
    orderedNodePaths.find(
      (path) => path[1][0] === originalPath[1][0]
    )?.[1]?.[0] || 0
  )

  const minIndex = Number(orderedNodePaths[0][1][0])
  const maxIndex = Number(orderedNodePaths[orderedNodePaths.length - 1][1][0])
  const pathIndexMap: any = {}
  orderedNodePaths.forEach((path) => {
    const bodyIndex = Number(path[1][0])
    pathIndexMap[bodyIndex] = path
  })
  const safePaths: PathToNode[] = []

  // traverse expressions in either direction from the profile selected
  // when the user entered sketch mode
  for (let i = originalIndex; i <= maxIndex; i++) {
    if (pathIndexMap[i]) {
      safePaths.push(pathIndexMap[i])
    } else if (!isExprSafe(i)) {
      break
    }
  }
  for (let i = originalIndex - 1; i >= minIndex; i--) {
    if (pathIndexMap[i]) {
      safePaths.unshift(pathIndexMap[i])
    } else if (!isExprSafe(i)) {
      break
    }
  }
  return safePaths
}

export function getPathsFromPlaneArtifact(planeArtifact: PlaneArtifact) {
  const nodePaths: PathToNode[] = []
  for (const pathId of planeArtifact.pathIds) {
    const path = engineCommandManager.artifactGraph.get(pathId)
    if (!path) continue
    if ('codeRef' in path && path.codeRef) {
      // TODO should figure out why upstream the path is bad
      const isNodePathBad = path.codeRef.pathToNode.length < 2
      nodePaths.push(
        isNodePathBad
          ? getNodePathFromSourceRange(kclManager.ast, path.codeRef.range)
          : path.codeRef.pathToNode
      )
    }
  }
  return onlyConsecutivePaths(nodePaths, nodePaths[0])
}

export function getPathsFromArtifact({
  sketchPathToNode,
  artifact,
}: {
  sketchPathToNode: PathToNode
  artifact?: Artifact
}): PathToNode[] | Error {
  const plane = getPlaneFromArtifact(
    artifact,
    engineCommandManager.artifactGraph
  )
  if (err(plane)) return plane
  const paths = getArtifactsOfTypes(
    { keys: plane.pathIds, types: ['path'] },
    engineCommandManager.artifactGraph
  )
  let nodePaths = [...paths.values()]
    .map((path) => path.codeRef.pathToNode)
    .sort((a, b) => Number(a[1][0]) - Number(b[1][0]))
  return onlyConsecutivePaths(nodePaths, sketchPathToNode)
}

function isNodeSafe(node: Expr): boolean {
  if (node.type === 'Literal' || node.type === 'MemberExpression') {
    return true
  }
  if (node.type === 'BinaryExpression') {
    return isNodeSafe(node.left) && isNodeSafe(node.right)
  }
  return false
}

/**
 * Get an artifact from a code source range
 */
export function getArtifactFromRange(
  range: SourceRange,
  artifactGraph: ArtifactGraph
): Artifact | null {
  for (const artifact of artifactGraph.values()) {
    if ('codeRef' in artifact && artifact.codeRef) {
      const match =
        artifact.codeRef?.range[0] === range[0] &&
        artifact.codeRef.range[1] === range[1]
      if (match) return artifact
    }
  }
  return null
}<|MERGE_RESOLUTION|>--- conflicted
+++ resolved
@@ -70,13 +70,8 @@
 interface SegmentArtifactRich extends BaseArtifact {
   type: 'segment'
   path: PathArtifact
-<<<<<<< HEAD
   surf: WallArtifact
   edges: Array<SweepEdgeArtifact>
-=======
-  surf?: WallArtifact
-  edges: Array<SweepEdge>
->>>>>>> c0c5c790
   edgeCut?: EdgeCut
   codeRef: CodeRef
 }
@@ -493,7 +488,8 @@
               id: face_id,
               segId: curve_id,
               edgeCutEdgeIds: [],
-              sweepId: path.sweepId,
+              // TODO: Add explicit check for sweepId.  Should never use ''
+              sweepId: path.sweepId ?? '',
               pathIds: [],
             }
 
@@ -510,19 +506,8 @@
             }
             returnArr.push({
               id: face_id,
-<<<<<<< HEAD
               artifact: wallArtifact,
-=======
-              artifact: {
-                type: 'wall',
-                id: face_id,
-                segId: curve_id,
-                edgeCutEdgeIds: [],
-                // TODO: Add explicit check for sweepId.  Should never use ''
-                sweepId: path.sweepId ?? '',
-                pathIds: [],
-              },
->>>>>>> c0c5c790
+
             })
             returnArr.push({
               id: curve_id,
@@ -557,7 +542,8 @@
             id: face_id,
             subType: cap === 'bottom' ? 'start' : 'end',
             edgeCutEdgeIds: [],
-            sweepId: path.sweepId,
+            // TODO: Add explicit check for sweepId.  Should never use ''
+            sweepId: path.sweepId ?? '',
             pathIds: [],
           }
           if (sketchOnFaceSourceRange) {
@@ -574,19 +560,7 @@
           }
           returnArr.push({
             id: face_id,
-<<<<<<< HEAD
             artifact: capArtifact,
-=======
-            artifact: {
-              type: 'cap',
-              id: face_id,
-              subType: cap === 'bottom' ? 'start' : 'end',
-              edgeCutEdgeIds: [],
-              // TODO: Add explicit check for sweepId.  Should never use ''
-              sweepId: path.sweepId ?? '',
-              pathIds: [],
-            },
->>>>>>> c0c5c790
           })
           if (path.sweepId) {
             const sweep = getArtifact(path.sweepId)
