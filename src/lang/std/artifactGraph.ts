--- conflicted
+++ resolved
@@ -842,169 +842,6 @@
   )
 }
 
-<<<<<<< HEAD
-export function computeFeatureTree(artifactGraph: ArtifactGraph): GenericObj[] {
-  let items: GenericObj[] = []
-
-  const planes: PlaneArtifactRich[] = []
-  for (const artifact of artifactGraph.values()) {
-    if (artifact.type === 'plane') {
-      planes.push(expandPlane(artifact, artifactGraph))
-    }
-  }
-  const extraRichPlanes: GenericObj[] = planes.map((plane) => {
-    return plane as any as GenericObj
-  })
-  items = items.concat(extraRichPlanes)
-
-  return items
-}
-
-type FeatureTreeItem = {
-  /** We use the AST to get the VariableDeclarator if there is one */
-  name: string
-  /** Engine UUID for the artifact. Default planes have a front and back ID */
-  id: string | [string, string]
-  /** the UUIDs of any artifacts that this item depends on */
-  dependencies: FeatureTreeItem['id'][]
-} & (
-  | {
-      /** we only care about some kinds of artifacts as "features" */
-      type: 'plane' | 'sketch' | 'extrusion' | 'revolve'
-      /** The code reference */
-      codeRef: CommonCommandProperties
-    }
-  | {
-      type: 'defaultPlane'
-      codeRef: null
-    }
-)
-
-/**
- * Create a feature tree from an artifact graph.
- * A feature tree is simply a topologically sorted list of artifacts
- */
-export function createFeatureTree({
-  artifactGraph,
-  defaultPlanes,
-  ast,
-}: {
-  artifactGraph: ArtifactGraph
-  defaultPlanes: DefaultPlanesKclManager
-  ast: Program
-}): FeatureTreeItem[] {
-  function getFeatureName(codeRef: CommonCommandProperties): string {
-    // const isNodeInPipeExpression = isSingleCursorInPipe({
-    //   otherSelections: [],
-    //   codeBasedSelections: [{ range: artifact.codeRef.range, type: 'default' }],
-    // }, ast)
-    const variableDeclaratorNode = getNodeFromPath<VariableDeclarator>(
-      ast,
-      codeRef.pathToNode,
-      'VariableDeclarator'
-    )
-    if (err(variableDeclaratorNode)) return 'Unknown'
-
-    const variableDeclarationName =
-      variableDeclaratorNode?.node instanceof Array
-        ? (
-            variableDeclaratorNode.node[variableDeclaratorNode.node.length - 1]
-              .declarations as VariableDeclarator[]
-          )[0].id.name || ''
-        : variableDeclaratorNode.node?.id?.name || ''
-
-    return variableDeclarationName
-  }
-  const items: FeatureTreeItem[] = Object.entries(defaultPlanes).map(
-    ([name, plane]) => {
-      return {
-        type: 'defaultPlane',
-        name,
-        id: [plane.frontId, plane.backId],
-        codeRef: null,
-        dependencies: [],
-      }
-    }
-  )
-
-  // Everything must derive from a plane, so we expand out from there.
-  for (const [planeId, plane] of filterArtifacts(
-    { types: ['plane'] },
-    artifactGraph
-  )) {
-    const expandedPlane = expandPlane(plane, artifactGraph)
-
-    // First we have to check if the plane is a default plane
-    const isDefaultPlane = Object.values(defaultPlanes).some((defaultPlane) => {
-      return defaultPlane.frontId === planeId || defaultPlane.backId === planeId
-    })
-
-    // If it is a default plane, we don't need to add it to the feature tree again
-    if (!isDefaultPlane) {
-      items.push({
-        type: 'plane',
-        name: getFeatureName(plane.codeRef) || `Plane ${planeId}`,
-        id: planeId,
-        codeRef: plane.codeRef,
-        dependencies: [],
-      })
-    }
-
-    // But either way, we need to add the sketches and other features that depend on this plane
-
-    for (let i = 0; i < expandedPlane.paths.length; i++) {
-      const path = expandedPlane.paths[i]
-      if (err(path)) {
-        reportError(path)
-        continue
-      }
-      const pathId = plane.pathIds[i]
-      const expandedPath = expandPath(path, artifactGraph)
-      if (err(expandedPath)) {
-        reportError(expandedPath)
-        continue
-      }
-
-      items.push({
-        type: 'sketch',
-        name: getFeatureName(path.codeRef) || `Sketch ${pathId}`,
-        id: pathId,
-        codeRef: path.codeRef,
-        dependencies: [planeId],
-      })
-
-      if (expandedPath.sweep) {
-        const expandedSweep = expandSweep(expandedPath.sweep, artifactGraph)
-        if (err(expandedSweep)) {
-          reportError(expandedSweep)
-          continue
-        }
-
-        items.push({
-          type: expandedSweep.subType,
-          name:
-            getFeatureName(expandedSweep.codeRef) ||
-            `${expandedSweep.subType
-              .charAt(0)
-              .toUpperCase()}${expandedSweep.subType.slice(1)} ${pathId}`,
-          id: path.sweepId,
-          codeRef: expandedSweep.codeRef,
-          dependencies: [planeId, pathId],
-        })
-      }
-    }
-  }
-
-  return items.sort((a, b) => {
-    return a.codeRef && b.codeRef
-      ? a.codeRef?.range[0] - b.codeRef?.range[0]
-      : a.codeRef
-      ? -1
-      : b.codeRef
-      ? 1
-      : 0
-  })
-=======
 export function getCodeRefsByArtifactId(
   id: string,
   artifactGraph: ArtifactGraph
@@ -1046,5 +883,167 @@
     range,
     pathToNode: getNodePathFromSourceRange(ast, range),
   }
->>>>>>> ff2103d4
+}
+
+export function computeFeatureTree(artifactGraph: ArtifactGraph): GenericObj[] {
+  let items: GenericObj[] = []
+
+  const planes: PlaneArtifactRich[] = []
+  for (const artifact of artifactGraph.values()) {
+    if (artifact.type === 'plane') {
+      planes.push(expandPlane(artifact, artifactGraph))
+    }
+  }
+  const extraRichPlanes: GenericObj[] = planes.map((plane) => {
+    return plane as any as GenericObj
+  })
+  items = items.concat(extraRichPlanes)
+
+  return items
+}
+
+type FeatureTreeItem = {
+  /** We use the AST to get the VariableDeclarator if there is one */
+  name: string
+  /** Engine UUID for the artifact. Default planes have a front and back ID */
+  id: string | [string, string]
+  /** the UUIDs of any artifacts that this item depends on */
+  dependencies: FeatureTreeItem['id'][]
+} & (
+  | {
+      /** we only care about some kinds of artifacts as "features" */
+      type: 'plane' | 'sketch' | 'extrusion' | 'revolve'
+      /** The code reference */
+      codeRef: CommonCommandProperties
+    }
+  | {
+      type: 'defaultPlane'
+      codeRef: null
+    }
+)
+
+/**
+ * Create a feature tree from an artifact graph.
+ * A feature tree is simply a topologically sorted list of artifacts
+ */
+export function createFeatureTree({
+  artifactGraph,
+  defaultPlanes,
+  ast,
+}: {
+  artifactGraph: ArtifactGraph
+  defaultPlanes: DefaultPlanesKclManager
+  ast: Program
+}): FeatureTreeItem[] {
+  function getFeatureName(codeRef: CommonCommandProperties): string {
+    // const isNodeInPipeExpression = isSingleCursorInPipe({
+    //   otherSelections: [],
+    //   codeBasedSelections: [{ range: artifact.codeRef.range, type: 'default' }],
+    // }, ast)
+    const variableDeclaratorNode = getNodeFromPath<VariableDeclarator>(
+      ast,
+      codeRef.pathToNode,
+      'VariableDeclarator'
+    )
+    if (err(variableDeclaratorNode)) return 'Unknown'
+
+    const variableDeclarationName =
+      variableDeclaratorNode?.node instanceof Array
+        ? (
+            variableDeclaratorNode.node[variableDeclaratorNode.node.length - 1]
+              .declarations as VariableDeclarator[]
+          )[0].id.name || ''
+        : variableDeclaratorNode.node?.id?.name || ''
+
+    return variableDeclarationName
+  }
+  const items: FeatureTreeItem[] = Object.entries(defaultPlanes).map(
+    ([name, plane]) => {
+      return {
+        type: 'defaultPlane',
+        name,
+        id: [plane.frontId, plane.backId],
+        codeRef: null,
+        dependencies: [],
+      }
+    }
+  )
+
+  // Everything must derive from a plane, so we expand out from there.
+  for (const [planeId, plane] of filterArtifacts(
+    { types: ['plane'] },
+    artifactGraph
+  )) {
+    const expandedPlane = expandPlane(plane, artifactGraph)
+
+    // First we have to check if the plane is a default plane
+    const isDefaultPlane = Object.values(defaultPlanes).some((defaultPlane) => {
+      return defaultPlane.frontId === planeId || defaultPlane.backId === planeId
+    })
+
+    // If it is a default plane, we don't need to add it to the feature tree again
+    if (!isDefaultPlane) {
+      items.push({
+        type: 'plane',
+        name: getFeatureName(plane.codeRef) || `Plane ${planeId}`,
+        id: planeId,
+        codeRef: plane.codeRef,
+        dependencies: [],
+      })
+    }
+
+    // But either way, we need to add the sketches and other features that depend on this plane
+
+    for (let i = 0; i < expandedPlane.paths.length; i++) {
+      const path = expandedPlane.paths[i]
+      if (err(path)) {
+        reportError(path)
+        continue
+      }
+      const pathId = plane.pathIds[i]
+      const expandedPath = expandPath(path, artifactGraph)
+      if (err(expandedPath)) {
+        reportError(expandedPath)
+        continue
+      }
+
+      items.push({
+        type: 'sketch',
+        name: getFeatureName(path.codeRef) || `Sketch ${pathId}`,
+        id: pathId,
+        codeRef: path.codeRef,
+        dependencies: [planeId],
+      })
+
+      if (expandedPath.sweep) {
+        const expandedSweep = expandSweep(expandedPath.sweep, artifactGraph)
+        if (err(expandedSweep)) {
+          reportError(expandedSweep)
+          continue
+        }
+
+        items.push({
+          type: expandedSweep.subType,
+          name:
+            getFeatureName(expandedSweep.codeRef) ||
+            `${expandedSweep.subType
+              .charAt(0)
+              .toUpperCase()}${expandedSweep.subType.slice(1)} ${pathId}`,
+          id: path.sweepId,
+          codeRef: expandedSweep.codeRef,
+          dependencies: [planeId, pathId],
+        })
+      }
+    }
+  }
+
+  return items.sort((a, b) => {
+    return a.codeRef && b.codeRef
+      ? a.codeRef?.range[0] - b.codeRef?.range[0]
+      : a.codeRef
+      ? -1
+      : b.codeRef
+      ? 1
+      : 0
+  })
 }