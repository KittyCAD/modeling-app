--- conflicted
+++ resolved
@@ -1,5 +1,5 @@
-<<<<<<< HEAD
 import {
+  Expr,
   PathToNode,
   Program,
   SourceRange,
@@ -8,14 +8,8 @@
 import { Models } from '@kittycad/lib'
 import { getNodePathFromSourceRange } from 'lang/queryAst'
 import { err } from 'lib/trap'
+import { engineCommandManager, kclManager } from 'lib/singletons'
 import { SourceRange as RustSourceRange } from 'wasm-lib/kcl/bindings/SourceRange'
-=======
-import { Expr, PathToNode, Program, SourceRange } from 'lang/wasm'
-import { Models } from '@kittycad/lib'
-import { getNodePathFromSourceRange } from 'lang/queryAst'
-import { err } from 'lib/trap'
-import { engineCommandManager, kclManager } from 'lib/singletons'
->>>>>>> 6aa5b16b
 
 export type ArtifactId = string
 
@@ -234,7 +228,7 @@
   // TODO: Remove this any cast
   let typeCastArtifact = mergedArtifact as any as Artifact
 
-  if ('codeRef' in typeCastArtifact) {
+  if ('codeRef' in typeCastArtifact && typeCastArtifact.codeRef) {
     // In the creation of this artifact above this subtle
     // type shifting got lost due to the type casting
     typeCastArtifact.codeRef.range = sourceRangeFromRust(
@@ -900,7 +894,6 @@
   }
 }
 
-<<<<<<< HEAD
 /**
  * Get an artifact from a code source range
  */
@@ -911,13 +904,14 @@
   for (const artifact of artifactGraph.values()) {
     if ('codeRef' in artifact) {
       const match =
-        artifact.codeRef.range[0] === range[0] &&
+        artifact.codeRef?.range[0] === range[0] &&
         artifact.codeRef.range[1] === range[1]
       if (match) return artifact
     }
   }
   return null
-=======
+}
+
 function getPlaneFromPath(
   path: PathArtifact,
   graph: ArtifactGraph
@@ -1115,5 +1109,4 @@
     return isNodeSafe(node.left) && isNodeSafe(node.right)
   }
   return false
->>>>>>> 6aa5b16b
 }