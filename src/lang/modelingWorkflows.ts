/**
 * Modeling Workflows
 *
 * This module contains higher-level CAD operation workflows that
 * coordinate between different subsystems in the modeling app:
 * AST, code editor, file system and 3D engine.
 */
import type { Node } from '@rust/kcl-lib/bindings/Node'

import type EditorManager from '@src/editor/manager'
import type { KclManager } from '@src/lang/KclSingleton'
import type CodeManager from '@src/lang/codeManager'
import type { PathToNode, Program } from '@src/lang/wasm'
import type { ExecutionType } from '@src/lib/constants'
import {
  EXECUTION_TYPE_MOCK,
  EXECUTION_TYPE_NONE,
  EXECUTION_TYPE_REAL,
} from '@src/lib/constants'
import { Selections } from '@src/lib/selections'

/**
 * Updates the complete modeling state:
 * AST, code editor, file, and 3D scene.
 *
 * Steps:
 * 1. Updates the AST and internal state
 * 2. Updates the code editor and writes to file
 * 3. Sets focus in the editor if needed
 * 4. Attempts to execute the model in the 3D engine
 *
 * This function follows common CAD application patterns where:
 *
 * - The feature tree reflects user's actions
 * - The engine does its best to visualize what's possible
 * - Invalid operations appear in feature tree but may not render fully
 *
 * This ensures the user can edit the feature tree,
 * regardless of geometric validity issues.
 *
 * @param ast - AST to commit
 * @param executionType - How to execute the AST
 * @param dependencies - Required system components
 * @param options - Optional parameters for focus, zoom, etc.
 */
export async function updateModelingState(
  ast: Node<Program>,
  executionType: ExecutionType,
  dependencies: {
    kclManager: KclManager
    editorManager: EditorManager
    codeManager: CodeManager
  },
  options?: {
    focusPath?: Array<PathToNode>
<<<<<<< HEAD
    zoomToFit?: boolean
    zoomOnRangeAndType?: {
      range: SourceRange
      type: string
    }
    skipUpdateAst?: boolean
=======
>>>>>>> 65e08bea
  }
): Promise<void> {
  let updatedAst: {
    newAst: Node<Program>
    selections?: Selections
  } = { newAst: ast }
  // TODO: understand why this skip flag is needed for importAstMod.
  // It's unclear why we double casts the AST
  if (!options?.skipUpdateAst) {
    // Step 1: Update AST without executing (prepare selections)
    updatedAst = await dependencies.kclManager.updateAst(
      ast,
      // false == mock execution. Is this what we want?
      false, // Execution handled separately for error resilience
      options
    )
  }

  // Step 2: Update the code editor and save file
  await dependencies.codeManager.updateEditorWithAstAndWriteToFile(
    updatedAst.newAst
  )

  // Step 3: Set focus on the newly added code if needed
  if (updatedAst.selections) {
    dependencies.editorManager.selectRange(updatedAst.selections)
  }

  // Step 4: Try to execute the new code
  // and continue regardless of errors
  try {
    if (executionType === EXECUTION_TYPE_REAL) {
      await dependencies.kclManager.executeAst({
        ast: updatedAst.newAst,
      })
    } else if (executionType === EXECUTION_TYPE_MOCK) {
      await dependencies.kclManager.executeAstMock(updatedAst.newAst)
    } else if (executionType === EXECUTION_TYPE_NONE) {
      // No execution.
    }
  } catch (e) {
    console.error('Engine execution error (UI is still updated):', e)
  }
}<|MERGE_RESOLUTION|>--- conflicted
+++ resolved
@@ -53,15 +53,7 @@
   },
   options?: {
     focusPath?: Array<PathToNode>
-<<<<<<< HEAD
-    zoomToFit?: boolean
-    zoomOnRangeAndType?: {
-      range: SourceRange
-      type: string
-    }
     skipUpdateAst?: boolean
-=======
->>>>>>> 65e08bea
   }
 ): Promise<void> {
   let updatedAst: {
