--- conflicted
+++ resolved
@@ -6,13 +6,10 @@
   ArrayExpression,
   BinaryExpression,
   ArtifactGraph,
-<<<<<<< HEAD
   CallExpressionKw,
   Expr,
-=======
   LiteralValue,
   NumericSuffix,
->>>>>>> 32d2fb63
 } from './wasm'
 import { filterArtifacts } from 'lang/std/artifactGraph'
 import { isOverlap } from 'lib/utils'
@@ -77,7 +74,6 @@
   return e && e.type === 'BinaryExpression'
 }
 
-<<<<<<< HEAD
 /**
 Search the keyword arguments from a call for an argument with this label.
 */
@@ -116,7 +112,8 @@
 
 export function isAbsolute(call: CallExpressionKw): boolean {
   return findKwArgAny(['endAbsolute'], call) !== undefined
-=======
+}
+
 export function isLiteralValueNumber(
   e: LiteralValue
 ): e is { value: number; suffix: NumericSuffix } {
@@ -127,5 +124,4 @@
     'suffix' in e &&
     typeof e.suffix === 'string'
   )
->>>>>>> 32d2fb63
 }