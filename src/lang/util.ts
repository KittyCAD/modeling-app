<<<<<<< HEAD
import { Selections, Selections__old } from 'lib/selections'
import { Program, PathToNode } from './wasm'
=======
import { Selections } from 'lib/selections'
import {
  Program,
  PathToNode,
  CallExpression,
  Literal,
  ArrayExpression,
  BinaryExpression,
} from './wasm'
>>>>>>> 97b9529c
import { getNodeFromPath } from './queryAst'
import { ArtifactGraph, filterArtifacts } from 'lang/std/artifactGraph'
import { isOverlap } from 'lib/utils'
import { err } from 'lib/trap'

export function pathMapToSelections(
  ast: Program,
  prevSelections: Selections__old,
  pathToNodeMap: { [key: number]: PathToNode }
): Selections__old {
  const newSelections: Selections__old = {
    ...prevSelections,
    codeBasedSelections: [],
  }
  Object.entries(pathToNodeMap).forEach(([index, path]) => {
    const nodeMeta = getNodeFromPath<any>(ast, path)
    if (err(nodeMeta)) return
    const node = nodeMeta.node as any
    const selection = prevSelections.codeBasedSelections[Number(index)]
    if (node) {
      if (
        selection.type === 'base-edgeCut' ||
        selection.type === 'adjacent-edgeCut' ||
        selection.type === 'opposite-edgeCut'
      ) {
        newSelections.codeBasedSelections.push({
          range: [node.start, node.end],
          type: selection.type,
          secondaryRange: selection.secondaryRange,
        })
      } else {
        newSelections.codeBasedSelections.push({
          range: [node.start, node.end],
          type: selection.type,
        })
      }
    }
  })
  return newSelections
}

export function updatePathToNodeFromMap(
  oldPath: PathToNode,
  pathToNodeMap: { [key: number]: PathToNode }
): PathToNode {
  const updatedPathToNode = structuredClone(oldPath)
  let max = 0
  Object.values(pathToNodeMap).forEach((path) => {
    const index = Number(path[1][0])
    if (index > max) {
      max = index
    }
  })
  updatedPathToNode[1][0] = max
  return updatedPathToNode
}

export function isCursorInSketchCommandRange(
  artifactGraph: ArtifactGraph,
  selectionRanges: Selections
): string | false {
  const overlappingEntries = filterArtifacts(
    {
      types: ['segment', 'path'],
      predicate: (artifact) => {
        return selectionRanges.graphSelections.some(
          (selection) =>
            Array.isArray(selection?.codeRef?.range) &&
            Array.isArray(artifact?.codeRef?.range) &&
            isOverlap(selection?.codeRef?.range, artifact.codeRef.range)
        )
      },
    },
    artifactGraph
  )
  const firstEntry = [...overlappingEntries.values()]?.[0]
  const parentId = firstEntry?.type === 'segment' ? firstEntry.pathId : false

  return parentId
    ? parentId
    : [...overlappingEntries].find(
        ([, artifact]) => artifact.type === 'path'
      )?.[0] || false
}

export function isCallExpression(e: any): e is CallExpression {
  return e && e.type === 'CallExpression'
}

export function isArrayExpression(e: any): e is ArrayExpression {
  return e && e.type === 'ArrayExpression'
}

export function isLiteral(e: any): e is Literal {
  return e && e.type === 'Literal'
}

export function isBinaryExpression(e: any): e is BinaryExpression {
  return e && e.type === 'BinaryExpression'
}<|MERGE_RESOLUTION|>--- conflicted
+++ resolved
@@ -1,8 +1,4 @@
-<<<<<<< HEAD
 import { Selections, Selections__old } from 'lib/selections'
-import { Program, PathToNode } from './wasm'
-=======
-import { Selections } from 'lib/selections'
 import {
   Program,
   PathToNode,
@@ -11,7 +7,6 @@
   ArrayExpression,
   BinaryExpression,
 } from './wasm'
->>>>>>> 97b9529c
 import { getNodeFromPath } from './queryAst'
 import { ArtifactGraph, filterArtifacts } from 'lang/std/artifactGraph'
 import { isOverlap } from 'lib/utils'
