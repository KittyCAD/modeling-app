import { ToolTip } from 'lang/langHelpers'
import { Selection, Selections } from 'lib/selections'
import {
  ArrayExpression,
  BinaryExpression,
  CallExpression,
  CallExpressionKw,
  Expr,
  ExpressionStatement,
  ObjectExpression,
  ObjectProperty,
  PathToNode,
  PipeExpression,
  Program,
  ProgramMemory,
  ReturnStatement,
  sketchFromKclValue,
  sketchFromKclValueOptional,
  SourceRange,
  SyntaxType,
  topLevelRange,
  VariableDeclaration,
  VariableDeclarator,
  recast,
<<<<<<< HEAD
  ArtifactGraph,
=======
  kclSettings,
  unitLenToUnitLength,
  unitAngToUnitAngle,
>>>>>>> 357bbffc
} from './wasm'
import { getNodePathFromSourceRange } from 'lang/queryAstNodePathUtils'
import { createIdentifier, splitPathAtLastIndex } from './modifyAst'
import { getSketchSegmentFromSourceRange } from './std/sketchConstraints'
import { getAngle, isArray } from '../lib/utils'
import { ARG_TAG, getArgForEnd, getFirstArg } from './std/sketch'
import {
  getConstraintLevelFromSourceRange,
  getConstraintType,
} from './std/sketchcombos'
import { err, Reason } from 'lib/trap'
import { Node } from 'wasm-lib/kcl/bindings/Node'
import { findKwArg } from './util'
import { codeRefFromRange } from './std/artifactGraph'
<<<<<<< HEAD
import { FunctionExpression } from 'wasm-lib/kcl/bindings/FunctionExpression'
import { ImportStatement } from 'wasm-lib/kcl/bindings/ImportStatement'
=======
import { KclSettingsAnnotation } from 'lib/settings/settingsTypes'
>>>>>>> 357bbffc

export const LABELED_ARG_FIELD = 'LabeledArg -> Arg'
export const ARG_INDEX_FIELD = 'arg index'

/**
 * Retrieves a node from a given path within a Program node structure, optionally stopping at a specified node type.
 * This function navigates through the AST (Abstract Syntax Tree) based on the provided path, attempting to locate
 * and return the node at the end of this path.
 * By default it will return the node of the deepest "stopAt" type encountered, or the node at the end of the path if no "stopAt" type is provided.
 * If the "returnEarly" flag is set to true, the function will return as soon as a node of the specified type is found.
 */
export function getNodeFromPath<T>(
  node: Program,
  path: PathToNode,
  stopAt?: SyntaxType | SyntaxType[],
  returnEarly = false,
  replacement?: any
):
  | {
      node: T
      shallowPath: PathToNode
      deepPath: PathToNode
    }
  | Error {
  let currentNode = node as any
  let stopAtNode = null
  let successfulPaths: PathToNode = []
  let pathsExplored: PathToNode = []
  let parent = null as any
  let parentEdge = null
  for (const pathItem of path) {
    if (typeof currentNode[pathItem[0]] !== 'object') {
      if (stopAtNode) {
        if (replacement && parent && parentEdge) {
          parent[parentEdge] = replacement
        }
        return {
          node: stopAtNode,
          shallowPath: pathsExplored,
          deepPath: successfulPaths,
        }
      }
      const stackTraceError = new Error()
      const sourceCode = recast(node)
      const levels = stackTraceError.stack?.split('\n')
      const aFewFunctionNames: string[] = []
      let tree = ''
      levels?.forEach((val, index) => {
        const fnName = val.trim().split(' ')[1]
        const ending = index === levels.length - 1 ? ' ' : ' > '
        tree += fnName + ending
        if (index < 3) {
          aFewFunctionNames.push(fnName)
        }
      })
      const error = new Error(
        `Failed to stopAt ${stopAt}, ${aFewFunctionNames
          .filter((a) => a)
          .join(' > ')}`
      )
      console.error(tree)
      console.error(sourceCode)
      console.error(error.stack)
      return error
    }
    parent = currentNode
    parentEdge = pathItem[0]
    currentNode = currentNode?.[pathItem[0]]
    successfulPaths.push(pathItem)
    if (!stopAtNode) {
      pathsExplored.push(pathItem)
    }
    if (
      typeof stopAt !== 'undefined' &&
      (isArray(stopAt)
        ? stopAt.includes(currentNode.type)
        : currentNode.type === stopAt)
    ) {
      // it will match the deepest node of the type
      // instead of returning at the first match
      stopAtNode = currentNode
      if (returnEarly) {
        return {
          node: stopAtNode,
          shallowPath: pathsExplored,
          deepPath: successfulPaths,
        }
      }
    }
  }
  if (replacement && parent && parentEdge) {
    parent[parentEdge] = replacement
  }
  return {
    node: stopAtNode || currentNode,
    shallowPath: pathsExplored,
    deepPath: successfulPaths,
  }
}

/**
 * Functions the same as getNodeFromPath, but returns a curried function that can be called with the stopAt and returnEarly arguments.
 */
export function getNodeFromPathCurry(
  node: Program,
  path: PathToNode
): <T>(
  stopAt?: SyntaxType | SyntaxType[],
  returnEarly?: boolean
) =>
  | {
      node: T
      path: PathToNode
    }
  | Error {
  return <T>(stopAt?: SyntaxType | SyntaxType[], returnEarly = false) => {
    const _node1 = getNodeFromPath<T>(node, path, stopAt, returnEarly)
    if (err(_node1)) return _node1
    const { node: _node, shallowPath } = _node1
    return {
      node: _node,
      path: shallowPath,
    }
  }
}

type KCLNode = Node<
  | Expr
  | ExpressionStatement
  | ImportStatement
  | VariableDeclaration
  | VariableDeclarator
  | ReturnStatement
>

export function traverse(
  node: KCLNode | Node<Program>,
  option: {
    enter?: (node: KCLNode, pathToNode: PathToNode) => void
    leave?: (node: KCLNode) => void
  },
  pathToNode: PathToNode = []
) {
  const _node = node as KCLNode
  option?.enter?.(_node, pathToNode)
  const _traverse = (node: KCLNode, pathToNode: PathToNode) =>
    traverse(node, option, pathToNode)

  if (_node.type === 'VariableDeclaration') {
    _traverse(_node.declaration, [
      ...pathToNode,
      ['declaration', 'VariableDeclaration'],
    ])
  } else if (_node.type === 'VariableDeclarator') {
    _traverse(_node.init, [...pathToNode, ['init', '']])
  } else if (_node.type === 'PipeExpression') {
    _node.body.forEach((expression, index) =>
      _traverse(expression, [
        ...pathToNode,
        ['body', 'PipeExpression'],
        [index, 'index'],
      ])
    )
  } else if (_node.type === 'CallExpression') {
    _traverse(_node.callee, [...pathToNode, ['callee', 'CallExpression']])
    _node.arguments.forEach((arg, index) =>
      _traverse(arg, [
        ...pathToNode,
        ['arguments', 'CallExpression'],
        [index, 'index'],
      ])
    )
  } else if (_node.type === 'CallExpressionKw') {
    _traverse(_node.callee, [...pathToNode, ['callee', 'CallExpressionKw']])
    if (_node.unlabeled !== null) {
      _traverse(_node.unlabeled, [
        ...pathToNode,
        ['unlabeled', 'Unlabeled arg'],
      ])
    }
    _node.arguments.forEach((arg, index) =>
      _traverse(arg.arg, [
        ...pathToNode,
        ['arguments', 'CallExpressionKw'],
        [index, ARG_INDEX_FIELD],
        ['arg', LABELED_ARG_FIELD],
      ])
    )
  } else if (_node.type === 'BinaryExpression') {
    _traverse(_node.left, [...pathToNode, ['left', 'BinaryExpression']])
    _traverse(_node.right, [...pathToNode, ['right', 'BinaryExpression']])
  } else if (_node.type === 'Identifier') {
    // do nothing
  } else if (_node.type === 'Literal') {
    // do nothing
  } else if (_node.type === 'TagDeclarator') {
    // do nothing
  } else if (_node.type === 'ArrayExpression') {
    _node.elements.forEach((el, index) =>
      _traverse(el, [
        ...pathToNode,
        ['elements', 'ArrayExpression'],
        [index, 'index'],
      ])
    )
  } else if (_node.type === 'ObjectExpression') {
    _node.properties.forEach(({ key, value }, index) => {
      _traverse(key, [
        ...pathToNode,
        ['properties', 'ObjectExpression'],
        [index, 'index'],
        ['key', 'Property'],
      ])
      _traverse(value, [
        ...pathToNode,
        ['properties', 'ObjectExpression'],
        [index, 'index'],
        ['value', 'Property'],
      ])
    })
  } else if (_node.type === 'UnaryExpression') {
    _traverse(_node.argument, [...pathToNode, ['argument', 'UnaryExpression']])
  } else if (_node.type === 'MemberExpression') {
    // hmm this smell
    _traverse(_node.object, [...pathToNode, ['object', 'MemberExpression']])
    _traverse(_node.property, [...pathToNode, ['property', 'MemberExpression']])
  } else if (_node.type === 'ImportStatement') {
    // Do nothing.
  } else if ('body' in _node && isArray(_node.body)) {
    // TODO: Program should have a type field, but it currently doesn't.
    const program = node as Node<Program>
    program.body.forEach((expression, index) => {
      _traverse(expression, [...pathToNode, ['body', ''], [index, 'index']])
    })
  }
  option?.leave?.(_node)
}

export interface PrevVariable<T> {
  key: string
  value: T
}

export function findAllPreviousVariablesPath(
  ast: Program,
  programMemory: ProgramMemory,
  path: PathToNode,
  type: 'number' | 'string' = 'number'
): {
  variables: PrevVariable<typeof type extends 'number' ? number : string>[]
  bodyPath: PathToNode
  insertIndex: number
} {
  const _node1 = getNodeFromPath(ast, path, 'VariableDeclaration')
  if (err(_node1)) {
    console.error(_node1)
    return {
      variables: [],
      bodyPath: [],
      insertIndex: 0,
    }
  }
  const { shallowPath: pathToDec, node } = _node1

  const startRange = (node as any).start

  const { index: insertIndex, path: bodyPath } = splitPathAtLastIndex(pathToDec)

  const _node2 = getNodeFromPath<Program['body']>(ast, bodyPath)
  if (err(_node2)) {
    console.error(_node2)
    return {
      variables: [],
      bodyPath: [],
      insertIndex: 0,
    }
  }
  const { node: bodyItems } = _node2

  const variables: PrevVariable<any>[] = []
  bodyItems?.forEach?.((item) => {
    if (item.type !== 'VariableDeclaration' || item.end > startRange) return
    const varName = item.declaration.id.name
    const varValue = programMemory?.get(varName)
    if (!varValue || typeof varValue?.value !== type) return
    variables.push({
      key: varName,
      value: varValue.value,
    })
  })

  return {
    insertIndex,
    bodyPath: bodyPath,
    variables,
  }
}

export function findAllPreviousVariables(
  ast: Program,
  programMemory: ProgramMemory,
  sourceRange: SourceRange,
  type: 'number' | 'string' = 'number'
): {
  variables: PrevVariable<typeof type extends 'number' ? number : string>[]
  bodyPath: PathToNode
  insertIndex: number
} {
  const path = getNodePathFromSourceRange(ast, sourceRange)
  return findAllPreviousVariablesPath(ast, programMemory, path, type)
}

type ReplacerFn = (
  _ast: Node<Program>,
  varName: string
) =>
  | {
      modifiedAst: Node<Program>
      pathToReplaced: PathToNode
      exprInsertIndex: number
    }
  | Error

export function isNodeSafeToReplacePath(
  ast: Program,
  path: PathToNode
):
  | {
      isSafe: boolean
      value: Expr
      replacer: ReplacerFn
    }
  | Error {
  if (path[path.length - 1][0] === 'callee') {
    path = path.slice(0, -1)
  }
  const acceptedNodeTypes: SyntaxType[] = [
    'BinaryExpression',
    'Identifier',
    'CallExpression',
    'Literal',
    'UnaryExpression',
  ]
  const _node1 = getNodeFromPath(ast, path, acceptedNodeTypes)
  if (err(_node1)) return _node1
  const { node: value, deepPath: outPath } = _node1

  const _node2 = getNodeFromPath(ast, path, 'BinaryExpression')
  if (err(_node2)) return _node2
  const { node: binValue, shallowPath: outBinPath } = _node2

  // binaryExpression should take precedence
  const [finVal, finPath] =
    (binValue as Expr)?.type === 'BinaryExpression'
      ? [binValue, outBinPath]
      : [value, outPath]

  const replaceNodeWithIdentifier: ReplacerFn = (_ast, varName) => {
    const identifier = createIdentifier(varName)
    const last = finPath[finPath.length - 1]
    const pathToReplaced = structuredClone(finPath)
    const index = pathToReplaced[1][0]
    if (typeof index !== 'number') {
      return new Error(
        `Expected number index, but found: ${typeof index} ${index}`
      )
    }
    pathToReplaced[1][0] = index + 1
    const startPath = finPath.slice(0, -1)
    const _nodeToReplace = getNodeFromPath(_ast, startPath)
    if (err(_nodeToReplace)) return _nodeToReplace
    const nodeToReplace = _nodeToReplace.node as any
    nodeToReplace[last[0]] = identifier
    return { modifiedAst: _ast, pathToReplaced, exprInsertIndex: index }
  }

  const hasPipeSub = isTypeInValue(finVal as Expr, 'PipeSubstitution')
  const isIdentifierCallee = path[path.length - 1][0] !== 'callee'
  return {
    isSafe:
      !hasPipeSub &&
      isIdentifierCallee &&
      acceptedNodeTypes.includes((finVal as any)?.type) &&
      finPath.map(([_, type]) => type).includes('VariableDeclaration'),
    value: finVal as Expr,
    replacer: replaceNodeWithIdentifier,
  }
}

export function isNodeSafeToReplace(
  ast: Node<Program>,
  sourceRange: SourceRange
):
  | {
      isSafe: boolean
      value: Node<Expr>
      replacer: ReplacerFn
    }
  | Error {
  let path = getNodePathFromSourceRange(ast, sourceRange)
  return isNodeSafeToReplacePath(ast, path)
}

export function isTypeInValue(node: Expr, syntaxType: SyntaxType): boolean {
  if (node.type === syntaxType) return true
  if (node.type === 'BinaryExpression') return isTypeInBinExp(node, syntaxType)
  if (node.type === 'CallExpression') return isTypeInCallExp(node, syntaxType)
  if (node.type === 'ArrayExpression') return isTypeInArrayExp(node, syntaxType)
  return false
}

function isTypeInBinExp(
  node: BinaryExpression,
  syntaxType: SyntaxType
): boolean {
  if (node.type === syntaxType) return true
  if (node.left.type === syntaxType) return true
  if (node.right.type === syntaxType) return true

  return (
    isTypeInValue(node.left, syntaxType) ||
    isTypeInValue(node.right, syntaxType)
  )
}

function isTypeInCallExp(
  node: CallExpression,
  syntaxType: SyntaxType
): boolean {
  if (node.callee.type === syntaxType) return true
  return node.arguments.some((arg) => isTypeInValue(arg, syntaxType))
}

function isTypeInArrayExp(
  node: ArrayExpression,
  syntaxType: SyntaxType
): boolean {
  return node.elements.some((el) => isTypeInValue(el, syntaxType))
}

export function isLinesParallelAndConstrained(
  ast: Program,
  artifactGraph: ArtifactGraph,
  programMemory: ProgramMemory,
  primaryLine: Selection,
  secondaryLine: Selection
):
  | {
      isParallelAndConstrained: boolean
      selection: Selection | null
    }
  | Error {
  try {
    const EPSILON = 0.005
    const primaryPath = getNodePathFromSourceRange(
      ast,
      primaryLine?.codeRef?.range
    )
    const secondaryPath = getNodePathFromSourceRange(
      ast,
      secondaryLine?.codeRef?.range
    )
    const _secondaryNode = getNodeFromPath<CallExpression | CallExpressionKw>(
      ast,
      secondaryPath,
      ['CallExpression', 'CallExpressionKw']
    )
    if (err(_secondaryNode)) return _secondaryNode
    const secondaryNode = _secondaryNode.node
    const _varDec = getNodeFromPath(ast, primaryPath, 'VariableDeclaration')
    if (err(_varDec)) return _varDec
    const varDec = _varDec.node
    const varName = (varDec as VariableDeclaration)?.declaration.id?.name
    const sg = sketchFromKclValue(programMemory?.get(varName), varName)
    if (err(sg)) return sg
    const _primarySegment = getSketchSegmentFromSourceRange(
      sg,
      primaryLine?.codeRef?.range
    )
    if (err(_primarySegment)) return _primarySegment
    const primarySegment = _primarySegment.segment

    const _varDec2 = getNodeFromPath(ast, secondaryPath, 'VariableDeclaration')
    if (err(_varDec2)) return _varDec2
    const varDec2 = _varDec2.node
    const varName2 = (varDec2 as VariableDeclaration)?.declaration.id?.name
    const sg2 = sketchFromKclValue(programMemory?.get(varName2), varName2)
    if (err(sg2)) return sg2

    const _segment = getSketchSegmentFromSourceRange(
      sg2,
      secondaryLine?.codeRef?.range
    )
    if (err(_segment)) return _segment
    const { segment: secondarySegment, index: secondaryIndex } = _segment
    const primaryAngle = getAngle(primarySegment.from, primarySegment.to)
    const secondaryAngle = getAngle(secondarySegment.from, secondarySegment.to)
    const secondaryAngleAlt = getAngle(
      secondarySegment.to,
      secondarySegment.from
    )
    const isParallel =
      Math.abs(primaryAngle - secondaryAngle) < EPSILON ||
      Math.abs(primaryAngle - secondaryAngleAlt) < EPSILON

    // is secondary line fully constrain, or has constrain type of 'angle'
    const secondaryFirstArg =
      secondaryNode.type === 'CallExpression'
        ? getFirstArg(secondaryNode)
        : getArgForEnd(secondaryNode)
    if (err(secondaryFirstArg)) return secondaryFirstArg

    const isAbsolute = false // ADAM: TODO
    const constraintType = getConstraintType(
      secondaryFirstArg.val,
      secondaryNode.callee.name as ToolTip,
      isAbsolute
    )

    const constraintLevelMeta = getConstraintLevelFromSourceRange(
      secondaryLine?.codeRef.range,
      ast
    )
    if (err(constraintLevelMeta)) {
      console.error(constraintLevelMeta)
      return {
        isParallelAndConstrained: false,
        selection: null,
      }
    }
    const constraintLevel = constraintLevelMeta.level

    const isConstrained =
      constraintType === 'angle' || constraintLevel === 'full'

    // get the previous segment
    const prevSegment = sg.paths[secondaryIndex - 1]
    const prevSourceRange = prevSegment.__geoMeta.sourceRange

    const isParallelAndConstrained =
      isParallel && isConstrained && !!prevSourceRange

    return {
      isParallelAndConstrained,
      selection: {
        codeRef: codeRefFromRange(prevSourceRange, ast),
        artifact: artifactGraph.get(prevSegment.__geoMeta.id),
      },
    }
  } catch (e) {
    return {
      isParallelAndConstrained: false,
      selection: null,
    }
  }
}

export function hasExtrudeSketch({
  ast,
  selection,
  programMemory,
}: {
  ast: Program
  selection: Selection
  programMemory: ProgramMemory
}): boolean {
  const varDecMeta = getNodeFromPath<VariableDeclaration>(
    ast,
    selection?.codeRef?.pathToNode,
    'VariableDeclaration'
  )
  if (err(varDecMeta)) {
    console.error(varDecMeta)
    return false
  }
  const varDec = varDecMeta.node
  if (varDec.type !== 'VariableDeclaration') return false
  const varName = varDec.declaration.id.name
  const varValue = programMemory?.get(varName)
  return (
    varValue?.type === 'Solid' ||
    !(sketchFromKclValueOptional(varValue, varName) instanceof Reason)
  )
}

export function artifactIsPlaneWithPaths(selectionRanges: Selections) {
  return (
    selectionRanges.graphSelections.length &&
    selectionRanges.graphSelections[0].artifact?.type === 'plane' &&
    selectionRanges.graphSelections[0].artifact.pathIds.length
  )
}

export function isSingleCursorInPipe(
  selectionRanges: Selections,
  ast: Program
) {
  if (selectionRanges.graphSelections.length !== 1) return false
  const selection = selectionRanges.graphSelections[0]
  const pathToNode = getNodePathFromSourceRange(ast, selection?.codeRef?.range)
  const nodeTypes = pathToNode.map(([, type]) => type)
  if (nodeTypes.includes('FunctionExpression')) return false
  if (!nodeTypes.includes('VariableDeclaration')) return false
  if (nodeTypes.includes('PipeExpression')) return true
  return false
}

export function findUsesOfTagInPipe(
  ast: Program,
  pathToNode: PathToNode
): SourceRange[] {
  const stdlibFunctionsThatTakeTagInputs = [
    'segAng',
    'segEndX',
    'segEndY',
    'segLen',
  ]
  const nodeMeta = getNodeFromPath<CallExpression | CallExpressionKw>(
    ast,
    pathToNode,
    ['CallExpression', 'CallExpressionKw']
  )
  if (err(nodeMeta)) {
    console.error(nodeMeta)
    return []
  }
  const node = nodeMeta.node
  if (node.type !== 'CallExpressionKw' && node.type !== 'CallExpression')
    return []
  const tagIndex = node.callee.name === 'close' ? 1 : 2
  const tagParam =
    node.type === 'CallExpression'
      ? node.arguments[tagIndex]
      : findKwArg(ARG_TAG, node)
  if (!(tagParam?.type === 'TagDeclarator' || tagParam?.type === 'Identifier'))
    return []
  const tag =
    tagParam?.type === 'TagDeclarator' ? String(tagParam.value) : tagParam.name

  const varDec = getNodeFromPath<Node<VariableDeclaration>>(
    ast,
    pathToNode,
    'VariableDeclaration'
  )
  if (err(varDec)) {
    console.error(varDec)
    return []
  }
  const dependentRanges: SourceRange[] = []

  traverse(varDec.node, {
    enter: (node) => {
      if (
        node.type !== 'CallExpression' ||
        !stdlibFunctionsThatTakeTagInputs.includes(node.callee.name)
      )
        return
      const tagArg = node.arguments[0]
      if (!(tagArg.type === 'TagDeclarator' || tagArg.type === 'Identifier'))
        return
      const tagArgValue =
        tagArg.type === 'TagDeclarator' ? String(tagArg.value) : tagArg.name
      if (tagArgValue === tag)
        dependentRanges.push(topLevelRange(node.start, node.end))
    },
  })
  return dependentRanges
}

export function hasSketchPipeBeenExtruded(selection: Selection, ast: Program) {
  const _node = getNodeFromPath<Node<PipeExpression>>(
    ast,
    selection.codeRef.pathToNode,
    'PipeExpression'
  )
  if (err(_node)) return false
  const { node: pipeExpression } = _node
  if (pipeExpression.type !== 'PipeExpression') return false
  const _varDec = getNodeFromPath<VariableDeclarator>(
    ast,
    selection.codeRef.pathToNode,
    'VariableDeclarator'
  )
  if (err(_varDec)) return false
  const varDec = _varDec.node
  if (varDec.type !== 'VariableDeclarator') return false
  let extruded = false
  // option 1: extrude or revolve is called in the sketch pipe
  traverse(pipeExpression, {
    enter(node) {
      if (
        (node.type === 'CallExpression' || node.type === 'CallExpressionKw') &&
        (node.callee.name === 'extrude' || node.callee.name === 'revolve')
      ) {
        extruded = true
      }
    },
  })
  // option 2: extrude or revolve is called in the separate pipe
  if (!extruded) {
    traverse(ast as any, {
      enter(node) {
        if (
          node.type === 'CallExpression' &&
          node.callee.type === 'Identifier' &&
          (node.callee.name === 'extrude' ||
            node.callee.name === 'revolve' ||
            node.callee.name === 'loft') &&
          node.arguments?.[1]?.type === 'Identifier' &&
          node.arguments[1].name === varDec.id.name
        ) {
          extruded = true
        }
        if (
          node.type === 'CallExpressionKw' &&
          node.callee.type === 'Identifier' &&
          (node.callee.name === 'extrude' ||
            node.callee.name === 'revolve' ||
            node.callee.name === 'loft') &&
          node.unlabeled?.type === 'Identifier' &&
          node.unlabeled?.name === varDec.id.name
        ) {
          extruded = true
        }
      },
    })
  }
  return extruded
}

/** File must contain at least one sketch that has not been extruded already */
export function doesSceneHaveSweepableSketch(ast: Node<Program>, count = 1) {
  const theMap: any = {}
  traverse(ast as any, {
    enter(node) {
      if (
        node.type === 'VariableDeclarator' &&
        node.init?.type === 'PipeExpression'
      ) {
        let hasStartProfileAt = false
        let hasStartSketchOn = false
        let hasClose = false
        let hasCircle = false
        for (const pipe of node.init.body) {
          if (
            (pipe.type === 'CallExpressionKw' ||
              pipe.type === 'CallExpression') &&
            pipe.callee.name === 'startProfileAt'
          ) {
            hasStartProfileAt = true
          }
          if (
            (pipe.type === 'CallExpressionKw' ||
              pipe.type === 'CallExpression') &&
            pipe.callee.name === 'startSketchOn'
          ) {
            hasStartSketchOn = true
          }
          if (
            (pipe.type === 'CallExpressionKw' ||
              pipe.type === 'CallExpression') &&
            pipe.callee.name === 'close'
          ) {
            hasClose = true
          }
          if (
            (pipe.type === 'CallExpressionKw' ||
              pipe.type === 'CallExpression') &&
            pipe.callee.name === 'circle'
          ) {
            hasCircle = true
          }
        }
        if (
          (hasStartProfileAt || hasCircle) &&
          hasStartSketchOn &&
          (hasClose || hasCircle)
        ) {
          theMap[node.id.name] = true
        }
      } else if (
        node.type === 'CallExpression' &&
        (node.callee.name === 'extrude' || node.callee.name === 'revolve') &&
        node.arguments[1]?.type === 'Identifier' &&
        theMap?.[node?.arguments?.[1]?.name]
      ) {
        delete theMap[node.arguments[1].name]
      } else if (
        node.type === 'CallExpressionKw' &&
        (node.callee.name === 'extrude' || node.callee.name === 'revolve') &&
        node.unlabeled?.type === 'Identifier' &&
        theMap?.[node?.unlabeled?.name]
      ) {
        delete theMap[node.unlabeled.name]
      }
    },
  })
  return Object.keys(theMap).length >= count
}

export function doesSceneHaveExtrudedSketch(ast: Node<Program>) {
  const theMap: any = {}
  traverse(ast as any, {
    enter(node) {
      if (
        node.type === 'VariableDeclarator' &&
        node.init?.type === 'PipeExpression'
      ) {
        for (const pipe of node.init.body) {
          if (
            (pipe.type === 'CallExpressionKw' ||
              pipe.type === 'CallExpression') &&
            pipe.callee.name === 'extrude'
          ) {
            theMap[node.id.name] = true
            break
          }
        }
      } else if (
        (node.type === 'CallExpression' &&
          node.callee.name === 'extrude' &&
          node.arguments[1]?.type === 'Identifier') ||
        (node.type === 'CallExpressionKw' &&
          node.callee.name === 'extrude' &&
          node.unlabeled?.type === 'Identifier')
      ) {
        theMap[node.moduleId] = true
      }
    },
  })
  return Object.keys(theMap).length > 0
}

export function getObjExprProperty(
  node: ObjectExpression,
  propName: string
): { expr: ObjectProperty['value']; index: number } | null {
  const index = node.properties.findIndex(({ key }) => key.name === propName)
  if (index === -1) return null
  return { expr: node.properties[index].value, index }
}

<<<<<<< HEAD
export function isCursorInFunctionDefinition(
  ast: Node<Program>,
  selectionRanges: Selection
): boolean {
  if (!selectionRanges?.codeRef?.pathToNode) return false
  const node = getNodeFromPath<FunctionExpression>(
    ast,
    selectionRanges.codeRef.pathToNode,
    'FunctionExpression'
  )
  if (err(node)) return false
  if (node.node.type === 'FunctionExpression') return true
  return false
}

export function getBodyIndex(pathToNode: PathToNode): number | Error {
  const index = Number(pathToNode[1][0])
  if (Number.isInteger(index)) return index
  return new Error('Expected number index')
}

export function isCallExprWithName(
  expr: Expr | CallExpression,
  name: string
): expr is CallExpression {
  if (expr.type === 'CallExpression' && expr.callee.type === 'Identifier') {
    return expr.callee.name === name
  }
  return false
}

export function doesSketchPipeNeedSplitting(
  ast: Node<Program>,
  pathToPipe: PathToNode
): boolean | Error {
  const varDec = getNodeFromPath<VariableDeclarator>(
    ast,
    pathToPipe,
    'VariableDeclarator'
  )
  if (err(varDec)) return varDec
  if (varDec.node.type !== 'VariableDeclarator') return new Error('Not a var')
  const pipeExpression = varDec.node.init
  if (pipeExpression.type !== 'PipeExpression') return false
  const [firstPipe, secondPipe] = pipeExpression.body
  if (!firstPipe || !secondPipe) return false
  if (
    isCallExprWithName(firstPipe, 'startSketchOn') &&
    isCallExprWithName(secondPipe, 'startProfileAt')
  )
    return true
  return false
=======
/**
 * Given KCL, returns the settings annotation object if it exists.
 */
export function getSettingsAnnotation(
  kcl: string | Node<Program>
): KclSettingsAnnotation | Error {
  const metaSettings = kclSettings(kcl)
  if (err(metaSettings)) return metaSettings

  const settings: KclSettingsAnnotation = {}
  // No settings in the KCL.
  if (!metaSettings) return settings

  settings.defaultLengthUnit = unitLenToUnitLength(
    metaSettings.defaultLengthUnits
  )
  settings.defaultAngleUnit = unitAngToUnitAngle(metaSettings.defaultAngleUnits)

  return settings
>>>>>>> 357bbffc
}<|MERGE_RESOLUTION|>--- conflicted
+++ resolved
@@ -22,13 +22,10 @@
   VariableDeclaration,
   VariableDeclarator,
   recast,
-<<<<<<< HEAD
   ArtifactGraph,
-=======
   kclSettings,
   unitLenToUnitLength,
   unitAngToUnitAngle,
->>>>>>> 357bbffc
 } from './wasm'
 import { getNodePathFromSourceRange } from 'lang/queryAstNodePathUtils'
 import { createIdentifier, splitPathAtLastIndex } from './modifyAst'
@@ -43,12 +40,9 @@
 import { Node } from 'wasm-lib/kcl/bindings/Node'
 import { findKwArg } from './util'
 import { codeRefFromRange } from './std/artifactGraph'
-<<<<<<< HEAD
 import { FunctionExpression } from 'wasm-lib/kcl/bindings/FunctionExpression'
 import { ImportStatement } from 'wasm-lib/kcl/bindings/ImportStatement'
-=======
 import { KclSettingsAnnotation } from 'lib/settings/settingsTypes'
->>>>>>> 357bbffc
 
 export const LABELED_ARG_FIELD = 'LabeledArg -> Arg'
 export const ARG_INDEX_FIELD = 'arg index'
@@ -891,7 +885,6 @@
   return { expr: node.properties[index].value, index }
 }
 
-<<<<<<< HEAD
 export function isCursorInFunctionDefinition(
   ast: Node<Program>,
   selectionRanges: Selection
@@ -944,7 +937,7 @@
   )
     return true
   return false
-=======
+}
 /**
  * Given KCL, returns the settings annotation object if it exists.
  */
@@ -964,5 +957,4 @@
   settings.defaultAngleUnit = unitAngToUnitAngle(metaSettings.defaultAngleUnits)
 
   return settings
->>>>>>> 357bbffc
 }