import { ToolTip } from 'lang/langHelpers'
import { Selection, Selections } from 'lib/selections'
import {
  ArrayExpression,
  ArtifactGraph,
  BinaryExpression,
  CallExpression,
  CallExpressionKw,
  Expr,
  ExpressionStatement,
  ObjectExpression,
  ObjectProperty,
  PathToNode,
  PipeExpression,
  Program,
  ProgramMemory,
  ReturnStatement,
  sketchFromKclValue,
  sketchFromKclValueOptional,
  SourceRange,
  SyntaxType,
  topLevelRange,
  VariableDeclaration,
  VariableDeclarator,
} from './wasm'
import { getNodePathFromSourceRange } from 'lang/queryAstNodePathUtils'
import { createIdentifier, splitPathAtLastIndex } from './modifyAst'
import { getSketchSegmentFromSourceRange } from './std/sketchConstraints'
import { getAngle } from '../lib/utils'
import { ARG_TAG, getArgForEnd, getFirstArg } from './std/sketch'
import {
  getConstraintLevelFromSourceRange,
  getConstraintType,
} from './std/sketchcombos'
import { err, Reason } from 'lib/trap'
import { ImportStatement } from 'wasm-lib/kcl/bindings/ImportStatement'
import { Node } from 'wasm-lib/kcl/bindings/Node'
import { findKwArg } from './util'
import { codeRefFromRange } from './std/artifactGraph'

export const LABELED_ARG_FIELD = 'LabeledArg -> Arg'
export const ARG_INDEX_FIELD = 'arg index'

/**
 * Retrieves a node from a given path within a Program node structure, optionally stopping at a specified node type.
 * This function navigates through the AST (Abstract Syntax Tree) based on the provided path, attempting to locate
 * and return the node at the end of this path.
 * By default it will return the node of the deepest "stopAt" type encountered, or the node at the end of the path if no "stopAt" type is provided.
 * If the "returnEarly" flag is set to true, the function will return as soon as a node of the specified type is found.
 */
export function getNodeFromPath<T>(
  node: Program,
  path: PathToNode,
  stopAt?: SyntaxType | SyntaxType[],
  returnEarly = false,
  replacement?: any
):
  | {
      node: T
      shallowPath: PathToNode
      deepPath: PathToNode
    }
  | Error {
  let currentNode = node as any
  let stopAtNode = null
  let successfulPaths: PathToNode = []
  let pathsExplored: PathToNode = []
  let parent = null as any
  let parentEdge = null
  for (const pathItem of path) {
    if (typeof currentNode[pathItem[0]] !== 'object') {
      if (stopAtNode) {
        if (replacement && parent && parentEdge) {
          parent[parentEdge] = replacement
        }
        return {
          node: stopAtNode,
          shallowPath: pathsExplored,
          deepPath: successfulPaths,
        }
      }
      return new Error('not an object')
    }
    parent = currentNode
    parentEdge = pathItem[0]
    currentNode = currentNode?.[pathItem[0]]
    successfulPaths.push(pathItem)
    if (!stopAtNode) {
      pathsExplored.push(pathItem)
    }
    if (
      typeof stopAt !== 'undefined' &&
      (Array.isArray(stopAt)
        ? stopAt.includes(currentNode.type)
        : currentNode.type === stopAt)
    ) {
      // it will match the deepest node of the type
      // instead of returning at the first match
      stopAtNode = currentNode
      if (returnEarly) {
        return {
          node: stopAtNode,
          shallowPath: pathsExplored,
          deepPath: successfulPaths,
        }
      }
    }
  }
  if (replacement && parent && parentEdge) {
    parent[parentEdge] = replacement
  }
  return {
    node: stopAtNode || currentNode,
    shallowPath: pathsExplored,
    deepPath: successfulPaths,
  }
}

/**
 * Functions the same as getNodeFromPath, but returns a curried function that can be called with the stopAt and returnEarly arguments.
 */
export function getNodeFromPathCurry(
  node: Program,
  path: PathToNode
): <T>(
  stopAt?: SyntaxType | SyntaxType[],
  returnEarly?: boolean
) =>
  | {
      node: T
      path: PathToNode
    }
  | Error {
  return <T>(stopAt?: SyntaxType | SyntaxType[], returnEarly = false) => {
    const _node1 = getNodeFromPath<T>(node, path, stopAt, returnEarly)
    if (err(_node1)) return _node1
    const { node: _node, shallowPath } = _node1
    return {
      node: _node,
      path: shallowPath,
    }
  }
}

<<<<<<< HEAD
function moreNodePathFromSourceRange(
  node: Node<
    | Expr
    | ImportStatement
    | ExpressionStatement
    | VariableDeclaration
    | ReturnStatement
  >,
  sourceRange: SourceRange,
  previousPath: PathToNode = [['body', '']]
): PathToNode {
  const [start, end] = sourceRange
  let path: PathToNode = [...previousPath]
  const _node = { ...node }

  if (start < _node.start || end > _node.end) return path

  const isInRange = _node.start <= start && _node.end >= end

  if (
    (_node.type === 'Identifier' ||
      _node.type === 'Literal' ||
      _node.type === 'TagDeclarator') &&
    isInRange
  ) {
    return path
  }

  if (_node.type === 'CallExpression' && isInRange) {
    const { callee, arguments: args } = _node
    if (
      callee.type === 'Identifier' &&
      callee.start <= start &&
      callee.end >= end
    ) {
      path.push(['callee', 'CallExpression'])
      return path
    }
    if (args.length > 0) {
      for (let argIndex = 0; argIndex < args.length; argIndex++) {
        const arg = args[argIndex]
        if (arg.start <= start && arg.end >= end) {
          path.push(['arguments', 'CallExpression'])
          path.push([argIndex, 'index'])
          return moreNodePathFromSourceRange(arg, sourceRange, path)
        }
      }
    }
    return path
  }

  if (_node.type === 'CallExpressionKw' && isInRange) {
    const { callee, arguments: args } = _node
    if (
      callee.type === 'Identifier' &&
      callee.start <= start &&
      callee.end >= end
    ) {
      path.push(['callee', 'CallExpressionKw'])
      return path
    }
    if (args.length > 0) {
      for (let argIndex = 0; argIndex < args.length; argIndex++) {
        const arg = args[argIndex].arg
        if (arg.start <= start && arg.end >= end) {
          path.push(['arguments', 'CallExpressionKw'])
          path.push([argIndex, ARG_INDEX_FIELD])
          path.push(['arg', LABELED_ARG_FIELD])
          return moreNodePathFromSourceRange(arg, sourceRange, path)
        }
      }
    }
    return path
  }

  if (_node.type === 'BinaryExpression' && isInRange) {
    const { left, right } = _node
    if (left.start <= start && left.end >= end) {
      path.push(['left', 'BinaryExpression'])
      return moreNodePathFromSourceRange(left, sourceRange, path)
    }
    if (right.start <= start && right.end >= end) {
      path.push(['right', 'BinaryExpression'])
      return moreNodePathFromSourceRange(right, sourceRange, path)
    }
    return path
  }
  if (_node.type === 'PipeExpression' && isInRange) {
    const { body } = _node
    for (let i = 0; i < body.length; i++) {
      const pipe = body[i]
      if (pipe.start <= start && pipe.end >= end) {
        path.push(['body', 'PipeExpression'])
        path.push([i, 'index'])
        return moreNodePathFromSourceRange(pipe, sourceRange, path)
      }
    }
    return path
  }
  if (_node.type === 'ArrayExpression' && isInRange) {
    const { elements } = _node
    for (let elIndex = 0; elIndex < elements.length; elIndex++) {
      const element = elements[elIndex]
      if (element.start <= start && element.end >= end) {
        path.push(['elements', 'ArrayExpression'])
        path.push([elIndex, 'index'])
        return moreNodePathFromSourceRange(element, sourceRange, path)
      }
    }
    return path
  }
  if (_node.type === 'ObjectExpression' && isInRange) {
    const { properties } = _node
    for (let propIndex = 0; propIndex < properties.length; propIndex++) {
      const property = properties[propIndex]
      if (property.start <= start && property.end >= end) {
        path.push(['properties', 'ObjectExpression'])
        path.push([propIndex, 'index'])
        if (property.key.start <= start && property.key.end >= end) {
          path.push(['key', 'Property'])
          return moreNodePathFromSourceRange(property.key, sourceRange, path)
        }
        if (property.value.start <= start && property.value.end >= end) {
          path.push(['value', 'Property'])
          return moreNodePathFromSourceRange(property.value, sourceRange, path)
        }
      }
    }
    return path
  }
  if (_node.type === 'ExpressionStatement' && isInRange) {
    const { expression } = _node
    path.push(['expression', 'ExpressionStatement'])
    return moreNodePathFromSourceRange(expression, sourceRange, path)
  }
  if (_node.type === 'VariableDeclaration' && isInRange) {
    const declaration = _node.declaration

    if (declaration.start <= start && declaration.end >= end) {
      path.push(['declaration', 'VariableDeclaration'])
      const init = declaration.init
      if (init.start <= start && init.end >= end) {
        path.push(['init', ''])
        return moreNodePathFromSourceRange(init, sourceRange, path)
      }
    }
  }
  if (_node.type === 'VariableDeclaration' && isInRange) {
    const declaration = _node.declaration

    if (declaration.start <= start && declaration.end >= end) {
      const init = declaration.init
      if (init.start <= start && init.end >= end) {
        path.push(['declaration', 'VariableDeclaration'])
        path.push(['init', ''])
        return moreNodePathFromSourceRange(init, sourceRange, path)
      }
    }
    return path
  }
  if (_node.type === 'UnaryExpression' && isInRange) {
    const { argument } = _node
    if (argument.start <= start && argument.end >= end) {
      path.push(['argument', 'UnaryExpression'])
      return moreNodePathFromSourceRange(argument, sourceRange, path)
    }
    return path
  }
  if (_node.type === 'FunctionExpression' && isInRange) {
    for (let i = 0; i < _node.params.length; i++) {
      const param = _node.params[i]
      if (param.identifier.start <= start && param.identifier.end >= end) {
        path.push(['params', 'FunctionExpression'])
        path.push([i, 'index'])
        return moreNodePathFromSourceRange(param.identifier, sourceRange, path)
      }
    }
    if (_node.body.start <= start && _node.body.end >= end) {
      path.push(['body', 'FunctionExpression'])
      const fnBody = _node.body.body
      for (let i = 0; i < fnBody.length; i++) {
        const statement = fnBody[i]
        if (statement.start <= start && statement.end >= end) {
          path.push(['body', 'FunctionExpression'])
          path.push([i, 'index'])
          return moreNodePathFromSourceRange(statement, sourceRange, path)
        }
      }
    }
    return path
  }
  if (_node.type === 'ReturnStatement' && isInRange) {
    const { argument } = _node
    if (argument.start <= start && argument.end >= end) {
      path.push(['argument', 'ReturnStatement'])
      return moreNodePathFromSourceRange(argument, sourceRange, path)
    }
    return path
  }
  if (_node.type === 'MemberExpression' && isInRange) {
    const { object, property } = _node
    if (object.start <= start && object.end >= end) {
      path.push(['object', 'MemberExpression'])
      return moreNodePathFromSourceRange(object, sourceRange, path)
    }
    if (property.start <= start && property.end >= end) {
      path.push(['property', 'MemberExpression'])
      return moreNodePathFromSourceRange(property, sourceRange, path)
    }
    return path
  }

  if (_node.type === 'PipeSubstitution' && isInRange) return path

  if (_node.type === 'IfExpression' && isInRange) {
    const { cond, then_val, else_ifs, final_else } = _node
    if (cond.start <= start && cond.end >= end) {
      path.push(['cond', 'IfExpression'])
      return moreNodePathFromSourceRange(cond, sourceRange, path)
    }
    if (then_val.start <= start && then_val.end >= end) {
      path.push(['then_val', 'IfExpression'])
      path.push(['body', 'IfExpression'])
      return getNodePathFromSourceRange(then_val, sourceRange, path)
    }
    for (let i = 0; i < else_ifs.length; i++) {
      const else_if = else_ifs[i]
      if (else_if.start <= start && else_if.end >= end) {
        path.push(['else_ifs', 'IfExpression'])
        path.push([i, 'index'])
        const { cond, then_val } = else_if
        if (cond.start <= start && cond.end >= end) {
          path.push(['cond', 'IfExpression'])
          return moreNodePathFromSourceRange(cond, sourceRange, path)
        }
        path.push(['then_val', 'IfExpression'])
        path.push(['body', 'IfExpression'])
        return getNodePathFromSourceRange(then_val, sourceRange, path)
      }
    }
    if (final_else.start <= start && final_else.end >= end) {
      path.push(['final_else', 'IfExpression'])
      path.push(['body', 'IfExpression'])
      return getNodePathFromSourceRange(final_else, sourceRange, path)
    }
    return path
  }

  if (_node.type === 'ImportStatement' && isInRange) {
    if (_node.selector && _node.selector.type === 'List') {
      path.push(['selector', 'ImportStatement'])
      const { items } = _node.selector
      for (let i = 0; i < items.length; i++) {
        const item = items[i]
        if (item.start <= start && item.end >= end) {
          path.push(['items', 'ImportSelector'])
          path.push([i, 'index'])
          if (item.name.start <= start && item.name.end >= end) {
            path.push(['name', 'ImportItem'])
            return path
          }
          if (
            item.alias &&
            item.alias.start <= start &&
            item.alias.end >= end
          ) {
            path.push(['alias', 'ImportItem'])
            return path
          }
          return path
        }
      }
      return path
    }
    return path
  }

  console.error('not implemented: ' + node.type)

  return path
}

export function getNodePathFromSourceRange(
  node: Program,
  sourceRange: SourceRange,
  previousPath: PathToNode = [['body', '']]
): PathToNode {
  const [start, end] = sourceRange || []
  let path: PathToNode = [...previousPath]
  const _node = { ...node }

  // loop over each statement in body getting the index with a for loop
  for (
    let statementIndex = 0;
    statementIndex < _node.body.length;
    statementIndex++
  ) {
    const statement = _node.body[statementIndex]
    if (statement.start <= start && statement.end >= end) {
      path.push([statementIndex, 'index'])
      return moreNodePathFromSourceRange(statement, sourceRange, path)
    }
  }
  return path
}

=======
>>>>>>> 8ca8c49c
type KCLNode = Node<
  | Expr
  | ExpressionStatement
  | VariableDeclaration
  | VariableDeclarator
  | ReturnStatement
>

export function traverse(
  node: KCLNode | Node<Program>,
  option: {
    enter?: (node: KCLNode, pathToNode: PathToNode) => void
    leave?: (node: KCLNode) => void
  },
  pathToNode: PathToNode = []
) {
  const _node = node as KCLNode
  option?.enter?.(_node, pathToNode)
  const _traverse = (node: KCLNode, pathToNode: PathToNode) =>
    traverse(node, option, pathToNode)

  if (_node.type === 'VariableDeclaration') {
    _traverse(_node.declaration, [
      ...pathToNode,
      ['declaration', 'VariableDeclaration'],
    ])
  } else if (_node.type === 'VariableDeclarator') {
    _traverse(_node.init, [...pathToNode, ['init', '']])
  } else if (_node.type === 'PipeExpression') {
    _node.body.forEach((expression, index) =>
      _traverse(expression, [
        ...pathToNode,
        ['body', 'PipeExpression'],
        [index, 'index'],
      ])
    )
  } else if (_node.type === 'CallExpression') {
    _traverse(_node.callee, [...pathToNode, ['callee', 'CallExpression']])
    _node.arguments.forEach((arg, index) =>
      _traverse(arg, [
        ...pathToNode,
        ['arguments', 'CallExpression'],
        [index, 'index'],
      ])
    )
  } else if (_node.type === 'CallExpressionKw') {
    _traverse(_node.callee, [...pathToNode, ['callee', 'CallExpressionKw']])
    if (_node.unlabeled !== null) {
      _traverse(_node.unlabeled, [
        ...pathToNode,
        ['unlabeled', 'Unlabeled arg'],
      ])
    }
    _node.arguments.forEach((arg, index) =>
      _traverse(arg.arg, [
        ...pathToNode,
        ['arguments', 'CallExpressionKw'],
        [index, ARG_INDEX_FIELD],
        ['arg', LABELED_ARG_FIELD],
      ])
    )
  } else if (_node.type === 'BinaryExpression') {
    _traverse(_node.left, [...pathToNode, ['left', 'BinaryExpression']])
    _traverse(_node.right, [...pathToNode, ['right', 'BinaryExpression']])
  } else if (_node.type === 'Identifier') {
    // do nothing
  } else if (_node.type === 'Literal') {
    // do nothing
  } else if (_node.type === 'TagDeclarator') {
    // do nothing
  } else if (_node.type === 'ArrayExpression') {
    _node.elements.forEach((el, index) =>
      _traverse(el, [
        ...pathToNode,
        ['elements', 'ArrayExpression'],
        [index, 'index'],
      ])
    )
  } else if (_node.type === 'ObjectExpression') {
    _node.properties.forEach(({ key, value }, index) => {
      _traverse(key, [
        ...pathToNode,
        ['properties', 'ObjectExpression'],
        [index, 'index'],
        ['key', 'Property'],
      ])
      _traverse(value, [
        ...pathToNode,
        ['properties', 'ObjectExpression'],
        [index, 'index'],
        ['value', 'Property'],
      ])
    })
  } else if (_node.type === 'UnaryExpression') {
    _traverse(_node.argument, [...pathToNode, ['argument', 'UnaryExpression']])
  } else if (_node.type === 'MemberExpression') {
    // hmm this smell
    _traverse(_node.object, [...pathToNode, ['object', 'MemberExpression']])
    _traverse(_node.property, [...pathToNode, ['property', 'MemberExpression']])
  } else if ('body' in _node && Array.isArray(_node.body)) {
    _node.body.forEach((expression, index) =>
      _traverse(expression, [...pathToNode, ['body', ''], [index, 'index']])
    )
  }
  option?.leave?.(_node)
}

export interface PrevVariable<T> {
  key: string
  value: T
}

export function findAllPreviousVariablesPath(
  ast: Program,
  programMemory: ProgramMemory,
  path: PathToNode,
  type: 'number' | 'string' = 'number'
): {
  variables: PrevVariable<typeof type extends 'number' ? number : string>[]
  bodyPath: PathToNode
  insertIndex: number
} {
  const _node1 = getNodeFromPath(ast, path, 'VariableDeclaration')
  if (err(_node1)) {
    console.error(_node1)
    return {
      variables: [],
      bodyPath: [],
      insertIndex: 0,
    }
  }
  const { shallowPath: pathToDec, node } = _node1

  const startRange = (node as any).start

  const { index: insertIndex, path: bodyPath } = splitPathAtLastIndex(pathToDec)

  const _node2 = getNodeFromPath<Program['body']>(ast, bodyPath)
  if (err(_node2)) {
    console.error(_node2)
    return {
      variables: [],
      bodyPath: [],
      insertIndex: 0,
    }
  }
  const { node: bodyItems } = _node2

  const variables: PrevVariable<any>[] = []
  bodyItems?.forEach?.((item) => {
    if (item.type !== 'VariableDeclaration' || item.end > startRange) return
    const varName = item.declaration.id.name
    const varValue = programMemory?.get(varName)
    if (!varValue || typeof varValue?.value !== type) return
    variables.push({
      key: varName,
      value: varValue.value,
    })
  })

  return {
    insertIndex,
    bodyPath: bodyPath,
    variables,
  }
}

export function findAllPreviousVariables(
  ast: Program,
  programMemory: ProgramMemory,
  sourceRange: SourceRange,
  type: 'number' | 'string' = 'number'
): {
  variables: PrevVariable<typeof type extends 'number' ? number : string>[]
  bodyPath: PathToNode
  insertIndex: number
} {
  const path = getNodePathFromSourceRange(ast, sourceRange)
  return findAllPreviousVariablesPath(ast, programMemory, path, type)
}

type ReplacerFn = (
  _ast: Node<Program>,
  varName: string
) => { modifiedAst: Node<Program>; pathToReplaced: PathToNode } | Error

export function isNodeSafeToReplacePath(
  ast: Program,
  path: PathToNode
):
  | {
      isSafe: boolean
      value: Expr
      replacer: ReplacerFn
    }
  | Error {
  if (path[path.length - 1][0] === 'callee') {
    path = path.slice(0, -1)
  }
  const acceptedNodeTypes: SyntaxType[] = [
    'BinaryExpression',
    'Identifier',
    'CallExpression',
    'Literal',
    'UnaryExpression',
  ]
  const _node1 = getNodeFromPath(ast, path, acceptedNodeTypes)
  if (err(_node1)) return _node1
  const { node: value, deepPath: outPath } = _node1

  const _node2 = getNodeFromPath(ast, path, 'BinaryExpression')
  if (err(_node2)) return _node2
  const { node: binValue, shallowPath: outBinPath } = _node2

  // binaryExpression should take precedence
  const [finVal, finPath] =
    (binValue as Expr)?.type === 'BinaryExpression'
      ? [binValue, outBinPath]
      : [value, outPath]

  const replaceNodeWithIdentifier: ReplacerFn = (_ast, varName) => {
    const identifier = createIdentifier(varName)
    const last = finPath[finPath.length - 1]
    const pathToReplaced = structuredClone(finPath)
    const index = pathToReplaced[1][0]
    if (typeof index !== 'number') {
      return new Error(
        `Expected number index, but found: ${typeof index} ${index}`
      )
    }
    pathToReplaced[1][0] = index + 1
    const startPath = finPath.slice(0, -1)
    const _nodeToReplace = getNodeFromPath(_ast, startPath)
    if (err(_nodeToReplace)) return _nodeToReplace
    const nodeToReplace = _nodeToReplace.node as any
    nodeToReplace[last[0]] = identifier
    return { modifiedAst: _ast, pathToReplaced }
  }

  const hasPipeSub = isTypeInValue(finVal as Expr, 'PipeSubstitution')
  const isIdentifierCallee = path[path.length - 1][0] !== 'callee'
  return {
    isSafe:
      !hasPipeSub &&
      isIdentifierCallee &&
      acceptedNodeTypes.includes((finVal as any)?.type) &&
      finPath.map(([_, type]) => type).includes('VariableDeclaration'),
    value: finVal as Expr,
    replacer: replaceNodeWithIdentifier,
  }
}

export function isNodeSafeToReplace(
  ast: Node<Program>,
  sourceRange: SourceRange
):
  | {
      isSafe: boolean
      value: Node<Expr>
      replacer: ReplacerFn
    }
  | Error {
  let path = getNodePathFromSourceRange(ast, sourceRange)
  return isNodeSafeToReplacePath(ast, path)
}

export function isTypeInValue(node: Expr, syntaxType: SyntaxType): boolean {
  if (node.type === syntaxType) return true
  if (node.type === 'BinaryExpression') return isTypeInBinExp(node, syntaxType)
  if (node.type === 'CallExpression') return isTypeInCallExp(node, syntaxType)
  if (node.type === 'ArrayExpression') return isTypeInArrayExp(node, syntaxType)
  return false
}

function isTypeInBinExp(
  node: BinaryExpression,
  syntaxType: SyntaxType
): boolean {
  if (node.type === syntaxType) return true
  if (node.left.type === syntaxType) return true
  if (node.right.type === syntaxType) return true

  return (
    isTypeInValue(node.left, syntaxType) ||
    isTypeInValue(node.right, syntaxType)
  )
}

function isTypeInCallExp(
  node: CallExpression,
  syntaxType: SyntaxType
): boolean {
  if (node.callee.type === syntaxType) return true
  return node.arguments.some((arg) => isTypeInValue(arg, syntaxType))
}

function isTypeInArrayExp(
  node: ArrayExpression,
  syntaxType: SyntaxType
): boolean {
  return node.elements.some((el) => isTypeInValue(el, syntaxType))
}

export function isLinesParallelAndConstrained(
  ast: Program,
  artifactGraph: ArtifactGraph,
  programMemory: ProgramMemory,
  primaryLine: Selection,
  secondaryLine: Selection
):
  | {
      isParallelAndConstrained: boolean
      selection: Selection | null
    }
  | Error {
  try {
    const EPSILON = 0.005
    const primaryPath = getNodePathFromSourceRange(
      ast,
      primaryLine?.codeRef?.range
    )
    const secondaryPath = getNodePathFromSourceRange(
      ast,
      secondaryLine?.codeRef?.range
    )
    const _secondaryNode = getNodeFromPath<CallExpression | CallExpressionKw>(
      ast,
      secondaryPath,
      ['CallExpression', 'CallExpressionKw']
    )
    if (err(_secondaryNode)) return _secondaryNode
    const secondaryNode = _secondaryNode.node
    const _varDec = getNodeFromPath(ast, primaryPath, 'VariableDeclaration')
    if (err(_varDec)) return _varDec
    const varDec = _varDec.node
    const varName = (varDec as VariableDeclaration)?.declaration.id?.name
    const sg = sketchFromKclValue(programMemory?.get(varName), varName)
    if (err(sg)) return sg
    const _primarySegment = getSketchSegmentFromSourceRange(
      sg,
      primaryLine?.codeRef?.range
    )
    if (err(_primarySegment)) return _primarySegment
    const primarySegment = _primarySegment.segment

    const _segment = getSketchSegmentFromSourceRange(
      sg,
      secondaryLine?.codeRef?.range
    )
    if (err(_segment)) return _segment
    const { segment: secondarySegment, index: secondaryIndex } = _segment
    const primaryAngle = getAngle(primarySegment.from, primarySegment.to)
    const secondaryAngle = getAngle(secondarySegment.from, secondarySegment.to)
    const secondaryAngleAlt = getAngle(
      secondarySegment.to,
      secondarySegment.from
    )
    const isParallel =
      Math.abs(primaryAngle - secondaryAngle) < EPSILON ||
      Math.abs(primaryAngle - secondaryAngleAlt) < EPSILON

    // is secondary line fully constrain, or has constrain type of 'angle'
    const secondaryFirstArg =
      secondaryNode.type === 'CallExpression'
        ? getFirstArg(secondaryNode)
        : getArgForEnd(secondaryNode)
    if (err(secondaryFirstArg)) return secondaryFirstArg

    const isAbsolute = false // ADAM: TODO
    const constraintType = getConstraintType(
      secondaryFirstArg.val,
      secondaryNode.callee.name as ToolTip,
      isAbsolute
    )

    const constraintLevelMeta = getConstraintLevelFromSourceRange(
      secondaryLine?.codeRef.range,
      ast
    )
    if (err(constraintLevelMeta)) {
      console.error(constraintLevelMeta)
      return {
        isParallelAndConstrained: false,
        selection: null,
      }
    }
    const constraintLevel = constraintLevelMeta.level

    const isConstrained =
      constraintType === 'angle' || constraintLevel === 'full'

    // get the previous segment
    const prevSegment = sg.paths[secondaryIndex - 1]
    const prevSourceRange = prevSegment.__geoMeta.sourceRange

    const isParallelAndConstrained =
      isParallel && isConstrained && !!prevSourceRange

    return {
      isParallelAndConstrained,
      selection: {
        codeRef: codeRefFromRange(prevSourceRange, ast),
        artifact: artifactGraph.get(prevSegment.__geoMeta.id),
      },
    }
  } catch (e) {
    return {
      isParallelAndConstrained: false,
      selection: null,
    }
  }
}

export function hasExtrudeSketch({
  ast,
  selection,
  programMemory,
}: {
  ast: Program
  selection: Selection
  programMemory: ProgramMemory
}): boolean {
  const varDecMeta = getNodeFromPath<VariableDeclaration>(
    ast,
    selection?.codeRef?.pathToNode,
    'VariableDeclaration'
  )
  if (err(varDecMeta)) {
    console.error(varDecMeta)
    return false
  }
  const varDec = varDecMeta.node
  if (varDec.type !== 'VariableDeclaration') return false
  const varName = varDec.declaration.id.name
  const varValue = programMemory?.get(varName)
  return (
    varValue?.type === 'Solid' ||
    !(sketchFromKclValueOptional(varValue, varName) instanceof Reason)
  )
}

export function artifactIsPlaneWithPaths(selectionRanges: Selections) {
  return (
    selectionRanges.graphSelections.length &&
    selectionRanges.graphSelections[0].artifact?.type === 'plane' &&
    selectionRanges.graphSelections[0].artifact.pathIds.length
  )
}

export function isSingleCursorInPipe(
  selectionRanges: Selections,
  ast: Program
) {
  if (selectionRanges.graphSelections.length !== 1) return false
  const selection = selectionRanges.graphSelections[0]
  const pathToNode = getNodePathFromSourceRange(ast, selection?.codeRef?.range)
  const nodeTypes = pathToNode.map(([, type]) => type)
  if (nodeTypes.includes('FunctionExpression')) return false
  if (!nodeTypes.includes('VariableDeclaration')) return false
  if (nodeTypes.includes('PipeExpression')) return true
  return false
}

export function findUsesOfTagInPipe(
  ast: Program,
  pathToNode: PathToNode
): SourceRange[] {
  const stdlibFunctionsThatTakeTagInputs = [
    'segAng',
    'segEndX',
    'segEndY',
    'segLen',
  ]
  const nodeMeta = getNodeFromPath<CallExpression | CallExpressionKw>(
    ast,
    pathToNode,
    ['CallExpression', 'CallExpressionKw']
  )
  if (err(nodeMeta)) {
    console.error(nodeMeta)
    return []
  }
  const node = nodeMeta.node
  if (node.type !== 'CallExpressionKw' && node.type !== 'CallExpression')
    return []
  const tagIndex = node.callee.name === 'close' ? 1 : 2
  const tagParam =
    node.type === 'CallExpression'
      ? node.arguments[tagIndex]
      : findKwArg(ARG_TAG, node)
  if (!(tagParam?.type === 'TagDeclarator' || tagParam?.type === 'Identifier'))
    return []
  const tag =
    tagParam?.type === 'TagDeclarator' ? String(tagParam.value) : tagParam.name

  const varDec = getNodeFromPath<Node<VariableDeclaration>>(
    ast,
    pathToNode,
    'VariableDeclaration'
  )
  if (err(varDec)) {
    console.error(varDec)
    return []
  }
  const dependentRanges: SourceRange[] = []

  traverse(varDec.node, {
    enter: (node) => {
      if (
        node.type !== 'CallExpression' ||
        !stdlibFunctionsThatTakeTagInputs.includes(node.callee.name)
      )
        return
      const tagArg = node.arguments[0]
      if (!(tagArg.type === 'TagDeclarator' || tagArg.type === 'Identifier'))
        return
      const tagArgValue =
        tagArg.type === 'TagDeclarator' ? String(tagArg.value) : tagArg.name
      if (tagArgValue === tag)
        dependentRanges.push(topLevelRange(node.start, node.end))
    },
  })
  return dependentRanges
}

export function hasSketchPipeBeenExtruded(selection: Selection, ast: Program) {
  const _node = getNodeFromPath<Node<PipeExpression>>(
    ast,
    selection.codeRef.pathToNode,
    'PipeExpression'
  )
  if (err(_node)) return false
  const { node: pipeExpression } = _node
  if (pipeExpression.type !== 'PipeExpression') return false
  const _varDec = getNodeFromPath<VariableDeclarator>(
    ast,
    selection.codeRef.pathToNode,
    'VariableDeclarator'
  )
  if (err(_varDec)) return false
  const varDec = _varDec.node
  if (varDec.type !== 'VariableDeclarator') return false
  let extruded = false
  // option 1: extrude or revolve is called in the sketch pipe
  traverse(pipeExpression, {
    enter(node) {
      if (
        (node.type === 'CallExpression' || node.type === 'CallExpressionKw') &&
        (node.callee.name === 'extrude' || node.callee.name === 'revolve')
      ) {
        extruded = true
      }
    },
  })
  // option 2: extrude or revolve is called in the separate pipe
  if (!extruded) {
    traverse(ast as any, {
      enter(node) {
        if (
          node.type === 'CallExpression' &&
          node.callee.type === 'Identifier' &&
          (node.callee.name === 'extrude' ||
            node.callee.name === 'revolve' ||
            node.callee.name === 'loft') &&
          node.arguments?.[1]?.type === 'Identifier' &&
          node.arguments[1].name === varDec.id.name
        ) {
          extruded = true
        }
        if (
          node.type === 'CallExpressionKw' &&
          node.callee.type === 'Identifier' &&
          (node.callee.name === 'extrude' ||
            node.callee.name === 'revolve' ||
            node.callee.name === 'loft') &&
          node.unlabeled?.type === 'Identifier' &&
          node.unlabeled?.name === varDec.id.name
        ) {
          extruded = true
        }
      },
    })
  }
  return extruded
}

/** File must contain at least one sketch that has not been extruded already */
export function doesSceneHaveSweepableSketch(ast: Node<Program>, count = 1) {
  const theMap: any = {}
  traverse(ast as any, {
    enter(node) {
      if (
        node.type === 'VariableDeclarator' &&
        node.init?.type === 'PipeExpression'
      ) {
        let hasStartProfileAt = false
        let hasStartSketchOn = false
        let hasClose = false
        let hasCircle = false
        for (const pipe of node.init.body) {
          if (
            (pipe.type === 'CallExpressionKw' ||
              pipe.type === 'CallExpression') &&
            pipe.callee.name === 'startProfileAt'
          ) {
            hasStartProfileAt = true
          }
          if (
            (pipe.type === 'CallExpressionKw' ||
              pipe.type === 'CallExpression') &&
            pipe.callee.name === 'startSketchOn'
          ) {
            hasStartSketchOn = true
          }
          if (
            (pipe.type === 'CallExpressionKw' ||
              pipe.type === 'CallExpression') &&
            pipe.callee.name === 'close'
          ) {
            hasClose = true
          }
          if (
            (pipe.type === 'CallExpressionKw' ||
              pipe.type === 'CallExpression') &&
            pipe.callee.name === 'circle'
          ) {
            hasCircle = true
          }
        }
        if (
          (hasStartProfileAt || hasCircle) &&
          hasStartSketchOn &&
          (hasClose || hasCircle)
        ) {
          theMap[node.id.name] = true
        }
      } else if (
        node.type === 'CallExpression' &&
        (node.callee.name === 'extrude' || node.callee.name === 'revolve') &&
        node.arguments[1]?.type === 'Identifier' &&
        theMap?.[node?.arguments?.[1]?.name]
      ) {
        delete theMap[node.arguments[1].name]
      } else if (
        node.type === 'CallExpressionKw' &&
        (node.callee.name === 'extrude' || node.callee.name === 'revolve') &&
        node.unlabeled?.type === 'Identifier' &&
        theMap?.[node?.unlabeled?.name]
      ) {
        delete theMap[node.unlabeled.name]
      }
    },
  })
  return Object.keys(theMap).length >= count
}

export function doesSceneHaveExtrudedSketch(ast: Node<Program>) {
  const theMap: any = {}
  traverse(ast as any, {
    enter(node) {
      if (
        node.type === 'VariableDeclarator' &&
        node.init?.type === 'PipeExpression'
      ) {
        for (const pipe of node.init.body) {
          if (
            (pipe.type === 'CallExpressionKw' ||
              pipe.type === 'CallExpression') &&
            pipe.callee.name === 'extrude'
          ) {
            theMap[node.id.name] = true
            break
          }
        }
      } else if (
        (node.type === 'CallExpression' &&
          node.callee.name === 'extrude' &&
          node.arguments[1]?.type === 'Identifier') ||
        (node.type === 'CallExpressionKw' &&
          node.callee.name === 'extrude' &&
          node.unlabeled?.type === 'Identifier')
      ) {
        theMap[node.moduleId] = true
      }
    },
  })
  return Object.keys(theMap).length > 0
}

export function getObjExprProperty(
  node: ObjectExpression,
  propName: string
): { expr: ObjectProperty['value']; index: number } | null {
  const index = node.properties.findIndex(({ key }) => key.name === propName)
  if (index === -1) return null
  return { expr: node.properties[index].value, index }
}<|MERGE_RESOLUTION|>--- conflicted
+++ resolved
@@ -142,7 +142,6 @@
   }
 }
 
-<<<<<<< HEAD
 function moreNodePathFromSourceRange(
   node: Node<
     | Expr
@@ -425,32 +424,6 @@
   return path
 }
 
-export function getNodePathFromSourceRange(
-  node: Program,
-  sourceRange: SourceRange,
-  previousPath: PathToNode = [['body', '']]
-): PathToNode {
-  const [start, end] = sourceRange || []
-  let path: PathToNode = [...previousPath]
-  const _node = { ...node }
-
-  // loop over each statement in body getting the index with a for loop
-  for (
-    let statementIndex = 0;
-    statementIndex < _node.body.length;
-    statementIndex++
-  ) {
-    const statement = _node.body[statementIndex]
-    if (statement.start <= start && statement.end >= end) {
-      path.push([statementIndex, 'index'])
-      return moreNodePathFromSourceRange(statement, sourceRange, path)
-    }
-  }
-  return path
-}
-
-=======
->>>>>>> 8ca8c49c
 type KCLNode = Node<
   | Expr
   | ExpressionStatement
