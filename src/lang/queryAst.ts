import { ToolTip } from 'lang/langHelpers'
import { Selection__old, Selections__old } from 'lib/selections'
import {
  ArrayExpression,
  BinaryExpression,
  CallExpression,
  Expr,
  ExpressionStatement,
  ObjectExpression,
  ObjectProperty,
  PathToNode,
  PipeExpression,
  Program,
  ProgramMemory,
  ReturnStatement,
  sketchFromKclValue,
  SourceRange,
  SyntaxType,
  VariableDeclaration,
  VariableDeclarator,
} from './wasm'
import { createIdentifier, splitPathAtLastIndex } from './modifyAst'
import { getSketchSegmentFromSourceRange } from './std/sketchConstraints'
import { getAngle } from '../lib/utils'
import { getFirstArg } from './std/sketch'
import {
  getConstraintLevelFromSourceRange,
  getConstraintType,
} from './std/sketchcombos'
import { err } from 'lib/trap'
import { ImportStatement } from 'wasm-lib/kcl/bindings/ImportStatement'
import { Node } from 'wasm-lib/kcl/bindings/Node'

/**
 * Retrieves a node from a given path within a Program node structure, optionally stopping at a specified node type.
 * This function navigates through the AST (Abstract Syntax Tree) based on the provided path, attempting to locate
 * and return the node at the end of this path.
 * By default it will return the node of the deepest "stopAt" type encountered, or the node at the end of the path if no "stopAt" type is provided.
 * If the "returnEarly" flag is set to true, the function will return as soon as a node of the specified type is found.
 */
export function getNodeFromPath<T>(
  node: Program,
  path: PathToNode,
  stopAt?: SyntaxType | SyntaxType[],
  returnEarly = false
):
  | {
      node: T
      shallowPath: PathToNode
      deepPath: PathToNode
    }
  | Error {
  let currentNode = node as any
  let stopAtNode = null
  let successfulPaths: PathToNode = []
  let pathsExplored: PathToNode = []
  for (const pathItem of path) {
    if (typeof currentNode[pathItem[0]] !== 'object') {
      if (stopAtNode) {
        return {
          node: stopAtNode,
          shallowPath: pathsExplored,
          deepPath: successfulPaths,
        }
      }
      return new Error('not an object')
    }
    currentNode = currentNode?.[pathItem[0]]
    successfulPaths.push(pathItem)
    if (!stopAtNode) {
      pathsExplored.push(pathItem)
    }
    if (
      typeof stopAt !== 'undefined' &&
      (Array.isArray(stopAt)
        ? stopAt.includes(currentNode.type)
        : currentNode.type === stopAt)
    ) {
      // it will match the deepest node of the type
      // instead of returning at the first match
      stopAtNode = currentNode
      if (returnEarly) {
        return {
          node: stopAtNode,
          shallowPath: pathsExplored,
          deepPath: successfulPaths,
        }
      }
    }
  }
  return {
    node: stopAtNode || currentNode,
    shallowPath: pathsExplored,
    deepPath: successfulPaths,
  }
}

/**
 * Functions the same as getNodeFromPath, but returns a curried function that can be called with the stopAt and returnEarly arguments.
 */
export function getNodeFromPathCurry(
  node: Program,
  path: PathToNode
): <T>(
  stopAt?: SyntaxType | SyntaxType[],
  returnEarly?: boolean
) =>
  | {
      node: T
      path: PathToNode
    }
  | Error {
  return <T>(stopAt?: SyntaxType | SyntaxType[], returnEarly = false) => {
    const _node1 = getNodeFromPath<T>(node, path, stopAt, returnEarly)
    if (err(_node1)) return _node1
    const { node: _node, shallowPath } = _node1
    return {
      node: _node,
      path: shallowPath,
    }
  }
}

function moreNodePathFromSourceRange(
<<<<<<< HEAD
  node: Expr | ExpressionStatement | VariableDeclaration | ReturnStatement,
  sourceRange: Selection__old['range'],
=======
  node: Node<
    | Expr
    | ImportStatement
    | ExpressionStatement
    | VariableDeclaration
    | ReturnStatement
  >,
  sourceRange: Selection['range'],
>>>>>>> a8b816a3
  previousPath: PathToNode = [['body', '']]
): PathToNode {
  const [start, end] = sourceRange
  let path: PathToNode = [...previousPath]
  const _node = { ...node }

  if (start < _node.start || end > _node.end) return path

  const isInRange = _node.start <= start && _node.end >= end

  if (
    (_node.type === 'Identifier' ||
      _node.type === 'Literal' ||
      _node.type === 'TagDeclarator') &&
    isInRange
  ) {
    return path
  }

  if (_node.type === 'CallExpression' && isInRange) {
    const { callee, arguments: args } = _node
    if (
      callee.type === 'Identifier' &&
      callee.start <= start &&
      callee.end >= end
    ) {
      path.push(['callee', 'CallExpression'])
      return path
    }
    if (args.length > 0) {
      for (let argIndex = 0; argIndex < args.length; argIndex++) {
        const arg = args[argIndex]
        if (arg.start <= start && arg.end >= end) {
          path.push(['arguments', 'CallExpression'])
          path.push([argIndex, 'index'])
          return moreNodePathFromSourceRange(arg, sourceRange, path)
        }
      }
    }
    return path
  }
  if (_node.type === 'BinaryExpression' && isInRange) {
    const { left, right } = _node
    if (left.start <= start && left.end >= end) {
      path.push(['left', 'BinaryExpression'])
      return moreNodePathFromSourceRange(left, sourceRange, path)
    }
    if (right.start <= start && right.end >= end) {
      path.push(['right', 'BinaryExpression'])
      return moreNodePathFromSourceRange(right, sourceRange, path)
    }
    return path
  }
  if (_node.type === 'PipeExpression' && isInRange) {
    const { body } = _node
    for (let i = 0; i < body.length; i++) {
      const pipe = body[i]
      if (pipe.start <= start && pipe.end >= end) {
        path.push(['body', 'PipeExpression'])
        path.push([i, 'index'])
        return moreNodePathFromSourceRange(pipe, sourceRange, path)
      }
    }
    return path
  }
  if (_node.type === 'ArrayExpression' && isInRange) {
    const { elements } = _node
    for (let elIndex = 0; elIndex < elements.length; elIndex++) {
      const element = elements[elIndex]
      if (element.start <= start && element.end >= end) {
        path.push(['elements', 'ArrayExpression'])
        path.push([elIndex, 'index'])
        return moreNodePathFromSourceRange(element, sourceRange, path)
      }
    }
    return path
  }
  if (_node.type === 'ObjectExpression' && isInRange) {
    const { properties } = _node
    for (let propIndex = 0; propIndex < properties.length; propIndex++) {
      const property = properties[propIndex]
      if (property.start <= start && property.end >= end) {
        path.push(['properties', 'ObjectExpression'])
        path.push([propIndex, 'index'])
        if (property.key.start <= start && property.key.end >= end) {
          path.push(['key', 'Property'])
          return moreNodePathFromSourceRange(property.key, sourceRange, path)
        }
        if (property.value.start <= start && property.value.end >= end) {
          path.push(['value', 'Property'])
          return moreNodePathFromSourceRange(property.value, sourceRange, path)
        }
      }
    }
    return path
  }
  if (_node.type === 'ExpressionStatement' && isInRange) {
    const { expression } = _node
    path.push(['expression', 'ExpressionStatement'])
    return moreNodePathFromSourceRange(expression, sourceRange, path)
  }
  if (_node.type === 'VariableDeclaration' && isInRange) {
    const declarations = _node.declarations

    for (let decIndex = 0; decIndex < declarations.length; decIndex++) {
      const declaration = declarations[decIndex]
      if (declaration.start <= start && declaration.end >= end) {
        path.push(['declarations', 'VariableDeclaration'])
        path.push([decIndex, 'index'])
        const init = declaration.init
        if (init.start <= start && init.end >= end) {
          path.push(['init', ''])
          return moreNodePathFromSourceRange(init, sourceRange, path)
        }
      }
    }
  }
  if (_node.type === 'VariableDeclaration' && isInRange) {
    const declarations = _node.declarations

    for (let decIndex = 0; decIndex < declarations.length; decIndex++) {
      const declaration = declarations[decIndex]
      if (declaration.start <= start && declaration.end >= end) {
        const init = declaration.init
        if (init.start <= start && init.end >= end) {
          path.push(['declarations', 'VariableDeclaration'])
          path.push([decIndex, 'index'])
          path.push(['init', ''])
          return moreNodePathFromSourceRange(init, sourceRange, path)
        }
      }
    }
    return path
  }
  if (_node.type === 'UnaryExpression' && isInRange) {
    const { argument } = _node
    if (argument.start <= start && argument.end >= end) {
      path.push(['argument', 'UnaryExpression'])
      return moreNodePathFromSourceRange(argument, sourceRange, path)
    }
    return path
  }
  if (_node.type === 'FunctionExpression' && isInRange) {
    for (let i = 0; i < _node.params.length; i++) {
      const param = _node.params[i]
      if (param.identifier.start <= start && param.identifier.end >= end) {
        path.push(['params', 'FunctionExpression'])
        path.push([i, 'index'])
        return moreNodePathFromSourceRange(param.identifier, sourceRange, path)
      }
    }
    if (_node.body.start <= start && _node.body.end >= end) {
      path.push(['body', 'FunctionExpression'])
      const fnBody = _node.body.body
      for (let i = 0; i < fnBody.length; i++) {
        const statement = fnBody[i]
        if (statement.start <= start && statement.end >= end) {
          path.push(['body', 'FunctionExpression'])
          path.push([i, 'index'])
          return moreNodePathFromSourceRange(statement, sourceRange, path)
        }
      }
    }
    return path
  }
  if (_node.type === 'ReturnStatement' && isInRange) {
    const { argument } = _node
    if (argument.start <= start && argument.end >= end) {
      path.push(['argument', 'ReturnStatement'])
      return moreNodePathFromSourceRange(argument, sourceRange, path)
    }
    return path
  }
  if (_node.type === 'MemberExpression' && isInRange) {
    const { object, property } = _node
    if (object.start <= start && object.end >= end) {
      path.push(['object', 'MemberExpression'])
      return moreNodePathFromSourceRange(object, sourceRange, path)
    }
    if (property.start <= start && property.end >= end) {
      path.push(['property', 'MemberExpression'])
      return moreNodePathFromSourceRange(property, sourceRange, path)
    }
    return path
  }

  if (_node.type === 'PipeSubstitution' && isInRange) return path
  console.error('not implemented: ' + node.type)

  return path
}

export function getNodePathFromSourceRange(
  node: Program,
  sourceRange: Selection__old['range'],
  previousPath: PathToNode = [['body', '']]
): PathToNode {
  const [start, end] = sourceRange || []
  let path: PathToNode = [...previousPath]
  const _node = { ...node }

  // loop over each statement in body getting the index with a for loop
  for (
    let statementIndex = 0;
    statementIndex < _node.body.length;
    statementIndex++
  ) {
    const statement = _node.body[statementIndex]
    if (statement.start <= start && statement.end >= end) {
      path.push([statementIndex, 'index'])
      return moreNodePathFromSourceRange(statement, sourceRange, path)
    }
  }
  return path
}

type KCLNode = Node<
  | Expr
  | ExpressionStatement
  | VariableDeclaration
  | VariableDeclarator
  | ReturnStatement
>

export function traverse(
  node: KCLNode | Node<Program>,
  option: {
    enter?: (node: KCLNode, pathToNode: PathToNode) => void
    leave?: (node: KCLNode) => void
  },
  pathToNode: PathToNode = []
) {
  const _node = node as KCLNode
  option?.enter?.(_node, pathToNode)
  const _traverse = (node: KCLNode, pathToNode: PathToNode) =>
    traverse(node, option, pathToNode)

  if (_node.type === 'VariableDeclaration') {
    _node.declarations.forEach((declaration, index) =>
      _traverse(declaration, [
        ...pathToNode,
        ['declarations', 'VariableDeclaration'],
        [index, 'index'],
      ])
    )
  } else if (_node.type === 'VariableDeclarator') {
    _traverse(_node.init, [...pathToNode, ['init', '']])
  } else if (_node.type === 'PipeExpression') {
    _node.body.forEach((expression, index) =>
      _traverse(expression, [
        ...pathToNode,
        ['body', 'PipeExpression'],
        [index, 'index'],
      ])
    )
  } else if (_node.type === 'CallExpression') {
    _traverse(_node.callee, [...pathToNode, ['callee', 'CallExpression']])
    _node.arguments.forEach((arg, index) =>
      _traverse(arg, [
        ...pathToNode,
        ['arguments', 'CallExpression'],
        [index, 'index'],
      ])
    )
  } else if (_node.type === 'BinaryExpression') {
    _traverse(_node.left, [...pathToNode, ['left', 'BinaryExpression']])
    _traverse(_node.right, [...pathToNode, ['right', 'BinaryExpression']])
  } else if (_node.type === 'Identifier') {
    // do nothing
  } else if (_node.type === 'Literal') {
    // do nothing
  } else if (_node.type === 'TagDeclarator') {
    // do nothing
  } else if (_node.type === 'ArrayExpression') {
    _node.elements.forEach((el, index) =>
      _traverse(el, [
        ...pathToNode,
        ['elements', 'ArrayExpression'],
        [index, 'index'],
      ])
    )
  } else if (_node.type === 'ObjectExpression') {
    _node.properties.forEach(({ key, value }, index) => {
      _traverse(key, [
        ...pathToNode,
        ['properties', 'ObjectExpression'],
        [index, 'index'],
        ['key', 'Property'],
      ])
      _traverse(value, [
        ...pathToNode,
        ['properties', 'ObjectExpression'],
        [index, 'index'],
        ['value', 'Property'],
      ])
    })
  } else if (_node.type === 'UnaryExpression') {
    _traverse(_node.argument, [...pathToNode, ['argument', 'UnaryExpression']])
  } else if (_node.type === 'MemberExpression') {
    // hmm this smell
    _traverse(_node.object, [...pathToNode, ['object', 'MemberExpression']])
    _traverse(_node.property, [...pathToNode, ['property', 'MemberExpression']])
  } else if ('body' in _node && Array.isArray(_node.body)) {
    _node.body.forEach((expression, index) =>
      _traverse(expression, [...pathToNode, ['body', ''], [index, 'index']])
    )
  }
  option?.leave?.(_node)
}

export interface PrevVariable<T> {
  key: string
  value: T
}

export function findAllPreviousVariablesPath(
  ast: Program,
  programMemory: ProgramMemory,
  path: PathToNode,
  type: 'number' | 'string' = 'number'
): {
  variables: PrevVariable<typeof type extends 'number' ? number : string>[]
  bodyPath: PathToNode
  insertIndex: number
} {
  const _node1 = getNodeFromPath(ast, path, 'VariableDeclaration')
  if (err(_node1)) {
    console.error(_node1)
    return {
      variables: [],
      bodyPath: [],
      insertIndex: 0,
    }
  }
  const { shallowPath: pathToDec, node } = _node1

  const startRange = (node as any).start

  const { index: insertIndex, path: bodyPath } = splitPathAtLastIndex(pathToDec)

  const _node2 = getNodeFromPath<Program['body']>(ast, bodyPath)
  if (err(_node2)) {
    console.error(_node2)
    return {
      variables: [],
      bodyPath: [],
      insertIndex: 0,
    }
  }
  const { node: bodyItems } = _node2

  const variables: PrevVariable<any>[] = []
  bodyItems?.forEach?.((item) => {
    if (item.type !== 'VariableDeclaration' || item.end > startRange) return
    const varName = item.declarations[0].id.name
    const varValue = programMemory?.get(varName)
    if (!varValue || typeof varValue?.value !== type) return
    variables.push({
      key: varName,
      value: varValue.value,
    })
  })

  return {
    insertIndex,
    bodyPath: bodyPath,
    variables,
  }
}

export function findAllPreviousVariables(
  ast: Program,
  programMemory: ProgramMemory,
  sourceRange: Selection__old['range'],
  type: 'number' | 'string' = 'number'
): {
  variables: PrevVariable<typeof type extends 'number' ? number : string>[]
  bodyPath: PathToNode
  insertIndex: number
} {
  const path = getNodePathFromSourceRange(ast, sourceRange)
  return findAllPreviousVariablesPath(ast, programMemory, path, type)
}

type ReplacerFn = (
  _ast: Node<Program>,
  varName: string
) => { modifiedAst: Node<Program>; pathToReplaced: PathToNode } | Error

export function isNodeSafeToReplacePath(
  ast: Program,
  path: PathToNode
):
  | {
      isSafe: boolean
      value: Expr
      replacer: ReplacerFn
    }
  | Error {
  if (path[path.length - 1][0] === 'callee') {
    path = path.slice(0, -1)
  }
  const acceptedNodeTypes: SyntaxType[] = [
    'BinaryExpression',
    'Identifier',
    'CallExpression',
    'Literal',
    'UnaryExpression',
  ]
  const _node1 = getNodeFromPath(ast, path, acceptedNodeTypes)
  if (err(_node1)) return _node1
  const { node: value, deepPath: outPath } = _node1

  const _node2 = getNodeFromPath(ast, path, 'BinaryExpression')
  if (err(_node2)) return _node2
  const { node: binValue, shallowPath: outBinPath } = _node2

  // binaryExpression should take precedence
  const [finVal, finPath] =
    (binValue as Expr)?.type === 'BinaryExpression'
      ? [binValue, outBinPath]
      : [value, outPath]

  const replaceNodeWithIdentifier: ReplacerFn = (_ast, varName) => {
    const identifier = createIdentifier(varName)
    const last = finPath[finPath.length - 1]
    const pathToReplaced = structuredClone(finPath)
    const index = pathToReplaced[1][0]
    if (typeof index !== 'number') {
      return new Error(
        `Expected number index, but found: ${typeof index} ${index}`
      )
    }
    pathToReplaced[1][0] = index + 1
    const startPath = finPath.slice(0, -1)
    const _nodeToReplace = getNodeFromPath(_ast, startPath)
    if (err(_nodeToReplace)) return _nodeToReplace
    const nodeToReplace = _nodeToReplace.node as any
    nodeToReplace[last[0]] = identifier
    return { modifiedAst: _ast, pathToReplaced }
  }

  const hasPipeSub = isTypeInValue(finVal as Expr, 'PipeSubstitution')
  const isIdentifierCallee = path[path.length - 1][0] !== 'callee'
  return {
    isSafe:
      !hasPipeSub &&
      isIdentifierCallee &&
      acceptedNodeTypes.includes((finVal as any)?.type) &&
      finPath.map(([_, type]) => type).includes('VariableDeclaration'),
    value: finVal as Expr,
    replacer: replaceNodeWithIdentifier,
  }
}

export function isNodeSafeToReplace(
  ast: Node<Program>,
  sourceRange: [number, number]
):
  | {
      isSafe: boolean
      value: Node<Expr>
      replacer: ReplacerFn
    }
  | Error {
  let path = getNodePathFromSourceRange(ast, sourceRange)
  return isNodeSafeToReplacePath(ast, path)
}

export function isTypeInValue(node: Expr, syntaxType: SyntaxType): boolean {
  if (node.type === syntaxType) return true
  if (node.type === 'BinaryExpression') return isTypeInBinExp(node, syntaxType)
  if (node.type === 'CallExpression') return isTypeInCallExp(node, syntaxType)
  if (node.type === 'ArrayExpression') return isTypeInArrayExp(node, syntaxType)
  return false
}

function isTypeInBinExp(
  node: BinaryExpression,
  syntaxType: SyntaxType
): boolean {
  if (node.type === syntaxType) return true
  if (node.left.type === syntaxType) return true
  if (node.right.type === syntaxType) return true

  return (
    isTypeInValue(node.left, syntaxType) ||
    isTypeInValue(node.right, syntaxType)
  )
}

function isTypeInCallExp(
  node: CallExpression,
  syntaxType: SyntaxType
): boolean {
  if (node.callee.type === syntaxType) return true
  return node.arguments.some((arg) => isTypeInValue(arg, syntaxType))
}

function isTypeInArrayExp(
  node: ArrayExpression,
  syntaxType: SyntaxType
): boolean {
  return node.elements.some((el) => isTypeInValue(el, syntaxType))
}

export function isValueZero(val?: Expr): boolean {
  return (
    (val?.type === 'Literal' && Number(val.value) === 0) ||
    (val?.type === 'UnaryExpression' &&
      val.operator === '-' &&
      val.argument.type === 'Literal' &&
      Number(val.argument.value) === 0)
  )
}

export function isLinesParallelAndConstrained(
  ast: Program,
  programMemory: ProgramMemory,
  primaryLine: Selection__old,
  secondaryLine: Selection__old
):
  | {
      isParallelAndConstrained: boolean
      sourceRange: SourceRange
    }
  | Error {
  try {
    const EPSILON = 0.005
    const primaryPath = getNodePathFromSourceRange(ast, primaryLine.range)
    const secondaryPath = getNodePathFromSourceRange(ast, secondaryLine.range)
    const _secondaryNode = getNodeFromPath<CallExpression>(
      ast,
      secondaryPath,
      'CallExpression'
    )
    if (err(_secondaryNode)) return _secondaryNode
    const secondaryNode = _secondaryNode.node
    const _varDec = getNodeFromPath(ast, primaryPath, 'VariableDeclaration')
    if (err(_varDec)) return _varDec
    const varDec = _varDec.node
    const varName = (varDec as VariableDeclaration)?.declarations[0]?.id?.name
    const sg = sketchFromKclValue(programMemory?.get(varName), varName)
    if (err(sg)) return sg
    const _primarySegment = getSketchSegmentFromSourceRange(
      sg,
      primaryLine.range
    )
    if (err(_primarySegment)) return _primarySegment
    const primarySegment = _primarySegment.segment

    const _segment = getSketchSegmentFromSourceRange(sg, secondaryLine.range)
    if (err(_segment)) return _segment
    const { segment: secondarySegment, index: secondaryIndex } = _segment
    const primaryAngle = getAngle(primarySegment.from, primarySegment.to)
    const secondaryAngle = getAngle(secondarySegment.from, secondarySegment.to)
    const secondaryAngleAlt = getAngle(
      secondarySegment.to,
      secondarySegment.from
    )
    const isParallel =
      Math.abs(primaryAngle - secondaryAngle) < EPSILON ||
      Math.abs(primaryAngle - secondaryAngleAlt) < EPSILON

    // is secordary line fully constrain, or has constrain type of 'angle'
    const secondaryFirstArg = getFirstArg(secondaryNode)
    if (err(secondaryFirstArg)) return secondaryFirstArg

    const constraintType = getConstraintType(
      secondaryFirstArg.val,
      secondaryNode.callee.name as ToolTip
    )

    const constraintLevelMeta = getConstraintLevelFromSourceRange(
      secondaryLine.range,
      ast
    )
    if (err(constraintLevelMeta)) {
      console.error(constraintLevelMeta)
      return {
        isParallelAndConstrained: false,
        sourceRange: [0, 0],
      }
    }
    const constraintLevel = constraintLevelMeta.level

    const isConstrained =
      constraintType === 'angle' || constraintLevel === 'full'

    // get the previous segment
    const prevSegment = sg.paths[secondaryIndex - 1]
    const prevSourceRange = prevSegment.__geoMeta.sourceRange

    const isParallelAndConstrained =
      isParallel && isConstrained && !!prevSourceRange

    return {
      isParallelAndConstrained,
      sourceRange: prevSourceRange,
    }
  } catch (e) {
    return {
      isParallelAndConstrained: false,
      sourceRange: [0, 0],
    }
  }
}

export function doesPipeHaveCallExp({
  ast,
  selection,
  calleeName,
}: {
  calleeName: string
  ast: Program
  selection: Selection__old
}): boolean {
  const pathToNode = getNodePathFromSourceRange(ast, selection.range)
  const pipeExpressionMeta = getNodeFromPath<PipeExpression>(
    ast,
    pathToNode,
    'PipeExpression'
  )
  if (err(pipeExpressionMeta)) {
    console.error(pipeExpressionMeta)
    return false
  }
  const pipeExpression = pipeExpressionMeta.node
  if (pipeExpression.type !== 'PipeExpression') return false
  return pipeExpression.body.some(
    (expression) =>
      expression.type === 'CallExpression' &&
      expression.callee.name === calleeName
  )
}

export function hasExtrudeSketch({
  ast,
  selection,
  programMemory,
}: {
  ast: Program
  selection: Selection__old
  programMemory: ProgramMemory
}): boolean {
  const pathToNode = getNodePathFromSourceRange(ast, selection.range)
  const varDecMeta = getNodeFromPath<VariableDeclaration>(
    ast,
    pathToNode,
    'VariableDeclaration'
  )
  if (err(varDecMeta)) {
    console.error(varDecMeta)
    return false
  }
  const varDec = varDecMeta.node
  if (varDec.type !== 'VariableDeclaration') return false
  const varName = varDec.declarations[0].id.name
  const varValue = programMemory?.get(varName)
  return (
    varValue?.type === 'Solid' || !err(sketchFromKclValue(varValue, varName))
  )
}

export function isSingleCursorInPipe(
  selectionRanges: Selections__old,
  ast: Program
) {
  if (selectionRanges.codeBasedSelections.length !== 1) return false
  const selection = selectionRanges.codeBasedSelections[0]
  const pathToNode = getNodePathFromSourceRange(ast, selection.range)
  const nodeTypes = pathToNode.map(([, type]) => type)
  if (nodeTypes.includes('FunctionExpression')) return false
  if (!nodeTypes.includes('VariableDeclaration')) return false
  if (nodeTypes.includes('PipeExpression')) return true
  return false
}

export function findUsesOfTagInPipe(
  ast: Program,
  pathToNode: PathToNode
): SourceRange[] {
  const stdlibFunctionsThatTakeTagInputs = [
    'segAng',
    'segEndX',
    'segEndY',
    'segLen',
  ]
  const nodeMeta = getNodeFromPath<CallExpression>(
    ast,
    pathToNode,
    'CallExpression'
  )
  if (err(nodeMeta)) {
    console.error(nodeMeta)
    return []
  }
  const node = nodeMeta.node
  if (node.type !== 'CallExpression') return []
  const tagIndex = node.callee.name === 'close' ? 1 : 2
  const thirdParam = node.arguments[tagIndex]
  if (
    !(thirdParam?.type === 'TagDeclarator' || thirdParam?.type === 'Identifier')
  )
    return []
  const tag =
    thirdParam?.type === 'TagDeclarator'
      ? String(thirdParam.value)
      : thirdParam.name

  const varDec = getNodeFromPath<Node<VariableDeclaration>>(
    ast,
    pathToNode,
    'VariableDeclaration'
  )
  if (err(varDec)) {
    console.error(varDec)
    return []
  }
  const dependentRanges: SourceRange[] = []

  traverse(varDec.node, {
    enter: (node) => {
      if (
        node.type !== 'CallExpression' ||
        !stdlibFunctionsThatTakeTagInputs.includes(node.callee.name)
      )
        return
      const tagArg = node.arguments[0]
      if (!(tagArg.type === 'TagDeclarator' || tagArg.type === 'Identifier'))
        return
      const tagArgValue =
        tagArg.type === 'TagDeclarator' ? String(tagArg.value) : tagArg.name
      if (tagArgValue === tag) dependentRanges.push([node.start, node.end])
    },
  })
  return dependentRanges
}

export function hasSketchPipeBeenExtruded(
  selection: Selection__old,
  ast: Program
) {
  const path = getNodePathFromSourceRange(ast, selection.range)
  const _node = getNodeFromPath<PipeExpression>(ast, path, 'PipeExpression')
  if (err(_node)) return false
  const { node: pipeExpression } = _node
  if (pipeExpression.type !== 'PipeExpression') return false
  const _varDec = getNodeFromPath<VariableDeclarator>(
    ast,
    path,
    'VariableDeclarator'
  )
  if (err(_varDec)) return false
  const varDec = _varDec.node
  if (varDec.type !== 'VariableDeclarator') return false
  let extruded = false
  traverse(ast as any, {
    enter(node) {
      if (
        node.type === 'CallExpression' &&
        node.callee.type === 'Identifier' &&
        (node.callee.name === 'extrude' || node.callee.name === 'revolve') &&
        node.arguments?.[1]?.type === 'Identifier' &&
        node.arguments[1].name === varDec.id.name
      ) {
        extruded = true
      }
    },
  })
  return extruded
}

/** File must contain at least one sketch that has not been extruded already */
export function doesSceneHaveSweepableSketch(ast: Node<Program>) {
  const theMap: any = {}
  traverse(ast as any, {
    enter(node) {
      if (
        node.type === 'VariableDeclarator' &&
        node.init?.type === 'PipeExpression'
      ) {
        let hasStartProfileAt = false
        let hasStartSketchOn = false
        let hasClose = false
        let hasCircle = false
        for (const pipe of node.init.body) {
          if (
            pipe.type === 'CallExpression' &&
            pipe.callee.name === 'startProfileAt'
          ) {
            hasStartProfileAt = true
          }
          if (
            pipe.type === 'CallExpression' &&
            pipe.callee.name === 'startSketchOn'
          ) {
            hasStartSketchOn = true
          }
          if (pipe.type === 'CallExpression' && pipe.callee.name === 'close') {
            hasClose = true
          }
          if (pipe.type === 'CallExpression' && pipe.callee.name === 'circle') {
            hasCircle = true
          }
        }
        if (
          (hasStartProfileAt || hasCircle) &&
          hasStartSketchOn &&
          (hasClose || hasCircle)
        ) {
          theMap[node.id.name] = true
        }
      } else if (
        node.type === 'CallExpression' &&
        (node.callee.name === 'extrude' || node.callee.name === 'revolve') &&
        node.arguments[1]?.type === 'Identifier' &&
        theMap?.[node?.arguments?.[1]?.name]
      ) {
        delete theMap[node.arguments[1].name]
      }
    },
  })
  return Object.keys(theMap).length > 0
}

export function getObjExprProperty(
  node: ObjectExpression,
  propName: string
): { expr: ObjectProperty['value']; index: number } | null {
  const index = node.properties.findIndex(({ key }) => key.name === propName)
  if (index === -1) return null
  return { expr: node.properties[index].value, index }
}<|MERGE_RESOLUTION|>--- conflicted
+++ resolved
@@ -122,10 +122,6 @@
 }
 
 function moreNodePathFromSourceRange(
-<<<<<<< HEAD
-  node: Expr | ExpressionStatement | VariableDeclaration | ReturnStatement,
-  sourceRange: Selection__old['range'],
-=======
   node: Node<
     | Expr
     | ImportStatement
@@ -133,8 +129,7 @@
     | VariableDeclaration
     | ReturnStatement
   >,
-  sourceRange: Selection['range'],
->>>>>>> a8b816a3
+  sourceRange: Selection__old['range'],
   previousPath: PathToNode = [['body', '']]
 ): PathToNode {
   const [start, end] = sourceRange
