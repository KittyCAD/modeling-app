--- conflicted
+++ resolved
@@ -55,19 +55,16 @@
 import { err } from '@src/lib/trap'
 import { getAngle, isArray } from '@src/lib/utils'
 
-import type { OpArg } from '@rust/kcl-lib/bindings/Operation'
+import type { OpArg, Operation } from '@rust/kcl-lib/bindings/Operation'
 import { ARG_INDEX_FIELD, LABELED_ARG_FIELD } from '@src/lang/queryAstConstants'
 import type { KclCommandValue } from '@src/lib/commandTypes'
 import type { UnaryExpression } from 'typescript'
 import type { NumericType } from '@rust/kcl-lib/bindings/NumericType'
-<<<<<<< HEAD
 import type { Plane } from '@rust/kcl-lib/bindings/Artifact'
-=======
 import {
   findAllChildrenAndOrderByPlaceInCode,
   getLastVariable,
 } from '@src/lang/modifyAst/boolean'
->>>>>>> 6189baea
 
 /**
  * Retrieves a node from a given path within a Program node structure, optionally stopping at a specified node type.
@@ -641,7 +638,7 @@
       },
     }
     // eslint-disable-next-line @typescript-eslint/no-unused-vars
-  } catch (e) {
+  } catch (_e) {
     return {
       isParallelAndConstrained: false,
       selection: null,
