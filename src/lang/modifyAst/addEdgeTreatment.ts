import {
  ArtifactGraph,
  CallExpression,
  CallExpressionKw,
  Expr,
  Identifier,
  ObjectExpression,
  PathToNode,
  PipeExpression,
  Program,
  VariableDeclaration,
  VariableDeclarator,
  sketchFromKclValue,
} from '../wasm'
import {
  createCallExpressionStdLib,
  createPipeSubstitution,
  createObjectExpression,
  createArrayExpression,
  createIdentifier,
  createPipeExpression,
} from '../modifyAst'
import {
  getNodeFromPath,
  hasSketchPipeBeenExtruded,
  traverse,
} from '../queryAst'
import { getNodePathFromSourceRange } from 'lang/queryAstNodePathUtils'
import {
  addTagForSketchOnFace,
  ARG_TAG,
  getTagFromCallExpression,
  sketchLineHelperMap,
  sketchLineHelperMapKw,
} from '../std/sketch'
import { err, trap } from 'lib/trap'
import { Selection, Selections } from 'lib/selections'
import { KclCommandValue } from 'lib/commandTypes'
import { Artifact, getSweepFromSuspectedPath } from 'lang/std/artifactGraph'
import { Node } from 'wasm-lib/kcl/bindings/Node'
<<<<<<< HEAD
import { findKwArg } from 'lang/util'
=======
import { KclManager } from 'lang/KclSingleton'
import { EngineCommandManager } from 'lang/std/engineConnection'
import EditorManager from 'editor/manager'
import CodeManager from 'lang/codeManager'
>>>>>>> 25ad6035

// Edge Treatment Types
export enum EdgeTreatmentType {
  Chamfer = 'chamfer',
  Fillet = 'fillet',
}

export interface ChamferParameters {
  type: EdgeTreatmentType.Chamfer
  length: KclCommandValue
}
export interface FilletParameters {
  type: EdgeTreatmentType.Fillet
  radius: KclCommandValue
}
export type EdgeTreatmentParameters = ChamferParameters | FilletParameters

// Apply Edge Treatment (Fillet or Chamfer) To Selection
export async function applyEdgeTreatmentToSelection(
  ast: Node<Program>,
  selection: Selections,
  parameters: EdgeTreatmentParameters,
  dependencies: {
    kclManager: KclManager
    engineCommandManager: EngineCommandManager
    editorManager: EditorManager
    codeManager: CodeManager
  }
): Promise<void | Error> {
  // 1. clone and modify with edge treatment and tag
  const result = modifyAstWithEdgeTreatmentAndTag(
    ast,
    selection,
    parameters,
    dependencies
  )
  if (err(result)) return result
  const { modifiedAst, pathToEdgeTreatmentNode } = result

  // 2. update ast
  await updateAstAndFocus(modifiedAst, pathToEdgeTreatmentNode, dependencies)
}

export function modifyAstWithEdgeTreatmentAndTag(
  ast: Node<Program>,
  selections: Selections,
  parameters: EdgeTreatmentParameters,
  dependencies: {
    kclManager: KclManager
    engineCommandManager: EngineCommandManager
    editorManager: EditorManager
    codeManager: CodeManager
  }
):
  | { modifiedAst: Node<Program>; pathToEdgeTreatmentNode: Array<PathToNode> }
  | Error {
  let clonedAst = structuredClone(ast)
  const clonedAstForGetExtrude = structuredClone(ast)

  const astResult = insertParametersIntoAst(clonedAst, parameters)
  if (err(astResult)) return astResult

  const artifactGraph = dependencies.engineCommandManager.artifactGraph

  // Step 1: modify ast with tags and group them by extrude nodes (bodies)
  const extrudeToTagsMap: Map<
    PathToNode,
    Array<{ tag: string; artifact: Artifact }>
  > = new Map()
  const lookupMap: Map<string, PathToNode> = new Map() // work around for Map key comparison

  for (const selection of selections.graphSelections) {
    const result = getPathToExtrudeForSegmentSelection(
      clonedAstForGetExtrude,
      selection,
      artifactGraph,
      dependencies
    )
    if (err(result)) return result
    const { pathToSegmentNode, pathToExtrudeNode } = result

    const tagResult = mutateAstWithTagForSketchSegment(
      clonedAst,
      pathToSegmentNode
    )
    if (err(tagResult)) return tagResult
    const { tag } = tagResult

    // Group tags by their corresponding extrude node
    const extrudeKey = JSON.stringify(pathToExtrudeNode)

    if (lookupMap.has(extrudeKey) && selection.artifact) {
      const existingPath = lookupMap.get(extrudeKey)
      if (!existingPath) return new Error('Path to extrude node not found.')
      extrudeToTagsMap
        .get(existingPath)
        ?.push({ tag, artifact: selection.artifact } as const)
    } else if (selection.artifact) {
      lookupMap.set(extrudeKey, pathToExtrudeNode)
      extrudeToTagsMap.set(pathToExtrudeNode, [
        { tag, artifact: selection.artifact } as const,
      ])
    }
  }

  // Step 2: Apply edge treatments for each extrude node (body)
  let pathToEdgeTreatmentNodes: Array<PathToNode> = []
  for (const [pathToExtrudeNode, tagInfos] of extrudeToTagsMap.entries()) {
    // Create an edge treatment expression with multiple tags

    // edge treatment parameter
    const parameterResult = getParameterNameAndValue(parameters)
    if (err(parameterResult)) return parameterResult
    const { parameterName, parameterValue } = parameterResult

    // tag calls
    const tagCalls = tagInfos.map(({ tag, artifact }) => {
      return getEdgeTagCall(tag, artifact)
    })
    const firstTag = tagCalls[0] // can be Identifier or CallExpression (for opposite and adjacent edges)

    // edge treatment call
    const edgeTreatmentCall = createCallExpressionStdLib(parameters.type, [
      createObjectExpression({
        [parameterName]: parameterValue,
        tags: createArrayExpression(tagCalls),
      }),
      createPipeSubstitution(),
    ])

    // Locate the extrude call
    const locatedExtrudeDeclarator = locateExtrudeDeclarator(
      clonedAst,
      pathToExtrudeNode
    )
    if (err(locatedExtrudeDeclarator)) return locatedExtrudeDeclarator
    const { extrudeDeclarator } = locatedExtrudeDeclarator

    // Modify the extrude expression to include this edge treatment expression
    // CallExpression - no edge treatment
    // PipeExpression - edge treatment exists or body in sketch pipe

    let pathToEdgeTreatmentNode: PathToNode

    if (
      extrudeDeclarator.init.type === 'CallExpression' ||
      extrudeDeclarator.init.type === 'CallExpressionKw'
    ) {
      // 1. case when no edge treatment exists

      // modify ast with new edge treatment call by mutating the extrude node
      extrudeDeclarator.init = createPipeExpression([
        extrudeDeclarator.init,
        edgeTreatmentCall,
      ])

      // get path to the edge treatment node
      pathToEdgeTreatmentNode = getPathToNodeOfEdgeTreatmentLiteral(
        pathToExtrudeNode,
        extrudeDeclarator,
        firstTag,
        parameters
      )
      pathToEdgeTreatmentNodes.push(pathToEdgeTreatmentNode)
    } else if (extrudeDeclarator.init.type === 'PipeExpression') {
      // 2. case when edge treatment exists or extrude in sketch pipe

      // mutate the extrude node with the new edge treatment call
      extrudeDeclarator.init.body.push(edgeTreatmentCall)

      // get path to the edge treatment node
      pathToEdgeTreatmentNode = getPathToNodeOfEdgeTreatmentLiteral(
        pathToExtrudeNode,
        extrudeDeclarator,
        firstTag,
        parameters
      )
      pathToEdgeTreatmentNodes.push(pathToEdgeTreatmentNode)
    } else {
      return new Error('Unsupported extrude type.')
    }
  }
  return {
    modifiedAst: clonedAst,
    pathToEdgeTreatmentNode: pathToEdgeTreatmentNodes,
  }
}

function insertParametersIntoAst(
  ast: Program,
  parameters: EdgeTreatmentParameters
): { ast: Program } | Error {
  try {
    const newAst = structuredClone(ast)

    // handle radius parameter
    if (
      parameters.type === EdgeTreatmentType.Fillet &&
      'variableName' in parameters.radius &&
      parameters.radius.variableName &&
      parameters.radius.insertIndex !== undefined
    ) {
      newAst.body.splice(
        parameters.radius.insertIndex,
        0,
        parameters.radius.variableDeclarationAst
      )
    }
    // handle length parameter
    if (
      parameters.type === EdgeTreatmentType.Chamfer &&
      'variableName' in parameters.length &&
      parameters.length.variableName &&
      parameters.length.insertIndex !== undefined
    ) {
      newAst.body.splice(
        parameters.length.insertIndex,
        0,
        parameters.length.variableDeclarationAst
      )
    }

    // handle upcoming parameters here (for blend, bevel, etc.)
    return { ast: newAst }
  } catch (error) {
    return new Error(`Failed to handle AST: ${(error as Error).message}`)
  }
}

export function getPathToExtrudeForSegmentSelection(
  ast: Program,
  selection: Selection,
  artifactGraph: ArtifactGraph,
  dependencies: {
    kclManager: KclManager
    engineCommandManager: EngineCommandManager
    editorManager: EditorManager
    codeManager: CodeManager
  }
): { pathToSegmentNode: PathToNode; pathToExtrudeNode: PathToNode } | Error {
  const pathToSegmentNode = getNodePathFromSourceRange(
    ast,
    selection.codeRef?.range
  )

  const varDecNode = getNodeFromPath<VariableDeclaration>(
    ast,
    pathToSegmentNode,
    'VariableDeclaration'
  )
  if (err(varDecNode)) return varDecNode
  const sketchVar = varDecNode.node.declaration.id.name

  const sketch = sketchFromKclValue(
    dependencies.kclManager.programMemory.get(sketchVar),
    sketchVar
  )
  if (trap(sketch)) return sketch

  const extrusion = getSweepFromSuspectedPath(sketch.id, artifactGraph)
  if (err(extrusion)) return extrusion

  const pathToExtrudeNode = getNodePathFromSourceRange(
    ast,
    extrusion.codeRef.range
  )
  if (err(pathToExtrudeNode)) return pathToExtrudeNode

  return { pathToSegmentNode, pathToExtrudeNode }
}

async function updateAstAndFocus(
  modifiedAst: Node<Program>,
  pathToEdgeTreatmentNode: Array<PathToNode>,
  dependencies: {
    kclManager: KclManager
    engineCommandManager: EngineCommandManager
    editorManager: EditorManager
    codeManager: CodeManager
  }
): Promise<void> {
  const updatedAst = await dependencies.kclManager.updateAst(
    modifiedAst,
    true,
    {
      focusPath: pathToEdgeTreatmentNode,
    }
  )

  await dependencies.codeManager.updateEditorWithAstAndWriteToFile(
    updatedAst.newAst
  )

  if (updatedAst?.selections) {
    dependencies.editorManager.selectRange(updatedAst?.selections)
  }
}

export function mutateAstWithTagForSketchSegment(
  astClone: Node<Program>,
  pathToSegmentNode: PathToNode
): { modifiedAst: Program; tag: string } | Error {
  const segmentNode = getNodeFromPath<CallExpression | CallExpressionKw>(
    astClone,
    pathToSegmentNode,
    ['CallExpression', 'CallExpressionKw']
  )
  if (err(segmentNode)) return segmentNode

  // Check whether selection is a valid segment
  if (
    !(
      segmentNode.node.callee.name in sketchLineHelperMap ||
      segmentNode.node.callee.name in sketchLineHelperMapKw
    )
  ) {
    return new Error('Selection is not a sketch segment')
  }

  // Add tag to the sketch segment or use existing tag
  // a helper function that creates the updated node and applies the changes to the AST
  const taggedSegment = addTagForSketchOnFace(
    {
      pathToNode: pathToSegmentNode,
      node: astClone,
    },
    segmentNode.node.callee.name,
    null
  )
  if (err(taggedSegment)) return taggedSegment
  const { tag } = taggedSegment

  return { modifiedAst: astClone, tag }
}

export function getEdgeTagCall(
  tag: string,
  artifact: Artifact
): Node<Identifier | CallExpression | CallExpressionKw> {
  let tagCall: Expr = createIdentifier(tag)

  // Modify the tag based on selectionType
  if (artifact.type === 'sweepEdge' && artifact.subType === 'opposite') {
    tagCall = createCallExpressionStdLib('getOppositeEdge', [tagCall])
  } else if (artifact.type === 'sweepEdge' && artifact.subType === 'adjacent') {
    tagCall = createCallExpressionStdLib('getNextAdjacentEdge', [tagCall])
  }
  return tagCall
}

function locateExtrudeDeclarator(
  node: Program,
  pathToExtrudeNode: PathToNode
): { extrudeDeclarator: VariableDeclarator } | Error {
  const nodeOfExtrudeCall = getNodeFromPath<VariableDeclaration>(
    node,
    pathToExtrudeNode,
    'VariableDeclaration'
  )
  if (err(nodeOfExtrudeCall)) return nodeOfExtrudeCall

  const { node: extrudeVarDecl } = nodeOfExtrudeCall
  const extrudeDeclarator = extrudeVarDecl.declaration
  if (!extrudeDeclarator) {
    return new Error('Extrude Declarator not found.')
  }

  const extrudeInit = extrudeDeclarator?.init
  if (!extrudeInit) {
    return new Error('Extrude Init not found.')
  }

  if (
    extrudeInit.type !== 'CallExpression' &&
    extrudeInit.type !== 'CallExpressionKw' &&
    extrudeInit.type !== 'PipeExpression'
  ) {
    return new Error('Extrude must be a PipeExpression or CallExpression')
  }

  return { extrudeDeclarator }
}

function getPathToNodeOfEdgeTreatmentLiteral(
  pathToExtrudeNode: PathToNode,
  extrudeDeclarator: VariableDeclarator,
  tag: Identifier | CallExpression | CallExpressionKw,
  parameters: EdgeTreatmentParameters
): PathToNode {
  let pathToEdgeTreatmentObj: PathToNode = []
  let inEdgeTreatment = false

  traverse(extrudeDeclarator.init, {
    enter(node, path) {
      if (
        (node.type === 'CallExpression' || node.type === 'CallExpressionKw') &&
        node.callee.name === parameters.type
      ) {
        inEdgeTreatment = true
      }
      if (inEdgeTreatment && node.type === 'ObjectExpression') {
        if (!hasTag(node, tag)) return false
        pathToEdgeTreatmentObj = getPathToEdgeTreatmentParameterLiteral(
          node,
          path,
          parameters
        )
      }
    },
    leave(node) {
      if (
        (node.type === 'CallExpression' || node.type === 'CallExpressionKw') &&
        node.callee.name === parameters.type
      ) {
        inEdgeTreatment = false
      }
    },
  })
  let indexOfPipeExpression = pathToExtrudeNode.findIndex(
    (path) => path[1] === 'PipeExpression'
  )

  indexOfPipeExpression =
    indexOfPipeExpression === -1
      ? pathToExtrudeNode.length
      : indexOfPipeExpression

  return [
    ...pathToExtrudeNode.slice(0, indexOfPipeExpression),
    ...pathToEdgeTreatmentObj,
  ]
}

function hasTag(
  node: ObjectExpression,
  tag: Identifier | CallExpression | CallExpressionKw
): boolean {
  return node.properties.some((prop) => {
    if (prop.key.name === 'tags' && prop.value.type === 'ArrayExpression') {
      // if selection is a base edge:
      if (tag.type === 'Identifier') {
        return prop.value.elements.some(
          (element) =>
            element.type === 'Identifier' && element.name === tag.name
        )
      }
      // if selection is an adjacent or opposite edge:
      if (tag.type === 'CallExpression') {
        return prop.value.elements.some(
          (element) =>
            element.type === 'CallExpression' &&
            element.callee.name === tag.callee.name && // edge location
            element.arguments[0].type === 'Identifier' &&
            tag.arguments[0].type === 'Identifier' &&
            element.arguments[0].name === tag.arguments[0].name // tag name
        )
      }
      if (tag.type === 'CallExpressionKw') {
        return prop.value.elements.some((element) => {
          if (element.type !== 'CallExpressionKw') {
            return false
          }

          const elementTag = findKwArg(ARG_TAG, element)
          const tagTag = findKwArg(ARG_TAG, tag)

          return (
            element.callee.name === tag.callee.name && // edge location
            elementTag !== undefined &&
            elementTag.type === 'Identifier' &&
            tagTag !== undefined &&
            tagTag.type === 'Identifier' &&
            elementTag.name === tagTag.name
          )
        })
      }
    }
    return false
  })
}

function getPathToEdgeTreatmentParameterLiteral(
  node: ObjectExpression,
  path: any,
  parameters: EdgeTreatmentParameters
): PathToNode {
  let pathToEdgeTreatmentObj = path
  const parameterResult = getParameterNameAndValue(parameters)
  if (err(parameterResult)) return pathToEdgeTreatmentObj
  const { parameterName } = parameterResult

  node.properties.forEach((prop, index) => {
    if (prop.key.name === parameterName) {
      pathToEdgeTreatmentObj.push(
        ['properties', 'ObjectExpression'],
        [index, 'index'],
        ['value', 'Property']
      )
    }
  })
  return pathToEdgeTreatmentObj
}

function getParameterNameAndValue(
  parameters: EdgeTreatmentParameters
): { parameterName: string; parameterValue: Expr } | Error {
  if (parameters.type === EdgeTreatmentType.Fillet) {
    const parameterValue =
      'variableName' in parameters.radius
        ? parameters.radius.variableIdentifierAst
        : parameters.radius.valueAst
    return { parameterName: 'radius', parameterValue }
  } else if (parameters.type === EdgeTreatmentType.Chamfer) {
    const parameterValue =
      'variableName' in parameters.length
        ? parameters.length.variableIdentifierAst
        : parameters.length.valueAst
    return { parameterName: 'length', parameterValue }
  } else {
    return new Error('Unsupported edge treatment type}')
  }
}

// Type Guards
function isEdgeTreatmentType(name: string): name is EdgeTreatmentType {
  return name === EdgeTreatmentType.Chamfer || name === EdgeTreatmentType.Fillet
}
function isEdgeType(name: string): name is EdgeTypes {
  return (
    name === 'getNextAdjacentEdge' ||
    name === 'getPreviousAdjacentEdge' ||
    name === 'getOppositeEdge'
  )
}

// Button states
export const hasValidEdgeTreatmentSelection = ({
  selectionRanges,
  ast,
  code,
}: {
  selectionRanges: Selections
  ast: Node<Program>
  code: string
}) => {
  // check if there is anything valid for the edge treatment in the scene
  let extrudeExists = false
  traverse(ast, {
    enter(node) {
      if (
        (node.type === 'CallExpression' || node.type == 'CallExpressionKw') &&
        (node.callee.name === 'extrude' || node.callee.name === 'revolve')
      ) {
        extrudeExists = true
      }
    },
  })
  if (!extrudeExists) return false

  // check if nothing is selected
  if (selectionRanges.graphSelections.length === 0) {
    return true
  }

  // check if selection is last string in code
  if (selectionRanges.graphSelections[0]?.codeRef?.range[0] === code.length) {
    return true
  }

  // selection exists:
  for (const selection of selectionRanges.graphSelections) {
    // check if all selections are in sketchLineHelperMap
    const segmentNode = getNodeFromPath<
      Node<CallExpression | CallExpressionKw>
    >(ast, selection.codeRef.pathToNode, ['CallExpression', 'CallExpressionKw'])
    if (err(segmentNode)) return false
    if (
      !(
        segmentNode.node.type === 'CallExpression' ||
        segmentNode.node.type === 'CallExpressionKw'
      )
    ) {
      return false
    }
    if (
      !(
        segmentNode.node.callee.name in sketchLineHelperMap ||
        segmentNode.node.callee.name in sketchLineHelperMapKw
      )
    ) {
      return false
    }

    // check if selection is extruded
    // TODO: option 1 : extrude is in the sketch pipe

    // option 2: extrude is outside the sketch pipe
    const extrudeExists = hasSketchPipeBeenExtruded(selection, ast)
    if (err(extrudeExists)) {
      return false
    }
    if (!extrudeExists) {
      return false
    }

    // check if tag exists for the selection
    let tagExists = false
    let tag = ''
    traverse(segmentNode.node, {
      enter(node) {
        if (node.type === 'TagDeclarator') {
          tagExists = true
          tag = node.value
        }
      },
    })

    // check if tag is used in edge treatment
    if (tagExists && selection.artifact) {
      // create tag call
      let tagCall: Expr = getEdgeTagCall(tag, selection.artifact)

      // check if tag is used in edge treatment
      let inEdgeTreatment = false
      let tagUsedInEdgeTreatment = false

      traverse(ast, {
        enter(node) {
          if (
            (node.type === 'CallExpression' ||
              node.type === 'CallExpressionKw') &&
            isEdgeTreatmentType(node.callee.name)
          ) {
            inEdgeTreatment = true
          }
          if (inEdgeTreatment && node.type === 'ObjectExpression') {
            if (hasTag(node, tagCall)) {
              tagUsedInEdgeTreatment = true
            }
          }
        },
        leave(node) {
          if (
            (node.type === 'CallExpression' ||
              node.type === 'CallExpressionKw') &&
            isEdgeTreatmentType(node.callee.name)
          ) {
            inEdgeTreatment = false
          }
        },
      })
      if (tagUsedInEdgeTreatment) {
        return false
      }
    }
  }
  return true
}

type EdgeTypes =
  | 'baseEdge'
  | 'getNextAdjacentEdge'
  | 'getPreviousAdjacentEdge'
  | 'getOppositeEdge'

export const isTagUsedInEdgeTreatment = ({
  ast,
  callExp,
}: {
  ast: Node<Program>
  callExp: CallExpression | CallExpressionKw
}): Array<EdgeTypes> => {
  const tag: string | undefined = (() => {
    switch (callExp.type) {
      case 'CallExpression': {
        const tag = getTagFromCallExpression(callExp)
        if (err(tag)) return undefined
        return tag
      }
      case 'CallExpressionKw': {
        const tag = findKwArg(ARG_TAG, callExp)
        if (tag === undefined) {
          return undefined
        }
        if (tag.type !== 'TagDeclarator') {
          return undefined
        }
        return tag.value
      }
    }
  })()
  if (err(tag)) return []

  let inEdgeTreatment = false
  let inObj = false
  let inTagHelper: EdgeTypes | '' = ''
  const edges: Array<EdgeTypes> = []

  traverse(ast, {
    enter: (node) => {
      // Check if we are entering an edge treatment call
      if (
        (node.type === 'CallExpression' || node.type === 'CallExpressionKw') &&
        isEdgeTreatmentType(node.callee.name)
      ) {
        inEdgeTreatment = true
      }
      if (inEdgeTreatment && node.type === 'ObjectExpression') {
        node.properties.forEach((prop) => {
          if (
            prop.key.name === 'tags' &&
            prop.value.type === 'ArrayExpression'
          ) {
            inObj = true
          }
        })
      }
      if (
        inObj &&
        inEdgeTreatment &&
        (node.type === 'CallExpression' || node.type === 'CallExpressionKw') &&
        isEdgeType(node.callee.name)
      ) {
        inTagHelper = node.callee.name
      }
      if (
        inObj &&
        inEdgeTreatment &&
        !inTagHelper &&
        node.type === 'Identifier' &&
        node.name === tag
      ) {
        edges.push('baseEdge')
      }
      if (
        inObj &&
        inEdgeTreatment &&
        inTagHelper &&
        node.type === 'Identifier' &&
        node.name === tag
      ) {
        edges.push(inTagHelper)
      }
    },
    leave: (node) => {
      if (
        (node.type === 'CallExpression' || node.type === 'CallExpressionKw') &&
        isEdgeTreatmentType(node.callee.name)
      ) {
        inEdgeTreatment = false
      }
      if (inEdgeTreatment && node.type === 'ObjectExpression') {
        node.properties.forEach((prop) => {
          if (
            prop.key.name === 'tags' &&
            prop.value.type === 'ArrayExpression'
          ) {
            inObj = true
          }
        })
      }
      if (
        inObj &&
        inEdgeTreatment &&
        (node.type === 'CallExpression' || node.type === 'CallExpressionKw') &&
        isEdgeType(node.callee.name)
      ) {
        inTagHelper = ''
      }
    },
  })

  return edges
}

// Delete Edge Treatment
export async function deleteEdgeTreatment(
  ast: Node<Program>,
  selection: Selection
): Promise<Node<Program> | Error> {
  /**
   * Deletes an edge treatment (fillet or chamfer)
   * from the AST based on the selection.
   * Handles both standalone treatments
   * and those within a PipeExpression.
   *
   * Supported cases:
   * [+] fillet and chamfer
   * [+] piped and non-piped edge treatments
   * [-] delete single tag from array of tags (currently whole expression is deleted)
   * [-] multiple selections with different edge treatments (currently single selection is supported)
   */

  // 1. Validate Selection Type
  const { artifact } = selection
  if (!artifact || artifact.type !== 'edgeCut') {
    return new Error('Selection is not an edge cut')
  }

  const { subType: edgeTreatmentType } = artifact
  if (
    !edgeTreatmentType ||
    !['fillet', 'chamfer'].includes(edgeTreatmentType)
  ) {
    return new Error('Unsupported or missing edge treatment type')
  }

  // 2. Clone ast and retrieve the VariableDeclarator
  const astClone = structuredClone(ast)
  const varDec = getNodeFromPath<VariableDeclarator>(
    ast,
    selection?.codeRef?.pathToNode,
    'VariableDeclarator'
  )
  if (err(varDec)) return varDec

  // 3: Check if edge treatment is in a pipe
  const inPipe = varDec.node.init.type === 'PipeExpression'

  // 4A. Handle standalone edge treatment
  if (!inPipe) {
    const varDecPathStep = varDec.shallowPath[1]

    if (
      !Array.isArray(varDecPathStep) ||
      typeof varDecPathStep[0] !== 'number'
    ) {
      return new Error(
        'Invalid shallowPath structure: expected a number at shallowPath[1][0]'
      )
    }

    const varDecIndex: number = varDecPathStep[0]

    // Remove entire VariableDeclarator from the ast
    astClone.body.splice(varDecIndex, 1)
    return astClone
  }

  // 4B. Handle edge treatment within pipe
  if (inPipe) {
    // Retrieve the CallExpression path
    const callExp =
      getNodeFromPath<CallExpression>(
        ast,
        selection?.codeRef?.pathToNode,
        'CallExpression'
      ) ?? null
    if (err(callExp)) return callExp

    const shallowPath = callExp.shallowPath

    // Initialize variables to hold the PipeExpression path and callIndex
    let pipeExpressionPath: PathToNode | null = null
    let callIndex: number | null = null

    // Iterate through the shallowPath to find the PipeExpression and callIndex
    for (let i = 0; i < shallowPath.length - 1; i++) {
      const [key, value] = shallowPath[i]

      if (key === 'body' && value === 'PipeExpression') {
        pipeExpressionPath = shallowPath.slice(0, i + 1)

        const nextStep = shallowPath[i + 1]
        if (
          nextStep &&
          nextStep[1] === 'index' &&
          typeof nextStep[0] === 'number'
        ) {
          callIndex = nextStep[0]
        }

        break
      }
    }

    if (!pipeExpressionPath) {
      return new Error('PipeExpression not found in path')
    }

    if (callIndex === null) {
      return new Error('Failed to extract CallExpression index')
    }
    // Retrieve the PipeExpression node
    const pipeExpressionNode = getNodeFromPath<PipeExpression>(
      astClone,
      pipeExpressionPath,
      'PipeExpression'
    )
    if (err(pipeExpressionNode)) return pipeExpressionNode

    // Ensure that the PipeExpression.body is an array
    if (!Array.isArray(pipeExpressionNode.node.body)) {
      return new Error('PipeExpression body is not an array')
    }

    // Remove the CallExpression at the specified index
    pipeExpressionNode.node.body.splice(callIndex, 1)

    // Remove VariableDeclarator if PipeExpression.body is empty
    if (pipeExpressionNode.node.body.length === 0) {
      const varDecPathStep = varDec.shallowPath[1]
      if (
        !Array.isArray(varDecPathStep) ||
        typeof varDecPathStep[0] !== 'number'
      ) {
        return new Error(
          'Invalid shallowPath structure: expected a number at shallowPath[1][0]'
        )
      }
      const varDecIndex: number = varDecPathStep[0]
      astClone.body.splice(varDecIndex, 1)
    }

    return astClone
  }

  return Error('Delete fillets not implemented')
}<|MERGE_RESOLUTION|>--- conflicted
+++ resolved
@@ -38,14 +38,11 @@
 import { KclCommandValue } from 'lib/commandTypes'
 import { Artifact, getSweepFromSuspectedPath } from 'lang/std/artifactGraph'
 import { Node } from 'wasm-lib/kcl/bindings/Node'
-<<<<<<< HEAD
 import { findKwArg } from 'lang/util'
-=======
 import { KclManager } from 'lang/KclSingleton'
 import { EngineCommandManager } from 'lang/std/engineConnection'
 import EditorManager from 'editor/manager'
 import CodeManager from 'lang/codeManager'
->>>>>>> 25ad6035
 
 // Edge Treatment Types
 export enum EdgeTreatmentType {
