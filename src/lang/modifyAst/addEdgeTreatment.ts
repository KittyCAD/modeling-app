--- conflicted
+++ resolved
@@ -20,7 +20,7 @@
   traverse,
 } from '@src/lang/queryAst'
 import { getNodePathFromSourceRange } from '@src/lang/queryAstNodePathUtils'
-import type { Artifact } from '@src/lang/std/artifactGraph'
+import type { Artifact, getSweepArtifactFromSelection } from '@src/lang/std/artifactGraph'
 import { getSweepArtifactFromSelection } from '@src/lang/std/artifactGraph'
 import type { EngineCommandManager } from '@src/lang/std/engineConnection'
 import {
@@ -28,27 +28,6 @@
   getTagFromCallExpression,
   sketchLineHelperMap,
   sketchLineHelperMapKw,
-<<<<<<< HEAD
-} from '../std/sketch'
-import { err } from 'lib/trap'
-import { Selection, Selections } from 'lib/selections'
-import { KclCommandValue } from 'lib/commandTypes'
-import { isArray } from 'lib/utils'
-import { Artifact, getSweepArtifactFromSelection } from 'lang/std/artifactGraph'
-import { Node } from '@rust/kcl-lib/bindings/Node'
-import { findKwArg } from 'lang/util'
-import { KclManager } from 'lang/KclSingleton'
-import { EXECUTION_TYPE_REAL } from 'lib/constants'
-import { EngineCommandManager } from 'lang/std/engineConnection'
-import EditorManager from 'editor/manager'
-import CodeManager from 'lang/codeManager'
-import { updateModelingState } from 'lang/modelingWorkflows'
-import { Name } from '@rust/kcl-lib/bindings/Name'
-import {
-  createTagExpressions,
-  modifyAstWithTagsForSelection,
-} from './tagManagement'
-=======
 } from '@src/lang/std/sketch'
 import { findKwArg } from '@src/lang/util'
 import type {
@@ -68,7 +47,10 @@
 import type { Selection, Selections } from '@src/lib/selections'
 import { err } from '@src/lib/trap'
 import { isArray } from '@src/lib/utils'
->>>>>>> 160f55ed
+import {
+  createTagExpressions,
+  modifyAstWithTagsForSelection,
+} from './tagManagement'
 
 // Edge Treatment Types
 export enum EdgeTreatmentType {
