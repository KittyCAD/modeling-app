import {
  ArtifactGraph,
  CallExpression,
  Expr,
  Identifier,
  ObjectExpression,
  PathToNode,
  PipeExpression,
  Program,
  VariableDeclaration,
  VariableDeclarator,
  sketchFromKclValue,
} from 'lang/wasm'
import {
  createCallExpressionStdLib,
  createPipeSubstitution,
  createObjectExpression,
  createArrayExpression,
  createIdentifier,
  createPipeExpression,
} from 'lang/modifyAst'
import {
  getNodeFromPath,
  hasSketchPipeBeenExtruded,
  traverse,
<<<<<<< HEAD
} from 'lang/queryAst'
=======
} from '../queryAst'
>>>>>>> b25fc302
import { getNodePathFromSourceRange } from 'lang/queryAstNodePathUtils'
import {
  addTagForSketchOnFace,
  getTagFromCallExpression,
  sketchLineHelperMap,
} from '../std/sketch'
import { err, trap } from 'lib/trap'
import { Selection, Selections } from 'lib/selections'
import { KclCommandValue } from 'lib/commandTypes'
import { Artifact, getSweepFromSuspectedPath } from 'lang/std/artifactGraph'
import {
  kclManager,
  engineCommandManager,
  editorManager,
  codeManager,
} from 'lib/singletons'
import { Node } from 'wasm-lib/kcl/bindings/Node'

// Edge Treatment Types
export enum EdgeTreatmentType {
  Chamfer = 'chamfer',
  Fillet = 'fillet',
}

export interface ChamferParameters {
  type: EdgeTreatmentType.Chamfer
  length: KclCommandValue
}
export interface FilletParameters {
  type: EdgeTreatmentType.Fillet
  radius: KclCommandValue
}
export type EdgeTreatmentParameters = ChamferParameters | FilletParameters

// Apply Edge Treatment (Fillet or Chamfer) To Selection
export async function applyEdgeTreatmentToSelection(
  ast: Node<Program>,
  selection: Selections,
  parameters: EdgeTreatmentParameters
): Promise<void | Error> {
  // 1. clone and modify with edge treatment and tag
  const result = modifyAstWithEdgeTreatmentAndTag(ast, selection, parameters)
  if (err(result)) return result
  const { modifiedAst, pathToEdgeTreatmentNode } = result

  // 2. update ast
  await updateAstAndFocus(modifiedAst, pathToEdgeTreatmentNode)
}

export function modifyAstWithEdgeTreatmentAndTag(
  ast: Node<Program>,
  selections: Selections,
  parameters: EdgeTreatmentParameters
):
  | { modifiedAst: Node<Program>; pathToEdgeTreatmentNode: Array<PathToNode> }
  | Error {
  let clonedAst = structuredClone(ast)
  const clonedAstForGetExtrude = structuredClone(ast)

  const astResult = insertParametersIntoAst(clonedAst, parameters)
  if (err(astResult)) return astResult

  const artifactGraph = engineCommandManager.artifactGraph

  // Step 1: modify ast with tags and group them by extrude nodes (bodies)
  const extrudeToTagsMap: Map<
    PathToNode,
    Array<{ tag: string; artifact: Artifact }>
  > = new Map()
  const lookupMap: Map<string, PathToNode> = new Map() // work around for Map key comparison

  for (const selection of selections.graphSelections) {
    const result = getPathToExtrudeForSegmentSelection(
      clonedAstForGetExtrude,
      selection,
      artifactGraph
    )
    if (err(result)) return result
    const { pathToSegmentNode, pathToExtrudeNode } = result

    const tagResult = mutateAstWithTagForSketchSegment(
      clonedAst,
      pathToSegmentNode
    )
    if (err(tagResult)) return tagResult
    const { tag } = tagResult

    // Group tags by their corresponding extrude node
    const extrudeKey = JSON.stringify(pathToExtrudeNode)

    if (lookupMap.has(extrudeKey) && selection.artifact) {
      const existingPath = lookupMap.get(extrudeKey)
      if (!existingPath) return new Error('Path to extrude node not found.')
      extrudeToTagsMap
        .get(existingPath)
        ?.push({ tag, artifact: selection.artifact } as const)
    } else if (selection.artifact) {
      lookupMap.set(extrudeKey, pathToExtrudeNode)
      extrudeToTagsMap.set(pathToExtrudeNode, [
        { tag, artifact: selection.artifact } as const,
      ])
    }
  }

  // Step 2: Apply edge treatments for each extrude node (body)
  let pathToEdgeTreatmentNodes: Array<PathToNode> = []
  for (const [pathToExtrudeNode, tagInfos] of extrudeToTagsMap.entries()) {
    // Create an edge treatment expression with multiple tags

    // edge treatment parameter
    const parameterResult = getParameterNameAndValue(parameters)
    if (err(parameterResult)) return parameterResult
    const { parameterName, parameterValue } = parameterResult

    // tag calls
    const tagCalls = tagInfos.map(({ tag, artifact }) => {
      return getEdgeTagCall(tag, artifact)
    })
    const firstTag = tagCalls[0] // can be Identifier or CallExpression (for opposite and adjacent edges)

    // edge treatment call
    const edgeTreatmentCall = createCallExpressionStdLib(parameters.type, [
      createObjectExpression({
        [parameterName]: parameterValue,
        tags: createArrayExpression(tagCalls),
      }),
      createPipeSubstitution(),
    ])

    // Locate the extrude call
    const locatedExtrudeDeclarator = locateExtrudeDeclarator(
      clonedAst,
      pathToExtrudeNode
    )
    if (err(locatedExtrudeDeclarator)) return locatedExtrudeDeclarator
    const { extrudeDeclarator } = locatedExtrudeDeclarator

    // Modify the extrude expression to include this edge treatment expression
    // CallExpression - no edge treatment
    // PipeExpression - edge treatment exists or body in sketch pipe

    let pathToEdgeTreatmentNode: PathToNode

    if (extrudeDeclarator.init.type === 'CallExpression') {
      // 1. case when no edge treatment exists

      // modify ast with new edge treatment call by mutating the extrude node
      extrudeDeclarator.init = createPipeExpression([
        extrudeDeclarator.init,
        edgeTreatmentCall,
      ])

      // get path to the edge treatment node
      pathToEdgeTreatmentNode = getPathToNodeOfEdgeTreatmentLiteral(
        pathToExtrudeNode,
        extrudeDeclarator,
        firstTag,
        parameters
      )
      pathToEdgeTreatmentNodes.push(pathToEdgeTreatmentNode)
    } else if (extrudeDeclarator.init.type === 'PipeExpression') {
      // 2. case when edge treatment exists or extrude in sketch pipe

      // mutate the extrude node with the new edge treatment call
      extrudeDeclarator.init.body.push(edgeTreatmentCall)

      // get path to the edge treatment node
      pathToEdgeTreatmentNode = getPathToNodeOfEdgeTreatmentLiteral(
        pathToExtrudeNode,
        extrudeDeclarator,
        firstTag,
        parameters
      )
      pathToEdgeTreatmentNodes.push(pathToEdgeTreatmentNode)
    } else {
      return new Error('Unsupported extrude type.')
    }
  }
  return {
    modifiedAst: clonedAst,
    pathToEdgeTreatmentNode: pathToEdgeTreatmentNodes,
  }
}

function insertParametersIntoAst(
  ast: Program,
  parameters: EdgeTreatmentParameters
): { ast: Program } | Error {
  try {
    const newAst = structuredClone(ast)

    // handle radius parameter
    if (
      parameters.type === EdgeTreatmentType.Fillet &&
      'variableName' in parameters.radius &&
      parameters.radius.variableName &&
      parameters.radius.insertIndex !== undefined
    ) {
      newAst.body.splice(
        parameters.radius.insertIndex,
        0,
        parameters.radius.variableDeclarationAst
      )
    }
    // handle length parameter
    if (
      parameters.type === EdgeTreatmentType.Chamfer &&
      'variableName' in parameters.length &&
      parameters.length.variableName &&
      parameters.length.insertIndex !== undefined
    ) {
      newAst.body.splice(
        parameters.length.insertIndex,
        0,
        parameters.length.variableDeclarationAst
      )
    }

    // handle upcoming parameters here (for blend, bevel, etc.)
    return { ast: newAst }
  } catch (error) {
    return new Error(`Failed to handle AST: ${(error as Error).message}`)
  }
}

export function getPathToExtrudeForSegmentSelection(
  ast: Program,
  selection: Selection,
  artifactGraph: ArtifactGraph
): { pathToSegmentNode: PathToNode; pathToExtrudeNode: PathToNode } | Error {
  const pathToSegmentNode = getNodePathFromSourceRange(
    ast,
    selection.codeRef?.range
  )

  const varDecNode = getNodeFromPath<VariableDeclaration>(
    ast,
    pathToSegmentNode,
    'VariableDeclaration'
  )
  if (err(varDecNode)) return varDecNode
  const sketchVar = varDecNode.node.declaration.id.name

  const sketch = sketchFromKclValue(
    kclManager.programMemory.get(sketchVar),
    sketchVar
  )
  if (trap(sketch)) return sketch

  const extrusion = getSweepFromSuspectedPath(sketch.id, artifactGraph)
  if (err(extrusion)) return extrusion

  const pathToExtrudeNode = getNodePathFromSourceRange(
    ast,
    extrusion.codeRef.range
  )
  if (err(pathToExtrudeNode)) return pathToExtrudeNode

  return { pathToSegmentNode, pathToExtrudeNode }
}

async function updateAstAndFocus(
  modifiedAst: Node<Program>,
  pathToEdgeTreatmentNode: Array<PathToNode>
): Promise<void> {
  const updatedAst = await kclManager.updateAst(modifiedAst, true, {
    focusPath: pathToEdgeTreatmentNode,
  })

  await codeManager.updateEditorWithAstAndWriteToFile(updatedAst.newAst)

  if (updatedAst?.selections) {
    editorManager.selectRange(updatedAst?.selections)
  }
}

export function mutateAstWithTagForSketchSegment(
  astClone: Node<Program>,
  pathToSegmentNode: PathToNode
): { modifiedAst: Program; tag: string } | Error {
  const segmentNode = getNodeFromPath<CallExpression>(
    astClone,
    pathToSegmentNode,
    'CallExpression'
  )
  if (err(segmentNode)) return segmentNode

  // Check whether selection is a valid segment
  if (!(segmentNode.node.callee.name in sketchLineHelperMap)) {
    return new Error('Selection is not a sketch segment')
  }

  // Add tag to the sketch segment or use existing tag
  // a helper function that creates the updated node and applies the changes to the AST
  const taggedSegment = addTagForSketchOnFace(
    {
      pathToNode: pathToSegmentNode,
      node: astClone,
    },
    segmentNode.node.callee.name,
    null
  )
  if (err(taggedSegment)) return taggedSegment
  const { tag } = taggedSegment

  return { modifiedAst: astClone, tag }
}

export function getEdgeTagCall(
  tag: string,
  artifact: Artifact
): Node<Identifier | CallExpression> {
  let tagCall: Expr = createIdentifier(tag)

  // Modify the tag based on selectionType
  if (artifact.type === 'sweepEdge' && artifact.subType === 'opposite') {
    tagCall = createCallExpressionStdLib('getOppositeEdge', [tagCall])
  } else if (artifact.type === 'sweepEdge' && artifact.subType === 'adjacent') {
    tagCall = createCallExpressionStdLib('getNextAdjacentEdge', [tagCall])
  }
  return tagCall
}

function locateExtrudeDeclarator(
  node: Program,
  pathToExtrudeNode: PathToNode
): { extrudeDeclarator: VariableDeclarator } | Error {
  const nodeOfExtrudeCall = getNodeFromPath<VariableDeclaration>(
    node,
    pathToExtrudeNode,
    'VariableDeclaration'
  )
  if (err(nodeOfExtrudeCall)) return nodeOfExtrudeCall

  const { node: extrudeVarDecl } = nodeOfExtrudeCall
  const extrudeDeclarator = extrudeVarDecl.declaration
  if (!extrudeDeclarator) {
    return new Error('Extrude Declarator not found.')
  }

  const extrudeInit = extrudeDeclarator?.init
  if (!extrudeInit) {
    return new Error('Extrude Init not found.')
  }

  if (
    extrudeInit.type !== 'CallExpression' &&
    extrudeInit.type !== 'PipeExpression'
  ) {
    return new Error('Extrude must be a PipeExpression or CallExpression')
  }

  return { extrudeDeclarator }
}

function getPathToNodeOfEdgeTreatmentLiteral(
  pathToExtrudeNode: PathToNode,
  extrudeDeclarator: VariableDeclarator,
  tag: Identifier | CallExpression,
  parameters: EdgeTreatmentParameters
): PathToNode {
  let pathToEdgeTreatmentObj: PathToNode = []
  let inEdgeTreatment = false

  traverse(extrudeDeclarator.init, {
    enter(node, path) {
      if (
        node.type === 'CallExpression' &&
        node.callee.name === parameters.type
      ) {
        inEdgeTreatment = true
      }
      if (inEdgeTreatment && node.type === 'ObjectExpression') {
        if (!hasTag(node, tag)) return false
        pathToEdgeTreatmentObj = getPathToEdgeTreatmentParameterLiteral(
          node,
          path,
          parameters
        )
      }
    },
    leave(node) {
      if (
        node.type === 'CallExpression' &&
        node.callee.name === parameters.type
      ) {
        inEdgeTreatment = false
      }
    },
  })
  let indexOfPipeExpression = pathToExtrudeNode.findIndex(
    (path) => path[1] === 'PipeExpression'
  )

  indexOfPipeExpression =
    indexOfPipeExpression === -1
      ? pathToExtrudeNode.length
      : indexOfPipeExpression

  return [
    ...pathToExtrudeNode.slice(0, indexOfPipeExpression),
    ...pathToEdgeTreatmentObj,
  ]
}

function hasTag(
  node: ObjectExpression,
  tag: Identifier | CallExpression
): boolean {
  return node.properties.some((prop) => {
    if (prop.key.name === 'tags' && prop.value.type === 'ArrayExpression') {
      // if selection is a base edge:
      if (tag.type === 'Identifier') {
        return prop.value.elements.some(
          (element) =>
            element.type === 'Identifier' && element.name === tag.name
        )
      }
      // if selection is an adjacent or opposite edge:
      if (tag.type === 'CallExpression') {
        return prop.value.elements.some(
          (element) =>
            element.type === 'CallExpression' &&
            element.callee.name === tag.callee.name && // edge location
            element.arguments[0].type === 'Identifier' &&
            tag.arguments[0].type === 'Identifier' &&
            element.arguments[0].name === tag.arguments[0].name // tag name
        )
      }
    }
    return false
  })
}

function getPathToEdgeTreatmentParameterLiteral(
  node: ObjectExpression,
  path: any,
  parameters: EdgeTreatmentParameters
): PathToNode {
  let pathToEdgeTreatmentObj = path
  const parameterResult = getParameterNameAndValue(parameters)
  if (err(parameterResult)) return pathToEdgeTreatmentObj
  const { parameterName } = parameterResult

  node.properties.forEach((prop, index) => {
    if (prop.key.name === parameterName) {
      pathToEdgeTreatmentObj.push(
        ['properties', 'ObjectExpression'],
        [index, 'index'],
        ['value', 'Property']
      )
    }
  })
  return pathToEdgeTreatmentObj
}

function getParameterNameAndValue(
  parameters: EdgeTreatmentParameters
): { parameterName: string; parameterValue: Expr } | Error {
  if (parameters.type === EdgeTreatmentType.Fillet) {
    const parameterValue =
      'variableName' in parameters.radius
        ? parameters.radius.variableIdentifierAst
        : parameters.radius.valueAst
    return { parameterName: 'radius', parameterValue }
  } else if (parameters.type === EdgeTreatmentType.Chamfer) {
    const parameterValue =
      'variableName' in parameters.length
        ? parameters.length.variableIdentifierAst
        : parameters.length.valueAst
    return { parameterName: 'length', parameterValue }
  } else {
    return new Error('Unsupported edge treatment type}')
  }
}

// Type Guards
function isEdgeTreatmentType(name: string): name is EdgeTreatmentType {
  return name === EdgeTreatmentType.Chamfer || name === EdgeTreatmentType.Fillet
}
function isEdgeType(name: string): name is EdgeTypes {
  return (
    name === 'getNextAdjacentEdge' ||
    name === 'getPreviousAdjacentEdge' ||
    name === 'getOppositeEdge'
  )
}

// Button states
export const hasValidEdgeTreatmentSelection = ({
  selectionRanges,
  ast,
  code,
}: {
  selectionRanges: Selections
  ast: Node<Program>
  code: string
}) => {
  // check if there is anything valid for the edge treatment in the scene
  let extrudeExists = false
  traverse(ast, {
    enter(node) {
      if (
        node.type === 'CallExpression' &&
        (node.callee.name === 'extrude' || node.callee.name === 'revolve')
      ) {
        extrudeExists = true
      }
    },
  })
  if (!extrudeExists) return false

  // check if nothing is selected
  if (selectionRanges.graphSelections.length === 0) {
    return true
  }

  // check if selection is last string in code
  if (selectionRanges.graphSelections[0]?.codeRef?.range[0] === code.length) {
    return true
  }

  // selection exists:
  for (const selection of selectionRanges.graphSelections) {
    // check if all selections are in sketchLineHelperMap
    const segmentNode = getNodeFromPath<Node<CallExpression>>(
      ast,
      selection.codeRef.pathToNode,
      'CallExpression'
    )
    if (err(segmentNode)) return false
    if (segmentNode.node.type !== 'CallExpression') {
      return false
    }
    if (!(segmentNode.node.callee.name in sketchLineHelperMap)) {
      return false
    }

    // check if selection is extruded
    // TODO: option 1 : extrude is in the sketch pipe

    // option 2: extrude is outside the sketch pipe
    const extrudeExists = hasSketchPipeBeenExtruded(selection, ast)
    if (err(extrudeExists)) {
      return false
    }
    if (!extrudeExists) {
      return false
    }

    // check if tag exists for the selection
    let tagExists = false
    let tag = ''
    traverse(segmentNode.node, {
      enter(node) {
        if (node.type === 'TagDeclarator') {
          tagExists = true
          tag = node.value
        }
      },
    })

    // check if tag is used in edge treatment
    if (tagExists && selection.artifact) {
      // create tag call
      let tagCall: Expr = getEdgeTagCall(tag, selection.artifact)

      // check if tag is used in edge treatment
      let inEdgeTreatment = false
      let tagUsedInEdgeTreatment = false

      traverse(ast, {
        enter(node) {
          if (
            node.type === 'CallExpression' &&
            isEdgeTreatmentType(node.callee.name)
          ) {
            inEdgeTreatment = true
          }
          if (inEdgeTreatment && node.type === 'ObjectExpression') {
            if (hasTag(node, tagCall)) {
              tagUsedInEdgeTreatment = true
            }
          }
        },
        leave(node) {
          if (
            node.type === 'CallExpression' &&
            isEdgeTreatmentType(node.callee.name)
          ) {
            inEdgeTreatment = false
          }
        },
      })
      if (tagUsedInEdgeTreatment) {
        return false
      }
    }
  }
  return true
}

type EdgeTypes =
  | 'baseEdge'
  | 'getNextAdjacentEdge'
  | 'getPreviousAdjacentEdge'
  | 'getOppositeEdge'

export const isTagUsedInEdgeTreatment = ({
  ast,
  callExp,
}: {
  ast: Node<Program>
  callExp: CallExpression
}): Array<EdgeTypes> => {
  const tag = getTagFromCallExpression(callExp)
  if (err(tag)) return []

  let inEdgeTreatment = false
  let inObj = false
  let inTagHelper: EdgeTypes | '' = ''
  const edges: Array<EdgeTypes> = []

  traverse(ast, {
    enter: (node) => {
      // Check if we are entering an edge treatment call
      if (
        node.type === 'CallExpression' &&
        isEdgeTreatmentType(node.callee.name)
      ) {
        inEdgeTreatment = true
      }
      if (inEdgeTreatment && node.type === 'ObjectExpression') {
        node.properties.forEach((prop) => {
          if (
            prop.key.name === 'tags' &&
            prop.value.type === 'ArrayExpression'
          ) {
            inObj = true
          }
        })
      }
      if (
        inObj &&
        inEdgeTreatment &&
        node.type === 'CallExpression' &&
        isEdgeType(node.callee.name)
      ) {
        inTagHelper = node.callee.name
      }
      if (
        inObj &&
        inEdgeTreatment &&
        !inTagHelper &&
        node.type === 'Identifier' &&
        node.name === tag
      ) {
        edges.push('baseEdge')
      }
      if (
        inObj &&
        inEdgeTreatment &&
        inTagHelper &&
        node.type === 'Identifier' &&
        node.name === tag
      ) {
        edges.push(inTagHelper)
      }
    },
    leave: (node) => {
      if (
        node.type === 'CallExpression' &&
        isEdgeTreatmentType(node.callee.name)
      ) {
        inEdgeTreatment = false
      }
      if (inEdgeTreatment && node.type === 'ObjectExpression') {
        node.properties.forEach((prop) => {
          if (
            prop.key.name === 'tags' &&
            prop.value.type === 'ArrayExpression'
          ) {
            inObj = true
          }
        })
      }
      if (
        inObj &&
        inEdgeTreatment &&
        node.type === 'CallExpression' &&
        isEdgeType(node.callee.name)
      ) {
        inTagHelper = ''
      }
    },
  })

  return edges
}

// Delete Edge Treatment
export async function deleteEdgeTreatment(
  ast: Node<Program>,
  selection: Selection
): Promise<Node<Program> | Error> {
  /**
   * Deletes an edge treatment (fillet or chamfer)
   * from the AST based on the selection.
   * Handles both standalone treatments
   * and those within a PipeExpression.
   *
   * Variations:
   * [+] fillet or chamfer
   * [+] fillet is in pipe or not
   * [-] fillet with one or multiple tags
   */

  // 1. Validate Selection Type
  const { artifact } = selection
  if (!artifact || artifact.type !== 'edgeCut') {
    return new Error('Selection is not an edge cut')
  }

  const { subType: edgeTreatmentType } = artifact
  if (
    !edgeTreatmentType ||
    !['fillet', 'chamfer'].includes(edgeTreatmentType)
  ) {
    return new Error('Unsupported or missing edge treatment type')
  }

  // 2. Clone ast and retrieve the VariableDeclarator
  const astClone = structuredClone(ast)
  const varDec = getNodeFromPath<VariableDeclarator>(
    ast,
    selection?.codeRef?.pathToNode,
    'VariableDeclarator'
  )
  if (err(varDec)) return varDec

  // 3: Check if edge treatment is in a pipe
  const inPipe = varDec.node.init.type === 'PipeExpression'

  // 4A. Handle standalone edge treatment
  if (!inPipe) {
    const varDecPathStep = varDec.shallowPath[1]

    if (
      !Array.isArray(varDecPathStep) ||
      typeof varDecPathStep[0] !== 'number'
    ) {
      return new Error(
        'Invalid shallowPath structure: expected a number at shallowPath[1][0]'
      )
    }

    const varDecIndex: number = varDecPathStep[0]

    // Remove entire VariableDeclarator from the ast
    astClone.body.splice(varDecIndex, 1)
    return astClone
  }

  // 4B. Handle edge treatment within pipe
  if (inPipe) {
    // Retrieve the CallExpression path
    const callExp =
      getNodeFromPath<CallExpression>(
        ast,
        selection?.codeRef?.pathToNode,
        'CallExpression'
      ) ?? null
    if (err(callExp)) return callExp

    const shallowPath = callExp.shallowPath

    // Initialize variables to hold the PipeExpression path and callIndex
    let pipeExpressionPath: PathToNode | null = null
    let callIndex: number | null = null

    // Iterate through the shallowPath to find the PipeExpression and callIndex
    for (let i = 0; i < shallowPath.length - 1; i++) {
      const [key, value] = shallowPath[i]

      if (key === 'body' && value === 'PipeExpression') {
        pipeExpressionPath = shallowPath.slice(0, i + 1)

        const nextStep = shallowPath[i + 1]
        if (
          nextStep &&
          nextStep[1] === 'index' &&
          typeof nextStep[0] === 'number'
        ) {
          callIndex = nextStep[0]
        }

        break
      }
    }

    if (!pipeExpressionPath) {
      return new Error('PipeExpression not found in path')
    }

    if (callIndex === null) {
      return new Error('Failed to extract CallExpression index')
    }
    // Retrieve the PipeExpression node
    const pipeExpressionNode = getNodeFromPath<PipeExpression>(
      astClone,
      pipeExpressionPath,
      'PipeExpression'
    )
    if (err(pipeExpressionNode)) return pipeExpressionNode

    // Ensure that the PipeExpression.body is an array
    if (!Array.isArray(pipeExpressionNode.node.body)) {
      return new Error('PipeExpression body is not an array')
    }

    // Remove the CallExpression at the specified index
    pipeExpressionNode.node.body.splice(callIndex, 1)

    // Remove VariableDeclarator if PipeExpression.body is empty
    if (pipeExpressionNode.node.body.length === 0) {
      const varDecPathStep = varDec.shallowPath[1]
      if (
        !Array.isArray(varDecPathStep) ||
        typeof varDecPathStep[0] !== 'number'
      ) {
        return new Error(
          'Invalid shallowPath structure: expected a number at shallowPath[1][0]'
        )
      }
      const varDecIndex: number = varDecPathStep[0]
      astClone.body.splice(varDecIndex, 1)
    }

    return astClone
  }

  return Error('Delete fillets not implemented')
}<|MERGE_RESOLUTION|>--- conflicted
+++ resolved
@@ -23,11 +23,7 @@
   getNodeFromPath,
   hasSketchPipeBeenExtruded,
   traverse,
-<<<<<<< HEAD
-} from 'lang/queryAst'
-=======
 } from '../queryAst'
->>>>>>> b25fc302
 import { getNodePathFromSourceRange } from 'lang/queryAstNodePathUtils'
 import {
   addTagForSketchOnFace,
