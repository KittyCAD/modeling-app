--- conflicted
+++ resolved
@@ -27,14 +27,8 @@
   ast: Node<Program>,
   pathToSketchNode: PathToNode,
   angle: Expr = createLiteral(4),
-<<<<<<< HEAD
   axis: Selections,
   artifact?: Artifact
-=======
-  axisOrEdge: string,
-  axis: string,
-  edge: Selections
->>>>>>> c0c5c790
 ):
   | {
       modifiedAst: Node<Program>
