--- conflicted
+++ resolved
@@ -12,18 +12,12 @@
 import {
   EdgeTreatmentType,
   getPathToExtrudeForSegmentSelection,
-<<<<<<< HEAD
   hasValidEdgeTreatmentSelection,
   isTagUsedInEdgeTreatment,
-  modifyAstCloneWithEdgeTreatmentAndTag,
+  modifyAstWithEdgeTreatmentAndTag,
   FilletParameters,
   ChamferParameters,
   EdgeTreatmentParameters,
-=======
-  hasValidFilletSelection,
-  isTagUsedInFillet,
-  modifyAstWithFilletAndTag,
->>>>>>> 412d1b7a
 } from './addFillet'
 import { getNodeFromPath, getNodePathFromSourceRange } from '../queryAst'
 import { createLiteral } from 'lang/modifyAst'
@@ -31,12 +25,9 @@
 import { Selections } from 'lib/selections'
 import { engineCommandManager, kclManager } from 'lib/singletons'
 import { VITE_KC_DEV_TOKEN } from 'env'
-<<<<<<< HEAD
-=======
 import { KclCommandValue } from 'lib/commandTypes'
 import { isOverlap } from 'lib/utils'
 import { codeRefFromRange } from 'lang/std/artifactGraph'
->>>>>>> 412d1b7a
 
 beforeAll(async () => {
   await initPromise
@@ -305,17 +296,12 @@
     otherSelections: [],
   }
 
-<<<<<<< HEAD
   // apply edge treatment to seleciton
-  const result = modifyAstCloneWithEdgeTreatmentAndTag(
+  const result = modifyAstWithEdgeTreatmentAndTag(
     ast,
     selection,
     parameters
   )
-=======
-  // apply fillet to selection
-  const result = modifyAstWithFilletAndTag(ast, selection, radius)
->>>>>>> 412d1b7a
   if (err(result)) {
     return result
   }
@@ -377,11 +363,7 @@
   |> lineTo([profileStartX(%), profileStartY(%)], %)
   |> close(%)
 extrude001 = extrude(-15, sketch001)
-<<<<<<< HEAD
-  |> ${edgeTreatmentType}({ ${parameterName}: 3, tags: [seg01] }, %)`
-=======
-  |> fillet({ radius = 3, tags = [seg01] }, %)`
->>>>>>> 412d1b7a
+  |> ${edgeTreatmentType}({ ${parameterName} = 3, tags = [seg01] }, %)`
 
         await runModifyAstCloneWithEdgeTreatmentAndTag(
           code,
@@ -408,11 +390,7 @@
   |> lineTo([profileStartX(%), profileStartY(%)], %)
   |> close(%)
   |> extrude(-15, %)
-<<<<<<< HEAD
-  |> ${edgeTreatmentType}({ ${parameterName}: 3, tags: [seg01] }, %)`
-=======
-  |> fillet({ radius = 3, tags = [seg01] }, %)`
->>>>>>> 412d1b7a
+  |> ${edgeTreatmentType}({ ${parameterName} = 3, tags = [seg01] }, %)`
 
         await runModifyAstCloneWithEdgeTreatmentAndTag(
           code,
@@ -439,11 +417,7 @@
   |> lineTo([profileStartX(%), profileStartY(%)], %)
   |> close(%)
 extrude001 = extrude(-15, sketch001)
-<<<<<<< HEAD
-  |> ${edgeTreatmentType}({ ${parameterName}: 3, tags: [seg01] }, %)`
-=======
-  |> fillet({ radius = 3, tags = [seg01] }, %)`
->>>>>>> 412d1b7a
+  |> ${edgeTreatmentType}({ ${parameterName} = 3, tags = [seg01] }, %)`
 
         await runModifyAstCloneWithEdgeTreatmentAndTag(
           code,
@@ -470,11 +444,7 @@
   |> lineTo([profileStartX(%), profileStartY(%)], %)
   |> close(%)
 extrude001 = extrude(-15, sketch001)
-<<<<<<< HEAD
-  |> ${edgeTreatmentType}({ ${parameterName}: 3, tags: [seg02] }, %)`
-=======
-  |> fillet({ radius = 3, tags = [seg02] }, %)`
->>>>>>> 412d1b7a
+  |> ${edgeTreatmentType}({ ${parameterName} = 3, tags = [seg02] }, %)`
 
         await runModifyAstCloneWithEdgeTreatmentAndTag(
           code,
@@ -492,16 +462,9 @@
   |> lineTo([profileStartX(%), profileStartY(%)], %)
   |> close(%)
 extrude001 = extrude(-15, sketch001)
-<<<<<<< HEAD
-  |> fillet({ radius: 5, tags: [seg01] }, %)`
+  |> fillet({ radius = 5, tags = [seg01] }, %)`
         const segmentSnippets = ['line([-20, 0], %)']
         const expectedCode = `sketch001 = startSketchOn('XY')
-=======
-  |> fillet({ radius = 5, tags = [seg01] }, %)`
-    const segmentSnippets = ['line([-20, 0], %)']
-    const radiusValue = 3
-    const expectedCode = `sketch001 = startSketchOn('XY')
->>>>>>> 412d1b7a
   |> startProfileAt([-10, 10], %)
   |> line([20, 0], %, $seg01)
   |> line([0, -20], %)
@@ -509,13 +472,8 @@
   |> lineTo([profileStartX(%), profileStartY(%)], %)
   |> close(%)
 extrude001 = extrude(-15, sketch001)
-<<<<<<< HEAD
-  |> fillet({ radius: 5, tags: [seg01] }, %)
-  |> ${edgeTreatmentType}({ ${parameterName}: 3, tags: [seg02] }, %)`
-=======
   |> fillet({ radius = 5, tags = [seg01] }, %)
-  |> fillet({ radius = 3, tags = [seg02] }, %)`
->>>>>>> 412d1b7a
+  |> ${edgeTreatmentType}({ ${parameterName} = 3, tags = [seg02] }, %)`
 
         await runModifyAstCloneWithEdgeTreatmentAndTag(
           code,
@@ -571,11 +529,7 @@
   |> lineTo([profileStartX(%), profileStartY(%)], %)
   |> close(%)
 extrude001 = extrude(-15, sketch001)
-<<<<<<< HEAD
-  |> ${edgeTreatmentType}({ ${parameterName}: 3, tags: [seg01, seg02] }, %)`
-=======
-  |> fillet({ radius = 3, tags = [seg01, seg02] }, %)`
->>>>>>> 412d1b7a
+  |> ${edgeTreatmentType}({ ${parameterName} = 3, tags = [seg01, seg02] }, %)`
 
         await runModifyAstCloneWithEdgeTreatmentAndTag(
           code,
@@ -614,11 +568,7 @@
   |> lineTo([profileStartX(%), profileStartY(%)], %)
   |> close(%)
 extrude001 = extrude(-15, sketch001)
-<<<<<<< HEAD
-  |> ${edgeTreatmentType}({ ${parameterName}: 3, tags: [seg01, seg02] }, %)
-=======
-  |> fillet({ radius = 3, tags = [seg01, seg02] }, %)
->>>>>>> 412d1b7a
+  |> ${edgeTreatmentType}({ ${parameterName} = 3, tags = [seg01, seg02] }, %)
 sketch002 = startSketchOn('XY')
   |> startProfileAt([30, 10], %)
   |> line([15, 0], %)
@@ -627,11 +577,7 @@
   |> lineTo([profileStartX(%), profileStartY(%)], %)
   |> close(%)
 extrude002 = extrude(-25, sketch002)
-<<<<<<< HEAD
-  |> ${edgeTreatmentType}({ ${parameterName}: 3, tags: [seg03] }, %)` // <-- able to add a new one
-=======
-  |> fillet({ radius = 3, tags = [seg03] }, %)` // <-- able to add a new one
->>>>>>> 412d1b7a
+  |> ${edgeTreatmentType}({ ${parameterName} = 3, tags = [seg03] }, %)` // <-- able to add a new one
 
         await runModifyAstCloneWithEdgeTreatmentAndTag(
           code,
