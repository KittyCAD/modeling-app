import {
  parse,
  recast,
  initPromise,
  PathToNode,
  Program,
  CallExpression,
  makeDefaultPlanes,
  PipeExpression,
  VariableDeclarator,
} from '../wasm'
import {
  getPathToExtrudeForSegmentSelection,
  hasValidFilletSelection,
  isTagUsedInFillet,
  modifyAstCloneWithFilletAndTag,
} from './addFillet'
import { getNodeFromPath, getNodePathFromSourceRange } from '../queryAst'
import { createLiteral } from 'lang/modifyAst'
import { err } from 'lib/trap'
import { Selections } from 'lib/selections'
import { engineCommandManager, kclManager } from 'lib/singletons'
import { VITE_KC_DEV_TOKEN } from 'env'
import { KclCommandValue } from 'lib/commandTypes'

beforeAll(async () => {
  await initPromise

  // THESE TEST WILL FAIL without VITE_KC_DEV_TOKEN set in .env.development.local
  await new Promise((resolve) => {
    engineCommandManager.start({
      token: VITE_KC_DEV_TOKEN,
      width: 256,
      height: 256,
      makeDefaultPlanes: () => makeDefaultPlanes(engineCommandManager),
      setMediaStream: () => {},
      setIsStreamReady: () => {},
      modifyGrid: async () => {},
      callbackOnEngineLiteConnect: () => {
        resolve(true)
      },
    })
  })
}, 20_000)

afterAll(() => {
  engineCommandManager.tearDown()
})

const runGetPathToExtrudeForSegmentSelectionTest = async (
  code: string,
  selectedSegmentSnippet: string,
  expectedExtrudeSnippet: string
) => {
  // helpers
  function getExtrudeExpression(
    ast: Program,
    pathToExtrudeNode: PathToNode
  ): CallExpression | PipeExpression | undefined | Error {
    if (pathToExtrudeNode.length === 0) return undefined // no extrude node

    const extrudeNodeResult = getNodeFromPath<CallExpression>(
      ast,
      pathToExtrudeNode
    )
    if (err(extrudeNodeResult)) {
      return extrudeNodeResult
    }
    return extrudeNodeResult.node
  }
  function getExpectedExtrudeExpression(
    ast: Program,
    code: string,
    expectedExtrudeSnippet: string
  ): CallExpression | PipeExpression | Error {
    const extrudeRange: [number, number] = [
      code.indexOf(expectedExtrudeSnippet),
      code.indexOf(expectedExtrudeSnippet) + expectedExtrudeSnippet.length,
    ]
    const expedtedExtrudePath = getNodePathFromSourceRange(ast, extrudeRange)
    const expedtedExtrudeNodeResult = getNodeFromPath<VariableDeclarator>(
      ast,
      expedtedExtrudePath
    )
    if (err(expedtedExtrudeNodeResult)) {
      return expedtedExtrudeNodeResult
    }
    const expectedExtrudeNode = expedtedExtrudeNodeResult.node
    const init = expectedExtrudeNode.init
    if (init.type !== 'CallExpression' && init.type !== 'PipeExpression') {
      return new Error(
        'Expected extrude expression is not a CallExpression or PipeExpression'
      )
    }
    return init
  }

  // ast
  const astOrError = parse(code)
  if (err(astOrError)) return new Error('AST not found')
  const ast = astOrError

  // selection
  const segmentRange: [number, number] = [
    code.indexOf(selectedSegmentSnippet),
    code.indexOf(selectedSegmentSnippet) + selectedSegmentSnippet.length,
  ]
  const selection: Selections = {
    codeBasedSelections: [
      {
        range: segmentRange,
        type: 'default',
      },
    ],
    otherSelections: [],
  }

  // executeAst and artifactGraph
  await kclManager.executeAst({ ast })
  const artifactGraph = engineCommandManager.artifactGraph

  // get extrude expression
  const pathResult = getPathToExtrudeForSegmentSelection(
    ast,
    selection,
    artifactGraph
  )
  if (err(pathResult)) return pathResult
  const { pathToExtrudeNode } = pathResult
  const extrudeExpression = getExtrudeExpression(ast, pathToExtrudeNode)

  // test
  if (expectedExtrudeSnippet) {
    const expectedExtrudeExpression = getExpectedExtrudeExpression(
      ast,
      code,
      expectedExtrudeSnippet
    )
    if (err(expectedExtrudeExpression)) return expectedExtrudeExpression
    expect(extrudeExpression).toEqual(expectedExtrudeExpression)
  } else {
    expect(extrudeExpression).toBeUndefined()
  }
}
describe('Testing getPathToExtrudeForSegmentSelection', () => {
  it('should return the correct paths for a valid selection and extrusion', async () => {
    const code = `sketch001 = startSketchOn('XY')
  |> startProfileAt([-10, 10], %)
  |> line([20, 0], %)
  |> line([0, -20], %)
  |> line([-20, 0], %)
  |> lineTo([profileStartX(%), profileStartY(%)], %)
  |> close(%)
extrude001 = extrude(-15, sketch001)`
    const selectedSegmentSnippet = `line([20, 0], %)`
    const expectedExtrudeSnippet = `extrude001 = extrude(-15, sketch001)`
    await runGetPathToExtrudeForSegmentSelectionTest(
      code,
      selectedSegmentSnippet,
      expectedExtrudeSnippet
    )
  }, 5_000)
  it('should return the correct paths for a valid selection and extrusion in case of several extrusions and sketches', async () => {
    const code = `sketch001 = startSketchOn('XY')
  |> startProfileAt([-30, 30], %)
  |> line([15, 0], %)
  |> line([0, -15], %)
  |> line([-15, 0], %)
  |> lineTo([profileStartX(%), profileStartY(%)], %)
  |> close(%)
sketch002 = startSketchOn('XY')
  |> startProfileAt([30, 30], %)
  |> line([20, 0], %)
  |> line([0, -20], %)
  |> line([-20, 0], %)
  |> lineTo([profileStartX(%), profileStartY(%)], %)
  |> close(%)
sketch003 = startSketchOn('XY')
  |> startProfileAt([30, -30], %)
  |> line([25, 0], %)
  |> line([0, -25], %)
  |> line([-25, 0], %)
  |> lineTo([profileStartX(%), profileStartY(%)], %)
  |> close(%)
extrude001 = extrude(-15, sketch001)
extrude002 = extrude(-15, sketch002)
extrude003 = extrude(-15, sketch003)`
    const selectedSegmentSnippet = `line([20, 0], %)`
    const expectedExtrudeSnippet = `extrude002 = extrude(-15, sketch002)`
    await runGetPathToExtrudeForSegmentSelectionTest(
      code,
      selectedSegmentSnippet,
      expectedExtrudeSnippet
    )
  })
  it('should not return any path for missing extrusion', async () => {
    const code = `sketch001 = startSketchOn('XY')
  |> startProfileAt([-30, 30], %)
  |> line([15, 0], %)
  |> line([0, -15], %)
  |> line([-15, 0], %)
  |> lineTo([profileStartX(%), profileStartY(%)], %)
  |> close(%)
sketch002 = startSketchOn('XY')
  |> startProfileAt([30, 30], %)
  |> line([20, 0], %)
  |> line([0, -20], %)
  |> line([-20, 0], %)
  |> lineTo([profileStartX(%), profileStartY(%)], %)
  |> close(%)
sketch003 = startSketchOn('XY')
  |> startProfileAt([30, -30], %)
  |> line([25, 0], %)
  |> line([0, -25], %)
  |> line([-25, 0], %)
  |> lineTo([profileStartX(%), profileStartY(%)], %)
  |> close(%)
extrude001 = extrude(-15, sketch001)
extrude003 = extrude(-15, sketch003)`
    const selectedSegmentSnippet = `line([20, 0], %)`
    const expectedExtrudeSnippet = ``
    await runGetPathToExtrudeForSegmentSelectionTest(
      code,
      selectedSegmentSnippet,
      expectedExtrudeSnippet
    )
  })
})

<<<<<<< HEAD
const runModifyAstCloneWithFilletAndTag = async (
=======
const runFilletTest = async (
  code: string,
  segmentSnippet: string,
  extrudeSnippet: string,
  radius = createLiteral(5),
  expectedCode: string
) => {
  const astOrError = parse(code)
  if (err(astOrError)) {
    return new Error('AST not found')
  }

  const ast = astOrError

  const segmentRange: [number, number] = [
    code.indexOf(segmentSnippet),
    code.indexOf(segmentSnippet) + segmentSnippet.length,
  ]
  const pathToSegmentNode: PathToNode = getNodePathFromSourceRange(
    ast,
    segmentRange
  )

  const extrudeRange: [number, number] = [
    code.indexOf(extrudeSnippet),
    code.indexOf(extrudeSnippet) + extrudeSnippet.length,
  ]

  const pathToExtrudeNode: PathToNode = getNodePathFromSourceRange(
    ast,
    extrudeRange
  )
  if (err(pathToExtrudeNode)) {
    return new Error('Path to extrude node not found')
  }

  const result = addFillet(ast, pathToSegmentNode, pathToExtrudeNode, radius)
  if (err(result)) {
    return result
  }
  const { modifiedAst } = result
  const newCode = recast(modifiedAst)

  expect(newCode).toContain(expectedCode)
}
describe('Testing addFillet', () => {
  /**
   * 1. Ideal Case
   */

  it('should add a fillet to a specific segment after extrusion, clean', async () => {
    const code = `
      sketch001 = startSketchOn('XZ')
        |> startProfileAt([2.16, 49.67], %)
        |> line([101.49, 139.93], %)
        |> line([60.04, -55.72], %)
        |> line([1.29, -115.74], %)
        |> line([-87.24, -47.08], %)
        |> tangentialArcTo([56.15, -94.58], %)
        |> tangentialArcTo([14.68, -104.52], %)
        |> lineTo([profileStartX(%), profileStartY(%)], %)
        |> close(%)
      extrude001 = extrude(50, sketch001)
    `
    const segmentSnippet = `line([60.04, -55.72], %)`
    const extrudeSnippet = `extrude001 = extrude(50, sketch001)`
    const radius = createLiteral(5)
    const expectedCode = `sketch001 = startSketchOn('XZ')
  |> startProfileAt([2.16, 49.67], %)
  |> line([101.49, 139.93], %)
  |> line([60.04, -55.72], %, $seg01)
  |> line([1.29, -115.74], %)
  |> line([-87.24, -47.08], %)
  |> tangentialArcTo([56.15, -94.58], %)
  |> tangentialArcTo([14.68, -104.52], %)
  |> lineTo([profileStartX(%), profileStartY(%)], %)
  |> close(%)
extrude001 = extrude(50, sketch001)
  |> fillet({ radius: 5, tags: [seg01] }, %)`

    await runFilletTest(
      code,
      segmentSnippet,
      extrudeSnippet,
      radius,
      expectedCode
    )
  })

  /**
   * 2. Case of existing tag in the other line
   */

  it('should add a fillet to a specific segment after extrusion with existing tag in any other line', async () => {
    const code = `
        sketch001 = startSketchOn('XZ')
          |> startProfileAt([2.16, 49.67], %)
          |> line([101.49, 139.93], %)
          |> line([60.04, -55.72], %)
          |> line([1.29, -115.74], %)
          |> line([-87.24, -47.08], %, $seg01)
          |> tangentialArcTo([56.15, -94.58], %)
          |> tangentialArcTo([14.68, -104.52], %)
          |> lineTo([profileStartX(%), profileStartY(%)], %)
          |> close(%)
        extrude001 = extrude(50, sketch001)
      `
    const segmentSnippet = `line([60.04, -55.72], %)`
    const extrudeSnippet = `extrude001 = extrude(50, sketch001)`
    const radius = createLiteral(5)
    const expectedCode = `sketch001 = startSketchOn('XZ')
  |> startProfileAt([2.16, 49.67], %)
  |> line([101.49, 139.93], %)
  |> line([60.04, -55.72], %, $seg02)
  |> line([1.29, -115.74], %)
  |> line([-87.24, -47.08], %, $seg01)
  |> tangentialArcTo([56.15, -94.58], %)
  |> tangentialArcTo([14.68, -104.52], %)
  |> lineTo([profileStartX(%), profileStartY(%)], %)
  |> close(%)
extrude001 = extrude(50, sketch001)
  |> fillet({ radius: 5, tags: [seg02] }, %)`

    await runFilletTest(
      code,
      segmentSnippet,
      extrudeSnippet,
      radius,
      expectedCode
    )
  })

  /**
   * 3. Case of existing tag in the fillet line
   */

  it('should add a fillet to a specific segment after extrusion with existing tag in that exact line', async () => {
    const code = `
        sketch001 = startSketchOn('XZ')
          |> startProfileAt([2.16, 49.67], %)
          |> line([101.49, 139.93], %)
          |> line([60.04, -55.72], %)
          |> line([1.29, -115.74], %)
          |> line([-87.24, -47.08], %, $seg03)
          |> tangentialArcTo([56.15, -94.58], %)
          |> tangentialArcTo([14.68, -104.52], %)
          |> lineTo([profileStartX(%), profileStartY(%)], %)
          |> close(%)
        extrude001 = extrude(50, sketch001)
      `
    const segmentSnippet = `line([-87.24, -47.08], %, $seg03)`
    const extrudeSnippet = `extrude001 = extrude(50, sketch001)`
    const radius = createLiteral(5)
    const expectedCode = `sketch001 = startSketchOn('XZ')
  |> startProfileAt([2.16, 49.67], %)
  |> line([101.49, 139.93], %)
  |> line([60.04, -55.72], %)
  |> line([1.29, -115.74], %)
  |> line([-87.24, -47.08], %, $seg03)
  |> tangentialArcTo([56.15, -94.58], %)
  |> tangentialArcTo([14.68, -104.52], %)
  |> lineTo([profileStartX(%), profileStartY(%)], %)
  |> close(%)
extrude001 = extrude(50, sketch001)
  |> fillet({ radius: 5, tags: [seg03] }, %)`

    await runFilletTest(
      code,
      segmentSnippet,
      extrudeSnippet,
      radius,
      expectedCode
    )
  })

  /**
   * 4. Case of existing fillet on some other segment
   */

  it('should add another fillet after the existing fillet', async () => {
    const code = `sketch001 = startSketchOn('XZ')
            |> startProfileAt([2.16, 49.67], %)
            |> line([101.49, 139.93], %)
            |> line([60.04, -55.72], %)
            |> line([1.29, -115.74], %)
            |> line([-87.24, -47.08], %, $seg03)
            |> tangentialArcTo([56.15, -94.58], %)
            |> tangentialArcTo([14.68, -104.52], %)
            |> lineTo([profileStartX(%), profileStartY(%)], %)
            |> close(%)
          extrude001 = extrude(50, sketch001)
            |> fillet({ radius: 10, tags: [seg03] }, %)`
    const segmentSnippet = `line([60.04, -55.72], %)`
    const extrudeSnippet = `extrude001 = extrude(50, sketch001)`
    const radius = createLiteral(5)
    const expectedCode = `sketch001 = startSketchOn('XZ')
  |> startProfileAt([2.16, 49.67], %)
  |> line([101.49, 139.93], %)
  |> line([60.04, -55.72], %, $seg01)
  |> line([1.29, -115.74], %)
  |> line([-87.24, -47.08], %, $seg03)
  |> tangentialArcTo([56.15, -94.58], %)
  |> tangentialArcTo([14.68, -104.52], %)
  |> lineTo([profileStartX(%), profileStartY(%)], %)
  |> close(%)
extrude001 = extrude(50, sketch001)
  |> fillet({ radius: 10, tags: [seg03] }, %)
  |> fillet({ radius: 5, tags: [seg01] }, %)`

    await runFilletTest(
      code,
      segmentSnippet,
      extrudeSnippet,
      radius,
      expectedCode
    )
  })
})

const runModifyAstWithFilletAndTagTest = async (
>>>>>>> 0c478680
  code: string,
  selectionSnippets: Array<string>,
  radiusValue: number,
  expectedCode: string
) => {
  // ast
  const astOrError = parse(code)
  if (err(astOrError)) {
    return new Error('AST not found')
  }
  const ast = astOrError

  // selection
  const segmentRanges: Array<[number, number]> = selectionSnippets.map(
    (selectionSnippet) => [
      code.indexOf(selectionSnippet),
      code.indexOf(selectionSnippet) + selectionSnippet.length,
    ]
  )
  const selection: Selections = {
    codeBasedSelections: segmentRanges.map((segmentRange) => ({
      range: segmentRange,
      type: 'default',
    })),
    otherSelections: [],
  }

  // radius
  const radius: KclCommandValue = {
    valueAst: createLiteral(radiusValue),
    valueText: radiusValue.toString(),
    valueCalculated: radiusValue.toString(),
  }

  // executeAst
  await kclManager.executeAst({ ast })

  // apply fillet to selection
  const result = modifyAstCloneWithFilletAndTag(ast, selection, radius)
  if (err(result)) {
    return result
  }
  const { modifiedAst } = result

  const newCode = recast(modifiedAst)

  expect(newCode).toContain(expectedCode)
}
describe('Testing applyFilletToSelection', () => {
<<<<<<< HEAD
  it('should add a fillet to a specific segment', async () => {
    const code = `const sketch001 = startSketchOn('XY')
=======
  it('should add a fillet to a specific segment after extrusion', async () => {
    const code = `sketch001 = startSketchOn('XY')
>>>>>>> 0c478680
  |> startProfileAt([-10, 10], %)
  |> line([20, 0], %)
  |> line([0, -20], %)
  |> line([-20, 0], %)
  |> lineTo([profileStartX(%), profileStartY(%)], %)
  |> close(%)
extrude001 = extrude(-15, sketch001)`
    const segmentSnippets = ['line([0, -20], %)']
    const radiusValue = 3
    const expectedCode = `sketch001 = startSketchOn('XY')
  |> startProfileAt([-10, 10], %)
  |> line([20, 0], %)
  |> line([0, -20], %, $seg01)
  |> line([-20, 0], %)
  |> lineTo([profileStartX(%), profileStartY(%)], %)
  |> close(%)
extrude001 = extrude(-15, sketch001)
  |> fillet({ radius: 3, tags: [seg01] }, %)`

    await runModifyAstCloneWithFilletAndTag(
      code,
      segmentSnippets,
      radiusValue,
      expectedCode
    )
  })
<<<<<<< HEAD
  it('should add a fillet to an already tagged segment', async () => {
    const code = `const sketch001 = startSketchOn('XY')
=======
  it('should add a fillet to the 2 segments of a single extrusion', async () => {
    const code = `sketch001 = startSketchOn('XY')
>>>>>>> 0c478680
  |> startProfileAt([-10, 10], %)
  |> line([20, 0], %)
  |> line([0, -20], %, $seg01)
  |> line([-20, 0], %)
  |> lineTo([profileStartX(%), profileStartY(%)], %)
  |> close(%)
const extrude001 = extrude(-15, sketch001)`
    const segmentSnippets = ['line([0, -20], %, $seg01)']
    const radiusValue = 3
    const expectedCode = `const sketch001 = startSketchOn('XY')
  |> startProfileAt([-10, 10], %)
  |> line([20, 0], %)
  |> line([0, -20], %, $seg01)
  |> line([-20, 0], %)
  |> lineTo([profileStartX(%), profileStartY(%)], %)
  |> close(%)
const extrude001 = extrude(-15, sketch001)
  |> fillet({ radius: 3, tags: [seg01] }, %)`

    await runModifyAstCloneWithFilletAndTag(
      code,
      segmentSnippets,
      radiusValue,
      expectedCode
    )
  })
  it('should add a fillet with existing tag on other segment', async () => {
    const code = `const sketch001 = startSketchOn('XY')
  |> startProfileAt([-10, 10], %)
  |> line([20, 0], %, $seg01)
  |> line([0, -20], %)
  |> line([-20, 0], %)
  |> lineTo([profileStartX(%), profileStartY(%)], %)
  |> close(%)
<<<<<<< HEAD
const extrude001 = extrude(-15, sketch001)`
    const segmentSnippets = ['line([-20, 0], %)']
=======
extrude001 = extrude(-15, sketch001)`
    const segmentSnippets = ['line([20, 0], %)', 'line([-20, 0], %)']
>>>>>>> 0c478680
    const radiusValue = 3
    const expectedCode = `sketch001 = startSketchOn('XY')
  |> startProfileAt([-10, 10], %)
  |> line([20, 0], %, $seg01)
  |> line([0, -20], %)
  |> line([-20, 0], %, $seg02)
  |> lineTo([profileStartX(%), profileStartY(%)], %)
  |> close(%)
<<<<<<< HEAD
const extrude001 = extrude(-15, sketch001)
=======
extrude001 = extrude(-15, sketch001)
  |> fillet({ radius: 3, tags: [seg01] }, %)
>>>>>>> 0c478680
  |> fillet({ radius: 3, tags: [seg02] }, %)`

    await runModifyAstCloneWithFilletAndTag(
      code,
      segmentSnippets,
      radiusValue,
      expectedCode
    )
  })
<<<<<<< HEAD
  it('should add a fillet with existing fillet on other segment', async () => {
    const code = `const sketch001 = startSketchOn('XY')
=======
  it('should add a fillet when the extrude variable previously had an fillet', async () => {
    const code = `sketch001 = startSketchOn('XY')
>>>>>>> 0c478680
  |> startProfileAt([-10, 10], %)
  |> line([20, 0], %, $seg01)
  |> line([0, -20], %)
  |> line([-20, 0], %)
  |> lineTo([profileStartX(%), profileStartY(%)], %)
  |> close(%)
const extrude001 = extrude(-15, sketch001)
  |> fillet({ radius: 5, tags: [seg01] }, %)`
    const segmentSnippets = ['line([-20, 0], %)']
    const radiusValue = 3
    const expectedCode = `const sketch001 = startSketchOn('XY')
  |> startProfileAt([-10, 10], %)
  |> line([20, 0], %, $seg01)
  |> line([0, -20], %)
  |> line([-20, 0], %, $seg02)
  |> lineTo([profileStartX(%), profileStartY(%)], %)
  |> close(%)
<<<<<<< HEAD
const extrude001 = extrude(-15, sketch001)
  |> fillet({ radius: 5, tags: [seg01] }, %)
  |> fillet({ radius: 3, tags: [seg02] }, %)`

    await runModifyAstCloneWithFilletAndTag(
      code,
      segmentSnippets,
      radiusValue,
      expectedCode
    )
  })
  it('should add a fillet to two segments of a single extrusion', async () => {
    const code = `const sketch001 = startSketchOn('XY')
  |> startProfileAt([-10, 10], %)
  |> line([20, 0], %)
  |> line([0, -20], %)
  |> line([-20, 0], %)
  |> lineTo([profileStartX(%), profileStartY(%)], %)
  |> close(%)
const extrude001 = extrude(-15, sketch001)`
    const segmentSnippets = ['line([20, 0], %)', 'line([-20, 0], %)']
=======
extrude001 = extrude(-15, sketch001)
  |> fillet({ radius: 3, tags: [seg01] }, %)` // <--- one fillet already there on input code
    const segmentSnippets = ['line([20, 0], %)']
>>>>>>> 0c478680
    const radiusValue = 3
    const expectedCode = `sketch001 = startSketchOn('XY')
  |> startProfileAt([-10, 10], %)
  |> line([20, 0], %, $seg01)
  |> line([0, -20], %)
  |> line([-20, 0], %, $seg02)
  |> lineTo([profileStartX(%), profileStartY(%)], %)
  |> close(%)
<<<<<<< HEAD
const extrude001 = extrude(-15, sketch001)
  |> fillet({ radius: 3, tags: [seg01, seg02] }, %)`
=======
extrude001 = extrude(-15, sketch001)
  |> fillet({ radius: 3, tags: [seg01] }, %)
  |> fillet({ radius: 3, tags: [seg02] }, %)` // <-- able to add a new one
>>>>>>> 0c478680

    await runModifyAstCloneWithFilletAndTag(
      code,
      segmentSnippets,
      radiusValue,
      expectedCode
    )
  })
<<<<<<< HEAD
  it('should add fillets to two bodies', async () => {
    const code = `const sketch001 = startSketchOn('XY')
=======
  it('should add the fillets to 2 bodies', async () => {
    const code = `sketch001 = startSketchOn('XY')
>>>>>>> 0c478680
  |> startProfileAt([-10, 10], %)
  |> line([20, 0], %)
  |> line([0, -20], %)
  |> line([-20, 0], %)
  |> lineTo([profileStartX(%), profileStartY(%)], %)
  |> close(%)
extrude001 = extrude(-15, sketch001)
sketch002 = startSketchOn('XY')
  |> startProfileAt([30, 10], %)
  |> line([15, 0], %)
  |> line([0, -15], %)
  |> line([-15, 0], %)
  |> lineTo([profileStartX(%), profileStartY(%)], %)
  |> close(%)
<<<<<<< HEAD
const extrude002 = extrude(-25, sketch002)` // <--- body 2
    const segmentSnippets = [
      'line([20, 0], %)',
      'line([-20, 0], %)',
      'line([0, -15], %)',
    ]
=======
extrude002 = extrude(-25, sketch002)` // <--- body 2
    const segmentSnippets = ['line([0, -20], %)', 'line([0, -15], %)']
>>>>>>> 0c478680
    const radiusValue = 3
    const expectedCode = `sketch001 = startSketchOn('XY')
  |> startProfileAt([-10, 10], %)
  |> line([20, 0], %, $seg01)
  |> line([0, -20], %)
  |> line([-20, 0], %, $seg02)
  |> lineTo([profileStartX(%), profileStartY(%)], %)
  |> close(%)
<<<<<<< HEAD
const extrude001 = extrude(-15, sketch001)
  |> fillet({ radius: 3, tags: [seg01, seg02] }, %)
const sketch002 = startSketchOn('XY')
=======
extrude001 = extrude(-15, sketch001)
  |> fillet({ radius: 3, tags: [seg01] }, %)
sketch002 = startSketchOn('XY')
>>>>>>> 0c478680
  |> startProfileAt([30, 10], %)
  |> line([15, 0], %)
  |> line([0, -15], %, $seg03)
  |> line([-15, 0], %)
  |> lineTo([profileStartX(%), profileStartY(%)], %)
  |> close(%)
<<<<<<< HEAD
const extrude002 = extrude(-25, sketch002)
  |> fillet({ radius: 3, tags: [seg03] }, %)` // <-- able to add a new one
=======
extrude002 = extrude(-25, sketch002)
  |> fillet({ radius: 3, tags: [seg02] }, %)` // <-- able to add a new one
>>>>>>> 0c478680

    await runModifyAstCloneWithFilletAndTag(
      code,
      segmentSnippets,
      radiusValue,
      expectedCode
    )
  })
})

describe('Testing isTagUsedInFillet', () => {
  const code = `sketch001 = startSketchOn('XZ')
  |> startProfileAt([7.72, 4.13], %)
  |> line([7.11, 3.48], %, $seg01)
  |> line([-3.29, -13.85], %)
  |> line([-6.37, 3.88], %, $seg02)
  |> close(%)
extrude001 = extrude(-5, sketch001)
  |> fillet({
       radius: 1.11,
       tags: [
         getOppositeEdge(seg01),
         seg01,
         getPreviousAdjacentEdge(seg02)
       ]
     }, %)
`
  it('should correctly identify getOppositeEdge and baseEdge edges', () => {
    const ast = parse(code)
    if (err(ast)) return
    const lineOfInterest = `line([7.11, 3.48], %, $seg01)`
    const range: [number, number] = [
      code.indexOf(lineOfInterest),
      code.indexOf(lineOfInterest) + lineOfInterest.length,
    ]
    const pathToNode = getNodePathFromSourceRange(ast, range)
    if (err(pathToNode)) return
    const callExp = getNodeFromPath<CallExpression>(
      ast,
      pathToNode,
      'CallExpression'
    )
    if (err(callExp)) return
    const edges = isTagUsedInFillet({ ast, callExp: callExp.node })
    expect(edges).toEqual(['getOppositeEdge', 'baseEdge'])
  })
  it('should correctly identify getPreviousAdjacentEdge edges', () => {
    const ast = parse(code)
    if (err(ast)) return
    const lineOfInterest = `line([-6.37, 3.88], %, $seg02)`
    const range: [number, number] = [
      code.indexOf(lineOfInterest),
      code.indexOf(lineOfInterest) + lineOfInterest.length,
    ]
    const pathToNode = getNodePathFromSourceRange(ast, range)
    if (err(pathToNode)) return
    const callExp = getNodeFromPath<CallExpression>(
      ast,
      pathToNode,
      'CallExpression'
    )
    if (err(callExp)) return
    const edges = isTagUsedInFillet({ ast, callExp: callExp.node })
    expect(edges).toEqual(['getPreviousAdjacentEdge'])
  })
  it('should correctly identify no edges', () => {
    const ast = parse(code)
    if (err(ast)) return
    const lineOfInterest = `line([-3.29, -13.85], %)`
    const range: [number, number] = [
      code.indexOf(lineOfInterest),
      code.indexOf(lineOfInterest) + lineOfInterest.length,
    ]
    const pathToNode = getNodePathFromSourceRange(ast, range)
    if (err(pathToNode)) return
    const callExp = getNodeFromPath<CallExpression>(
      ast,
      pathToNode,
      'CallExpression'
    )
    if (err(callExp)) return
    const edges = isTagUsedInFillet({ ast, callExp: callExp.node })
    expect(edges).toEqual([])
  })
})

describe('Testing button states', () => {
  const runButtonStateTest = async (
    code: string,
    segmentSnippet: string,
    expectedState: boolean
  ) => {
    // ast
    const astOrError = parse(code)
    if (err(astOrError)) {
      return new Error('AST not found')
    }
    const ast = astOrError

    // selectionRanges
    const range: [number, number] = segmentSnippet
      ? [
          code.indexOf(segmentSnippet),
          code.indexOf(segmentSnippet) + segmentSnippet.length,
        ]
      : [ast.end, ast.end] // empty line in the end of the code

    const selectionRanges: Selections = {
      codeBasedSelections: [
        {
          range,
          type: 'default',
        },
      ],
      otherSelections: [],
    }

    // state
    const buttonState = hasValidFilletSelection({
      ast,
      selectionRanges,
      code,
    })

    expect(buttonState).toEqual(expectedState)
  }
  const codeWithBody: string = `
    sketch001 = startSketchOn('XY')
      |> startProfileAt([-20, -5], %)
      |> line([0, 10], %)
      |> line([10, 0], %)
      |> line([0, -10], %)
      |> lineTo([profileStartX(%), profileStartY(%)], %)
      |> close(%)
    extrude001 = extrude(-10, sketch001)
  `
  const codeWithoutBodies: string = `
    sketch001 = startSketchOn('XY')
      |> startProfileAt([-20, -5], %)
      |> line([0, 10], %)
      |> line([10, 0], %)
      |> line([0, -10], %)
      |> lineTo([profileStartX(%), profileStartY(%)], %)
      |> close(%)
  `
  // body is missing
  it('should return false when body is missing and nothing is selected', async () => {
    await runButtonStateTest(codeWithoutBodies, '', false)
  })
  it('should return false when body is missing and segment is selected', async () => {
    await runButtonStateTest(codeWithoutBodies, `line([10, 0], %)`, false)
  })

  // body exists
  it('should return true when body exists and nothing is selected', async () => {
    await runButtonStateTest(codeWithBody, '', true)
  })
  it('should return true when body exists and segment is selected', async () => {
    await runButtonStateTest(codeWithBody, `line([10, 0], %)`, true)
  })
  it('hould return false when body exists and not a segment is selected', async () => {
    await runButtonStateTest(codeWithBody, `close(%)`, false)
  })
})<|MERGE_RESOLUTION|>--- conflicted
+++ resolved
@@ -227,230 +227,7 @@
   })
 })
 
-<<<<<<< HEAD
 const runModifyAstCloneWithFilletAndTag = async (
-=======
-const runFilletTest = async (
-  code: string,
-  segmentSnippet: string,
-  extrudeSnippet: string,
-  radius = createLiteral(5),
-  expectedCode: string
-) => {
-  const astOrError = parse(code)
-  if (err(astOrError)) {
-    return new Error('AST not found')
-  }
-
-  const ast = astOrError
-
-  const segmentRange: [number, number] = [
-    code.indexOf(segmentSnippet),
-    code.indexOf(segmentSnippet) + segmentSnippet.length,
-  ]
-  const pathToSegmentNode: PathToNode = getNodePathFromSourceRange(
-    ast,
-    segmentRange
-  )
-
-  const extrudeRange: [number, number] = [
-    code.indexOf(extrudeSnippet),
-    code.indexOf(extrudeSnippet) + extrudeSnippet.length,
-  ]
-
-  const pathToExtrudeNode: PathToNode = getNodePathFromSourceRange(
-    ast,
-    extrudeRange
-  )
-  if (err(pathToExtrudeNode)) {
-    return new Error('Path to extrude node not found')
-  }
-
-  const result = addFillet(ast, pathToSegmentNode, pathToExtrudeNode, radius)
-  if (err(result)) {
-    return result
-  }
-  const { modifiedAst } = result
-  const newCode = recast(modifiedAst)
-
-  expect(newCode).toContain(expectedCode)
-}
-describe('Testing addFillet', () => {
-  /**
-   * 1. Ideal Case
-   */
-
-  it('should add a fillet to a specific segment after extrusion, clean', async () => {
-    const code = `
-      sketch001 = startSketchOn('XZ')
-        |> startProfileAt([2.16, 49.67], %)
-        |> line([101.49, 139.93], %)
-        |> line([60.04, -55.72], %)
-        |> line([1.29, -115.74], %)
-        |> line([-87.24, -47.08], %)
-        |> tangentialArcTo([56.15, -94.58], %)
-        |> tangentialArcTo([14.68, -104.52], %)
-        |> lineTo([profileStartX(%), profileStartY(%)], %)
-        |> close(%)
-      extrude001 = extrude(50, sketch001)
-    `
-    const segmentSnippet = `line([60.04, -55.72], %)`
-    const extrudeSnippet = `extrude001 = extrude(50, sketch001)`
-    const radius = createLiteral(5)
-    const expectedCode = `sketch001 = startSketchOn('XZ')
-  |> startProfileAt([2.16, 49.67], %)
-  |> line([101.49, 139.93], %)
-  |> line([60.04, -55.72], %, $seg01)
-  |> line([1.29, -115.74], %)
-  |> line([-87.24, -47.08], %)
-  |> tangentialArcTo([56.15, -94.58], %)
-  |> tangentialArcTo([14.68, -104.52], %)
-  |> lineTo([profileStartX(%), profileStartY(%)], %)
-  |> close(%)
-extrude001 = extrude(50, sketch001)
-  |> fillet({ radius: 5, tags: [seg01] }, %)`
-
-    await runFilletTest(
-      code,
-      segmentSnippet,
-      extrudeSnippet,
-      radius,
-      expectedCode
-    )
-  })
-
-  /**
-   * 2. Case of existing tag in the other line
-   */
-
-  it('should add a fillet to a specific segment after extrusion with existing tag in any other line', async () => {
-    const code = `
-        sketch001 = startSketchOn('XZ')
-          |> startProfileAt([2.16, 49.67], %)
-          |> line([101.49, 139.93], %)
-          |> line([60.04, -55.72], %)
-          |> line([1.29, -115.74], %)
-          |> line([-87.24, -47.08], %, $seg01)
-          |> tangentialArcTo([56.15, -94.58], %)
-          |> tangentialArcTo([14.68, -104.52], %)
-          |> lineTo([profileStartX(%), profileStartY(%)], %)
-          |> close(%)
-        extrude001 = extrude(50, sketch001)
-      `
-    const segmentSnippet = `line([60.04, -55.72], %)`
-    const extrudeSnippet = `extrude001 = extrude(50, sketch001)`
-    const radius = createLiteral(5)
-    const expectedCode = `sketch001 = startSketchOn('XZ')
-  |> startProfileAt([2.16, 49.67], %)
-  |> line([101.49, 139.93], %)
-  |> line([60.04, -55.72], %, $seg02)
-  |> line([1.29, -115.74], %)
-  |> line([-87.24, -47.08], %, $seg01)
-  |> tangentialArcTo([56.15, -94.58], %)
-  |> tangentialArcTo([14.68, -104.52], %)
-  |> lineTo([profileStartX(%), profileStartY(%)], %)
-  |> close(%)
-extrude001 = extrude(50, sketch001)
-  |> fillet({ radius: 5, tags: [seg02] }, %)`
-
-    await runFilletTest(
-      code,
-      segmentSnippet,
-      extrudeSnippet,
-      radius,
-      expectedCode
-    )
-  })
-
-  /**
-   * 3. Case of existing tag in the fillet line
-   */
-
-  it('should add a fillet to a specific segment after extrusion with existing tag in that exact line', async () => {
-    const code = `
-        sketch001 = startSketchOn('XZ')
-          |> startProfileAt([2.16, 49.67], %)
-          |> line([101.49, 139.93], %)
-          |> line([60.04, -55.72], %)
-          |> line([1.29, -115.74], %)
-          |> line([-87.24, -47.08], %, $seg03)
-          |> tangentialArcTo([56.15, -94.58], %)
-          |> tangentialArcTo([14.68, -104.52], %)
-          |> lineTo([profileStartX(%), profileStartY(%)], %)
-          |> close(%)
-        extrude001 = extrude(50, sketch001)
-      `
-    const segmentSnippet = `line([-87.24, -47.08], %, $seg03)`
-    const extrudeSnippet = `extrude001 = extrude(50, sketch001)`
-    const radius = createLiteral(5)
-    const expectedCode = `sketch001 = startSketchOn('XZ')
-  |> startProfileAt([2.16, 49.67], %)
-  |> line([101.49, 139.93], %)
-  |> line([60.04, -55.72], %)
-  |> line([1.29, -115.74], %)
-  |> line([-87.24, -47.08], %, $seg03)
-  |> tangentialArcTo([56.15, -94.58], %)
-  |> tangentialArcTo([14.68, -104.52], %)
-  |> lineTo([profileStartX(%), profileStartY(%)], %)
-  |> close(%)
-extrude001 = extrude(50, sketch001)
-  |> fillet({ radius: 5, tags: [seg03] }, %)`
-
-    await runFilletTest(
-      code,
-      segmentSnippet,
-      extrudeSnippet,
-      radius,
-      expectedCode
-    )
-  })
-
-  /**
-   * 4. Case of existing fillet on some other segment
-   */
-
-  it('should add another fillet after the existing fillet', async () => {
-    const code = `sketch001 = startSketchOn('XZ')
-            |> startProfileAt([2.16, 49.67], %)
-            |> line([101.49, 139.93], %)
-            |> line([60.04, -55.72], %)
-            |> line([1.29, -115.74], %)
-            |> line([-87.24, -47.08], %, $seg03)
-            |> tangentialArcTo([56.15, -94.58], %)
-            |> tangentialArcTo([14.68, -104.52], %)
-            |> lineTo([profileStartX(%), profileStartY(%)], %)
-            |> close(%)
-          extrude001 = extrude(50, sketch001)
-            |> fillet({ radius: 10, tags: [seg03] }, %)`
-    const segmentSnippet = `line([60.04, -55.72], %)`
-    const extrudeSnippet = `extrude001 = extrude(50, sketch001)`
-    const radius = createLiteral(5)
-    const expectedCode = `sketch001 = startSketchOn('XZ')
-  |> startProfileAt([2.16, 49.67], %)
-  |> line([101.49, 139.93], %)
-  |> line([60.04, -55.72], %, $seg01)
-  |> line([1.29, -115.74], %)
-  |> line([-87.24, -47.08], %, $seg03)
-  |> tangentialArcTo([56.15, -94.58], %)
-  |> tangentialArcTo([14.68, -104.52], %)
-  |> lineTo([profileStartX(%), profileStartY(%)], %)
-  |> close(%)
-extrude001 = extrude(50, sketch001)
-  |> fillet({ radius: 10, tags: [seg03] }, %)
-  |> fillet({ radius: 5, tags: [seg01] }, %)`
-
-    await runFilletTest(
-      code,
-      segmentSnippet,
-      extrudeSnippet,
-      radius,
-      expectedCode
-    )
-  })
-})
-
-const runModifyAstWithFilletAndTagTest = async (
->>>>>>> 0c478680
   code: string,
   selectionSnippets: Array<string>,
   radiusValue: number,
@@ -500,13 +277,8 @@
   expect(newCode).toContain(expectedCode)
 }
 describe('Testing applyFilletToSelection', () => {
-<<<<<<< HEAD
   it('should add a fillet to a specific segment', async () => {
-    const code = `const sketch001 = startSketchOn('XY')
-=======
-  it('should add a fillet to a specific segment after extrusion', async () => {
-    const code = `sketch001 = startSketchOn('XY')
->>>>>>> 0c478680
+    const code = `sketch001 = startSketchOn('XY')
   |> startProfileAt([-10, 10], %)
   |> line([20, 0], %)
   |> line([0, -20], %)
@@ -533,30 +305,25 @@
       expectedCode
     )
   })
-<<<<<<< HEAD
   it('should add a fillet to an already tagged segment', async () => {
-    const code = `const sketch001 = startSketchOn('XY')
-=======
-  it('should add a fillet to the 2 segments of a single extrusion', async () => {
-    const code = `sketch001 = startSketchOn('XY')
->>>>>>> 0c478680
+    const code = `sketch001 = startSketchOn('XY')
   |> startProfileAt([-10, 10], %)
   |> line([20, 0], %)
   |> line([0, -20], %, $seg01)
   |> line([-20, 0], %)
   |> lineTo([profileStartX(%), profileStartY(%)], %)
   |> close(%)
-const extrude001 = extrude(-15, sketch001)`
+extrude001 = extrude(-15, sketch001)`
     const segmentSnippets = ['line([0, -20], %, $seg01)']
     const radiusValue = 3
-    const expectedCode = `const sketch001 = startSketchOn('XY')
+    const expectedCode = `sketch001 = startSketchOn('XY')
   |> startProfileAt([-10, 10], %)
   |> line([20, 0], %)
   |> line([0, -20], %, $seg01)
   |> line([-20, 0], %)
   |> lineTo([profileStartX(%), profileStartY(%)], %)
   |> close(%)
-const extrude001 = extrude(-15, sketch001)
+extrude001 = extrude(-15, sketch001)
   |> fillet({ radius: 3, tags: [seg01] }, %)`
 
     await runModifyAstCloneWithFilletAndTag(
@@ -567,34 +334,24 @@
     )
   })
   it('should add a fillet with existing tag on other segment', async () => {
-    const code = `const sketch001 = startSketchOn('XY')
+    const code = `sketch001 = startSketchOn('XY')
   |> startProfileAt([-10, 10], %)
   |> line([20, 0], %, $seg01)
   |> line([0, -20], %)
   |> line([-20, 0], %)
   |> lineTo([profileStartX(%), profileStartY(%)], %)
   |> close(%)
-<<<<<<< HEAD
-const extrude001 = extrude(-15, sketch001)`
+extrude001 = extrude(-15, sketch001)`
     const segmentSnippets = ['line([-20, 0], %)']
-=======
-extrude001 = extrude(-15, sketch001)`
-    const segmentSnippets = ['line([20, 0], %)', 'line([-20, 0], %)']
->>>>>>> 0c478680
     const radiusValue = 3
-    const expectedCode = `sketch001 = startSketchOn('XY')
+    const expectedCode = `const sketch001 = startSketchOn('XY')
   |> startProfileAt([-10, 10], %)
   |> line([20, 0], %, $seg01)
   |> line([0, -20], %)
   |> line([-20, 0], %, $seg02)
   |> lineTo([profileStartX(%), profileStartY(%)], %)
   |> close(%)
-<<<<<<< HEAD
 const extrude001 = extrude(-15, sketch001)
-=======
-extrude001 = extrude(-15, sketch001)
-  |> fillet({ radius: 3, tags: [seg01] }, %)
->>>>>>> 0c478680
   |> fillet({ radius: 3, tags: [seg02] }, %)`
 
     await runModifyAstCloneWithFilletAndTag(
@@ -604,13 +361,8 @@
       expectedCode
     )
   })
-<<<<<<< HEAD
   it('should add a fillet with existing fillet on other segment', async () => {
     const code = `const sketch001 = startSketchOn('XY')
-=======
-  it('should add a fillet when the extrude variable previously had an fillet', async () => {
-    const code = `sketch001 = startSketchOn('XY')
->>>>>>> 0c478680
   |> startProfileAt([-10, 10], %)
   |> line([20, 0], %, $seg01)
   |> line([0, -20], %)
@@ -621,15 +373,14 @@
   |> fillet({ radius: 5, tags: [seg01] }, %)`
     const segmentSnippets = ['line([-20, 0], %)']
     const radiusValue = 3
-    const expectedCode = `const sketch001 = startSketchOn('XY')
+    const expectedCode = `sketch001 = startSketchOn('XY')
   |> startProfileAt([-10, 10], %)
   |> line([20, 0], %, $seg01)
   |> line([0, -20], %)
   |> line([-20, 0], %, $seg02)
   |> lineTo([profileStartX(%), profileStartY(%)], %)
   |> close(%)
-<<<<<<< HEAD
-const extrude001 = extrude(-15, sketch001)
+extrude001 = extrude(-15, sketch001)
   |> fillet({ radius: 5, tags: [seg01] }, %)
   |> fillet({ radius: 3, tags: [seg02] }, %)`
 
@@ -641,20 +392,15 @@
     )
   })
   it('should add a fillet to two segments of a single extrusion', async () => {
-    const code = `const sketch001 = startSketchOn('XY')
-  |> startProfileAt([-10, 10], %)
-  |> line([20, 0], %)
-  |> line([0, -20], %)
-  |> line([-20, 0], %)
-  |> lineTo([profileStartX(%), profileStartY(%)], %)
-  |> close(%)
-const extrude001 = extrude(-15, sketch001)`
+    const code = `sketch001 = startSketchOn('XY')
+  |> startProfileAt([-10, 10], %)
+  |> line([20, 0], %)
+  |> line([0, -20], %)
+  |> line([-20, 0], %)
+  |> lineTo([profileStartX(%), profileStartY(%)], %)
+  |> close(%)
+extrude001 = extrude(-15, sketch001)`
     const segmentSnippets = ['line([20, 0], %)', 'line([-20, 0], %)']
-=======
-extrude001 = extrude(-15, sketch001)
-  |> fillet({ radius: 3, tags: [seg01] }, %)` // <--- one fillet already there on input code
-    const segmentSnippets = ['line([20, 0], %)']
->>>>>>> 0c478680
     const radiusValue = 3
     const expectedCode = `sketch001 = startSketchOn('XY')
   |> startProfileAt([-10, 10], %)
@@ -663,14 +409,8 @@
   |> line([-20, 0], %, $seg02)
   |> lineTo([profileStartX(%), profileStartY(%)], %)
   |> close(%)
-<<<<<<< HEAD
-const extrude001 = extrude(-15, sketch001)
+extrude001 = extrude(-15, sketch001)
   |> fillet({ radius: 3, tags: [seg01, seg02] }, %)`
-=======
-extrude001 = extrude(-15, sketch001)
-  |> fillet({ radius: 3, tags: [seg01] }, %)
-  |> fillet({ radius: 3, tags: [seg02] }, %)` // <-- able to add a new one
->>>>>>> 0c478680
 
     await runModifyAstCloneWithFilletAndTag(
       code,
@@ -679,13 +419,8 @@
       expectedCode
     )
   })
-<<<<<<< HEAD
   it('should add fillets to two bodies', async () => {
-    const code = `const sketch001 = startSketchOn('XY')
-=======
-  it('should add the fillets to 2 bodies', async () => {
-    const code = `sketch001 = startSketchOn('XY')
->>>>>>> 0c478680
+    const code = `sketch001 = startSketchOn('XY')
   |> startProfileAt([-10, 10], %)
   |> line([20, 0], %)
   |> line([0, -20], %)
@@ -700,17 +435,12 @@
   |> line([-15, 0], %)
   |> lineTo([profileStartX(%), profileStartY(%)], %)
   |> close(%)
-<<<<<<< HEAD
-const extrude002 = extrude(-25, sketch002)` // <--- body 2
+extrude002 = extrude(-25, sketch002)` // <--- body 2
     const segmentSnippets = [
       'line([20, 0], %)',
       'line([-20, 0], %)',
       'line([0, -15], %)',
     ]
-=======
-extrude002 = extrude(-25, sketch002)` // <--- body 2
-    const segmentSnippets = ['line([0, -20], %)', 'line([0, -15], %)']
->>>>>>> 0c478680
     const radiusValue = 3
     const expectedCode = `sketch001 = startSketchOn('XY')
   |> startProfileAt([-10, 10], %)
@@ -719,28 +449,17 @@
   |> line([-20, 0], %, $seg02)
   |> lineTo([profileStartX(%), profileStartY(%)], %)
   |> close(%)
-<<<<<<< HEAD
-const extrude001 = extrude(-15, sketch001)
+extrude001 = extrude(-15, sketch001)
   |> fillet({ radius: 3, tags: [seg01, seg02] }, %)
-const sketch002 = startSketchOn('XY')
-=======
-extrude001 = extrude(-15, sketch001)
-  |> fillet({ radius: 3, tags: [seg01] }, %)
 sketch002 = startSketchOn('XY')
->>>>>>> 0c478680
   |> startProfileAt([30, 10], %)
   |> line([15, 0], %)
   |> line([0, -15], %, $seg03)
   |> line([-15, 0], %)
   |> lineTo([profileStartX(%), profileStartY(%)], %)
   |> close(%)
-<<<<<<< HEAD
-const extrude002 = extrude(-25, sketch002)
+extrude002 = extrude(-25, sketch002)
   |> fillet({ radius: 3, tags: [seg03] }, %)` // <-- able to add a new one
-=======
-extrude002 = extrude(-25, sketch002)
-  |> fillet({ radius: 3, tags: [seg02] }, %)` // <-- able to add a new one
->>>>>>> 0c478680
 
     await runModifyAstCloneWithFilletAndTag(
       code,
