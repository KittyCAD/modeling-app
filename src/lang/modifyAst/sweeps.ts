--- conflicted
+++ resolved
@@ -14,10 +14,6 @@
   insertVariableAndOffsetPathToNode,
   setCallInAst,
 } from '@src/lang/modifyAst'
-<<<<<<< HEAD
-import { getEdgeTagCall } from '@src/lang/modifyAst/addEdgeTreatment'
-=======
->>>>>>> cd878f7a
 import {
   modifyAstWithTagsForSelection,
   mutateAstWithTagForSketchSegment,
@@ -44,14 +40,11 @@
 import { KCL_DEFAULT_CONSTANT_PREFIXES } from '@src/lib/constants'
 import { err } from '@src/lib/trap'
 import type { Selections } from '@src/machines/modelingSharedTypes'
-<<<<<<< HEAD
 import {
   buildSolidsAndFacesExprs,
   isFaceArtifact,
 } from '@src/lang/modifyAst/faces'
-=======
 import { getEdgeTagCall } from '@src/lang/modifyAst/edges'
->>>>>>> cd878f7a
 
 export function addExtrude({
   ast,
