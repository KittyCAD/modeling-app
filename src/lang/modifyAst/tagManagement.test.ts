--- conflicted
+++ resolved
@@ -4,11 +4,7 @@
 import { err } from '@src/lib/trap'
 import type { Selection } from '@src/lib/selections'
 import { engineCommandManager, kclManager } from '@src/lib/singletons'
-<<<<<<< HEAD
 import env from '@src/env'
-=======
-import { VITE_KITTYCAD_API_TOKEN } from '@src/env'
->>>>>>> 34494f3b
 import { modifyAstWithTagsForSelection } from '@src/lang/modifyAst/tagManagement'
 
 beforeAll(async () => {
@@ -16,11 +12,7 @@
 
   await new Promise((resolve) => {
     engineCommandManager.start({
-<<<<<<< HEAD
-      token: env().VITE_KC_DEV_TOKEN,
-=======
-      token: VITE_KITTYCAD_API_TOKEN,
->>>>>>> 34494f3b
+      token: env().VITE_KITTYCAD_API_TOKEN,
       width: 256,
       height: 256,
       setMediaStream: () => {},
