--- conflicted
+++ resolved
@@ -66,17 +66,12 @@
   selection: Selections,
   parameters: EdgeTreatmentParameters
 ): void | Error {
-<<<<<<< HEAD
   // 1. clone and modify with edge treatment and tag
-  const result = modifyAstCloneWithEdgeTreatmentAndTag(
+  const result = modifyAstWithEdgeTreatmentAndTag(
     ast,
     selection,
     parameters
   )
-=======
-  // 1. clone and modify with fillet and tag
-  const result = modifyAstWithFilletAndTag(ast, selection, radius)
->>>>>>> 412d1b7a
   if (err(result)) return result
   const { modifiedAst, pathToEdgeTreatmentNode } = result
 
@@ -85,21 +80,13 @@
   updateAstAndFocus(modifiedAst, pathToEdgeTreatmentNode)
 }
 
-<<<<<<< HEAD
-export function modifyAstCloneWithEdgeTreatmentAndTag(
+export function modifyAstWithEdgeTreatmentAndTag(
   ast: Node<Program>,
-  selection: Selections,
+  selections: Selections,
   parameters: EdgeTreatmentParameters
 ):
   | { modifiedAst: Node<Program>; pathToEdgeTreatmentNode: Array<PathToNode> }
   | Error {
-=======
-export function modifyAstWithFilletAndTag(
-  ast: Node<Program>,
-  selections: Selections,
-  radius: KclCommandValue
-): { modifiedAst: Node<Program>; pathToFilletNode: Array<PathToNode> } | Error {
->>>>>>> 412d1b7a
   let clonedAst = structuredClone(ast)
   const clonedAstForGetExtrude = structuredClone(ast)
 
@@ -158,19 +145,14 @@
   for (const [pathToExtrudeNode, tagInfos] of extrudeToTagsMap.entries()) {
     // Create an edge treatment expression with multiple tags
 
-<<<<<<< HEAD
     // edge treatment parameter
     const parameterResult = getParameterNameAndValue(parameters)
     if (err(parameterResult)) return parameterResult
     const { parameterName, parameterValue } = parameterResult
 
     // tag calls
-    const tagCalls = tagInfos.map(({ tag, selectionType }) => {
-      return getEdgeTagCall(tag, selectionType)
-=======
     const tagCalls = tagInfos.map(({ tag, artifact }) => {
       return getEdgeTagCall(tag, artifact)
->>>>>>> 412d1b7a
     })
     const firstTag = tagCalls[0] // can be Identifier or CallExpression (for opposite and adjacent edges)
 
@@ -616,13 +598,8 @@
       },
     })
 
-<<<<<<< HEAD
     // check if tag is used in edge treatment
-    if (tagExists) {
-=======
-    // check if tag is used in fillet
     if (tagExists && selection.artifact) {
->>>>>>> 412d1b7a
       // create tag call
       let tagCall: Expr = getEdgeTagCall(tag, selection.artifact)
 
