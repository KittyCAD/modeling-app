import { Selections } from 'lib/selections'
import { Expr } from 'wasm-lib/kcl/bindings/Expr'
import { Program } from 'wasm-lib/kcl/bindings/Program'
import { Node } from 'wasm-lib/kcl/bindings/Node'
import { ArtifactGraph, PathToNode, VariableDeclarator } from 'lang/wasm'
import {
  getPathToExtrudeForSegmentSelection,
  mutateAstWithTagForSketchSegment,
} from './addEdgeTreatment'
import { getNodeFromPath } from 'lang/queryAst'
import { err } from 'lib/trap'
import {
  createLiteral,
  createIdentifier,
  findUniqueName,
  createArrayExpression,
  createVariableDeclaration,
  createCallExpressionStdLibKw,
  createLabeledArg,
} from 'lang/modifyAst'
import { KCL_DEFAULT_CONSTANT_PREFIXES } from 'lib/constants'

export function addShell({
  node,
  selection,
  artifactGraph,
  thickness,
<<<<<<< HEAD
  insertIndex,
  variableName,
  dependencies,
=======
>>>>>>> 5743b9ce
}: {
  node: Node<Program>
  selection: Selections
  artifactGraph: ArtifactGraph
  thickness: Expr
<<<<<<< HEAD
  insertIndex?: number
  variableName?: string
  dependencies: {
    kclManager: KclManager
    engineCommandManager: EngineCommandManager
    editorManager: EditorManager
    codeManager: CodeManager
  }
=======
>>>>>>> 5743b9ce
}): Error | { modifiedAst: Node<Program>; pathToNode: PathToNode } {
  const modifiedAst = structuredClone(node)

  // Look up the corresponding extrude
  const clonedAstForGetExtrude = structuredClone(modifiedAst)

  const expressions: Expr[] = []
  let pathToExtrudeNode: PathToNode | undefined = undefined
  for (const graphSelection of selection.graphSelections) {
    const extrudeLookupResult = getPathToExtrudeForSegmentSelection(
      clonedAstForGetExtrude,
      graphSelection,
      artifactGraph
    )
    if (err(extrudeLookupResult)) {
      return new Error("Couldn't find extrude")
    }

    // TODO: this assumes the segment is piped directly from the sketch, with no intermediate `VariableDeclarator` between.
    // We must find a technique for these situations that is robust to intermediate declarations
    const extrudeNode = getNodeFromPath<VariableDeclarator>(
      modifiedAst,
      extrudeLookupResult.pathToExtrudeNode,
      'VariableDeclarator'
    )
    const segmentNode = getNodeFromPath<VariableDeclarator>(
      modifiedAst,
      extrudeLookupResult.pathToSegmentNode,
      'VariableDeclarator'
    )
    if (err(extrudeNode) || err(segmentNode)) {
      return new Error("Couldn't find extrude")
    }
    if (
      extrudeNode.node.init.type === 'CallExpression' ||
      extrudeNode.node.init.type === 'CallExpressionKw'
    ) {
      pathToExtrudeNode = extrudeLookupResult.pathToExtrudeNode
    } else if (segmentNode.node.init.type === 'PipeExpression') {
      pathToExtrudeNode = extrudeLookupResult.pathToSegmentNode
    } else {
      return new Error("Couldn't find extrude")
    }

    const selectedArtifact = graphSelection.artifact
    if (!selectedArtifact) {
      return new Error('Bad artifact')
    }

    // Check on the selection, and handle the wall vs cap casees
    let expr: Expr
    if (selectedArtifact.type === 'cap') {
      expr = createLiteral(selectedArtifact.subType)
    } else if (selectedArtifact.type === 'wall') {
      const tagResult = mutateAstWithTagForSketchSegment(
        modifiedAst,
        extrudeLookupResult.pathToSegmentNode
      )
      if (err(tagResult)) return tagResult
      const { tag } = tagResult
      expr = createIdentifier(tag)
    } else {
      continue
    }
    expressions.push(expr)
  }

  if (!pathToExtrudeNode) return new Error('No extrude found')

  const extrudeNode = getNodeFromPath<VariableDeclarator>(
    modifiedAst,
    pathToExtrudeNode,
    'VariableDeclarator'
  )
  if (err(extrudeNode)) {
    return extrudeNode
  }

  const name =
    variableName ?? findUniqueName(node, KCL_DEFAULT_CONSTANT_PREFIXES.SHELL)
  const shell = createCallExpressionStdLibKw(
    'shell',
    createIdentifier(extrudeNode.node.id.name),
    [
      createLabeledArg('faces', createArrayExpression(expressions)),
      createLabeledArg('thickness', thickness),
    ]
  )
  const variable = createVariableDeclaration(name, shell)

  const insertAt =
    insertIndex !== undefined
      ? insertIndex
      : modifiedAst.body.length
      ? modifiedAst.body.length
      : 0

  modifiedAst.body.length
    ? modifiedAst.body.splice(insertAt, 0, variable)
    : modifiedAst.body.push(variable)

  const pathToNode: PathToNode = [
    ['body', ''],
    [insertAt, 'index'],
    ['declaration', 'VariableDeclaration'],
    ['init', 'VariableDeclarator'],
    ['unlabeled', 'CallExpressionKw'],
  ]
  return {
    modifiedAst,
    pathToNode,
  }
}<|MERGE_RESOLUTION|>--- conflicted
+++ resolved
@@ -25,28 +25,15 @@
   selection,
   artifactGraph,
   thickness,
-<<<<<<< HEAD
   insertIndex,
   variableName,
-  dependencies,
-=======
->>>>>>> 5743b9ce
 }: {
   node: Node<Program>
   selection: Selections
   artifactGraph: ArtifactGraph
   thickness: Expr
-<<<<<<< HEAD
   insertIndex?: number
   variableName?: string
-  dependencies: {
-    kclManager: KclManager
-    engineCommandManager: EngineCommandManager
-    editorManager: EditorManager
-    codeManager: CodeManager
-  }
-=======
->>>>>>> 5743b9ce
 }): Error | { modifiedAst: Node<Program>; pathToNode: PathToNode } {
   const modifiedAst = structuredClone(node)
 
