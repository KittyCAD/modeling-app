--- conflicted
+++ resolved
@@ -20,14 +20,10 @@
   VariableMap,
 } from '@src/lang/wasm'
 import { emptyExecState, getKclVersion, parse, recast } from '@src/lang/wasm'
-<<<<<<< HEAD
 import {
   setArtifactGraphEffect,
   artifactAnnotationsEvent,
 } from '@src/editor/plugins/artifacts'
-import { initPromise } from '@src/lang/wasmUtils'
-=======
->>>>>>> 57697e04
 import type { ArtifactIndex } from '@src/lib/artifactIndex'
 import { buildArtifactIndex } from '@src/lib/artifactIndex'
 import {
