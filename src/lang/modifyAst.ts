--- conflicted
+++ resolved
@@ -457,23 +457,6 @@
   }
 }
 
-<<<<<<< HEAD
-export function addSweep({
-  node,
-  targetDeclarator,
-  trajectoryDeclarator,
-  sectional,
-  variableName,
-  insertIndex,
-}: {
-  node: Node<Program>
-  targetDeclarator: VariableDeclarator
-  trajectoryDeclarator: VariableDeclarator
-  sectional: boolean
-  variableName?: string
-  insertIndex?: number
-}): {
-=======
 export function addShell({
   node,
   sweepName,
@@ -532,12 +515,21 @@
   }
 }
 
-export function addSweep(
-  node: Node<Program>,
-  profileDeclarator: VariableDeclarator,
-  pathDeclarator: VariableDeclarator
-): {
->>>>>>> dc82b4c8
+export function addSweep({
+  node,
+  targetDeclarator,
+  trajectoryDeclarator,
+  sectional,
+  variableName,
+  insertIndex,
+}: {
+  node: Node<Program>
+  targetDeclarator: VariableDeclarator
+  trajectoryDeclarator: VariableDeclarator
+  sectional: boolean
+  variableName?: string
+  insertIndex?: number
+}): {
   modifiedAst: Node<Program>
   pathToNode: PathToNode
 } {
