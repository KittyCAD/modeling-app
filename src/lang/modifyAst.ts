--- conflicted
+++ resolved
@@ -1217,12 +1217,7 @@
   ast: Node<Program>,
   call: Node<CallExpressionKw>,
   nodeToEdit?: PathToNode,
-<<<<<<< HEAD
-  lastPathToNode?: PathToNode,
-  toFirstKwarg?: boolean
-=======
   pathIfPipe?: PathToNode
->>>>>>> 52225269
 ): Error | PathToNode {
   let pathToNode: PathToNode | undefined
   if (nodeToEdit) {
@@ -1253,10 +1248,7 @@
       const name = findUniqueName(ast, call.callee.name.name)
       const declaration = createVariableDeclaration(name, call)
       ast.body.push(declaration)
-<<<<<<< HEAD
-=======
       const toFirstKwarg = call.arguments.length > 0
->>>>>>> 52225269
       pathToNode = createPathToNodeForLastVariable(ast, toFirstKwarg)
     }
   }
