--- conflicted
+++ resolved
@@ -1182,7 +1182,6 @@
     }
 
     Object.assign(result.node, call)
-<<<<<<< HEAD
     pathToNode = pathToEdit
   } else if (pathIfNewPipe) {
     const pipe = getNodeFromPath<PipeExpression>(
@@ -1192,50 +1191,28 @@
     )
     if (err(pipe)) {
       return pipe
-=======
-    pathToNode = nodeToEdit
-  } else {
-    if (!call.unlabeled && pathIfPipe) {
-      const pipe = getNodeFromPath<PipeExpression>(
+    }
+    if (pipe.node.type === 'PipeExpression') {
+      pipe.node.body.push(call)
+    } else if (pipe.node.type === 'CallExpressionKw') {
+      const expression = getNodeFromPath<ExpressionStatement>(
         ast,
-        pathIfPipe,
-        'PipeExpression'
+        pathIfNewPipe,
+        'ExpressionStatement'
       )
-      if (err(pipe)) {
-        return pipe
+      if (err(expression) || expression.node.type !== 'ExpressionStatement') {
+        return new Error('Could not retrieve ExpressionStatement')
       }
 
-      if (pipe.node.type === 'PipeExpression') {
-        pipe.node.body.push(call)
-      } else if (pipe.node.type === 'CallExpressionKw') {
-        const expression = getNodeFromPath<ExpressionStatement>(
-          ast,
-          pathIfPipe,
-          'ExpressionStatement'
-        )
-        if (err(expression) || expression.node.type !== 'ExpressionStatement') {
-          return new Error('Could not retrieve ExpressionStatement')
-        }
-
-        expression.node.expression = createPipeExpression([
-          expression.node.expression,
-          call,
-        ])
-      } else {
-        return new Error(
-          'Expected pipeIfPipe to be a PipeExpression or CallExpressionKw'
-        )
-      }
-      pathToNode = pathIfPipe
+      expression.node.expression = createPipeExpression([
+        expression.node.expression,
+        call,
+      ])
     } else {
-      const name = findUniqueName(ast, call.callee.name.name)
-      const declaration = createVariableDeclaration(name, call)
-      ast.body.push(declaration)
-      const toFirstKwarg = call.arguments.length > 0
-      pathToNode = createPathToNodeForLastVariable(ast, toFirstKwarg)
->>>>>>> a00f5660
-    }
-    pipe.node.body.push(call)
+      return new Error(
+        'Expected pipeIfPipe to be a PipeExpression or CallExpressionKw'
+      )
+    }
     pathToNode = pathIfNewPipe
   } else if (variableIfNewDecl) {
     const name = findUniqueName(ast, variableIfNewDecl)
