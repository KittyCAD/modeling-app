--- conflicted
+++ resolved
@@ -1238,451 +1238,6 @@
   return retval
 }
 
-<<<<<<< HEAD
-=======
-export async function deleteFromSelection(
-  ast: Node<Program>,
-  selection: Selection,
-  variables: VariableMap,
-  artifactGraph: ArtifactGraph,
-  getFaceDetails: (id: string) => Promise<Models['FaceIsPlanar_type']> = () =>
-    ({}) as any
-): Promise<Node<Program> | Error> {
-  const astClone = structuredClone(ast)
-  let deletionArtifact = selection.artifact
-
-  // Coerce sketch artifacts to their plane first
-  if (selection.artifact?.type === 'startSketchOnPlane') {
-    const planeArtifact = getArtifactOfTypes(
-      { key: selection.artifact.planeId, types: ['plane'] },
-      artifactGraph
-    )
-    if (!err(planeArtifact)) {
-      deletionArtifact = planeArtifact
-    }
-  } else if (selection.artifact?.type === 'startSketchOnFace') {
-    const planeArtifact = getArtifactOfTypes(
-      { key: selection.artifact.faceId, types: ['plane'] },
-      artifactGraph
-    )
-    if (!err(planeArtifact)) {
-      deletionArtifact = planeArtifact
-    }
-  }
-
-  if (
-    (deletionArtifact?.type === 'plane' ||
-      deletionArtifact?.type === 'cap' ||
-      deletionArtifact?.type === 'wall') &&
-    deletionArtifact?.pathIds?.length
-  ) {
-    const plane =
-      deletionArtifact.type === 'plane'
-        ? expandPlane(deletionArtifact, artifactGraph)
-        : deletionArtifact.type === 'wall'
-          ? expandWall(deletionArtifact, artifactGraph)
-          : expandCap(deletionArtifact, artifactGraph)
-    for (const path of plane.paths.sort(
-      (a, b) => b.codeRef.range?.[0] - a.codeRef.range?.[0]
-    )) {
-      const varDec = getNodeFromPath<VariableDeclarator>(
-        ast,
-        path.codeRef.pathToNode,
-        'VariableDeclarator'
-      )
-      if (err(varDec)) return varDec
-      const bodyIndex = Number(varDec.shallowPath[1][0])
-      astClone.body.splice(bodyIndex, 1)
-    }
-    // If it's a cap, we're not going to continue and try to
-    // delete the extrusion
-    if (deletionArtifact.type === 'cap' || deletionArtifact.type === 'wall') {
-      // Delete the sketch node, which would not work if
-      // we continued down the traditional code path below.
-      // faceCodeRef's pathToNode is empty for some reason
-      // so using source range instead
-      const codeRef = getFaceCodeRef(deletionArtifact)
-      if (!codeRef) return new Error('Could not find face code ref')
-      const sketchVarDec = getNodePathFromSourceRange(astClone, codeRef.range)
-      const sketchBodyIndex = Number(sketchVarDec[1][0])
-      astClone.body.splice(sketchBodyIndex, 1)
-      return astClone
-    }
-
-    // If we coerced the artifact from a sketch to a plane,
-    // this is where we hop off after we delete the sketch variable declaration
-    if (
-      selection.artifact?.type === 'startSketchOnPlane' ||
-      selection.artifact?.type === 'startSketchOnFace'
-    ) {
-      const sketchVarDec = getNodePathFromSourceRange(
-        astClone,
-        selection.artifact.codeRef.range
-      )
-      const sketchBodyIndex = Number(sketchVarDec[1][0])
-      astClone.body.splice(sketchBodyIndex, 1)
-      return astClone
-    }
-  }
-
-  // Module import and expression case, need to find and delete both
-  const statement = getNodeFromPath<ExpressionStatement>(
-    astClone,
-    selection.codeRef.pathToNode,
-    'ExpressionStatement'
-  )
-  if (!err(statement) && statement.node.type === 'ExpressionStatement') {
-    let expressionIndexToDelete: number | undefined
-    let importAliasToDelete: string | undefined
-    if (
-      statement.node.expression.type === 'Name' &&
-      statement.node.expression.name.type === 'Identifier'
-    ) {
-      expressionIndexToDelete = Number(selection.codeRef.pathToNode[1][0])
-      importAliasToDelete = statement.node.expression.name.name
-    } else if (
-      statement.node.expression.type === 'PipeExpression' &&
-      statement.node.expression.body[0].type === 'Name' &&
-      statement.node.expression.body[0].name.type === 'Identifier'
-    ) {
-      expressionIndexToDelete = Number(selection.codeRef.pathToNode[1][0])
-      importAliasToDelete = statement.node.expression.body[0].name.name
-    } else {
-      return new Error('Expected expression to be a Name or PipeExpression')
-    }
-
-    astClone.body.splice(expressionIndexToDelete, 1)
-    const importIndexToDelete = astClone.body.findIndex(
-      (n) =>
-        n.type === 'ImportStatement' &&
-        n.selector.type === 'None' &&
-        n.selector.alias?.type === 'Identifier' &&
-        n.selector.alias.name === importAliasToDelete
-    )
-    if (importIndexToDelete >= 0) {
-      astClone.body.splice(importIndexToDelete, 1)
-    } else {
-      return new Error("Couldn't find import to delete")
-    }
-
-    return astClone
-  }
-
-  // Below is all AST-based deletion logic
-  const varDec = getNodeFromPath<VariableDeclarator>(
-    ast,
-    selection?.codeRef?.pathToNode,
-    'VariableDeclarator'
-  )
-  if (err(varDec)) return varDec
-  if (
-    ((selection?.artifact?.type === 'wall' ||
-      selection?.artifact?.type === 'cap') &&
-      varDec.node.init.type === 'PipeExpression') ||
-    selection.artifact?.type === 'sweep' ||
-    selection.artifact?.type === 'plane' ||
-    selection.artifact?.type === 'helix' ||
-    !selection.artifact // aka expected to be a shell at this point
-  ) {
-    let extrudeNameToDelete = ''
-    let pathToNode: PathToNode | null = null
-    if (
-      selection.artifact &&
-      selection.artifact.type !== 'sweep' &&
-      selection.artifact.type !== 'plane' &&
-      selection.artifact.type !== 'helix'
-    ) {
-      const varDecName = varDec.node.id.name
-      traverse(astClone, {
-        enter: (node, path) => {
-          if (node.type === 'VariableDeclaration') {
-            const dec = node.declaration
-            if (
-              (dec.init.type === 'CallExpression' &&
-                (dec.init.callee.name.name === 'extrude' ||
-                  dec.init.callee.name.name === 'revolve') &&
-                dec.init.arguments?.[1].type === 'Name' &&
-                dec.init.arguments?.[1].name.name === varDecName) ||
-              (dec.init.type === 'CallExpressionKw' &&
-                (dec.init.callee.name.name === 'extrude' ||
-                  dec.init.callee.name.name === 'revolve') &&
-                dec.init.unlabeled?.type === 'Name' &&
-                dec.init.unlabeled?.name.name === varDecName)
-            ) {
-              pathToNode = path
-              extrudeNameToDelete = dec.id.name
-            }
-            if (
-              // TODO: This is wrong, loft is now a CallExpressionKw.
-              dec.init.type === 'CallExpression' &&
-              dec.init.callee.name.name === 'loft' &&
-              dec.init.arguments?.[0].type === 'ArrayExpression' &&
-              dec.init.arguments?.[0].elements.some(
-                (a) => a.type === 'Name' && a.name.name === varDecName
-              )
-            ) {
-              pathToNode = path
-              extrudeNameToDelete = dec.id.name
-            }
-          }
-        },
-      })
-      if (!pathToNode) return new Error('Could not find extrude variable')
-    } else {
-      pathToNode = selection.codeRef.pathToNode
-      if (varDec.node.type === 'VariableDeclarator') {
-        extrudeNameToDelete = varDec.node.id.name
-      } else if (
-        varDec.node.type === 'CallExpression' ||
-        varDec.node.type === 'CallExpressionKw'
-      ) {
-        const callExp = getNodeFromPath<CallExpression | CallExpressionKw>(
-          astClone,
-          pathToNode,
-          ['CallExpression', 'CallExpressionKw']
-        )
-        if (err(callExp)) return callExp
-        extrudeNameToDelete = callExp.node.callee.name.name
-      } else {
-        return new Error('Could not find extrude variable or call')
-      }
-    }
-
-    const expressionIndex = pathToNode[1][0] as number
-    astClone.body.splice(expressionIndex, 1)
-    if (extrudeNameToDelete) {
-      await new Promise((resolve) => {
-        ;(async () => {
-          const pathsDependingOnExtrude: {
-            [id: string]: {
-              path: PathToNode
-              variable: KclValue
-            }
-          } = {}
-          const roundLiteral = (x: number) => createLiteral(roundOff(x))
-          const modificationDetails: {
-            parentPipe: PipeExpression['body']
-            parentInit: VariableDeclarator
-            faceDetails: Models['FaceIsPlanar_type']
-            lastKey: number | string
-          }[] = []
-          const wallArtifact =
-            selection.artifact?.type === 'wall'
-              ? selection.artifact
-              : selection.artifact?.type === 'segment' &&
-                  selection.artifact.surfaceId
-                ? getArtifactOfTypes(
-                    { key: selection.artifact.surfaceId, types: ['wall'] },
-                    artifactGraph
-                  )
-                : null
-          if (err(wallArtifact)) return
-          if (wallArtifact) {
-            const sweep = getArtifactOfTypes(
-              { key: wallArtifact.sweepId, types: ['sweep'] },
-              artifactGraph
-            )
-            if (err(sweep)) return
-            const wallsWithDependencies = Array.from(
-              getArtifactsOfTypes(
-                { keys: sweep.surfaceIds, types: ['wall', 'cap'] },
-                artifactGraph
-              ).values()
-            ).filter((wall) => wall?.pathIds?.length)
-            const wallIds = wallsWithDependencies.map((wall) => wall.id)
-
-            Object.entries(variables).forEach(([key, _var]) => {
-              if (
-                _var?.type === 'Face' &&
-                wallIds.includes(_var.value.artifactId)
-              ) {
-                const artifact = getArtifactOfTypes(
-                  {
-                    key: _var.value.artifactId,
-                    types: ['wall', 'cap', 'plane'],
-                  },
-                  artifactGraph
-                )
-                if (err(artifact)) return
-                const sourceRange = getFaceCodeRef(artifact)?.range
-                if (!sourceRange) return
-                const pathToStartSketchOn = getNodePathFromSourceRange(
-                  astClone,
-                  sourceRange
-                )
-                pathsDependingOnExtrude[_var.value.id] = {
-                  path: pathToStartSketchOn,
-                  variable: _var,
-                }
-              }
-            })
-          }
-          for (const { path, variable } of Object.values(
-            pathsDependingOnExtrude
-          )) {
-            // `parentPipe` and `parentInit` are the exact same node, but because it could either be an array or on object node
-            // putting them in two different variables was the only way to get TypeScript to stop complaining
-            // the reason why we're grabbing the parent and the last key is because we want to mutate the ast
-            // so `parent[lastKey]` does the trick, if there's a better way of doing this I'm all years
-            const parentPipe = getNodeFromPath<PipeExpression['body']>(
-              astClone,
-              path.slice(0, -1)
-            )
-            const parentInit = getNodeFromPath<VariableDeclarator>(
-              astClone,
-              path.slice(0, -1)
-            )
-            if (err(parentPipe) || err(parentInit)) {
-              return
-            }
-            if (!variable) return new Error('Could not find sketch')
-            const artifactId =
-              variable.type === 'Sketch'
-                ? variable.value.artifactId
-                : variable.type === 'Face'
-                  ? variable.value.artifactId
-                  : ''
-            if (!artifactId) return new Error('Sketch not on anything')
-            const onId =
-              variable.type === 'Sketch'
-                ? variable.value.on.id
-                : variable.type === 'Face'
-                  ? variable.value.id
-                  : ''
-            if (!onId) return new Error('Sketch not on anything')
-            // Can't kick off multiple requests at once as getFaceDetails
-            // is three engine calls in one and they conflict
-            const faceDetails = await getFaceDetails(onId)
-            if (
-              !(
-                faceDetails.origin &&
-                faceDetails.x_axis &&
-                faceDetails.y_axis &&
-                faceDetails.z_axis
-              )
-            ) {
-              return
-            }
-            const lastKey = path.slice(-1)[0][0]
-            modificationDetails.push({
-              parentPipe: parentPipe.node,
-              parentInit: parentInit.node,
-              faceDetails,
-              lastKey,
-            })
-          }
-          for (const {
-            parentInit,
-            parentPipe,
-            faceDetails,
-            lastKey,
-          } of modificationDetails) {
-            if (
-              !(
-                faceDetails.origin &&
-                faceDetails.x_axis &&
-                faceDetails.y_axis &&
-                faceDetails.z_axis
-              )
-            ) {
-              continue
-            }
-            const expression = createCallExpressionStdLibKw(
-              'startSketchOn',
-              createObjectExpression({
-                origin: createObjectExpression({
-                  x: roundLiteral(faceDetails.origin.x),
-                  y: roundLiteral(faceDetails.origin.y),
-                  z: roundLiteral(faceDetails.origin.z),
-                }),
-                xAxis: createObjectExpression({
-                  x: roundLiteral(faceDetails.x_axis.x),
-                  y: roundLiteral(faceDetails.x_axis.y),
-                  z: roundLiteral(faceDetails.x_axis.z),
-                }),
-                yAxis: createObjectExpression({
-                  x: roundLiteral(faceDetails.y_axis.x),
-                  y: roundLiteral(faceDetails.y_axis.y),
-                  z: roundLiteral(faceDetails.y_axis.z),
-                }),
-                zAxis: createObjectExpression({
-                  x: roundLiteral(faceDetails.z_axis.x),
-                  y: roundLiteral(faceDetails.z_axis.y),
-                  z: roundLiteral(faceDetails.z_axis.z),
-                }),
-              }),
-              []
-            )
-            if (
-              parentInit.type === 'VariableDeclarator' &&
-              lastKey === 'init'
-            ) {
-              parentInit[lastKey] = expression
-            } else if (isArray(parentPipe) && typeof lastKey === 'number') {
-              parentPipe[lastKey] = expression
-            }
-          }
-          resolve(true)
-        })().catch(reportRejection)
-      })
-    }
-    // await prom
-    return astClone
-  } else if (selection.artifact?.type === 'edgeCut') {
-    return deleteEdgeTreatment(astClone, selection)
-  } else if (varDec.node.init.type === 'PipeExpression') {
-    const pipeBody = varDec.node.init.body
-    const doNotDeleteProfileIfItHasBeenExtruded = !(
-      selection?.artifact?.type === 'segment' && selection?.artifact?.surfaceId
-    )
-    if (
-      (pipeBody[0].type === 'CallExpression' ||
-        pipeBody[0].type === 'CallExpressionKw') &&
-      doNotDeleteProfileIfItHasBeenExtruded &&
-      (pipeBody[0].callee.name.name === 'startSketchOn' ||
-        pipeBody[0].callee.name.name === 'startProfile')
-    ) {
-      // remove varDec
-      const varDecIndex = varDec.shallowPath[1][0] as number
-      astClone.body.splice(varDecIndex, 1)
-      return astClone
-    }
-  } else if (
-    // single expression profiles
-    (varDec.node.init.type === 'CallExpressionKw' ||
-      varDec.node.init.type === 'CallExpression') &&
-    ['circleThreePoint', 'circle'].includes(varDec.node.init.callee.name.name)
-  ) {
-    const varDecIndex = varDec.shallowPath[1][0] as number
-    astClone.body.splice(varDecIndex, 1)
-    return astClone
-  }
-
-  return new Error('Selection not recognised, could not delete')
-}
-
-export function deleteNodeInExtrudePipe(
-  node: PathToNode,
-  ast: Node<Program>
-): Error | void {
-  const pipeIndex = node.findIndex(([_, type]) => type === 'PipeExpression') + 1
-  if (!(node[pipeIndex][0] && typeof node[pipeIndex][0] === 'number')) {
-    return new Error("Couldn't find node to delete in ast")
-  }
-
-  const lookup = locateExtrudeDeclarator(ast, node)
-  if (err(lookup)) {
-    return lookup
-  }
-
-  if (lookup.extrudeDeclarator.init.type !== 'PipeExpression') {
-    return new Error("Couldn't find node to delete in looked up extrusion")
-  }
-
-  lookup.extrudeDeclarator.init.body.splice(node[pipeIndex][0], 1)
-}
-
->>>>>>> f8e53d94
 export function getInsertIndex(
   sketchNodePaths: PathToNode[],
   planeNodePath: PathToNode,
