import { err, reportRejection, trap } from 'lib/trap'
import { Selection } from 'lib/selections'
import {
  Program,
  CallExpression,
  PipeExpression,
  VariableDeclaration,
  VariableDeclarator,
  Expr,
  Literal,
  LiteralValue,
  PipeSubstitution,
  Identifier,
  ArrayExpression,
  ObjectExpression,
  UnaryExpression,
  BinaryExpression,
  PathToNode,
  ProgramMemory,
  SourceRange,
  sketchFromKclValue,
  isPathToNodeNumber,
<<<<<<< HEAD
  parse,
=======
  formatNumber,
>>>>>>> f1a458f1
} from './wasm'
import {
  isNodeSafeToReplacePath,
  findAllPreviousVariables,
  findAllPreviousVariablesPath,
  getNodeFromPath,
  isNodeSafeToReplace,
  traverse,
  getBodyIndex,
  isCallExprWithName,
} from './queryAst'
import { getNodePathFromSourceRange } from 'lang/queryAstNodePathUtils'
import { addTagForSketchOnFace, getConstraintInfo } from './std/sketch'
import {
  PathToNodeMap,
  isLiteralArrayOrStatic,
  removeSingleConstraint,
  transformAstSketchLines,
} from './std/sketchcombos'
import { DefaultPlaneStr } from 'clientSideScene/sceneEntities'
import { isOverlap, roundOff } from 'lib/utils'
import { KCL_DEFAULT_CONSTANT_PREFIXES } from 'lib/constants'
import { SimplifiedArgDetails } from './std/stdTypes'
import { TagDeclarator } from 'wasm-lib/kcl/bindings/TagDeclarator'
import { Models } from '@kittycad/lib'
import { ExtrudeFacePlane } from 'machines/modelingMachine'
import { Node } from 'wasm-lib/kcl/bindings/Node'
import { KclExpressionWithVariable } from 'lib/commandTypes'
import { Artifact, getPathsFromArtifact } from './std/artifactGraph'
import { BodyItem } from 'wasm-lib/kcl/bindings/BodyItem'

export function startSketchOnDefault(
  node: Node<Program>,
  axis: DefaultPlaneStr,
  name = ''
): { modifiedAst: Node<Program>; id: string; pathToNode: PathToNode } {
  const _node = { ...node }
  const _name =
    name || findUniqueName(node, KCL_DEFAULT_CONSTANT_PREFIXES.SKETCH)

  const startSketchOn = createCallExpressionStdLib('startSketchOn', [
    createLiteral(axis),
  ])

  const variableDeclaration = createVariableDeclaration(_name, startSketchOn)
  _node.body = [...node.body, variableDeclaration]
  const sketchIndex = _node.body.length - 1

  let pathToNode: PathToNode = [
    ['body', ''],
    [sketchIndex, 'index'],
    ['declaration', 'VariableDeclaration'],
    ['init', 'VariableDeclarator'],
  ]

  return {
    modifiedAst: _node,
    id: _name,
    pathToNode,
  }
}

export function insertNewStartProfileAt(
  node: Node<Program>,
  sketchEntryNodePath: PathToNode,
  sketchNodePaths: PathToNode[],
  planeNodePath: PathToNode,
  at: [number, number],
  insertType: 'start' | 'end' = 'end'
):
  | {
      modifiedAst: Node<Program>
      updatedSketchNodePaths: PathToNode[]
      updatedEntryNodePath: PathToNode
    }
  | Error {
  const varDec = getNodeFromPath<VariableDeclarator>(
    node,
    planeNodePath,
    'VariableDeclarator'
  )
  if (err(varDec)) return varDec
  if (varDec.node.type !== 'VariableDeclarator') return new Error('not a var')

  const newExpression = createVariableDeclaration(
    findUniqueName(node, 'profile'),
    createCallExpressionStdLib('startProfileAt', [
      createArrayExpression([
        createLiteral(roundOff(at[0])),
        createLiteral(roundOff(at[1])),
      ]),
      createIdentifier(varDec.node.id.name),
    ])
  )
  const insertIndex = getInsertIndex(sketchNodePaths, planeNodePath, insertType)

  const _node = structuredClone(node)
  // TODO the rest of this function will not be robust to work for sketches defined within a function declaration
  _node.body.splice(insertIndex, 0, newExpression)

  const { updatedEntryNodePath, updatedSketchNodePaths } =
    updateSketchNodePathsWithInsertIndex({
      insertIndex,
      insertType,
      sketchNodePaths,
    })
  return {
    modifiedAst: _node,
    updatedSketchNodePaths,
    updatedEntryNodePath,
  }
}

export function addSketchTo(
  node: Node<Program>,
  axis: 'xy' | 'xz' | 'yz',
  name = ''
): { modifiedAst: Program; id: string; pathToNode: PathToNode } {
  const _node = { ...node }
  const _name =
    name || findUniqueName(node, KCL_DEFAULT_CONSTANT_PREFIXES.SKETCH)

  const startSketchOn = createCallExpressionStdLib('startSketchOn', [
    createLiteral(axis.toUpperCase()),
  ])
  const startProfileAt = createCallExpressionStdLib('startProfileAt', [
    createLiteral('default'),
    createPipeSubstitution(),
  ])
  const initialLineTo = createCallExpressionStdLib('line', [
    createLiteral('default'),
    createPipeSubstitution(),
  ])

  const pipeBody = [startSketchOn, startProfileAt, initialLineTo]

  const variableDeclaration = createVariableDeclaration(
    _name,
    createPipeExpression(pipeBody)
  )

  _node.body = [...node.body, variableDeclaration]
  let sketchIndex = _node.body.length - 1
  let pathToNode: PathToNode = [
    ['body', ''],
    [sketchIndex, 'index'],
    ['declaration', 'VariableDeclaration'],
    ['init', 'VariableDeclarator'],
  ]
  if (axis !== 'xy') {
    pathToNode = [...pathToNode, ['body', ''], ['0', 'index']]
  }

  return {
    modifiedAst: _node,
    id: _name,
    pathToNode,
  }
}

export function findUniqueName(
  ast: Program | string,
  name: string,
  pad = 3,
  index = 1
): string {
  let searchStr: string = typeof ast === 'string' ? ast : JSON.stringify(ast)
  const indexStr = String(index).padStart(pad, '0')

  const endingDigitsMatcher = /\d+$/
  const nameEndsInDigits = name.match(endingDigitsMatcher)
  let nameIsInString = searchStr.includes(`:"${name}"`)

  if (nameEndsInDigits !== null) {
    // base case: name is unique and ends in digits
    if (!nameIsInString) return name

    // recursive case: name is not unique and ends in digits
    const newPad = nameEndsInDigits[1].length
    const newIndex = parseInt(nameEndsInDigits[1]) + 1
    const nameWithoutDigits = name.replace(endingDigitsMatcher, '')

    return findUniqueName(searchStr, nameWithoutDigits, newPad, newIndex)
  }

  const newName = `${name}${indexStr}`
  nameIsInString = searchStr.includes(`:"${newName}"`)

  // base case: name is unique and does not end in digits
  if (!nameIsInString) return newName

  // recursive case: name is not unique and does not end in digits
  return findUniqueName(searchStr, name, pad, index + 1)
}

export function mutateArrExp(node: Expr, updateWith: ArrayExpression): boolean {
  if (node.type === 'ArrayExpression') {
    node.elements.forEach((element, i) => {
      if (isLiteralArrayOrStatic(element)) {
        node.elements[i] = updateWith.elements[i]
      }
    })
    return true
  }
  return false
}

export function mutateObjExpProp(
  node: Expr,
  updateWith: Node<Literal> | Node<ArrayExpression>,
  key: string
): boolean {
  if (node.type === 'ObjectExpression') {
    const keyIndex = node.properties.findIndex((a) => a.key.name === key)
    if (keyIndex !== -1) {
      if (
        isLiteralArrayOrStatic(updateWith) &&
        isLiteralArrayOrStatic(node.properties[keyIndex].value)
      ) {
        node.properties[keyIndex].value = updateWith
        return true
      } else if (
        node.properties[keyIndex].value.type === 'ArrayExpression' &&
        updateWith.type === 'ArrayExpression'
      ) {
        const arrExp = node.properties[keyIndex].value as ArrayExpression
        arrExp.elements.forEach((element, i) => {
          if (isLiteralArrayOrStatic(element)) {
            arrExp.elements[i] = updateWith.elements[i]
          }
        })
      }
      return true
    } else {
      node.properties.push({
        type: 'ObjectProperty',
        key: createIdentifier(key),
        value: updateWith,
        start: 0,
        end: 0,
        moduleId: 0,
      })
    }
  }
  return false
}

export function extrudeSketch(
  node: Node<Program>,
  pathToNode: PathToNode,
  artifact?: Artifact,
  distance: Expr = createLiteral(4)
):
  | {
      modifiedAst: Node<Program>
      pathToNode: PathToNode
      pathToExtrudeArg: PathToNode
    }
  | Error {
  const orderedSketchNodePaths = getPathsFromArtifact({
    artifact: artifact,
    sketchPathToNode: pathToNode,
  })
  if (err(orderedSketchNodePaths)) return orderedSketchNodePaths
  const _node = structuredClone(node)
  const _node1 = getNodeFromPath(_node, pathToNode)
  if (err(_node1)) return _node1

  // determine if sketchExpression is in a pipeExpression or not
  const _node2 = getNodeFromPath<PipeExpression>(
    _node,
    pathToNode,
    'PipeExpression'
  )
  if (err(_node2)) return _node2

  const _node3 = getNodeFromPath<VariableDeclarator>(
    _node,
    pathToNode,
    'VariableDeclarator'
  )
  if (err(_node3)) return _node3
  const { node: variableDeclarator } = _node3

  const extrudeCall = createCallExpressionStdLib('extrude', [
    distance,
    createIdentifier(variableDeclarator.id.name),
  ])

  // We're not creating a pipe expression,
  // but rather a separate constant for the extrusion
  const name = findUniqueName(node, KCL_DEFAULT_CONSTANT_PREFIXES.EXTRUDE)
  const VariableDeclaration = createVariableDeclaration(name, extrudeCall)

  const lastSketchNodePath =
    orderedSketchNodePaths[orderedSketchNodePaths.length - 1]

  const sketchIndexInBody = Number(lastSketchNodePath[1][0])
  _node.body.splice(sketchIndexInBody + 1, 0, VariableDeclaration)

  const pathToExtrudeArg: PathToNode = [
    ['body', ''],
    [sketchIndexInBody + 1, 'index'],
    ['declaration', 'VariableDeclaration'],
    ['init', 'VariableDeclarator'],
    ['arguments', 'CallExpression'],
    [0, 'index'],
  ]
  return {
    modifiedAst: _node,
    pathToNode: [...pathToNode.slice(0, -1), [-1, 'index']],
    pathToExtrudeArg,
  }
}

export function loftSketches(
  node: Node<Program>,
  declarators: VariableDeclarator[]
): {
  modifiedAst: Node<Program>
  pathToNode: PathToNode
} {
  const modifiedAst = structuredClone(node)
  const name = findUniqueName(node, KCL_DEFAULT_CONSTANT_PREFIXES.LOFT)
  const elements = declarators.map((d) => createIdentifier(d.id.name))
  const loft = createCallExpressionStdLib('loft', [
    createArrayExpression(elements),
  ])
  const declaration = createVariableDeclaration(name, loft)
  modifiedAst.body.push(declaration)
  const pathToNode: PathToNode = [
    ['body', ''],
    [modifiedAst.body.length - 1, 'index'],
    ['declaration', 'VariableDeclaration'],
    ['init', 'VariableDeclarator'],
    ['arguments', 'CallExpression'],
    [0, 'index'],
  ]

  return {
    modifiedAst,
    pathToNode,
  }
}

export function addSweep(
  node: Node<Program>,
  profileDeclarator: VariableDeclarator,
  pathDeclarator: VariableDeclarator
): {
  modifiedAst: Node<Program>
  pathToNode: PathToNode
} {
  const modifiedAst = structuredClone(node)
  const name = findUniqueName(node, KCL_DEFAULT_CONSTANT_PREFIXES.SWEEP)
  const sweep = createCallExpressionStdLib('sweep', [
    createObjectExpression({ path: createIdentifier(pathDeclarator.id.name) }),
    createIdentifier(profileDeclarator.id.name),
  ])
  const declaration = createVariableDeclaration(name, sweep)
  modifiedAst.body.push(declaration)
  const pathToNode: PathToNode = [
    ['body', ''],
    [modifiedAst.body.length - 1, 'index'],
    ['declaration', 'VariableDeclaration'],
    ['init', 'VariableDeclarator'],
    ['arguments', 'CallExpression'],
    [0, 'index'],
  ]

  return {
    modifiedAst,
    pathToNode,
  }
}

export function revolveSketch(
  node: Node<Program>,
  pathToNode: PathToNode,
  shouldPipe = false,
  angle: Expr = createLiteral(4)
):
  | {
      modifiedAst: Node<Program>
      pathToNode: PathToNode
      pathToRevolveArg: PathToNode
    }
  | Error {
  const _node = structuredClone(node)
  const _node1 = getNodeFromPath(_node, pathToNode)
  if (err(_node1)) return _node1
  const { node: sketchExpression } = _node1

  // determine if sketchExpression is in a pipeExpression or not
  const _node2 = getNodeFromPath<PipeExpression>(
    _node,
    pathToNode,
    'PipeExpression'
  )
  if (err(_node2)) return _node2
  const { node: pipeExpression } = _node2

  const isInPipeExpression = pipeExpression.type === 'PipeExpression'

  const _node3 = getNodeFromPath<VariableDeclarator>(
    _node,
    pathToNode,
    'VariableDeclarator'
  )
  if (err(_node3)) return _node3
  const { node: variableDeclarator, shallowPath: pathToDecleration } = _node3

  const revolveCall = createCallExpressionStdLib('revolve', [
    createObjectExpression({
      angle: angle,
      // TODO: hard coded 'X' axis for revolve MVP, should be changed.
      axis: createLiteral('X'),
    }),
    createIdentifier(variableDeclarator.id.name),
  ])

  if (shouldPipe) {
    const pipeChain = createPipeExpression(
      isInPipeExpression
        ? [...pipeExpression.body, revolveCall]
        : [sketchExpression as any, revolveCall]
    )

    variableDeclarator.init = pipeChain
    const pathToRevolveArg: PathToNode = [
      ...pathToDecleration,
      ['init', 'VariableDeclarator'],
      ['body', ''],
      [pipeChain.body.length - 1, 'index'],
      ['arguments', 'CallExpression'],
      [0, 'index'],
    ]

    return {
      modifiedAst: _node,
      pathToNode,
      pathToRevolveArg,
    }
  }

  // We're not creating a pipe expression,
  // but rather a separate constant for the extrusion
  const name = findUniqueName(node, KCL_DEFAULT_CONSTANT_PREFIXES.REVOLVE)
  const VariableDeclaration = createVariableDeclaration(name, revolveCall)
  const sketchIndexInPathToNode =
    pathToDecleration.findIndex((a) => a[0] === 'body') + 1
  const sketchIndexInBody = pathToDecleration[sketchIndexInPathToNode][0]
  if (typeof sketchIndexInBody !== 'number')
    return new Error('expected sketchIndexInBody to be a number')
  _node.body.splice(sketchIndexInBody + 1, 0, VariableDeclaration)

  const pathToRevolveArg: PathToNode = [
    ['body', ''],
    [sketchIndexInBody + 1, 'index'],
    ['declaration', 'VariableDeclaration'],
    ['init', 'VariableDeclarator'],
    ['arguments', 'CallExpression'],
    [0, 'index'],
  ]
  return {
    modifiedAst: _node,
    pathToNode: [...pathToNode.slice(0, -1), [-1, 'index']],
    pathToRevolveArg,
  }
}

export function sketchOnExtrudedFace(
  node: Node<Program>,
  sketchPathToNode: PathToNode,
  extrudePathToNode: PathToNode,
  info: ExtrudeFacePlane['faceInfo'] = { type: 'wall' }
): { modifiedAst: Program; pathToNode: PathToNode } | Error {
  let _node = { ...node }
  const newSketchName = findUniqueName(
    node,
    KCL_DEFAULT_CONSTANT_PREFIXES.SKETCH
  )
  const _node1 = getNodeFromPath<VariableDeclarator>(
    _node,
    sketchPathToNode,
    'VariableDeclarator',
    true
  )
  if (err(_node1)) return _node1
  const { node: oldSketchNode } = _node1

  const oldSketchName = oldSketchNode.id.name
  const _node2 = getNodeFromPath<CallExpression>(
    _node,
    sketchPathToNode,
    'CallExpression'
  )
  if (err(_node2)) return _node2
  const { node: expression } = _node2

  const _node3 = getNodeFromPath<VariableDeclarator>(
    _node,
    extrudePathToNode,
    'VariableDeclarator'
  )
  if (err(_node3)) return _node3
  const { node: extrudeVarDec } = _node3
  const extrudeName = extrudeVarDec.id?.name

  let _tag
  if (info.type !== 'cap') {
    const __tag = addTagForSketchOnFace(
      {
        pathToNode: sketchPathToNode,
        node: _node,
      },
      expression.callee.name,
      info.type === 'edgeCut' ? info : null
    )
    if (err(__tag)) return __tag
    const { modifiedAst, tag } = __tag
    _tag = createIdentifier(tag)
    _node = modifiedAst
  } else {
    _tag = createLiteral(info.subType.toUpperCase())
  }

  const newSketch = createVariableDeclaration(
    newSketchName,
    createCallExpressionStdLib('startSketchOn', [
      createIdentifier(extrudeName ? extrudeName : oldSketchName),
      _tag,
    ]),
    undefined,
    'const'
  )

  const expressionIndex = Math.max(
    sketchPathToNode[1][0] as number,
    extrudePathToNode[1][0] as number
  )
  _node.body.splice(expressionIndex + 1, 0, newSketch)
  const newpathToNode: PathToNode = [
    ['body', ''],
    [expressionIndex + 1, 'index'],
    ['declaration', 'VariableDeclaration'],
    ['init', 'VariableDeclarator'],
  ]

  return {
    modifiedAst: _node,
    pathToNode: newpathToNode,
  }
}

/**
 * Append an offset plane to the AST
 */
export function addOffsetPlane({
  node,
  defaultPlane,
  offset,
}: {
  node: Node<Program>
  defaultPlane: DefaultPlaneStr
  offset: Expr
}): { modifiedAst: Node<Program>; pathToNode: PathToNode } {
  const modifiedAst = structuredClone(node)
  const newPlaneName = findUniqueName(node, KCL_DEFAULT_CONSTANT_PREFIXES.PLANE)

  const newPlane = createVariableDeclaration(
    newPlaneName,
    createCallExpressionStdLib('offsetPlane', [
      createLiteral(defaultPlane.toUpperCase()),
      offset,
    ])
  )

  modifiedAst.body.push(newPlane)
  const pathToNode: PathToNode = [
    ['body', ''],
    [modifiedAst.body.length - 1, 'index'],
    ['declaration', 'VariableDeclaration'],
    ['init', 'VariableDeclarator'],
    ['arguments', 'CallExpression'],
    [0, 'index'],
  ]
  return {
    modifiedAst,
    pathToNode,
  }
}

/**
 * Return a modified clone of an AST with a named constant inserted into the body
 */
export function insertNamedConstant({
  node,
  newExpression,
}: {
  node: Node<Program>
  newExpression: KclExpressionWithVariable
}): Node<Program> {
  const ast = structuredClone(node)
  ast.body.splice(
    newExpression.insertIndex,
    0,
    newExpression.variableDeclarationAst
  )
  return ast
}

/**
 * Modify the AST to create a new sketch using the variable declaration
 * of an offset plane. The new sketch just has to come after the offset
 * plane declaration.
 */
export function sketchOnOffsetPlane(
  node: Node<Program>,
  offsetPathToNode: PathToNode
) {
  let _node = { ...node }

  // Find the offset plane declaration
  const offsetPlaneDeclarator = getNodeFromPath<VariableDeclarator>(
    _node,
    offsetPathToNode,
    'VariableDeclarator',
    true
  )
  if (err(offsetPlaneDeclarator)) return offsetPlaneDeclarator
  const { node: offsetPlaneNode } = offsetPlaneDeclarator
  const offsetPlaneName = offsetPlaneNode.id.name

  // Create a new sketch declaration
  const newSketchName = findUniqueName(
    node,
    KCL_DEFAULT_CONSTANT_PREFIXES.SKETCH
  )
  const newSketch = createVariableDeclaration(
    newSketchName,
    createCallExpressionStdLib('startSketchOn', [
      createIdentifier(offsetPlaneName),
    ]),
    undefined,
    'const'
  )

  // Decide where to insert the new sketch declaration
  const offsetIndex = offsetPathToNode[1][0]

  if (!isPathToNodeNumber(offsetIndex)) {
    return new Error('Expected offsetIndex to be a number')
  }
  // and insert it
  _node.body.splice(offsetIndex + 1, 0, newSketch)
  const newPathToNode = structuredClone(offsetPathToNode)
  newPathToNode[1][0] = offsetIndex + 1

  // Return the modified AST and the path to the new sketch declaration
  return {
    modifiedAst: _node,
    pathToNode: newPathToNode,
  }
}

export const getLastIndex = (pathToNode: PathToNode): number =>
  splitPathAtLastIndex(pathToNode).index

export function splitPathAtLastIndex(pathToNode: PathToNode): {
  path: PathToNode
  index: number
} {
  const last = pathToNode[pathToNode.length - 1]
  if (last && typeof last[0] === 'number') {
    return {
      path: pathToNode.slice(0, -1),
      index: last[0],
    }
  } else if (pathToNode.length === 0) {
    return {
      path: [],
      index: -1,
    }
  }
  return splitPathAtLastIndex(pathToNode.slice(0, -1))
}

export function splitPathAtPipeExpression(pathToNode: PathToNode): {
  path: PathToNode
  index: number
} {
  const last = pathToNode[pathToNode.length - 1]

  if (
    last &&
    last[1] === 'index' &&
    pathToNode?.[pathToNode.length - 2]?.[1] === 'PipeExpression' &&
    typeof last[0] === 'number'
  ) {
    return {
      path: pathToNode.slice(0, -1),
      index: last[0],
    }
  } else if (pathToNode.length === 0) {
    return {
      path: [],
      index: -1,
    }
  }

  return splitPathAtPipeExpression(pathToNode.slice(0, -1))
}

/**
 * Note: This depends on WASM, but it's not async.  Callers are responsible for
 * awaiting init of the WASM module.
 */
export function createLiteral(value: LiteralValue | number): Node<Literal> {
  if (typeof value === 'number') {
    value = { value, suffix: 'None' }
  }
  let raw: string
  if (typeof value === 'string') {
    // TODO: Should we handle escape sequences?
    raw = `${value}`
  } else if (typeof value === 'boolean') {
    raw = `${value}`
  } else if (typeof value.value === 'number' && value.suffix === 'None') {
    // Fast path for numbers when there are no units.
    raw = `${value.value}`
  } else {
    raw = formatNumber(value.value, value.suffix)
  }
  return {
    type: 'Literal',
    start: 0,
    end: 0,
    moduleId: 0,
    value,
    raw,
  }
}

export function createTagDeclarator(value: string): Node<TagDeclarator> {
  return {
    type: 'TagDeclarator',
    start: 0,
    end: 0,
    moduleId: 0,

    value,
  }
}

export function createIdentifier(name: string): Node<Identifier> {
  return {
    type: 'Identifier',
    start: 0,
    end: 0,
    moduleId: 0,

    name,
  }
}

export function createPipeSubstitution(): Node<PipeSubstitution> {
  return {
    type: 'PipeSubstitution',
    start: 0,
    end: 0,
    moduleId: 0,
  }
}

export function createCallExpressionStdLib(
  name: string,
  args: CallExpression['arguments']
): Node<CallExpression> {
  return {
    type: 'CallExpression',
    start: 0,
    end: 0,
    moduleId: 0,
    callee: {
      type: 'Identifier',
      start: 0,
      end: 0,
      moduleId: 0,

      name,
    },
    arguments: args,
  }
}

export function createCallExpression(
  name: string,
  args: CallExpression['arguments']
): Node<CallExpression> {
  return {
    type: 'CallExpression',
    start: 0,
    end: 0,
    moduleId: 0,
    callee: {
      type: 'Identifier',
      start: 0,
      end: 0,
      moduleId: 0,

      name,
    },
    arguments: args,
  }
}

export function createArrayExpression(
  elements: ArrayExpression['elements']
): Node<ArrayExpression> {
  return {
    type: 'ArrayExpression',
    start: 0,
    end: 0,
    moduleId: 0,

    nonCodeMeta: nonCodeMetaEmpty(),
    elements,
  }
}

export function createPipeExpression(
  body: PipeExpression['body']
): Node<PipeExpression> {
  return {
    type: 'PipeExpression',
    start: 0,
    end: 0,
    moduleId: 0,

    body,
    nonCodeMeta: nonCodeMetaEmpty(),
  }
}

export function createVariableDeclaration(
  varName: string,
  init: VariableDeclarator['init'],
  visibility: VariableDeclaration['visibility'] = 'default',
  kind: VariableDeclaration['kind'] = 'const'
): Node<VariableDeclaration> {
  return {
    type: 'VariableDeclaration',
    start: 0,
    end: 0,
    moduleId: 0,

    declaration: {
      type: 'VariableDeclarator',
      start: 0,
      end: 0,
      moduleId: 0,

      id: createIdentifier(varName),
      init,
    },
    visibility,
    kind,
  }
}

export function createObjectExpression(properties: {
  [key: string]: Expr
}): Node<ObjectExpression> {
  return {
    type: 'ObjectExpression',
    start: 0,
    end: 0,
    moduleId: 0,

    nonCodeMeta: nonCodeMetaEmpty(),
    properties: Object.entries(properties).map(([key, value]) => ({
      type: 'ObjectProperty',
      start: 0,
      end: 0,
      moduleId: 0,
      key: createIdentifier(key),

      value,
    })),
  }
}

export function createUnaryExpression(
  argument: UnaryExpression['argument'],
  operator: UnaryExpression['operator'] = '-'
): Node<UnaryExpression> {
  return {
    type: 'UnaryExpression',
    start: 0,
    end: 0,
    moduleId: 0,

    operator,
    argument,
  }
}

export function createBinaryExpression([left, operator, right]: [
  BinaryExpression['left'],
  BinaryExpression['operator'],
  BinaryExpression['right']
]): Node<BinaryExpression> {
  return {
    type: 'BinaryExpression',
    start: 0,
    end: 0,
    moduleId: 0,

    operator,
    left,
    right,
  }
}

export function createBinaryExpressionWithUnary([left, right]: [
  BinaryExpression['left'],
  BinaryExpression['right']
]): Node<BinaryExpression> {
  if (right.type === 'UnaryExpression' && right.operator === '-')
    return createBinaryExpression([left, '-', right.argument])
  return createBinaryExpression([left, '+', right])
}

export function giveSketchFnCallTag(
  ast: Node<Program>,
  range: SourceRange,
  tag?: string
):
  | {
      modifiedAst: Node<Program>
      tag: string
      isTagExisting: boolean
      pathToNode: PathToNode
    }
  | Error {
  const path = getNodePathFromSourceRange(ast, range)
  const _node1 = getNodeFromPath<CallExpression>(ast, path, 'CallExpression')
  if (err(_node1)) return _node1
  const { node: primaryCallExp } = _node1

  // Tag is always 3rd expression now, using arg index feels brittle
  // but we can come up with a better way to identify tag later.
  const thirdArg = primaryCallExp.arguments?.[2]
  const tagDeclarator =
    thirdArg ||
    (createTagDeclarator(tag || findUniqueName(ast, 'seg', 2)) as TagDeclarator)
  const isTagExisting = !!thirdArg
  if (!isTagExisting) {
    primaryCallExp.arguments[2] = tagDeclarator
  }
  if ('value' in tagDeclarator) {
    // Now TypeScript knows tagDeclarator has a value property
    return {
      modifiedAst: ast,
      tag: String(tagDeclarator.value),
      isTagExisting,
      pathToNode: path,
    }
  } else {
    return new Error('Unable to assign tag without value')
  }
}

/**
 * Replace a
 */
export function replaceValueAtNodePath({
  ast,
  pathToNode,
  newExpressionString,
}: {
  ast: Node<Program>
  pathToNode: PathToNode
  newExpressionString: string
}) {
  const replaceCheckResult = isNodeSafeToReplacePath(ast, pathToNode)
  if (err(replaceCheckResult)) {
    return replaceCheckResult
  }
  const { isSafe, value, replacer } = replaceCheckResult

  if (!isSafe || value.type === 'Identifier') {
    return new Error('Not safe to replace')
  }

  return replacer(ast, newExpressionString)
}

export function moveValueIntoNewVariablePath(
  ast: Node<Program>,
  programMemory: ProgramMemory,
  pathToNode: PathToNode,
  variableName: string
): {
  modifiedAst: Program
  pathToReplacedNode?: PathToNode
} {
  const meta = isNodeSafeToReplacePath(ast, pathToNode)
  if (trap(meta)) return { modifiedAst: ast }
  const { isSafe, value, replacer } = meta

  if (!isSafe || value.type === 'Identifier') return { modifiedAst: ast }

  const { insertIndex } = findAllPreviousVariablesPath(
    ast,
    programMemory,
    pathToNode
  )
  let _node = structuredClone(ast)
  const boop = replacer(_node, variableName)
  if (trap(boop)) return { modifiedAst: ast }

  _node = boop.modifiedAst
  _node.body.splice(
    insertIndex,
    0,
    createVariableDeclaration(variableName, value)
  )
  return { modifiedAst: _node, pathToReplacedNode: boop.pathToReplaced }
}

export function moveValueIntoNewVariable(
  ast: Node<Program>,
  programMemory: ProgramMemory,
  sourceRange: SourceRange,
  variableName: string
): {
  modifiedAst: Node<Program>
  pathToReplacedNode?: PathToNode
} {
  const meta = isNodeSafeToReplace(ast, sourceRange)
  if (trap(meta)) return { modifiedAst: ast }
  const { isSafe, value, replacer } = meta
  if (!isSafe || value.type === 'Identifier') return { modifiedAst: ast }

  const { insertIndex } = findAllPreviousVariables(
    ast,
    programMemory,
    sourceRange
  )
  let _node = structuredClone(ast)
  const replaced = replacer(_node, variableName)
  if (trap(replaced)) return { modifiedAst: ast }

  const { modifiedAst, pathToReplaced } = replaced
  _node = modifiedAst
  _node.body.splice(
    insertIndex,
    0,
    createVariableDeclaration(variableName, value)
  )
  return { modifiedAst: _node, pathToReplacedNode: pathToReplaced }
}

/**
 * Deletes a segment from a pipe expression, if the segment has a tag that other segments use, it will remove that value and replace it with the equivalent literal
 * @param dependentRanges - The ranges of the segments that are dependent on the segment being deleted, this is usually the output of `findUsesOfTagInPipe`
 */
export function deleteSegmentFromPipeExpression(
  dependentRanges: SourceRange[],
  modifiedAst: Node<Program>,
  programMemory: ProgramMemory,
  code: string,
  pathToNode: PathToNode
): Node<Program> | Error {
  let _modifiedAst = structuredClone(modifiedAst)

  dependentRanges.forEach((range) => {
    const path = getNodePathFromSourceRange(_modifiedAst, range)

    const callExp = getNodeFromPath<Node<CallExpression>>(
      _modifiedAst,
      path,
      'CallExpression',
      true
    )
    if (err(callExp)) return callExp

    const constraintInfo = getConstraintInfo(callExp.node, code, path).find(
      ({ sourceRange }) => isOverlap(sourceRange, range)
    )
    if (!constraintInfo) return

    if (!constraintInfo.argPosition) return
    const transform = removeSingleConstraintInfo(
      callExp.shallowPath,
      constraintInfo.argPosition,
      _modifiedAst,
      programMemory
    )
    if (!transform) return
    _modifiedAst = transform.modifiedAst
  })

  const pipeExpression = getNodeFromPath<PipeExpression>(
    _modifiedAst,
    pathToNode,
    'PipeExpression'
  )
  if (err(pipeExpression)) return pipeExpression

  const pipeInPathIndex = pathToNode.findIndex(
    ([_, desc]) => desc === 'PipeExpression'
  )
  const segmentIndexInPipe = pathToNode[pipeInPathIndex + 1]
  pipeExpression.node.body.splice(segmentIndexInPipe[0] as number, 1)

  // Move up to the next segment.
  segmentIndexInPipe[0] = Math.max((segmentIndexInPipe[0] as number) - 1, 0)

  return _modifiedAst
}

export function removeSingleConstraintInfo(
  pathToCallExp: PathToNode,
  argDetails: SimplifiedArgDetails,
  ast: Node<Program>,
  programMemory: ProgramMemory
):
  | {
      modifiedAst: Node<Program>
      pathToNodeMap: PathToNodeMap
    }
  | false {
  const transform = removeSingleConstraint({
    pathToCallExp,
    inputDetails: argDetails,
    ast,
  })
  if (!transform) return false
  const retval = transformAstSketchLines({
    ast,
    selectionRanges: [pathToCallExp],
    transformInfos: [transform],
    programMemory,
    referenceSegName: '',
  })
  if (err(retval)) return false
  return retval
}

export async function deleteFromSelection(
  ast: Node<Program>,
  selection: Selection,
  programMemory: ProgramMemory,
  getFaceDetails: (id: string) => Promise<Models['FaceIsPlanar_type']> = () =>
    ({} as any)
): Promise<Node<Program> | Error> {
  const astClone = structuredClone(ast)
  const varDec = getNodeFromPath<VariableDeclarator>(
    ast,
    selection?.codeRef?.pathToNode,
    'VariableDeclarator'
  )
  if (err(varDec)) return varDec
  if (
    ((selection?.artifact?.type === 'wall' ||
      selection?.artifact?.type === 'cap') &&
      varDec.node.init.type === 'PipeExpression') ||
    selection.artifact?.type === 'sweep' ||
    selection.artifact?.type === 'plane' ||
    !selection.artifact // aka expected to be a shell at this point
  ) {
    let extrudeNameToDelete = ''
    let pathToNode: PathToNode | null = null
    if (
      selection.artifact &&
      selection.artifact.type !== 'sweep' &&
      selection.artifact.type !== 'plane'
    ) {
      const varDecName = varDec.node.id.name
      traverse(astClone, {
        enter: (node, path) => {
          if (node.type === 'VariableDeclaration') {
            const dec = node.declaration
            if (
              dec.init.type === 'CallExpression' &&
              (dec.init.callee.name === 'extrude' ||
                dec.init.callee.name === 'revolve') &&
              dec.init.arguments?.[1].type === 'Identifier' &&
              dec.init.arguments?.[1].name === varDecName
            ) {
              pathToNode = path
              extrudeNameToDelete = dec.id.name
            }
            if (
              dec.init.type === 'CallExpression' &&
              dec.init.callee.name === 'loft' &&
              dec.init.arguments?.[0].type === 'ArrayExpression' &&
              dec.init.arguments?.[0].elements.some(
                (a) => a.type === 'Identifier' && a.name === varDecName
              )
            ) {
              pathToNode = path
              extrudeNameToDelete = dec.id.name
            }
          }
        },
      })
      if (!pathToNode) return new Error('Could not find extrude variable')
    } else {
      pathToNode = selection.codeRef.pathToNode
      const extrudeVarDec = getNodeFromPath<VariableDeclarator>(
        astClone,
        pathToNode,
        'VariableDeclarator'
      )
      if (err(extrudeVarDec)) return extrudeVarDec
      extrudeNameToDelete = extrudeVarDec.node.id.name
    }

    const expressionIndex = pathToNode[1][0] as number
    astClone.body.splice(expressionIndex, 1)
    if (extrudeNameToDelete) {
      await new Promise((resolve) => {
        ;(async () => {
          let currentVariableName = ''
          const pathsDependingOnExtrude: Array<{
            path: PathToNode
            sketchName: string
          }> = []
          traverse(astClone, {
            leave: (node) => {
              if (node.type === 'VariableDeclaration') {
                currentVariableName = ''
              }
            },
            enter: (node, path) => {
              ;(async () => {
                if (node.type === 'VariableDeclaration') {
                  currentVariableName = node.declaration.id.name
                }
                if (
                  // match startSketchOn(${extrudeNameToDelete})
                  node.type === 'CallExpression' &&
                  node.callee.name === 'startSketchOn' &&
                  node.arguments[0].type === 'Identifier' &&
                  node.arguments[0].name === extrudeNameToDelete
                ) {
                  pathsDependingOnExtrude.push({
                    path,
                    sketchName: currentVariableName,
                  })
                }
              })().catch(reportRejection)
            },
          })
          const roundLiteral = (x: number) => createLiteral(roundOff(x))
          const modificationDetails: {
            parent: PipeExpression['body']
            faceDetails: Models['FaceIsPlanar_type']
            lastKey: number
          }[] = []
          for (const { path, sketchName } of pathsDependingOnExtrude) {
            const parent = getNodeFromPath<PipeExpression['body']>(
              astClone,
              path.slice(0, -1)
            )
            if (err(parent)) {
              return
            }
            const sketchToPreserve = sketchFromKclValue(
              programMemory.get(sketchName),
              sketchName
            )
            if (err(sketchToPreserve)) return sketchToPreserve
            // Can't kick off multiple requests at once as getFaceDetails
            // is three engine calls in one and they conflict
            const faceDetails = await getFaceDetails(sketchToPreserve.on.id)
            if (
              !(
                faceDetails.origin &&
                faceDetails.x_axis &&
                faceDetails.y_axis &&
                faceDetails.z_axis
              )
            ) {
              return
            }
            const lastKey = Number(path.slice(-1)[0][0])
            modificationDetails.push({
              parent: parent.node,
              faceDetails,
              lastKey,
            })
          }
          for (const { parent, faceDetails, lastKey } of modificationDetails) {
            if (
              !(
                faceDetails.origin &&
                faceDetails.x_axis &&
                faceDetails.y_axis &&
                faceDetails.z_axis
              )
            ) {
              continue
            }
            parent[lastKey] = createCallExpressionStdLib('startSketchOn', [
              createObjectExpression({
                plane: createObjectExpression({
                  origin: createObjectExpression({
                    x: roundLiteral(faceDetails.origin.x),
                    y: roundLiteral(faceDetails.origin.y),
                    z: roundLiteral(faceDetails.origin.z),
                  }),
                  xAxis: createObjectExpression({
                    x: roundLiteral(faceDetails.x_axis.x),
                    y: roundLiteral(faceDetails.x_axis.y),
                    z: roundLiteral(faceDetails.x_axis.z),
                  }),
                  yAxis: createObjectExpression({
                    x: roundLiteral(faceDetails.y_axis.x),
                    y: roundLiteral(faceDetails.y_axis.y),
                    z: roundLiteral(faceDetails.y_axis.z),
                  }),
                  zAxis: createObjectExpression({
                    x: roundLiteral(faceDetails.z_axis.x),
                    y: roundLiteral(faceDetails.z_axis.y),
                    z: roundLiteral(faceDetails.z_axis.z),
                  }),
                }),
              }),
            ])
          }
          resolve(true)
        })().catch(reportRejection)
      })
    }
    // await prom
    return astClone
  } else if (varDec.node.init.type === 'PipeExpression') {
    const pipeBody = varDec.node.init.body
    if (
      pipeBody[0].type === 'CallExpression' &&
      (pipeBody[0].callee.name === 'startSketchOn' ||
        pipeBody[0].callee.name === 'startProfileAt')
    ) {
      // remove varDec
      const varDecIndex = varDec.shallowPath[1][0] as number
      astClone.body.splice(varDecIndex, 1)
      return astClone
    }
  }

  return new Error('Selection not recognised, could not delete')
}

const nonCodeMetaEmpty = () => {
  return { nonCodeNodes: {}, startNodes: [], start: 0, end: 0 }
}

export function getInsertIndex(
  sketchNodePaths: PathToNode[],
  planeNodePath: PathToNode,
  insertType: 'start' | 'end'
) {
  let minIndex = 0
  let maxIndex = 0
  for (const path of sketchNodePaths) {
    const index = Number(path[1][0])
    if (index < minIndex) minIndex = index
    if (index > maxIndex) maxIndex = index
  }

  const insertIndex = !sketchNodePaths.length
    ? Number(planeNodePath[1][0]) + 1
    : insertType === 'start'
    ? minIndex
    : maxIndex + 1
  return insertIndex
}

export function updateSketchNodePathsWithInsertIndex({
  insertIndex,
  insertType,
  sketchNodePaths,
}: {
  insertIndex: number
  insertType: 'start' | 'end'
  sketchNodePaths: PathToNode[]
}): {
  updatedEntryNodePath: PathToNode
  updatedSketchNodePaths: PathToNode[]
} {
  // TODO the rest of this function will not be robust to work for sketches defined within a function declaration
  const newExpressionPathToNode: PathToNode = [
    ['body', ''],
    [insertIndex, 'index'],
    ['declaration', 'VariableDeclaration'],
    ['init', 'VariableDeclarator'],
  ]
  let updatedSketchNodePaths = structuredClone(sketchNodePaths)
  if (insertType === 'start') {
    updatedSketchNodePaths = updatedSketchNodePaths.map((path) => {
      path[1][0] = Number(path[1][0]) + 1
      return path
    })
    updatedSketchNodePaths.unshift(newExpressionPathToNode)
  } else {
    updatedSketchNodePaths.push(newExpressionPathToNode)
  }
  return {
    updatedSketchNodePaths,
    updatedEntryNodePath: newExpressionPathToNode,
  }
}

/**
 * 
 * Split the following pipe expression into 
 * ```ts
 * part001 = startSketchOn('XZ')
  |> startProfileAt([1, 2], %)
  |> line([3, 4], %)
  |> line([5, 6], %)
  |> close(%)
extrude001 = extrude(5, part001)
```
into
```ts
sketch001 = startSketchOn('XZ')
part001 = startProfileAt([1, 2], sketch001)
  |> line([3, 4], %)
  |> line([5, 6], %)
  |> close(%)
extrude001 = extrude(5, part001)
```
Notice that the `startSketchOn` is what gets the new variable name, this is so part001 still has the same data as before
making it safe for later code that uses part001 (the extrude in this example)
 * 
 */
export function splitPipedProfile(
  ast: Program,
  pathToPipe: PathToNode
):
  | {
      modifiedAst: Program
      pathToProfile: PathToNode
      pathToPlane: PathToNode
    }
  | Error {
  const _ast = structuredClone(ast)
  const varDec = getNodeFromPath<VariableDeclaration>(
    _ast,
    pathToPipe,
    'VariableDeclaration'
  )
  if (err(varDec)) return varDec
  if (
    varDec.node.type !== 'VariableDeclaration' ||
    varDec.node.declaration.init.type !== 'PipeExpression'
  ) {
    return new Error('pathToNode does not point to pipe')
  }
  const init = varDec.node.declaration.init
  const firstCall = init.body[0]
  if (!isCallExprWithName(firstCall, 'startSketchOn'))
    return new Error('First call is not startSketchOn')
  const secondCall = init.body[1]
  if (!isCallExprWithName(secondCall, 'startProfileAt'))
    return new Error('Second call is not startProfileAt')

  const varName = varDec.node.declaration.id.name
  const newVarName = findUniqueName(_ast, 'sketch')
  const secondCallArgs = structuredClone(secondCall.arguments)
  secondCallArgs[1] = createIdentifier(newVarName)
  const firstCallOfNewPipe = createCallExpression(
    'startProfileAt',
    secondCallArgs
  )
  const newSketch = createVariableDeclaration(
    newVarName,
    varDec.node.declaration.init.body[0]
  )
  const newProfile = createVariableDeclaration(
    varName,
    varDec.node.declaration.init.body.length <= 2
      ? firstCallOfNewPipe
      : createPipeExpression([
          firstCallOfNewPipe,
          ...varDec.node.declaration.init.body.slice(2),
        ])
  )
  const index = getBodyIndex(pathToPipe)
  if (err(index)) return index
  _ast.body.splice(index, 1, newSketch, newProfile)
  const pathToPlane = structuredClone(pathToPipe)
  const pathToProfile = structuredClone(pathToPipe)
  pathToProfile[1][0] = index + 1

  return {
    modifiedAst: _ast,
    pathToProfile,
    pathToPlane,
  }
}

export function createNodeFromExprSnippet(
  strings: TemplateStringsArray,
  ...expressions: any[]
): Node<BodyItem> | Error {
  const code = strings.reduce(
    (acc, str, i) => acc + str + (expressions[i] || ''),
    ''
  )
  let program = parse(code)
  if (err(program)) return program
  console.log('code', code, program)
  const node = program.program?.body[0]
  if (!node) return new Error('No node found')
  return node
}<|MERGE_RESOLUTION|>--- conflicted
+++ resolved
@@ -20,11 +20,8 @@
   SourceRange,
   sketchFromKclValue,
   isPathToNodeNumber,
-<<<<<<< HEAD
   parse,
-=======
   formatNumber,
->>>>>>> f1a458f1
 } from './wasm'
 import {
   isNodeSafeToReplacePath,
