import type { BodyItem } from '@rust/kcl-lib/bindings/BodyItem'
import type { Name } from '@rust/kcl-lib/bindings/Name'
import type { Node } from '@rust/kcl-lib/bindings/Node'
import type { NonCodeMeta } from '@rust/kcl-lib/bindings/NonCodeMeta'

import {
  createArrayExpression,
  createCallExpressionStdLibKw,
  createIdentifier,
  createImportAsSelector,
  createImportStatement,
  createLabeledArg,
  createLiteral,
  createLocalName,
  createPipeExpression,
  createVariableDeclaration,
  findUniqueName,
} from '@src/lang/create'
import {
  findAllPreviousVariables,
  findAllPreviousVariablesPath,
  getBodyIndex,
  getNodeFromPath,
  isCallExprWithName,
  isNodeSafeToReplace,
  isNodeSafeToReplacePath,
} from '@src/lang/queryAst'
import {
  ARG_INDEX_FIELD,
  LABELED_ARG_FIELD,
  UNLABELED_ARG,
} from '@src/lang/queryAstConstants'
import { getNodePathFromSourceRange } from '@src/lang/queryAstNodePathUtils'
import {
  addTagForSketchOnFace,
  getConstraintInfoKw,
} from '@src/lang/std/sketch'
import type { PathToNodeMap } from '@src/lang/std/sketchcombos'
import {
  isLiteralArrayOrStatic,
  removeSingleConstraint,
  transformAstSketchLines,
} from '@src/lang/std/sketchcombos'
import type { SimplifiedArgDetails } from '@src/lang/std/stdTypes'
import type {
  ArrayExpression,
<<<<<<< HEAD
  CallExpression,
=======
  ArtifactGraph,
>>>>>>> 5f836358
  CallExpressionKw,
  Expr,
  Literal,
  PathToNode,
  PipeExpression,
  Program,
  SourceRange,
  VariableDeclaration,
  VariableDeclarator,
  VariableMap,
} from '@src/lang/wasm'
import { isPathToNodeNumber, parse } from '@src/lang/wasm'
import type {
  KclCommandValue,
  KclExpressionWithVariable,
} from '@src/lib/commandTypes'
import { KCL_DEFAULT_CONSTANT_PREFIXES } from '@src/lib/constants'
import type { DefaultPlaneStr } from '@src/lib/planes'

import { err, trap } from '@src/lib/trap'
import { isOverlap, roundOff } from '@src/lib/utils'
import type { ExtrudeFacePlane } from '@src/machines/modelingMachine'
import { ARG_AT } from '@src/lang/constants'

export function startSketchOnDefault(
  node: Node<Program>,
  axis: DefaultPlaneStr,
  name = ''
): { modifiedAst: Node<Program>; id: string; pathToNode: PathToNode } {
  const _node = { ...node }
  const _name =
    name || findUniqueName(node, KCL_DEFAULT_CONSTANT_PREFIXES.SKETCH)

  const startSketchOn = createCallExpressionStdLibKw(
    'startSketchOn',
    createLiteral(axis),
    []
  )

  const variableDeclaration = createVariableDeclaration(_name, startSketchOn)
  _node.body = [...node.body, variableDeclaration]
  const sketchIndex = _node.body.length - 1

  let pathToNode: PathToNode = [
    ['body', ''],
    [sketchIndex, 'index'],
    ['declaration', 'VariableDeclaration'],
    ['init', 'VariableDeclarator'],
  ]

  return {
    modifiedAst: _node,
    id: _name,
    pathToNode,
  }
}

export function insertNewStartProfileAt(
  node: Node<Program>,
  sketchEntryNodePath: PathToNode,
  sketchNodePaths: PathToNode[],
  planeNodePath: PathToNode,
  at: [number, number],
  insertType: 'start' | 'end' = 'end'
):
  | {
      modifiedAst: Node<Program>
      updatedSketchNodePaths: PathToNode[]
      updatedEntryNodePath: PathToNode
    }
  | Error {
  const varDec = getNodeFromPath<VariableDeclarator>(
    node,
    planeNodePath,
    'VariableDeclarator'
  )
  if (err(varDec)) return varDec
  if (varDec.node.type !== 'VariableDeclarator') return new Error('not a var')

  const newExpression = createVariableDeclaration(
    findUniqueName(node, 'profile'),
    createCallExpressionStdLibKw(
      'startProfile',
      createLocalName(varDec.node.id.name),
      [
        createLabeledArg(
          ARG_AT,
          createArrayExpression([
            createLiteral(roundOff(at[0])),
            createLiteral(roundOff(at[1])),
          ])
        ),
      ]
    )
  )
  const insertIndex = getInsertIndex(sketchNodePaths, planeNodePath, insertType)

  const _node = structuredClone(node)
  // TODO the rest of this function will not be robust to work for sketches defined within a function declaration
  _node.body.splice(insertIndex, 0, newExpression)

  const { updatedEntryNodePath, updatedSketchNodePaths } =
    updateSketchNodePathsWithInsertIndex({
      insertIndex,
      insertType,
      sketchNodePaths,
    })
  return {
    modifiedAst: _node,
    updatedSketchNodePaths,
    updatedEntryNodePath,
  }
}

export function addSketchTo(
  node: Node<Program>,
  axis: 'xy' | 'xz' | 'yz',
  name = ''
): { modifiedAst: Program; id: string; pathToNode: PathToNode } {
  const _node = { ...node }
  const _name =
    name || findUniqueName(node, KCL_DEFAULT_CONSTANT_PREFIXES.SKETCH)

  const startSketchOn = createCallExpressionStdLibKw(
    'startSketchOn',
    createLiteral(axis.toUpperCase()),
    []
  )
  const startProfile = createCallExpressionStdLibKw('startProfile', null, [
    createLabeledArg(ARG_AT, createLiteral('default')),
  ])
  const initialLineTo = createCallExpressionStdLibKw(
    'line',
    null, // Assumes this is being called in a pipeline, so the first arg is optional and if not given, will become pipeline substitution.
    [createLabeledArg('end', createLiteral('default'))]
  )

  const pipeBody = [startSketchOn, startProfile, initialLineTo]

  const variableDeclaration = createVariableDeclaration(
    _name,
    createPipeExpression(pipeBody)
  )

  _node.body = [...node.body, variableDeclaration]
  let sketchIndex = _node.body.length - 1
  let pathToNode: PathToNode = [
    ['body', ''],
    [sketchIndex, 'index'],
    ['declaration', 'VariableDeclaration'],
    ['init', 'VariableDeclarator'],
  ]
  if (axis !== 'xy') {
    pathToNode = [...pathToNode, ['body', ''], ['0', 'index']]
  }

  return {
    modifiedAst: _node,
    id: _name,
    pathToNode,
  }
}

/**
Set the keyword argument to the given value.
Returns true if it overwrote an existing argument.
Returns false if no argument with the label existed before.
Returns 'no-mutate' if the label was found, but the value is constrained and not
mutated.
Also do some checks to see if it's actually trying to set a constraint on
a sketch line that's already fully constrained, and if so, duplicates the arg.
WILL BE FIXED SOON.
*/
export function mutateKwArg(
  label: string,
  node: CallExpressionKw,
  val: Expr
): boolean | 'no-mutate' {
  for (let i = 0; i < node.arguments.length; i++) {
    const arg = node.arguments[i]
    if (arg.label.name === label) {
      if (isLiteralArrayOrStatic(val) && isLiteralArrayOrStatic(arg.arg)) {
        node.arguments[i].arg = val
        return true
      } else if (
        arg.arg.type === 'ArrayExpression' &&
        val.type === 'ArrayExpression'
      ) {
        const arrExp = arg.arg
        arrExp.elements.forEach((element, i) => {
          if (isLiteralArrayOrStatic(element)) {
            arrExp.elements[i] = val.elements[i]
          }
        })
        return true
      }
      // The label was found, but the value is not a literal or static.
      return 'no-mutate'
    }
  }
  node.arguments.push(createLabeledArg(label, val))
  return false
}

/**
Set the keyword argument to the given value.
Returns true if it overwrote an existing argument.
Returns false if no argument with the label existed before.
*/
export function mutateKwArgOnly(
  label: string,
  node: CallExpressionKw,
  val: Expr
): boolean {
  for (let i = 0; i < node.arguments.length; i++) {
    const arg = node.arguments[i]
    if (arg.label.name === label) {
      node.arguments[i].arg = val
      return true
    }
  }
  node.arguments.push(createLabeledArg(label, val))
  return false
}

/**
Mutates the given node by removing the labeled arguments.
*/
export function removeKwArgs(labels: string[], node: CallExpressionKw) {
  for (const label of labels) {
    const i = node.arguments.findIndex((la) => la.label.name === label)
    if (i == -1) {
      continue
    }
    node.arguments.splice(i, 1)
  }
}

export function mutateArrExp(node: Expr, updateWith: ArrayExpression): boolean {
  if (node.type === 'ArrayExpression') {
    node.elements.forEach((element, i) => {
      if (isLiteralArrayOrStatic(element)) {
        node.elements[i] = updateWith.elements[i]
      }
    })
    return true
  }
  return false
}

export function mutateObjExpProp(
  node: Expr,
  updateWith: Node<Literal> | Node<ArrayExpression>,
  key: string
): boolean {
  if (node.type === 'ObjectExpression') {
    const keyIndex = node.properties.findIndex((a) => a.key.name === key)
    if (keyIndex !== -1) {
      if (
        isLiteralArrayOrStatic(updateWith) &&
        isLiteralArrayOrStatic(node.properties[keyIndex].value)
      ) {
        node.properties[keyIndex].value = updateWith
        return true
      } else if (
        node.properties[keyIndex].value.type === 'ArrayExpression' &&
        updateWith.type === 'ArrayExpression'
      ) {
        const arrExp = node.properties[keyIndex].value as ArrayExpression
        arrExp.elements.forEach((element, i) => {
          if (isLiteralArrayOrStatic(element)) {
            arrExp.elements[i] = updateWith.elements[i]
          }
        })
      }
      return true
    } else {
      node.properties.push({
        type: 'ObjectProperty',
        key: createIdentifier(key),
        value: updateWith,
        start: 0,
        end: 0,
        moduleId: 0,
        outerAttrs: [],
        preComments: [],
        commentStart: 0,
      })
    }
  }
  return false
}

<<<<<<< HEAD
=======
export function extrudeSketch({
  node,
  pathToNode,
  distance = createLiteral(4),
  extrudeName,
  artifact,
  artifactGraph,
}: {
  node: Node<Program>
  pathToNode: PathToNode
  distance: Expr
  extrudeName?: string
  artifactGraph: ArtifactGraph
  artifact?: Artifact
}):
  | {
      modifiedAst: Node<Program>
      pathToNode: PathToNode
      pathToExtrudeArg: PathToNode
    }
  | Error {
  const orderedSketchNodePaths = getPathsFromArtifact({
    artifact: artifact,
    sketchPathToNode: pathToNode,
    artifactGraph,
    ast: node,
  })
  if (err(orderedSketchNodePaths)) return orderedSketchNodePaths
  const _node = structuredClone(node)
  const _node1 = getNodeFromPath(_node, pathToNode)
  if (err(_node1)) return _node1

  // determine if sketchExpression is in a pipeExpression or not
  const _node2 = getNodeFromPath<PipeExpression>(
    _node,
    pathToNode,
    'PipeExpression'
  )
  if (err(_node2)) return _node2

  const _node3 = getNodeFromPath<VariableDeclarator>(
    _node,
    pathToNode,
    'VariableDeclarator'
  )
  if (err(_node3)) return _node3
  const { node: variableDeclarator } = _node3

  const extrudeCall = createCallExpressionStdLibKw(
    'extrude',
    createLocalName(variableDeclarator.id.name),
    [createLabeledArg('length', distance)]
  )
  // index of the 'length' arg above. If you reorder the labeled args above,
  // make sure to update this too.
  const argIndex = 0

  // We're not creating a pipe expression,
  // but rather a separate constant for the extrusion
  const name =
    extrudeName ?? findUniqueName(node, KCL_DEFAULT_CONSTANT_PREFIXES.EXTRUDE)
  const VariableDeclaration = createVariableDeclaration(name, extrudeCall)

  const lastSketchNodePath =
    orderedSketchNodePaths[orderedSketchNodePaths.length - 1]

  const sketchIndexInBody = Number(lastSketchNodePath[1][0])
  _node.body.splice(sketchIndexInBody + 1, 0, VariableDeclaration)

  const pathToExtrudeArg: PathToNode = [
    ['body', ''],
    [sketchIndexInBody + 1, 'index'],
    ['declaration', 'VariableDeclaration'],
    ['init', 'VariableDeclarator'],
    ['arguments', 'CallExpressionKw'],
    [argIndex, ARG_INDEX_FIELD],
    ['arg', LABELED_ARG_FIELD],
  ]
  return {
    modifiedAst: _node,
    pathToNode: [...pathToNode.slice(0, -1), [-1, 'index']],
    pathToExtrudeArg,
  }
}

export function loftSketches(
  node: Node<Program>,
  declarators: VariableDeclarator[]
): {
  modifiedAst: Node<Program>
  pathToNode: PathToNode
} {
  const modifiedAst = structuredClone(node)
  const name = findUniqueName(node, KCL_DEFAULT_CONSTANT_PREFIXES.LOFT)
  const elements = declarators.map((d) => createLocalName(d.id.name))
  const loft = createCallExpressionStdLibKw(
    'loft',
    createArrayExpression(elements),
    []
  )
  const declaration = createVariableDeclaration(name, loft)
  modifiedAst.body.push(declaration)
  const pathToNode: PathToNode = [
    ['body', ''],
    [modifiedAst.body.length - 1, 'index'],
    ['declaration', 'VariableDeclaration'],
    ['init', 'VariableDeclarator'],
    ['unlabeled', UNLABELED_ARG],
  ]

  return {
    modifiedAst,
    pathToNode,
  }
}

>>>>>>> 5f836358
export function addShell({
  node,
  sweepName,
  faces,
  thickness,
  insertIndex,
  variableName,
}: {
  node: Node<Program>
  sweepName: string
  faces: Expr[]
  thickness: Expr
  insertIndex?: number
  variableName?: string
}): { modifiedAst: Node<Program>; pathToNode: PathToNode } {
  const modifiedAst = structuredClone(node)
  const name =
    variableName ?? findUniqueName(node, KCL_DEFAULT_CONSTANT_PREFIXES.SHELL)
  const shell = createCallExpressionStdLibKw(
    'shell',
    createLocalName(sweepName),
    [
      createLabeledArg('faces', createArrayExpression(faces)),
      createLabeledArg('thickness', thickness),
    ]
  )

  const variable = createVariableDeclaration(name, shell)
  const insertAt =
    insertIndex !== undefined
      ? insertIndex
      : modifiedAst.body.length
        ? modifiedAst.body.length
        : 0

  if (modifiedAst.body.length) {
    modifiedAst.body.splice(insertAt, 0, variable)
  } else {
    modifiedAst.body.push(variable)
  }

  const argIndex = 0
  const pathToNode: PathToNode = [
    ['body', ''],
    [insertAt, 'index'],
    ['declaration', 'VariableDeclaration'],
    ['init', 'VariableDeclarator'],
    ['arguments', 'CallExpressionKw'],
    [argIndex, ARG_INDEX_FIELD],
    ['arg', LABELED_ARG_FIELD],
  ]

  return {
    modifiedAst,
    pathToNode,
  }
}

export function sketchOnExtrudedFace(
  node: Node<Program>,
  sketchPathToNode: PathToNode,
  extrudePathToNode: PathToNode,
  info: ExtrudeFacePlane['faceInfo'] = { type: 'wall' }
): { modifiedAst: Node<Program>; pathToNode: PathToNode } | Error {
  let _node = { ...node }
  const newSketchName = findUniqueName(
    node,
    KCL_DEFAULT_CONSTANT_PREFIXES.SKETCH
  )
  const _node1 = getNodeFromPath<VariableDeclarator>(
    _node,
    sketchPathToNode,
    'VariableDeclarator',
    true
  )
  if (err(_node1)) return _node1
  const { node: oldSketchNode } = _node1

  const oldSketchName = oldSketchNode.id.name
  const _node2 = getNodeFromPath<CallExpressionKw>(_node, sketchPathToNode, [
    'CallExpressionKw',
  ])
  if (err(_node2)) return _node2
  const { node: expression } = _node2

  const _node3 = getNodeFromPath<VariableDeclarator>(
    _node,
    extrudePathToNode,
    'VariableDeclarator'
  )
  if (err(_node3)) return _node3
  const { node: extrudeVarDec } = _node3
  const extrudeName = extrudeVarDec.id?.name

  let _tag
  if (info.type !== 'cap') {
    const __tag = addTagForSketchOnFace(
      {
        pathToNode: sketchPathToNode,
        node: _node,
      },
      expression.callee.name.name,
      info.type === 'edgeCut' ? info : null
    )
    if (err(__tag)) return __tag
    const { modifiedAst, tag } = __tag
    _tag = createLocalName(tag)
    _node = modifiedAst
  } else {
    _tag = createLiteral(info.subType.toUpperCase())
  }
  const newSketch = createVariableDeclaration(
    newSketchName,
    createCallExpressionStdLibKw(
      'startSketchOn',
      createLocalName(extrudeName ? extrudeName : oldSketchName),
      [createLabeledArg('face', _tag)]
    ),
    undefined,
    'const'
  )

  const expressionIndex = Math.max(
    sketchPathToNode[1][0] as number,
    extrudePathToNode[1][0] as number
  )
  _node.body.splice(expressionIndex + 1, 0, newSketch)
  const newpathToNode: PathToNode = [
    ['body', ''],
    [expressionIndex + 1, 'index'],
    ['declaration', 'VariableDeclaration'],
    ['init', 'VariableDeclarator'],
  ]

  return {
    modifiedAst: _node,
    pathToNode: newpathToNode,
  }
}

/**
 * Append an offset plane to the AST
 */
export function addOffsetPlane({
  node,
  defaultPlane,
  insertIndex,
  offset,
  planeName,
}: {
  node: Node<Program>
  defaultPlane: DefaultPlaneStr
  insertIndex?: number
  offset: Expr
  planeName?: string
}): { modifiedAst: Node<Program>; pathToNode: PathToNode } {
  const modifiedAst = structuredClone(node)
  const newPlaneName =
    planeName ?? findUniqueName(node, KCL_DEFAULT_CONSTANT_PREFIXES.PLANE)

  const newPlane = createVariableDeclaration(
    newPlaneName,
    createCallExpressionStdLibKw(
      'offsetPlane',
      createLiteral(defaultPlane.toUpperCase()),
      [createLabeledArg('offset', offset)]
    )
  )

  const insertAt =
    insertIndex !== undefined
      ? insertIndex
      : modifiedAst.body.length
        ? modifiedAst.body.length
        : 0

  modifiedAst.body.length
    ? modifiedAst.body.splice(insertAt, 0, newPlane)
    : modifiedAst.body.push(newPlane)
  const pathToNode: PathToNode = [
    ['body', ''],
    [insertAt, 'index'],
    ['declaration', 'VariableDeclaration'],
    ['init', 'VariableDeclarator'],
    ['unlabeled', UNLABELED_ARG],
  ]
  return {
    modifiedAst,
    pathToNode,
  }
}

/**
 * Add an import call to load a part
 */
export function addModuleImport({
  ast,
  path,
  localName,
}: {
  ast: Node<Program>
  path: string
  localName: string
}): {
  modifiedAst: Node<Program>
  pathToNode: PathToNode
} {
  const modifiedAst = structuredClone(ast)

  // Add import statement
  const importStatement = createImportStatement(
    createImportAsSelector(localName),
    { type: 'Kcl', filename: path }
  )
  const lastImportIndex = modifiedAst.body.findLastIndex(
    (v) => v.type === 'ImportStatement'
  )
  const importIndex = lastImportIndex + 1 // either -1 + 1 = 0 or after the last import
  modifiedAst.body.splice(importIndex, 0, importStatement)
  const pathToNode: PathToNode = [
    ['body', ''],
    [importIndex, 'index'],
    ['path', 'ImportStatement'],
  ]

  return {
    modifiedAst,
    pathToNode,
  }
}

/**
 * Append a helix to the AST
 */
export function addHelix({
  node,
  axis,
  cylinder,
  revolutions,
  angleStart,
  radius,
  length,
  ccw,
  insertIndex,
  variableName,
}: {
  node: Node<Program>
  axis?: Node<Literal> | Node<Name | CallExpressionKw>
  cylinder?: VariableDeclarator
  revolutions: Expr
  angleStart: Expr
  radius?: Expr
  length?: Expr
  ccw: boolean
  insertIndex?: number
  variableName?: string
}): { modifiedAst: Node<Program>; pathToNode: PathToNode } {
  const modifiedAst = structuredClone(node)
  const name =
    variableName ?? findUniqueName(node, KCL_DEFAULT_CONSTANT_PREFIXES.HELIX)
  const modeArgs: CallExpressionKw['arguments'] = []
  if (axis && radius) {
    modeArgs.push(createLabeledArg('axis', axis))
    modeArgs.push(createLabeledArg('radius', radius))
    if (length) {
      modeArgs.push(createLabeledArg('length', length))
    }
  } else if (cylinder) {
    modeArgs.push(
      createLabeledArg('cylinder', createLocalName(cylinder.id.name))
    )
  }

  const variable = createVariableDeclaration(
    name,
    createCallExpressionStdLibKw(
      'helix',
      null, // Not in a pipeline
      [
        ...modeArgs,
        createLabeledArg('revolutions', revolutions),
        createLabeledArg('angleStart', angleStart),
        createLabeledArg('ccw', createLiteral(ccw)),
      ]
    )
  )

  const insertAt =
    insertIndex !== undefined
      ? insertIndex
      : modifiedAst.body.length
        ? modifiedAst.body.length
        : 0

  modifiedAst.body.length
    ? modifiedAst.body.splice(insertAt, 0, variable)
    : modifiedAst.body.push(variable)
  const argIndex = 0
  const pathToNode: PathToNode = [
    ['body', ''],
    [insertAt, 'index'],
    ['declaration', 'VariableDeclaration'],
    ['init', 'VariableDeclarator'],
    ['arguments', 'CallExpressionKw'],
    [argIndex, ARG_INDEX_FIELD],
    ['arg', LABELED_ARG_FIELD],
  ]

  return {
    modifiedAst,
    pathToNode,
  }
}

/**
 * Add clone statement
 */
export function addClone({
  ast,
  geometryName,
  variableName,
}: {
  ast: Node<Program>
  geometryName: string
  variableName: string
}): { modifiedAst: Node<Program>; pathToNode: PathToNode } {
  const modifiedAst = structuredClone(ast)
  const variable = createVariableDeclaration(
    variableName,
    createCallExpressionStdLibKw('clone', createLocalName(geometryName), [])
  )

  modifiedAst.body.push(variable)
  const insertAt = modifiedAst.body.length - 1
  const pathToNode: PathToNode = [
    ['body', ''],
    [insertAt, 'index'],
    ['declaration', 'VariableDeclaration'],
    ['init', 'VariableDeclarator'],
  ]

  return {
    modifiedAst,
    pathToNode,
  }
}

/**
 * Return a modified clone of an AST with a named constant inserted into the body
 */
export function insertNamedConstant({
  node,
  newExpression,
}: {
  node: Node<Program>
  newExpression: KclExpressionWithVariable
}): Node<Program> {
  const ast = structuredClone(node)
  ast.body.splice(
    newExpression.insertIndex,
    0,
    newExpression.variableDeclarationAst
  )
  return ast
}

/**
 * Modify the AST to create a new sketch using the variable declaration
 * of an offset plane. The new sketch just has to come after the offset
 * plane declaration.
 */
export function sketchOnOffsetPlane(
  node: Node<Program>,
  offsetPathToNode: PathToNode
) {
  let _node = { ...node }

  // Find the offset plane declaration
  const offsetPlaneDeclarator = getNodeFromPath<VariableDeclarator>(
    _node,
    offsetPathToNode,
    'VariableDeclarator',
    true
  )
  if (err(offsetPlaneDeclarator)) return offsetPlaneDeclarator
  const { node: offsetPlaneNode } = offsetPlaneDeclarator
  const offsetPlaneName = offsetPlaneNode.id.name

  // Create a new sketch declaration
  const newSketchName = findUniqueName(
    node,
    KCL_DEFAULT_CONSTANT_PREFIXES.SKETCH
  )
  const newSketch = createVariableDeclaration(
    newSketchName,
    createCallExpressionStdLibKw(
      'startSketchOn',
      createLocalName(offsetPlaneName),
      []
    ),
    undefined,
    'const'
  )

  // Decide where to insert the new sketch declaration
  const offsetIndex = offsetPathToNode[1][0]

  if (!isPathToNodeNumber(offsetIndex)) {
    return new Error('Expected offsetIndex to be a number')
  }
  // and insert it
  _node.body.splice(offsetIndex + 1, 0, newSketch)
  const newPathToNode = structuredClone(offsetPathToNode)
  newPathToNode[1][0] = offsetIndex + 1

  // Return the modified AST and the path to the new sketch declaration
  return {
    modifiedAst: _node,
    pathToNode: newPathToNode,
  }
}

export const getLastIndex = (pathToNode: PathToNode): number =>
  splitPathAtLastIndex(pathToNode).index

export function splitPathAtLastIndex(pathToNode: PathToNode): {
  path: PathToNode
  index: number
} {
  const last = pathToNode[pathToNode.length - 1]
  if (last && typeof last[0] === 'number') {
    return {
      path: pathToNode.slice(0, -1),
      index: last[0],
    }
  } else if (pathToNode.length === 0) {
    return {
      path: [],
      index: -1,
    }
  }
  return splitPathAtLastIndex(pathToNode.slice(0, -1))
}

export function splitPathAtPipeExpression(pathToNode: PathToNode): {
  path: PathToNode
  index: number
} {
  const last = pathToNode[pathToNode.length - 1]

  if (
    last &&
    last[1] === 'index' &&
    pathToNode?.[pathToNode.length - 2]?.[1] === 'PipeExpression' &&
    typeof last[0] === 'number'
  ) {
    return {
      path: pathToNode.slice(0, -1),
      index: last[0],
    }
  } else if (pathToNode.length === 0) {
    return {
      path: [],
      index: -1,
    }
  }

  return splitPathAtPipeExpression(pathToNode.slice(0, -1))
}

/**
 * Replace a
 */
export function replaceValueAtNodePath({
  ast,
  pathToNode,
  newExpressionString,
}: {
  ast: Node<Program>
  pathToNode: PathToNode
  newExpressionString: string
}) {
  const replaceCheckResult = isNodeSafeToReplacePath(ast, pathToNode)
  if (err(replaceCheckResult)) {
    return replaceCheckResult
  }
  const { isSafe, value, replacer } = replaceCheckResult

  if (!isSafe || value.type === 'Name') {
    return new Error('Not safe to replace')
  }

  return replacer(ast, newExpressionString)
}

export function moveValueIntoNewVariablePath(
  ast: Node<Program>,
  memVars: VariableMap,
  pathToNode: PathToNode,
  variableName: string
): {
  modifiedAst: Node<Program>
  pathToReplacedNode?: PathToNode
} {
  const meta = isNodeSafeToReplacePath(ast, pathToNode)
  if (trap(meta)) return { modifiedAst: ast }
  const { isSafe, value, replacer } = meta

  if (!isSafe || value.type === 'Name') return { modifiedAst: ast }

  const { insertIndex } = findAllPreviousVariablesPath(ast, memVars, pathToNode)
  let _node = structuredClone(ast)
  const boop = replacer(_node, variableName)
  if (trap(boop)) return { modifiedAst: ast }

  _node = boop.modifiedAst
  _node.body.splice(
    insertIndex,
    0,
    createVariableDeclaration(variableName, value)
  )
  return { modifiedAst: _node, pathToReplacedNode: boop.pathToReplaced }
}

export function moveValueIntoNewVariable(
  ast: Node<Program>,
  memVars: VariableMap,
  sourceRange: SourceRange,
  variableName: string
): {
  modifiedAst: Node<Program>
  pathToReplacedNode?: PathToNode
} {
  const meta = isNodeSafeToReplace(ast, sourceRange)
  if (trap(meta)) return { modifiedAst: ast }
  const { isSafe, value, replacer } = meta
  if (!isSafe || value.type === 'Name') return { modifiedAst: ast }

  const { insertIndex } = findAllPreviousVariables(ast, memVars, sourceRange)
  let _node = structuredClone(ast)
  const replaced = replacer(_node, variableName)
  if (trap(replaced)) return { modifiedAst: ast }

  const { modifiedAst, pathToReplaced } = replaced
  _node = modifiedAst
  _node.body.splice(
    insertIndex,
    0,
    createVariableDeclaration(variableName, value)
  )
  return { modifiedAst: _node, pathToReplacedNode: pathToReplaced }
}

/**
 * Deletes a segment from a pipe expression, if the segment has a tag that other segments use, it will remove that value and replace it with the equivalent literal
 * @param dependentRanges - The ranges of the segments that are dependent on the segment being deleted, this is usually the output of `findUsesOfTagInPipe`
 */
export function deleteSegmentFromPipeExpression(
  dependentRanges: SourceRange[],
  modifiedAst: Node<Program>,
  memVars: VariableMap,
  code: string,
  pathToNode: PathToNode
): Node<Program> | Error {
  let _modifiedAst = structuredClone(modifiedAst)

  dependentRanges.forEach((range) => {
    const path = getNodePathFromSourceRange(_modifiedAst, range)

    const callExp = getNodeFromPath<Node<CallExpressionKw>>(
      _modifiedAst,
      path,
      ['CallExpressionKw'],
      true
    )
    if (err(callExp)) return callExp

    const constraintInfo = getConstraintInfoKw(callExp.node, code, path).find(
      ({ sourceRange }) => isOverlap(sourceRange, range)
    )
    if (!constraintInfo) return

    if (!constraintInfo.argPosition) return
    const transform = removeSingleConstraintInfo(
      callExp.shallowPath,
      constraintInfo.argPosition,
      _modifiedAst,
      memVars
    )
    if (!transform) return
    _modifiedAst = transform.modifiedAst
  })

  const pipeExpression = getNodeFromPath<PipeExpression>(
    _modifiedAst,
    pathToNode,
    'PipeExpression'
  )
  if (err(pipeExpression)) return pipeExpression

  const pipeInPathIndex = pathToNode.findIndex(
    ([_, desc]) => desc === 'PipeExpression'
  )
  const segmentIndexInPipe = pathToNode[pipeInPathIndex + 1]
  pipeExpression.node.body.splice(segmentIndexInPipe[0] as number, 1)

  // Move up to the next segment.
  segmentIndexInPipe[0] = Math.max((segmentIndexInPipe[0] as number) - 1, 0)

  return _modifiedAst
}

export function removeSingleConstraintInfo(
  pathToCallExp: PathToNode,
  argDetails: SimplifiedArgDetails,
  ast: Node<Program>,
  memVars: VariableMap
):
  | {
      modifiedAst: Node<Program>
      pathToNodeMap: PathToNodeMap
    }
  | false {
  const transform = removeSingleConstraint({
    pathToCallExp,
    inputDetails: argDetails,
    ast,
  })
  if (!transform) return false
  const retval = transformAstSketchLines({
    ast,
    selectionRanges: [pathToCallExp],
    transformInfos: [transform],
    memVars,
    referenceSegName: '',
  })
  if (err(retval)) return false
  return retval
}

export function getInsertIndex(
  sketchNodePaths: PathToNode[],
  planeNodePath: PathToNode,
  insertType: 'start' | 'end'
) {
  let minIndex = 0
  let maxIndex = 0
  for (const path of sketchNodePaths) {
    const index = Number(path[1][0])
    if (index < minIndex) minIndex = index
    if (index > maxIndex) maxIndex = index
  }

  const insertIndex = !sketchNodePaths.length
    ? Number(planeNodePath[1][0]) + 1
    : insertType === 'start'
      ? minIndex
      : maxIndex + 1
  return insertIndex
}

export function updateSketchNodePathsWithInsertIndex({
  insertIndex,
  insertType,
  sketchNodePaths,
}: {
  insertIndex: number
  insertType: 'start' | 'end'
  sketchNodePaths: PathToNode[]
}): {
  updatedEntryNodePath: PathToNode
  updatedSketchNodePaths: PathToNode[]
} {
  // TODO the rest of this function will not be robust to work for sketches defined within a function declaration
  const newExpressionPathToNode: PathToNode = [
    ['body', ''],
    [insertIndex, 'index'],
    ['declaration', 'VariableDeclaration'],
    ['init', 'VariableDeclarator'],
  ]
  let updatedSketchNodePaths = structuredClone(sketchNodePaths)
  if (insertType === 'start') {
    updatedSketchNodePaths = updatedSketchNodePaths.map((path) => {
      path[1][0] = Number(path[1][0]) + 1
      return path
    })
    updatedSketchNodePaths.unshift(newExpressionPathToNode)
  } else {
    updatedSketchNodePaths.push(newExpressionPathToNode)
  }
  return {
    updatedSketchNodePaths,
    updatedEntryNodePath: newExpressionPathToNode,
  }
}

/**
 * 
 * Split the following pipe expression into 
 * ```ts
 * part001 = startSketchOn(XZ)
  |> startProfile(at = [1, 2])
  |> line(end = [3, 4])
  |> line(end = [5, 6])
  |> close()
extrude001 = extrude(part001, length = 5)
```
into
```ts
sketch001 = startSketchOn(XZ)
part001 = startProfile(sketch001, at = [1, 2])
  |> line(end = [3, 4])
  |> line(end = [5, 6])
  |> close()
extrude001 = extrude(part001, length = 5)
```
Notice that the `startSketchOn` is what gets the new variable name, this is so part001 still has the same data as before
making it safe for later code that uses part001 (the extrude in this example)
 * 
 */
export function splitPipedProfile(
  ast: Node<Program>,
  pathToPipe: PathToNode
):
  | {
      modifiedAst: Node<Program>
      pathToProfile: PathToNode
      pathToPlane: PathToNode
    }
  | Error {
  const _ast = structuredClone(ast)
  const varDec = getNodeFromPath<Node<VariableDeclaration>>(
    _ast,
    pathToPipe,
    'VariableDeclaration'
  )
  if (err(varDec)) return varDec
  if (
    varDec.node.type !== 'VariableDeclaration' ||
    varDec.node.declaration.init.type !== 'PipeExpression'
  ) {
    return new Error('pathToNode does not point to pipe')
  }
  const init = varDec.node.declaration.init
  const firstCall = init.body[0]
  if (!isCallExprWithName(firstCall, 'startSketchOn'))
    return new Error('First call is not startSketchOn')
  const secondCall = init.body[1]
  if (!isCallExprWithName(secondCall, 'startProfile'))
    return new Error('Second call is not startProfileAt')

  const varName = varDec.node.declaration.id.name
  const newVarName = findUniqueName(_ast, 'sketch')
  // const secondCallArgs = structuredClone(secondCall.arguments)
  // secondCallArgs[1] = createLocalName(newVarName)
  secondCall.unlabeled = createLocalName(newVarName)
  const startSketchOnBrokenIntoNewVarDec = structuredClone(varDec.node)
  const profileBrokenIntoItsOwnVar = structuredClone(varDec.node)
  if (
    startSketchOnBrokenIntoNewVarDec.declaration.init.type !== 'PipeExpression'
  ) {
    return new Error('clonedVarDec1 is not a PipeExpression')
  }
  varDec.node.declaration.init =
    startSketchOnBrokenIntoNewVarDec.declaration.init.body[0]
  varDec.node.declaration.id.name = newVarName
  if (profileBrokenIntoItsOwnVar.declaration.init.type !== 'PipeExpression') {
    return new Error('clonedVarDec2 is not a PipeExpression')
  }
  profileBrokenIntoItsOwnVar.declaration.init.body =
    profileBrokenIntoItsOwnVar.declaration.init.body.slice(1)
  if (
    !(
      profileBrokenIntoItsOwnVar.declaration.init.body[0].type ===
        'CallExpressionKw' &&
      profileBrokenIntoItsOwnVar.declaration.init.body[0].callee.name.name ===
        'startProfile'
    )
  ) {
    return new Error('problem breaking pipe, expect startProfileAt to be first')
  }
  profileBrokenIntoItsOwnVar.declaration.init.body[0].unlabeled =
    createLocalName(newVarName)
  profileBrokenIntoItsOwnVar.declaration.id.name = varName
  profileBrokenIntoItsOwnVar.preComments = [] // we'll duplicate the comments since the new variable will have it to

  // new pipe has one less from the start, so need to decrement comments for them to remain in the same place
  if (profileBrokenIntoItsOwnVar.declaration.init?.nonCodeMeta?.nonCodeNodes) {
    let decrementedNonCodeMeta: NonCodeMeta['nonCodeNodes'] = {}
    decrementedNonCodeMeta =
      Object.entries(
        profileBrokenIntoItsOwnVar.declaration.init?.nonCodeMeta?.nonCodeNodes
      ).reduce((acc, [key, value]) => {
        acc[Number(key) - 1] = value
        return acc
      }, decrementedNonCodeMeta) || {}
    profileBrokenIntoItsOwnVar.declaration.init.nonCodeMeta.nonCodeNodes =
      decrementedNonCodeMeta
  }

  const index = getBodyIndex(pathToPipe)
  if (err(index)) return index
  _ast.body.splice(index + 1, 0, profileBrokenIntoItsOwnVar)
  const pathToPlane = structuredClone(pathToPipe)
  const pathToProfile = structuredClone(pathToPipe)
  pathToProfile[1][0] = index + 1

  return {
    modifiedAst: _ast,
    pathToProfile,
    pathToPlane,
  }
}

export function createNodeFromExprSnippet(
  strings: TemplateStringsArray,
  ...expressions: any[]
): Node<BodyItem> | Error {
  const code = strings.reduce(
    (acc, str, i) => acc + str + (expressions[i] || ''),
    ''
  )
  let program = parse(code)
  if (err(program)) return program
  const node = program.program?.body[0]
  if (!node) return new Error('No node found')
  return node
}

export function insertVariableAndOffsetPathToNode(
  variable: KclCommandValue,
  modifiedAst: Node<Program>,
  pathToNode: PathToNode
) {
  if ('variableName' in variable && variable.variableName) {
    modifiedAst.body.splice(
      variable.insertIndex,
      0,
      variable.variableDeclarationAst
    )
    if (typeof pathToNode[1][0] === 'number') {
      pathToNode[1][0]++
    }
  }
}<|MERGE_RESOLUTION|>--- conflicted
+++ resolved
@@ -44,11 +44,6 @@
 import type { SimplifiedArgDetails } from '@src/lang/std/stdTypes'
 import type {
   ArrayExpression,
-<<<<<<< HEAD
-  CallExpression,
-=======
-  ArtifactGraph,
->>>>>>> 5f836358
   CallExpressionKw,
   Expr,
   Literal,
@@ -342,125 +337,6 @@
   return false
 }
 
-<<<<<<< HEAD
-=======
-export function extrudeSketch({
-  node,
-  pathToNode,
-  distance = createLiteral(4),
-  extrudeName,
-  artifact,
-  artifactGraph,
-}: {
-  node: Node<Program>
-  pathToNode: PathToNode
-  distance: Expr
-  extrudeName?: string
-  artifactGraph: ArtifactGraph
-  artifact?: Artifact
-}):
-  | {
-      modifiedAst: Node<Program>
-      pathToNode: PathToNode
-      pathToExtrudeArg: PathToNode
-    }
-  | Error {
-  const orderedSketchNodePaths = getPathsFromArtifact({
-    artifact: artifact,
-    sketchPathToNode: pathToNode,
-    artifactGraph,
-    ast: node,
-  })
-  if (err(orderedSketchNodePaths)) return orderedSketchNodePaths
-  const _node = structuredClone(node)
-  const _node1 = getNodeFromPath(_node, pathToNode)
-  if (err(_node1)) return _node1
-
-  // determine if sketchExpression is in a pipeExpression or not
-  const _node2 = getNodeFromPath<PipeExpression>(
-    _node,
-    pathToNode,
-    'PipeExpression'
-  )
-  if (err(_node2)) return _node2
-
-  const _node3 = getNodeFromPath<VariableDeclarator>(
-    _node,
-    pathToNode,
-    'VariableDeclarator'
-  )
-  if (err(_node3)) return _node3
-  const { node: variableDeclarator } = _node3
-
-  const extrudeCall = createCallExpressionStdLibKw(
-    'extrude',
-    createLocalName(variableDeclarator.id.name),
-    [createLabeledArg('length', distance)]
-  )
-  // index of the 'length' arg above. If you reorder the labeled args above,
-  // make sure to update this too.
-  const argIndex = 0
-
-  // We're not creating a pipe expression,
-  // but rather a separate constant for the extrusion
-  const name =
-    extrudeName ?? findUniqueName(node, KCL_DEFAULT_CONSTANT_PREFIXES.EXTRUDE)
-  const VariableDeclaration = createVariableDeclaration(name, extrudeCall)
-
-  const lastSketchNodePath =
-    orderedSketchNodePaths[orderedSketchNodePaths.length - 1]
-
-  const sketchIndexInBody = Number(lastSketchNodePath[1][0])
-  _node.body.splice(sketchIndexInBody + 1, 0, VariableDeclaration)
-
-  const pathToExtrudeArg: PathToNode = [
-    ['body', ''],
-    [sketchIndexInBody + 1, 'index'],
-    ['declaration', 'VariableDeclaration'],
-    ['init', 'VariableDeclarator'],
-    ['arguments', 'CallExpressionKw'],
-    [argIndex, ARG_INDEX_FIELD],
-    ['arg', LABELED_ARG_FIELD],
-  ]
-  return {
-    modifiedAst: _node,
-    pathToNode: [...pathToNode.slice(0, -1), [-1, 'index']],
-    pathToExtrudeArg,
-  }
-}
-
-export function loftSketches(
-  node: Node<Program>,
-  declarators: VariableDeclarator[]
-): {
-  modifiedAst: Node<Program>
-  pathToNode: PathToNode
-} {
-  const modifiedAst = structuredClone(node)
-  const name = findUniqueName(node, KCL_DEFAULT_CONSTANT_PREFIXES.LOFT)
-  const elements = declarators.map((d) => createLocalName(d.id.name))
-  const loft = createCallExpressionStdLibKw(
-    'loft',
-    createArrayExpression(elements),
-    []
-  )
-  const declaration = createVariableDeclaration(name, loft)
-  modifiedAst.body.push(declaration)
-  const pathToNode: PathToNode = [
-    ['body', ''],
-    [modifiedAst.body.length - 1, 'index'],
-    ['declaration', 'VariableDeclaration'],
-    ['init', 'VariableDeclarator'],
-    ['unlabeled', UNLABELED_ARG],
-  ]
-
-  return {
-    modifiedAst,
-    pathToNode,
-  }
-}
-
->>>>>>> 5f836358
 export function addShell({
   node,
   sweepName,
