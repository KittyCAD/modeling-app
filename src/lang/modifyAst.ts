--- conflicted
+++ resolved
@@ -29,11 +29,7 @@
   isNodeSafeToReplace,
   traverse,
 } from './queryAst'
-<<<<<<< HEAD
-import { getNodePathFromSourceRange } from './queryAstNodePathUtils'
-=======
 import { getNodePathFromSourceRange } from 'lang/queryAstNodePathUtils'
->>>>>>> b25fc302
 import { addTagForSketchOnFace, getConstraintInfo } from './std/sketch'
 import {
   PathToNodeMap,
