--- conflicted
+++ resolved
@@ -23,11 +23,8 @@
   isPathToNodeNumber,
   parse,
   formatNumber,
-<<<<<<< HEAD
   ArtifactGraph,
-=======
   VariableMap,
->>>>>>> c68e5d77
 } from './wasm'
 import {
   isNodeSafeToReplacePath,
