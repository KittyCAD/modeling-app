--- conflicted
+++ resolved
@@ -69,10 +69,7 @@
   expandWall,
   getArtifactOfTypes,
   getArtifactsOfTypes,
-<<<<<<< HEAD
-=======
   getFaceCodeRef,
->>>>>>> 834f7133
   getPathsFromArtifact,
 } from './std/artifactGraph'
 import { BodyItem } from 'wasm-lib/kcl/bindings/BodyItem'
@@ -1409,21 +1406,12 @@
   ) {
     const plane =
       selection.artifact.type === 'plane'
-<<<<<<< HEAD
-        ? expandPlane(selection.artifact, engineCommandManager.artifactGraph)
-        : selection.artifact.type === 'wall'
-        ? expandWall(selection.artifact, engineCommandManager.artifactGraph)
-        : expandCap(selection.artifact, engineCommandManager.artifactGraph)
-    for (const path of plane.paths.sort(
-      (a, b) => b.codeRef.range[0] - a.codeRef.range[0]
-=======
         ? expandPlane(selection.artifact, artifactGraph)
         : selection.artifact.type === 'wall'
         ? expandWall(selection.artifact, artifactGraph)
         : expandCap(selection.artifact, artifactGraph)
     for (const path of plane.paths.sort(
       (a, b) => b.codeRef.range?.[0] - a.codeRef.range?.[0]
->>>>>>> 834f7133
     )) {
       const varDec = getNodeFromPath<VariableDeclarator>(
         ast,
@@ -1444,16 +1432,9 @@
       // we continued down the traditional code path below.
       // faceCodeRef's pathToNode is empty for some reason
       // so using source range instead
-<<<<<<< HEAD
-      const sketchVarDec = getNodePathFromSourceRange(
-        astClone,
-        selection.artifact.faceCodeRef.range
-      )
-=======
       const codeRef = getFaceCodeRef(selection.artifact)
       if (!codeRef) return new Error('Could not find face code ref')
       const sketchVarDec = getNodePathFromSourceRange(astClone, codeRef.range)
->>>>>>> 834f7133
       const sketchBodyIndex = Number(sketchVarDec[1][0])
       astClone.body.splice(sketchBodyIndex, 1)
       return astClone
@@ -1555,32 +1536,20 @@
                 selection.artifact.surfaceId
               ? getArtifactOfTypes(
                   { key: selection.artifact.surfaceId, types: ['wall'] },
-<<<<<<< HEAD
-                  engineCommandManager.artifactGraph
-=======
                   artifactGraph
->>>>>>> 834f7133
                 )
               : null
           if (err(wallArtifact)) return
           if (wallArtifact) {
             const sweep = getArtifactOfTypes(
               { key: wallArtifact.sweepId, types: ['sweep'] },
-<<<<<<< HEAD
-              engineCommandManager.artifactGraph
-=======
               artifactGraph
->>>>>>> 834f7133
             )
             if (err(sweep)) return
             const wallsWithDependencies = Array.from(
               getArtifactsOfTypes(
                 { keys: sweep.surfaceIds, types: ['wall', 'cap'] },
-<<<<<<< HEAD
-                engineCommandManager.artifactGraph
-=======
                 artifactGraph
->>>>>>> 834f7133
               ).values()
             ).filter((wall) => wall?.pathIds?.length)
             const wallIds = wallsWithDependencies.map((wall) => wall.id)
@@ -1623,7 +1592,6 @@
             // the reason why we're grabbing the parent and the last key is because we want to mutate the ast
             // so `parent[lastKey]` does the trick, if there's a better way of doing this I'm all years
             const parentPipe = getNodeFromPath<PipeExpression['body']>(
-<<<<<<< HEAD
               astClone,
               path.slice(0, -1)
             )
@@ -1631,15 +1599,6 @@
               astClone,
               path.slice(0, -1)
             )
-=======
-              astClone,
-              path.slice(0, -1)
-            )
-            const parentInit = getNodeFromPath<VariableDeclarator>(
-              astClone,
-              path.slice(0, -1)
-            )
->>>>>>> 834f7133
             if (err(parentPipe) || err(parentInit)) {
               return
             }
