--- conflicted
+++ resolved
@@ -50,12 +50,9 @@
 import { ExtrudeFacePlane } from 'machines/modelingMachine'
 import { Node } from 'wasm-lib/kcl/bindings/Node'
 import { KclExpressionWithVariable } from 'lib/commandTypes'
-<<<<<<< HEAD
 import { Artifact, getPathsFromArtifact } from './std/artifactGraph'
 import { BodyItem } from 'wasm-lib/kcl/bindings/BodyItem'
-=======
 import { deleteEdgeTreatment } from './modifyAst/addEdgeTreatment'
->>>>>>> 56d861f2
 
 export function startSketchOnDefault(
   node: Node<Program>,
