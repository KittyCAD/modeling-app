import { err, reportRejection, trap } from 'lib/trap'
import { Selection } from 'lib/selections'
import {
  Program,
  CallExpression,
  LabeledArg,
  CallExpressionKw,
  PipeExpression,
  VariableDeclaration,
  VariableDeclarator,
  Expr,
  Literal,
  LiteralValue,
  PipeSubstitution,
  Identifier,
  ArrayExpression,
  ObjectExpression,
  UnaryExpression,
  BinaryExpression,
  PathToNode,
  ProgramMemory,
  SourceRange,
  sketchFromKclValue,
  isPathToNodeNumber,
  parse,
  formatNumber,
} from './wasm'
import {
  isNodeSafeToReplacePath,
  findAllPreviousVariables,
  findAllPreviousVariablesPath,
  getNodeFromPath,
  isNodeSafeToReplace,
  traverse,
<<<<<<< HEAD
  getBodyIndex,
  isCallExprWithName,
=======
  ARG_INDEX_FIELD,
  LABELED_ARG_FIELD,
>>>>>>> bc6f0fce
} from './queryAst'
import {
  addTagForSketchOnFace,
  ARG_TAG,
  getConstraintInfo,
  getConstraintInfoKw,
} from './std/sketch'
import { getNodePathFromSourceRange } from 'lang/queryAstNodePathUtils'
import {
  PathToNodeMap,
  isLiteralArrayOrStatic,
  removeSingleConstraint,
  transformAstSketchLines,
} from './std/sketchcombos'
import { DefaultPlaneStr } from 'clientSideScene/sceneEntities'
import { isOverlap, roundOff } from 'lib/utils'
import { KCL_DEFAULT_CONSTANT_PREFIXES } from 'lib/constants'
import { SimplifiedArgDetails } from './std/stdTypes'
import { TagDeclarator } from 'wasm-lib/kcl/bindings/TagDeclarator'
import { Models } from '@kittycad/lib'
import { ExtrudeFacePlane } from 'machines/modelingMachine'
import { Node } from 'wasm-lib/kcl/bindings/Node'
import { KclExpressionWithVariable } from 'lib/commandTypes'
<<<<<<< HEAD
import { Artifact, getPathsFromArtifact } from './std/artifactGraph'
import { BodyItem } from 'wasm-lib/kcl/bindings/BodyItem'
=======
import { findKwArg } from './util'
>>>>>>> bc6f0fce
import { deleteEdgeTreatment } from './modifyAst/addEdgeTreatment'

export function startSketchOnDefault(
  node: Node<Program>,
  axis: DefaultPlaneStr,
  name = ''
): { modifiedAst: Node<Program>; id: string; pathToNode: PathToNode } {
  const _node = { ...node }
  const _name =
    name || findUniqueName(node, KCL_DEFAULT_CONSTANT_PREFIXES.SKETCH)

  const startSketchOn = createCallExpressionStdLib('startSketchOn', [
    createLiteral(axis),
  ])

  const variableDeclaration = createVariableDeclaration(_name, startSketchOn)
  _node.body = [...node.body, variableDeclaration]
  const sketchIndex = _node.body.length - 1

  let pathToNode: PathToNode = [
    ['body', ''],
    [sketchIndex, 'index'],
    ['declaration', 'VariableDeclaration'],
    ['init', 'VariableDeclarator'],
  ]

  return {
    modifiedAst: _node,
    id: _name,
    pathToNode,
  }
}

export function insertNewStartProfileAt(
  node: Node<Program>,
  sketchEntryNodePath: PathToNode,
  sketchNodePaths: PathToNode[],
  planeNodePath: PathToNode,
  at: [number, number],
  insertType: 'start' | 'end' = 'end'
):
  | {
      modifiedAst: Node<Program>
      updatedSketchNodePaths: PathToNode[]
      updatedEntryNodePath: PathToNode
    }
  | Error {
  const varDec = getNodeFromPath<VariableDeclarator>(
    node,
    planeNodePath,
    'VariableDeclarator'
  )
  if (err(varDec)) return varDec
  if (varDec.node.type !== 'VariableDeclarator') return new Error('not a var')

  const newExpression = createVariableDeclaration(
    findUniqueName(node, 'profile'),
    createCallExpressionStdLib('startProfileAt', [
      createArrayExpression([
        createLiteral(roundOff(at[0])),
        createLiteral(roundOff(at[1])),
      ]),
      createIdentifier(varDec.node.id.name),
    ])
  )
  const insertIndex = getInsertIndex(sketchNodePaths, planeNodePath, insertType)

  const _node = structuredClone(node)
  // TODO the rest of this function will not be robust to work for sketches defined within a function declaration
  _node.body.splice(insertIndex, 0, newExpression)

  const { updatedEntryNodePath, updatedSketchNodePaths } =
    updateSketchNodePathsWithInsertIndex({
      insertIndex,
      insertType,
      sketchNodePaths,
    })
  return {
    modifiedAst: _node,
    updatedSketchNodePaths,
    updatedEntryNodePath,
  }
}

export function addSketchTo(
  node: Node<Program>,
  axis: 'xy' | 'xz' | 'yz',
  name = ''
): { modifiedAst: Program; id: string; pathToNode: PathToNode } {
  const _node = { ...node }
  const _name =
    name || findUniqueName(node, KCL_DEFAULT_CONSTANT_PREFIXES.SKETCH)

  const startSketchOn = createCallExpressionStdLib('startSketchOn', [
    createLiteral(axis.toUpperCase()),
  ])
  const startProfileAt = createCallExpressionStdLib('startProfileAt', [
    createLiteral('default'),
    createPipeSubstitution(),
  ])
  const initialLineTo = createCallExpressionStdLibKw(
    'line',
    null, // Assumes this is being called in a pipeline, so the first arg is optional and if not given, will become pipeline substitution.
    [createLabeledArg('end', createLiteral('default'))]
  )

  const pipeBody = [startSketchOn, startProfileAt, initialLineTo]

  const variableDeclaration = createVariableDeclaration(
    _name,
    createPipeExpression(pipeBody)
  )

  _node.body = [...node.body, variableDeclaration]
  let sketchIndex = _node.body.length - 1
  let pathToNode: PathToNode = [
    ['body', ''],
    [sketchIndex, 'index'],
    ['declaration', 'VariableDeclaration'],
    ['init', 'VariableDeclarator'],
  ]
  if (axis !== 'xy') {
    pathToNode = [...pathToNode, ['body', ''], ['0', 'index']]
  }

  return {
    modifiedAst: _node,
    id: _name,
    pathToNode,
  }
}

export function findUniqueName(
  ast: Program | string,
  name: string,
  pad = 3,
  index = 1
): string {
  let searchStr: string = typeof ast === 'string' ? ast : JSON.stringify(ast)
  const indexStr = String(index).padStart(pad, '0')

  const endingDigitsMatcher = /\d+$/
  const nameEndsInDigits = name.match(endingDigitsMatcher)
  let nameIsInString = searchStr.includes(`:"${name}"`)

  if (nameEndsInDigits !== null) {
    // base case: name is unique and ends in digits
    if (!nameIsInString) return name

    // recursive case: name is not unique and ends in digits
    const newPad = nameEndsInDigits[1].length
    const newIndex = parseInt(nameEndsInDigits[1]) + 1
    const nameWithoutDigits = name.replace(endingDigitsMatcher, '')

    return findUniqueName(searchStr, nameWithoutDigits, newPad, newIndex)
  }

  const newName = `${name}${indexStr}`
  nameIsInString = searchStr.includes(`:"${newName}"`)

  // base case: name is unique and does not end in digits
  if (!nameIsInString) return newName

  // recursive case: name is not unique and does not end in digits
  return findUniqueName(searchStr, name, pad, index + 1)
}

/**
Set the keyword argument to the given value.
Returns true if it overwrote an existing argument.
Returns false if no argument with the label existed before.
*/
export function mutateKwArg(
  label: string,
  node: CallExpressionKw,
  val: Expr
): boolean {
  for (let i = 0; i < node.arguments.length; i++) {
    const arg = node.arguments[i]
    if (arg.label.name === label) {
      node.arguments[i].arg = val
      return true
    }
  }
  node.arguments.push(createLabeledArg(label, val))
  return false
}

export function mutateArrExp(node: Expr, updateWith: ArrayExpression): boolean {
  if (node.type === 'ArrayExpression') {
    node.elements.forEach((element, i) => {
      if (isLiteralArrayOrStatic(element)) {
        node.elements[i] = updateWith.elements[i]
      }
    })
    return true
  }
  return false
}

export function mutateObjExpProp(
  node: Expr,
  updateWith: Node<Literal> | Node<ArrayExpression>,
  key: string
): boolean {
  if (node.type === 'ObjectExpression') {
    const keyIndex = node.properties.findIndex((a) => a.key.name === key)
    if (keyIndex !== -1) {
      if (
        isLiteralArrayOrStatic(updateWith) &&
        isLiteralArrayOrStatic(node.properties[keyIndex].value)
      ) {
        node.properties[keyIndex].value = updateWith
        return true
      } else if (
        node.properties[keyIndex].value.type === 'ArrayExpression' &&
        updateWith.type === 'ArrayExpression'
      ) {
        const arrExp = node.properties[keyIndex].value as ArrayExpression
        arrExp.elements.forEach((element, i) => {
          if (isLiteralArrayOrStatic(element)) {
            arrExp.elements[i] = updateWith.elements[i]
          }
        })
      }
      return true
    } else {
      node.properties.push({
        type: 'ObjectProperty',
        key: createIdentifier(key),
        value: updateWith,
        start: 0,
        end: 0,
        moduleId: 0,
      })
    }
  }
  return false
}

export function extrudeSketch(
  node: Node<Program>,
  pathToNode: PathToNode,
  artifact?: Artifact,
  distance: Expr = createLiteral(4)
):
  | {
      modifiedAst: Node<Program>
      pathToNode: PathToNode
      pathToExtrudeArg: PathToNode
    }
  | Error {
  const orderedSketchNodePaths = getPathsFromArtifact({
    artifact: artifact,
    sketchPathToNode: pathToNode,
  })
  if (err(orderedSketchNodePaths)) return orderedSketchNodePaths
  const _node = structuredClone(node)
  const _node1 = getNodeFromPath(_node, pathToNode)
  if (err(_node1)) return _node1

  // determine if sketchExpression is in a pipeExpression or not
  const _node2 = getNodeFromPath<PipeExpression>(
    _node,
    pathToNode,
    'PipeExpression'
  )
  if (err(_node2)) return _node2

  const _node3 = getNodeFromPath<VariableDeclarator>(
    _node,
    pathToNode,
    'VariableDeclarator'
  )
  if (err(_node3)) return _node3
  const { node: variableDeclarator } = _node3

<<<<<<< HEAD
  const extrudeCall = createCallExpressionStdLib('extrude', [
    distance,
    createIdentifier(variableDeclarator.id.name),
=======
  const sketchToExtrude = shouldPipe
    ? createPipeSubstitution()
    : createIdentifier(variableDeclarator.id.name)
  const extrudeCall = createCallExpressionStdLibKw('extrude', sketchToExtrude, [
    createLabeledArg('length', distance),
>>>>>>> bc6f0fce
  ])
  // index of the 'length' arg above. If you reorder the labeled args above,
  // make sure to update this too.
  const argIndex = 0

<<<<<<< HEAD
=======
  if (shouldPipe) {
    const pipeChain = createPipeExpression(
      isInPipeExpression
        ? [...pipeExpression.body, extrudeCall]
        : [sketchExpression as any, extrudeCall]
    )

    variableDeclarator.init = pipeChain
    const pathToExtrudeArg: PathToNode = [
      ...pathToDecleration,
      ['init', 'VariableDeclarator'],
      ['body', ''],
      [pipeChain.body.length - 1, 'index'],
      ['arguments', 'CallExpressionKw'],
      [argIndex, ARG_INDEX_FIELD],
      ['arg', LABELED_ARG_FIELD],
    ]

    return {
      modifiedAst: _node,
      pathToNode,
      pathToExtrudeArg,
    }
  }

>>>>>>> bc6f0fce
  // We're not creating a pipe expression,
  // but rather a separate constant for the extrusion
  const name = findUniqueName(node, KCL_DEFAULT_CONSTANT_PREFIXES.EXTRUDE)
  const VariableDeclaration = createVariableDeclaration(name, extrudeCall)

  const lastSketchNodePath =
    orderedSketchNodePaths[orderedSketchNodePaths.length - 1]

  const sketchIndexInBody = Number(lastSketchNodePath[1][0])
  _node.body.splice(sketchIndexInBody + 1, 0, VariableDeclaration)

  const pathToExtrudeArg: PathToNode = [
    ['body', ''],
    [sketchIndexInBody + 1, 'index'],
    ['declaration', 'VariableDeclaration'],
    ['init', 'VariableDeclarator'],
    ['arguments', 'CallExpressionKw'],
    [argIndex, ARG_INDEX_FIELD],
    ['arg', LABELED_ARG_FIELD],
  ]
  return {
    modifiedAst: _node,
    pathToNode: [...pathToNode.slice(0, -1), [-1, 'index']],
    pathToExtrudeArg,
  }
}

export function loftSketches(
  node: Node<Program>,
  declarators: VariableDeclarator[]
): {
  modifiedAst: Node<Program>
  pathToNode: PathToNode
} {
  const modifiedAst = structuredClone(node)
  const name = findUniqueName(node, KCL_DEFAULT_CONSTANT_PREFIXES.LOFT)
  const elements = declarators.map((d) => createIdentifier(d.id.name))
  const loft = createCallExpressionStdLib('loft', [
    createArrayExpression(elements),
  ])
  const declaration = createVariableDeclaration(name, loft)
  modifiedAst.body.push(declaration)
  const pathToNode: PathToNode = [
    ['body', ''],
    [modifiedAst.body.length - 1, 'index'],
    ['declaration', 'VariableDeclaration'],
    ['init', 'VariableDeclarator'],
    ['arguments', 'CallExpression'],
    [0, 'index'],
  ]

  return {
    modifiedAst,
    pathToNode,
  }
}

export function addSweep(
  node: Node<Program>,
  profileDeclarator: VariableDeclarator,
  pathDeclarator: VariableDeclarator
): {
  modifiedAst: Node<Program>
  pathToNode: PathToNode
} {
  const modifiedAst = structuredClone(node)
  const name = findUniqueName(node, KCL_DEFAULT_CONSTANT_PREFIXES.SWEEP)
  const sweep = createCallExpressionStdLib('sweep', [
    createObjectExpression({ path: createIdentifier(pathDeclarator.id.name) }),
    createIdentifier(profileDeclarator.id.name),
  ])
  const declaration = createVariableDeclaration(name, sweep)
  modifiedAst.body.push(declaration)
  const pathToNode: PathToNode = [
    ['body', ''],
    [modifiedAst.body.length - 1, 'index'],
    ['declaration', 'VariableDeclaration'],
    ['init', 'VariableDeclarator'],
    ['arguments', 'CallExpression'],
    [0, 'index'],
  ]

  return {
    modifiedAst,
    pathToNode,
  }
}

export function revolveSketch(
  node: Node<Program>,
  pathToNode: PathToNode,
  shouldPipe = false,
  angle: Expr = createLiteral(4)
):
  | {
      modifiedAst: Node<Program>
      pathToNode: PathToNode
      pathToRevolveArg: PathToNode
    }
  | Error {
  const _node = structuredClone(node)
  const _node1 = getNodeFromPath(_node, pathToNode)
  if (err(_node1)) return _node1
  const { node: sketchExpression } = _node1

  // determine if sketchExpression is in a pipeExpression or not
  const _node2 = getNodeFromPath<PipeExpression>(
    _node,
    pathToNode,
    'PipeExpression'
  )
  if (err(_node2)) return _node2
  const { node: pipeExpression } = _node2

  const isInPipeExpression = pipeExpression.type === 'PipeExpression'

  const _node3 = getNodeFromPath<VariableDeclarator>(
    _node,
    pathToNode,
    'VariableDeclarator'
  )
  if (err(_node3)) return _node3
  const { node: variableDeclarator, shallowPath: pathToDecleration } = _node3

  const revolveCall = createCallExpressionStdLib('revolve', [
    createObjectExpression({
      angle: angle,
      // TODO: hard coded 'X' axis for revolve MVP, should be changed.
      axis: createLiteral('X'),
    }),
    createIdentifier(variableDeclarator.id.name),
  ])

  if (shouldPipe) {
    const pipeChain = createPipeExpression(
      isInPipeExpression
        ? [...pipeExpression.body, revolveCall]
        : [sketchExpression as any, revolveCall]
    )

    variableDeclarator.init = pipeChain
    const pathToRevolveArg: PathToNode = [
      ...pathToDecleration,
      ['init', 'VariableDeclarator'],
      ['body', ''],
      [pipeChain.body.length - 1, 'index'],
      ['arguments', 'CallExpression'],
      [0, 'index'],
    ]

    return {
      modifiedAst: _node,
      pathToNode,
      pathToRevolveArg,
    }
  }

  // We're not creating a pipe expression,
  // but rather a separate constant for the extrusion
  const name = findUniqueName(node, KCL_DEFAULT_CONSTANT_PREFIXES.REVOLVE)
  const VariableDeclaration = createVariableDeclaration(name, revolveCall)
  const sketchIndexInPathToNode =
    pathToDecleration.findIndex((a) => a[0] === 'body') + 1
  const sketchIndexInBody = pathToDecleration[sketchIndexInPathToNode][0]
  if (typeof sketchIndexInBody !== 'number')
    return new Error('expected sketchIndexInBody to be a number')
  _node.body.splice(sketchIndexInBody + 1, 0, VariableDeclaration)

  const pathToRevolveArg: PathToNode = [
    ['body', ''],
    [sketchIndexInBody + 1, 'index'],
    ['declaration', 'VariableDeclaration'],
    ['init', 'VariableDeclarator'],
    ['arguments', 'CallExpression'],
    [0, 'index'],
  ]
  return {
    modifiedAst: _node,
    pathToNode: [...pathToNode.slice(0, -1), [-1, 'index']],
    pathToRevolveArg,
  }
}

export function sketchOnExtrudedFace(
  node: Node<Program>,
  sketchPathToNode: PathToNode,
  extrudePathToNode: PathToNode,
  info: ExtrudeFacePlane['faceInfo'] = { type: 'wall' }
): { modifiedAst: Program; pathToNode: PathToNode } | Error {
  let _node = { ...node }
  const newSketchName = findUniqueName(
    node,
    KCL_DEFAULT_CONSTANT_PREFIXES.SKETCH
  )
  const _node1 = getNodeFromPath<VariableDeclarator>(
    _node,
    sketchPathToNode,
    'VariableDeclarator',
    true
  )
  if (err(_node1)) return _node1
  const { node: oldSketchNode } = _node1

  const oldSketchName = oldSketchNode.id.name
  const _node2 = getNodeFromPath<CallExpression | CallExpressionKw>(
    _node,
    sketchPathToNode,
    ['CallExpression', 'CallExpressionKw']
  )
  if (err(_node2)) return _node2
  const { node: expression } = _node2

  const _node3 = getNodeFromPath<VariableDeclarator>(
    _node,
    extrudePathToNode,
    'VariableDeclarator'
  )
  if (err(_node3)) return _node3
  const { node: extrudeVarDec } = _node3
  const extrudeName = extrudeVarDec.id?.name

  let _tag
  if (info.type !== 'cap') {
    const __tag = addTagForSketchOnFace(
      {
        pathToNode: sketchPathToNode,
        node: _node,
      },
      expression.callee.name,
      info.type === 'edgeCut' ? info : null
    )
    if (err(__tag)) return __tag
    const { modifiedAst, tag } = __tag
    _tag = createIdentifier(tag)
    _node = modifiedAst
  } else {
    _tag = createLiteral(info.subType.toUpperCase())
  }

  const newSketch = createVariableDeclaration(
    newSketchName,
    createCallExpressionStdLib('startSketchOn', [
      createIdentifier(extrudeName ? extrudeName : oldSketchName),
      _tag,
    ]),
    undefined,
    'const'
  )

  const expressionIndex = Math.max(
    sketchPathToNode[1][0] as number,
    extrudePathToNode[1][0] as number
  )
  _node.body.splice(expressionIndex + 1, 0, newSketch)
  const newpathToNode: PathToNode = [
    ['body', ''],
    [expressionIndex + 1, 'index'],
    ['declaration', 'VariableDeclaration'],
    ['init', 'VariableDeclarator'],
  ]

  return {
    modifiedAst: _node,
    pathToNode: newpathToNode,
  }
}

/**
 * Append an offset plane to the AST
 */
export function addOffsetPlane({
  node,
  defaultPlane,
  offset,
}: {
  node: Node<Program>
  defaultPlane: DefaultPlaneStr
  offset: Expr
}): { modifiedAst: Node<Program>; pathToNode: PathToNode } {
  const modifiedAst = structuredClone(node)
  const newPlaneName = findUniqueName(node, KCL_DEFAULT_CONSTANT_PREFIXES.PLANE)

  const newPlane = createVariableDeclaration(
    newPlaneName,
    createCallExpressionStdLib('offsetPlane', [
      createLiteral(defaultPlane.toUpperCase()),
      offset,
    ])
  )

  modifiedAst.body.push(newPlane)
  const pathToNode: PathToNode = [
    ['body', ''],
    [modifiedAst.body.length - 1, 'index'],
    ['declaration', 'VariableDeclaration'],
    ['init', 'VariableDeclarator'],
    ['arguments', 'CallExpression'],
    [0, 'index'],
  ]
  return {
    modifiedAst,
    pathToNode,
  }
}

/**
 * Return a modified clone of an AST with a named constant inserted into the body
 */
export function insertNamedConstant({
  node,
  newExpression,
}: {
  node: Node<Program>
  newExpression: KclExpressionWithVariable
}): Node<Program> {
  const ast = structuredClone(node)
  ast.body.splice(
    newExpression.insertIndex,
    0,
    newExpression.variableDeclarationAst
  )
  return ast
}

/**
 * Modify the AST to create a new sketch using the variable declaration
 * of an offset plane. The new sketch just has to come after the offset
 * plane declaration.
 */
export function sketchOnOffsetPlane(
  node: Node<Program>,
  offsetPathToNode: PathToNode
) {
  let _node = { ...node }

  // Find the offset plane declaration
  const offsetPlaneDeclarator = getNodeFromPath<VariableDeclarator>(
    _node,
    offsetPathToNode,
    'VariableDeclarator',
    true
  )
  if (err(offsetPlaneDeclarator)) return offsetPlaneDeclarator
  const { node: offsetPlaneNode } = offsetPlaneDeclarator
  const offsetPlaneName = offsetPlaneNode.id.name

  // Create a new sketch declaration
  const newSketchName = findUniqueName(
    node,
    KCL_DEFAULT_CONSTANT_PREFIXES.SKETCH
  )
  const newSketch = createVariableDeclaration(
    newSketchName,
    createCallExpressionStdLib('startSketchOn', [
      createIdentifier(offsetPlaneName),
    ]),
    undefined,
    'const'
  )

  // Decide where to insert the new sketch declaration
  const offsetIndex = offsetPathToNode[1][0]

  if (!isPathToNodeNumber(offsetIndex)) {
    return new Error('Expected offsetIndex to be a number')
  }
  // and insert it
  _node.body.splice(offsetIndex + 1, 0, newSketch)
  const newPathToNode = structuredClone(offsetPathToNode)
  newPathToNode[1][0] = offsetIndex + 1

  // Return the modified AST and the path to the new sketch declaration
  return {
    modifiedAst: _node,
    pathToNode: newPathToNode,
  }
}

export const getLastIndex = (pathToNode: PathToNode): number =>
  splitPathAtLastIndex(pathToNode).index

export function splitPathAtLastIndex(pathToNode: PathToNode): {
  path: PathToNode
  index: number
} {
  const last = pathToNode[pathToNode.length - 1]
  if (last && typeof last[0] === 'number') {
    return {
      path: pathToNode.slice(0, -1),
      index: last[0],
    }
  } else if (pathToNode.length === 0) {
    return {
      path: [],
      index: -1,
    }
  }
  return splitPathAtLastIndex(pathToNode.slice(0, -1))
}

export function splitPathAtPipeExpression(pathToNode: PathToNode): {
  path: PathToNode
  index: number
} {
  const last = pathToNode[pathToNode.length - 1]

  if (
    last &&
    last[1] === 'index' &&
    pathToNode?.[pathToNode.length - 2]?.[1] === 'PipeExpression' &&
    typeof last[0] === 'number'
  ) {
    return {
      path: pathToNode.slice(0, -1),
      index: last[0],
    }
  } else if (pathToNode.length === 0) {
    return {
      path: [],
      index: -1,
    }
  }

  return splitPathAtPipeExpression(pathToNode.slice(0, -1))
}

/**
 * Note: This depends on WASM, but it's not async.  Callers are responsible for
 * awaiting init of the WASM module.
 */
export function createLiteral(value: LiteralValue | number): Node<Literal> {
  if (typeof value === 'number') {
    value = { value, suffix: 'None' }
  }
  let raw: string
  if (typeof value === 'string') {
    // TODO: Should we handle escape sequences?
    raw = `${value}`
  } else if (typeof value === 'boolean') {
    raw = `${value}`
  } else if (typeof value.value === 'number' && value.suffix === 'None') {
    // Fast path for numbers when there are no units.
    raw = `${value.value}`
  } else {
    raw = formatNumber(value.value, value.suffix)
  }
  return {
    type: 'Literal',
    start: 0,
    end: 0,
    moduleId: 0,
    value,
    raw,
  }
}

export function createTagDeclarator(value: string): Node<TagDeclarator> {
  return {
    type: 'TagDeclarator',
    start: 0,
    end: 0,
    moduleId: 0,

    value,
  }
}

export function createIdentifier(name: string): Node<Identifier> {
  return {
    type: 'Identifier',
    start: 0,
    end: 0,
    moduleId: 0,

    name,
  }
}

export function createPipeSubstitution(): Node<PipeSubstitution> {
  return {
    type: 'PipeSubstitution',
    start: 0,
    end: 0,
    moduleId: 0,
  }
}

export function createCallExpressionStdLib(
  name: string,
  args: CallExpression['arguments']
): Node<CallExpression> {
  return {
    type: 'CallExpression',
    start: 0,
    end: 0,
    moduleId: 0,
    callee: {
      type: 'Identifier',
      start: 0,
      end: 0,
      moduleId: 0,

      name,
    },
    arguments: args,
  }
}

export function createCallExpressionStdLibKw(
  name: string,
  unlabeled: CallExpressionKw['unlabeled'],
  args: CallExpressionKw['arguments']
): Node<CallExpressionKw> {
  return {
    type: 'CallExpressionKw',
    start: 0,
    end: 0,
    moduleId: 0,
    callee: {
      type: 'Identifier',
      start: 0,
      end: 0,
      moduleId: 0,

      name,
    },
    unlabeled,
    arguments: args,
  }
}

export function createCallExpression(
  name: string,
  args: CallExpression['arguments']
): Node<CallExpression> {
  return {
    type: 'CallExpression',
    start: 0,
    end: 0,
    moduleId: 0,
    callee: {
      type: 'Identifier',
      start: 0,
      end: 0,
      moduleId: 0,

      name,
    },
    arguments: args,
  }
}

export function createArrayExpression(
  elements: ArrayExpression['elements']
): Node<ArrayExpression> {
  return {
    type: 'ArrayExpression',
    start: 0,
    end: 0,
    moduleId: 0,

    nonCodeMeta: nonCodeMetaEmpty(),
    elements,
  }
}

export function createPipeExpression(
  body: PipeExpression['body']
): Node<PipeExpression> {
  return {
    type: 'PipeExpression',
    start: 0,
    end: 0,
    moduleId: 0,

    body,
    nonCodeMeta: nonCodeMetaEmpty(),
  }
}

export function createVariableDeclaration(
  varName: string,
  init: VariableDeclarator['init'],
  visibility: VariableDeclaration['visibility'] = 'default',
  kind: VariableDeclaration['kind'] = 'const'
): Node<VariableDeclaration> {
  return {
    type: 'VariableDeclaration',
    start: 0,
    end: 0,
    moduleId: 0,

    declaration: {
      type: 'VariableDeclarator',
      start: 0,
      end: 0,
      moduleId: 0,

      id: createIdentifier(varName),
      init,
    },
    visibility,
    kind,
  }
}

export function createObjectExpression(properties: {
  [key: string]: Expr
}): Node<ObjectExpression> {
  return {
    type: 'ObjectExpression',
    start: 0,
    end: 0,
    moduleId: 0,

    nonCodeMeta: nonCodeMetaEmpty(),
    properties: Object.entries(properties).map(([key, value]) => ({
      type: 'ObjectProperty',
      start: 0,
      end: 0,
      moduleId: 0,
      key: createIdentifier(key),

      value,
    })),
  }
}

export function createUnaryExpression(
  argument: UnaryExpression['argument'],
  operator: UnaryExpression['operator'] = '-'
): Node<UnaryExpression> {
  return {
    type: 'UnaryExpression',
    start: 0,
    end: 0,
    moduleId: 0,

    operator,
    argument,
  }
}

export function createBinaryExpression([left, operator, right]: [
  BinaryExpression['left'],
  BinaryExpression['operator'],
  BinaryExpression['right']
]): Node<BinaryExpression> {
  return {
    type: 'BinaryExpression',
    start: 0,
    end: 0,
    moduleId: 0,

    operator,
    left,
    right,
  }
}

export function createBinaryExpressionWithUnary([left, right]: [
  BinaryExpression['left'],
  BinaryExpression['right']
]): Node<BinaryExpression> {
  if (right.type === 'UnaryExpression' && right.operator === '-')
    return createBinaryExpression([left, '-', right.argument])
  return createBinaryExpression([left, '+', right])
}

export function giveSketchFnCallTag(
  ast: Node<Program>,
  range: SourceRange,
  tag?: string
):
  | {
      modifiedAst: Node<Program>
      tag: string
      isTagExisting: boolean
      pathToNode: PathToNode
    }
  | Error {
  const path = getNodePathFromSourceRange(ast, range)
  const maybeTag = (() => {
    const callNode = getNodeFromPath<CallExpression | CallExpressionKw>(
      ast,
      path,
      ['CallExpression', 'CallExpressionKw']
    )
    if (!err(callNode) && callNode.node.type === 'CallExpressionKw') {
      const { node: primaryCallExp } = callNode
      const existingTag = findKwArg(ARG_TAG, primaryCallExp)
      const tagDeclarator =
        existingTag || createTagDeclarator(tag || findUniqueName(ast, 'seg', 2))
      const isTagExisting = !!existingTag
      if (!isTagExisting) {
        callNode.node.arguments.push(createLabeledArg(ARG_TAG, tagDeclarator))
      }
      return { tagDeclarator, isTagExisting }
    }

    // We've handled CallExpressionKw above, so this has to be positional.
    const _node1 = getNodeFromPath<CallExpression>(ast, path, 'CallExpression')
    if (err(_node1)) return _node1
    const { node: primaryCallExp } = _node1

    // Tag is always 3rd expression now, using arg index feels brittle
    // but we can come up with a better way to identify tag later.
    const thirdArg = primaryCallExp.arguments?.[2]
    const tagDeclarator =
      thirdArg ||
      (createTagDeclarator(
        tag || findUniqueName(ast, 'seg', 2)
      ) as TagDeclarator)
    const isTagExisting = !!thirdArg
    if (!isTagExisting) {
      primaryCallExp.arguments[2] = tagDeclarator
    }
    return { tagDeclarator, isTagExisting }
  })()

  if (err(maybeTag)) return maybeTag
  const { tagDeclarator, isTagExisting } = maybeTag
  if ('value' in tagDeclarator) {
    // Now TypeScript knows tagDeclarator has a value property
    return {
      modifiedAst: ast,
      tag: String(tagDeclarator.value),
      isTagExisting,
      pathToNode: path,
    }
  } else {
    return new Error('Unable to assign tag without value')
  }
}

/**
 * Replace a
 */
export function replaceValueAtNodePath({
  ast,
  pathToNode,
  newExpressionString,
}: {
  ast: Node<Program>
  pathToNode: PathToNode
  newExpressionString: string
}) {
  const replaceCheckResult = isNodeSafeToReplacePath(ast, pathToNode)
  if (err(replaceCheckResult)) {
    return replaceCheckResult
  }
  const { isSafe, value, replacer } = replaceCheckResult

  if (!isSafe || value.type === 'Identifier') {
    return new Error('Not safe to replace')
  }

  return replacer(ast, newExpressionString)
}

export function moveValueIntoNewVariablePath(
  ast: Node<Program>,
  programMemory: ProgramMemory,
  pathToNode: PathToNode,
  variableName: string
): {
  modifiedAst: Program
  pathToReplacedNode?: PathToNode
} {
  const meta = isNodeSafeToReplacePath(ast, pathToNode)
  if (trap(meta)) return { modifiedAst: ast }
  const { isSafe, value, replacer } = meta

  if (!isSafe || value.type === 'Identifier') return { modifiedAst: ast }

  const { insertIndex } = findAllPreviousVariablesPath(
    ast,
    programMemory,
    pathToNode
  )
  let _node = structuredClone(ast)
  const boop = replacer(_node, variableName)
  if (trap(boop)) return { modifiedAst: ast }

  _node = boop.modifiedAst
  _node.body.splice(
    insertIndex,
    0,
    createVariableDeclaration(variableName, value)
  )
  return { modifiedAst: _node, pathToReplacedNode: boop.pathToReplaced }
}

export function moveValueIntoNewVariable(
  ast: Node<Program>,
  programMemory: ProgramMemory,
  sourceRange: SourceRange,
  variableName: string
): {
  modifiedAst: Node<Program>
  pathToReplacedNode?: PathToNode
} {
  const meta = isNodeSafeToReplace(ast, sourceRange)
  if (trap(meta)) return { modifiedAst: ast }
  const { isSafe, value, replacer } = meta
  if (!isSafe || value.type === 'Identifier') return { modifiedAst: ast }

  const { insertIndex } = findAllPreviousVariables(
    ast,
    programMemory,
    sourceRange
  )
  let _node = structuredClone(ast)
  const replaced = replacer(_node, variableName)
  if (trap(replaced)) return { modifiedAst: ast }

  const { modifiedAst, pathToReplaced } = replaced
  _node = modifiedAst
  _node.body.splice(
    insertIndex,
    0,
    createVariableDeclaration(variableName, value)
  )
  return { modifiedAst: _node, pathToReplacedNode: pathToReplaced }
}

/**
 * Deletes a segment from a pipe expression, if the segment has a tag that other segments use, it will remove that value and replace it with the equivalent literal
 * @param dependentRanges - The ranges of the segments that are dependent on the segment being deleted, this is usually the output of `findUsesOfTagInPipe`
 */
export function deleteSegmentFromPipeExpression(
  dependentRanges: SourceRange[],
  modifiedAst: Node<Program>,
  programMemory: ProgramMemory,
  code: string,
  pathToNode: PathToNode
): Node<Program> | Error {
  let _modifiedAst = structuredClone(modifiedAst)

  dependentRanges.forEach((range) => {
    const path = getNodePathFromSourceRange(_modifiedAst, range)

    const callExp = getNodeFromPath<Node<CallExpression | CallExpressionKw>>(
      _modifiedAst,
      path,
      ['CallExpression', 'CallExpressionKw'],
      true
    )
    if (err(callExp)) return callExp

    const constraintInfo =
      callExp.node.type === 'CallExpression'
        ? getConstraintInfo(callExp.node, code, path).find(({ sourceRange }) =>
            isOverlap(sourceRange, range)
          )
        : getConstraintInfoKw(callExp.node, code, path).find(
            ({ sourceRange }) => isOverlap(sourceRange, range)
          )
    if (!constraintInfo) return

    if (!constraintInfo.argPosition) return
    const transform = removeSingleConstraintInfo(
      callExp.shallowPath,
      constraintInfo.argPosition,
      _modifiedAst,
      programMemory
    )
    if (!transform) return
    _modifiedAst = transform.modifiedAst
  })

  const pipeExpression = getNodeFromPath<PipeExpression>(
    _modifiedAst,
    pathToNode,
    'PipeExpression'
  )
  if (err(pipeExpression)) return pipeExpression

  const pipeInPathIndex = pathToNode.findIndex(
    ([_, desc]) => desc === 'PipeExpression'
  )
  const segmentIndexInPipe = pathToNode[pipeInPathIndex + 1]
  pipeExpression.node.body.splice(segmentIndexInPipe[0] as number, 1)

  // Move up to the next segment.
  segmentIndexInPipe[0] = Math.max((segmentIndexInPipe[0] as number) - 1, 0)

  return _modifiedAst
}

export function removeSingleConstraintInfo(
  pathToCallExp: PathToNode,
  argDetails: SimplifiedArgDetails,
  ast: Node<Program>,
  programMemory: ProgramMemory
):
  | {
      modifiedAst: Node<Program>
      pathToNodeMap: PathToNodeMap
    }
  | false {
  const transform = removeSingleConstraint({
    pathToCallExp,
    inputDetails: argDetails,
    ast,
  })
  if (!transform) return false
  const retval = transformAstSketchLines({
    ast,
    selectionRanges: [pathToCallExp],
    transformInfos: [transform],
    programMemory,
    referenceSegName: '',
  })
  if (err(retval)) return false
  return retval
}

export async function deleteFromSelection(
  ast: Node<Program>,
  selection: Selection,
  programMemory: ProgramMemory,
  getFaceDetails: (id: string) => Promise<Models['FaceIsPlanar_type']> = () =>
    ({} as any)
): Promise<Node<Program> | Error> {
  const astClone = structuredClone(ast)
  const varDec = getNodeFromPath<VariableDeclarator>(
    ast,
    selection?.codeRef?.pathToNode,
    'VariableDeclarator'
  )
  if (err(varDec)) return varDec
  if (
    ((selection?.artifact?.type === 'wall' ||
      selection?.artifact?.type === 'cap') &&
      varDec.node.init.type === 'PipeExpression') ||
    selection.artifact?.type === 'sweep' ||
    selection.artifact?.type === 'plane' ||
    !selection.artifact // aka expected to be a shell at this point
  ) {
    let extrudeNameToDelete = ''
    let pathToNode: PathToNode | null = null
    if (
      selection.artifact &&
      selection.artifact.type !== 'sweep' &&
      selection.artifact.type !== 'plane'
    ) {
      const varDecName = varDec.node.id.name
      traverse(astClone, {
        enter: (node, path) => {
          if (node.type === 'VariableDeclaration') {
            const dec = node.declaration
            if (
              (dec.init.type === 'CallExpression' &&
                (dec.init.callee.name === 'extrude' ||
                  dec.init.callee.name === 'revolve') &&
                dec.init.arguments?.[1].type === 'Identifier' &&
                dec.init.arguments?.[1].name === varDecName) ||
              (dec.init.type === 'CallExpressionKw' &&
                (dec.init.callee.name === 'extrude' ||
                  dec.init.callee.name === 'revolve') &&
                dec.init.unlabeled?.type === 'Identifier' &&
                dec.init.unlabeled?.name === varDecName)
            ) {
              pathToNode = path
              extrudeNameToDelete = dec.id.name
            }
            if (
              dec.init.type === 'CallExpression' &&
              dec.init.callee.name === 'loft' &&
              dec.init.arguments?.[0].type === 'ArrayExpression' &&
              dec.init.arguments?.[0].elements.some(
                (a) => a.type === 'Identifier' && a.name === varDecName
              )
            ) {
              pathToNode = path
              extrudeNameToDelete = dec.id.name
            }
          }
        },
      })
      if (!pathToNode) return new Error('Could not find extrude variable')
    } else {
      pathToNode = selection.codeRef.pathToNode
      const extrudeVarDec = getNodeFromPath<VariableDeclarator>(
        astClone,
        pathToNode,
        'VariableDeclarator'
      )
      if (err(extrudeVarDec)) return extrudeVarDec
      extrudeNameToDelete = extrudeVarDec.node.id.name
    }

    const expressionIndex = pathToNode[1][0] as number
    astClone.body.splice(expressionIndex, 1)
    if (extrudeNameToDelete) {
      await new Promise((resolve) => {
        ;(async () => {
          let currentVariableName = ''
          const pathsDependingOnExtrude: Array<{
            path: PathToNode
            sketchName: string
          }> = []
          traverse(astClone, {
            leave: (node) => {
              if (node.type === 'VariableDeclaration') {
                currentVariableName = ''
              }
            },
            enter: (node, path) => {
              ;(async () => {
                if (node.type === 'VariableDeclaration') {
                  currentVariableName = node.declaration.id.name
                }
                if (
                  // match startSketchOn(${extrudeNameToDelete})
                  node.type === 'CallExpression' &&
                  node.callee.name === 'startSketchOn' &&
                  node.arguments[0].type === 'Identifier' &&
                  node.arguments[0].name === extrudeNameToDelete
                ) {
                  pathsDependingOnExtrude.push({
                    path,
                    sketchName: currentVariableName,
                  })
                }
              })().catch(reportRejection)
            },
          })
          const roundLiteral = (x: number) => createLiteral(roundOff(x))
          const modificationDetails: {
            parent: PipeExpression['body']
            faceDetails: Models['FaceIsPlanar_type']
            lastKey: number
          }[] = []
          for (const { path, sketchName } of pathsDependingOnExtrude) {
            const parent = getNodeFromPath<PipeExpression['body']>(
              astClone,
              path.slice(0, -1)
            )
            if (err(parent)) {
              return
            }
            const sketchToPreserve = sketchFromKclValue(
              programMemory.get(sketchName),
              sketchName
            )
            if (err(sketchToPreserve)) return sketchToPreserve
            // Can't kick off multiple requests at once as getFaceDetails
            // is three engine calls in one and they conflict
            const faceDetails = await getFaceDetails(sketchToPreserve.on.id)
            if (
              !(
                faceDetails.origin &&
                faceDetails.x_axis &&
                faceDetails.y_axis &&
                faceDetails.z_axis
              )
            ) {
              return
            }
            const lastKey = Number(path.slice(-1)[0][0])
            modificationDetails.push({
              parent: parent.node,
              faceDetails,
              lastKey,
            })
          }
          for (const { parent, faceDetails, lastKey } of modificationDetails) {
            if (
              !(
                faceDetails.origin &&
                faceDetails.x_axis &&
                faceDetails.y_axis &&
                faceDetails.z_axis
              )
            ) {
              continue
            }
            parent[lastKey] = createCallExpressionStdLib('startSketchOn', [
              createObjectExpression({
                plane: createObjectExpression({
                  origin: createObjectExpression({
                    x: roundLiteral(faceDetails.origin.x),
                    y: roundLiteral(faceDetails.origin.y),
                    z: roundLiteral(faceDetails.origin.z),
                  }),
                  xAxis: createObjectExpression({
                    x: roundLiteral(faceDetails.x_axis.x),
                    y: roundLiteral(faceDetails.x_axis.y),
                    z: roundLiteral(faceDetails.x_axis.z),
                  }),
                  yAxis: createObjectExpression({
                    x: roundLiteral(faceDetails.y_axis.x),
                    y: roundLiteral(faceDetails.y_axis.y),
                    z: roundLiteral(faceDetails.y_axis.z),
                  }),
                  zAxis: createObjectExpression({
                    x: roundLiteral(faceDetails.z_axis.x),
                    y: roundLiteral(faceDetails.z_axis.y),
                    z: roundLiteral(faceDetails.z_axis.z),
                  }),
                }),
              }),
            ])
          }
          resolve(true)
        })().catch(reportRejection)
      })
    }
    // await prom
    return astClone
  } else if (selection.artifact?.type === 'edgeCut') {
    return deleteEdgeTreatment(astClone, selection)
  } else if (varDec.node.init.type === 'PipeExpression') {
    const pipeBody = varDec.node.init.body
    if (
      pipeBody[0].type === 'CallExpression' &&
      (pipeBody[0].callee.name === 'startSketchOn' ||
        pipeBody[0].callee.name === 'startProfileAt')
    ) {
      // remove varDec
      const varDecIndex = varDec.shallowPath[1][0] as number
      astClone.body.splice(varDecIndex, 1)
      return astClone
    }
  }

  return new Error('Selection not recognised, could not delete')
}

const nonCodeMetaEmpty = () => {
  return { nonCodeNodes: {}, startNodes: [], start: 0, end: 0 }
}

<<<<<<< HEAD
export function getInsertIndex(
  sketchNodePaths: PathToNode[],
  planeNodePath: PathToNode,
  insertType: 'start' | 'end'
) {
  let minIndex = 0
  let maxIndex = 0
  for (const path of sketchNodePaths) {
    const index = Number(path[1][0])
    if (index < minIndex) minIndex = index
    if (index > maxIndex) maxIndex = index
  }

  const insertIndex = !sketchNodePaths.length
    ? Number(planeNodePath[1][0]) + 1
    : insertType === 'start'
    ? minIndex
    : maxIndex + 1
  return insertIndex
}

export function updateSketchNodePathsWithInsertIndex({
  insertIndex,
  insertType,
  sketchNodePaths,
}: {
  insertIndex: number
  insertType: 'start' | 'end'
  sketchNodePaths: PathToNode[]
}): {
  updatedEntryNodePath: PathToNode
  updatedSketchNodePaths: PathToNode[]
} {
  // TODO the rest of this function will not be robust to work for sketches defined within a function declaration
  const newExpressionPathToNode: PathToNode = [
    ['body', ''],
    [insertIndex, 'index'],
    ['declaration', 'VariableDeclaration'],
    ['init', 'VariableDeclarator'],
  ]
  let updatedSketchNodePaths = structuredClone(sketchNodePaths)
  if (insertType === 'start') {
    updatedSketchNodePaths = updatedSketchNodePaths.map((path) => {
      path[1][0] = Number(path[1][0]) + 1
      return path
    })
    updatedSketchNodePaths.unshift(newExpressionPathToNode)
  } else {
    updatedSketchNodePaths.push(newExpressionPathToNode)
  }
  return {
    updatedSketchNodePaths,
    updatedEntryNodePath: newExpressionPathToNode,
  }
}

/**
 * 
 * Split the following pipe expression into 
 * ```ts
 * part001 = startSketchOn('XZ')
  |> startProfileAt([1, 2], %)
  |> line([3, 4], %)
  |> line([5, 6], %)
  |> close(%)
extrude001 = extrude(5, part001)
```
into
```ts
sketch001 = startSketchOn('XZ')
part001 = startProfileAt([1, 2], sketch001)
  |> line([3, 4], %)
  |> line([5, 6], %)
  |> close(%)
extrude001 = extrude(5, part001)
```
Notice that the `startSketchOn` is what gets the new variable name, this is so part001 still has the same data as before
making it safe for later code that uses part001 (the extrude in this example)
 * 
 */
export function splitPipedProfile(
  ast: Program,
  pathToPipe: PathToNode
):
  | {
      modifiedAst: Program
      pathToProfile: PathToNode
      pathToPlane: PathToNode
    }
  | Error {
  const _ast = structuredClone(ast)
  const varDec = getNodeFromPath<VariableDeclaration>(
    _ast,
    pathToPipe,
    'VariableDeclaration'
  )
  if (err(varDec)) return varDec
  if (
    varDec.node.type !== 'VariableDeclaration' ||
    varDec.node.declaration.init.type !== 'PipeExpression'
  ) {
    return new Error('pathToNode does not point to pipe')
  }
  const init = varDec.node.declaration.init
  const firstCall = init.body[0]
  if (!isCallExprWithName(firstCall, 'startSketchOn'))
    return new Error('First call is not startSketchOn')
  const secondCall = init.body[1]
  if (!isCallExprWithName(secondCall, 'startProfileAt'))
    return new Error('Second call is not startProfileAt')

  const varName = varDec.node.declaration.id.name
  const newVarName = findUniqueName(_ast, 'sketch')
  const secondCallArgs = structuredClone(secondCall.arguments)
  secondCallArgs[1] = createIdentifier(newVarName)
  const firstCallOfNewPipe = createCallExpression(
    'startProfileAt',
    secondCallArgs
  )
  const newSketch = createVariableDeclaration(
    newVarName,
    varDec.node.declaration.init.body[0]
  )
  const newProfile = createVariableDeclaration(
    varName,
    varDec.node.declaration.init.body.length <= 2
      ? firstCallOfNewPipe
      : createPipeExpression([
          firstCallOfNewPipe,
          ...varDec.node.declaration.init.body.slice(2),
        ])
  )
  const index = getBodyIndex(pathToPipe)
  if (err(index)) return index
  _ast.body.splice(index, 1, newSketch, newProfile)
  const pathToPlane = structuredClone(pathToPipe)
  const pathToProfile = structuredClone(pathToPipe)
  pathToProfile[1][0] = index + 1

  return {
    modifiedAst: _ast,
    pathToProfile,
    pathToPlane,
  }
}

export function createNodeFromExprSnippet(
  strings: TemplateStringsArray,
  ...expressions: any[]
): Node<BodyItem> | Error {
  const code = strings.reduce(
    (acc, str, i) => acc + str + (expressions[i] || ''),
    ''
  )
  let program = parse(code)
  if (err(program)) return program
  console.log('code', code, program)
  const node = program.program?.body[0]
  if (!node) return new Error('No node found')
  return node
=======
export const createLabeledArg = (name: string, arg: Expr): LabeledArg => {
  return { label: createIdentifier(name), arg, type: 'LabeledArg' }
>>>>>>> bc6f0fce
}<|MERGE_RESOLUTION|>--- conflicted
+++ resolved
@@ -32,13 +32,10 @@
   getNodeFromPath,
   isNodeSafeToReplace,
   traverse,
-<<<<<<< HEAD
   getBodyIndex,
   isCallExprWithName,
-=======
   ARG_INDEX_FIELD,
   LABELED_ARG_FIELD,
->>>>>>> bc6f0fce
 } from './queryAst'
 import {
   addTagForSketchOnFace,
@@ -62,12 +59,9 @@
 import { ExtrudeFacePlane } from 'machines/modelingMachine'
 import { Node } from 'wasm-lib/kcl/bindings/Node'
 import { KclExpressionWithVariable } from 'lib/commandTypes'
-<<<<<<< HEAD
 import { Artifact, getPathsFromArtifact } from './std/artifactGraph'
 import { BodyItem } from 'wasm-lib/kcl/bindings/BodyItem'
-=======
 import { findKwArg } from './util'
->>>>>>> bc6f0fce
 import { deleteEdgeTreatment } from './modifyAst/addEdgeTreatment'
 
 export function startSketchOnDefault(
@@ -345,50 +339,15 @@
   if (err(_node3)) return _node3
   const { node: variableDeclarator } = _node3
 
-<<<<<<< HEAD
-  const extrudeCall = createCallExpressionStdLib('extrude', [
-    distance,
+  const extrudeCall = createCallExpressionStdLibKw(
+    'extrude',
     createIdentifier(variableDeclarator.id.name),
-=======
-  const sketchToExtrude = shouldPipe
-    ? createPipeSubstitution()
-    : createIdentifier(variableDeclarator.id.name)
-  const extrudeCall = createCallExpressionStdLibKw('extrude', sketchToExtrude, [
-    createLabeledArg('length', distance),
->>>>>>> bc6f0fce
-  ])
+    [createLabeledArg('length', distance)]
+  )
   // index of the 'length' arg above. If you reorder the labeled args above,
   // make sure to update this too.
   const argIndex = 0
 
-<<<<<<< HEAD
-=======
-  if (shouldPipe) {
-    const pipeChain = createPipeExpression(
-      isInPipeExpression
-        ? [...pipeExpression.body, extrudeCall]
-        : [sketchExpression as any, extrudeCall]
-    )
-
-    variableDeclarator.init = pipeChain
-    const pathToExtrudeArg: PathToNode = [
-      ...pathToDecleration,
-      ['init', 'VariableDeclarator'],
-      ['body', ''],
-      [pipeChain.body.length - 1, 'index'],
-      ['arguments', 'CallExpressionKw'],
-      [argIndex, ARG_INDEX_FIELD],
-      ['arg', LABELED_ARG_FIELD],
-    ]
-
-    return {
-      modifiedAst: _node,
-      pathToNode,
-      pathToExtrudeArg,
-    }
-  }
-
->>>>>>> bc6f0fce
   // We're not creating a pipe expression,
   // but rather a separate constant for the extrusion
   const name = findUniqueName(node, KCL_DEFAULT_CONSTANT_PREFIXES.EXTRUDE)
@@ -1524,7 +1483,6 @@
   return { nonCodeNodes: {}, startNodes: [], start: 0, end: 0 }
 }
 
-<<<<<<< HEAD
 export function getInsertIndex(
   sketchNodePaths: PathToNode[],
   planeNodePath: PathToNode,
@@ -1685,8 +1643,8 @@
   const node = program.program?.body[0]
   if (!node) return new Error('No node found')
   return node
-=======
+}
+
 export const createLabeledArg = (name: string, arg: Expr): LabeledArg => {
   return { label: createIdentifier(name), arg, type: 'LabeledArg' }
->>>>>>> bc6f0fce
 }