import { err, reportRejection, trap } from 'lib/trap'
import { Selection } from 'lib/selections'
import {
  Program,
  CallExpression,
  LabeledArg,
  CallExpressionKw,
  PipeExpression,
  VariableDeclaration,
  VariableDeclarator,
  Expr,
  Literal,
  LiteralValue,
  PipeSubstitution,
  Identifier,
  ArrayExpression,
  ObjectExpression,
  UnaryExpression,
  BinaryExpression,
  PathToNode,
  ProgramMemory,
  SourceRange,
  sketchFromKclValue,
  isPathToNodeNumber,
  formatNumber,
} from './wasm'
import {
  isNodeSafeToReplacePath,
  findAllPreviousVariables,
  findAllPreviousVariablesPath,
  getNodeFromPath,
  isNodeSafeToReplace,
  traverse,
  ARG_INDEX_FIELD,
  LABELED_ARG_FIELD,
} from './queryAst'
import {
  addTagForSketchOnFace,
  ARG_TAG,
  getConstraintInfo,
  getConstraintInfoKw,
} from './std/sketch'
import { getNodePathFromSourceRange } from 'lang/queryAstNodePathUtils'
import {
  PathToNodeMap,
  isLiteralArrayOrStatic,
  removeSingleConstraint,
  transformAstSketchLines,
} from './std/sketchcombos'
import { DefaultPlaneStr } from 'clientSideScene/sceneEntities'
import { isOverlap, roundOff } from 'lib/utils'
import { KCL_DEFAULT_CONSTANT_PREFIXES } from 'lib/constants'
import { SimplifiedArgDetails } from './std/stdTypes'
import { TagDeclarator } from 'wasm-lib/kcl/bindings/TagDeclarator'
import { Models } from '@kittycad/lib'
import { ExtrudeFacePlane } from 'machines/modelingMachine'
import { Node } from 'wasm-lib/kcl/bindings/Node'
import { KclExpressionWithVariable } from 'lib/commandTypes'
<<<<<<< HEAD
import { findKwArg } from './util'
=======
import { deleteEdgeTreatment } from './modifyAst/addEdgeTreatment'
>>>>>>> 3e8ee3ff

export function startSketchOnDefault(
  node: Node<Program>,
  axis: DefaultPlaneStr,
  name = ''
): { modifiedAst: Node<Program>; id: string; pathToNode: PathToNode } {
  const _node = { ...node }
  const _name =
    name || findUniqueName(node, KCL_DEFAULT_CONSTANT_PREFIXES.SKETCH)

  const startSketchOn = createCallExpressionStdLib('startSketchOn', [
    createLiteral(axis),
  ])

  const variableDeclaration = createVariableDeclaration(_name, startSketchOn)
  _node.body = [...node.body, variableDeclaration]
  const sketchIndex = _node.body.length - 1

  let pathToNode: PathToNode = [
    ['body', ''],
    [sketchIndex, 'index'],
    ['declaration', 'VariableDeclaration'],
    ['init', 'VariableDeclarator'],
  ]

  return {
    modifiedAst: _node,
    id: _name,
    pathToNode,
  }
}

export function addStartProfileAt(
  node: Node<Program>,
  pathToNode: PathToNode,
  at: [number, number]
): { modifiedAst: Node<Program>; pathToNode: PathToNode } | Error {
  const _node1 = getNodeFromPath<VariableDeclaration>(
    node,
    pathToNode,
    'VariableDeclaration'
  )
  if (err(_node1)) return _node1
  const variableDeclaration = _node1.node
  if (variableDeclaration.type !== 'VariableDeclaration') {
    return new Error('variableDeclaration.init.type !== PipeExpression')
  }
  const _node = { ...node }
  const init = variableDeclaration.declaration.init
  const startProfileAt = createCallExpressionStdLib('startProfileAt', [
    createArrayExpression([
      createLiteral(roundOff(at[0])),
      createLiteral(roundOff(at[1])),
    ]),
    createPipeSubstitution(),
  ])
  if (init.type === 'PipeExpression') {
    init.body.splice(1, 0, startProfileAt)
  } else {
    variableDeclaration.declaration.init = createPipeExpression([
      init,
      startProfileAt,
    ])
  }
  return {
    modifiedAst: _node,
    pathToNode,
  }
}

export function addSketchTo(
  node: Node<Program>,
  axis: 'xy' | 'xz' | 'yz',
  name = ''
): { modifiedAst: Program; id: string; pathToNode: PathToNode } {
  const _node = { ...node }
  const _name =
    name || findUniqueName(node, KCL_DEFAULT_CONSTANT_PREFIXES.SKETCH)

  const startSketchOn = createCallExpressionStdLib('startSketchOn', [
    createLiteral(axis.toUpperCase()),
  ])
  const startProfileAt = createCallExpressionStdLib('startProfileAt', [
    createLiteral('default'),
    createPipeSubstitution(),
  ])
  const initialLineTo = createCallExpressionStdLibKw(
    'line',
    null, // Assumes this is being called in a pipeline, so the first arg is optional and if not given, will become pipeline substitution.
    [createLabeledArg('end', createLiteral('default'))]
  )

  const pipeBody = [startSketchOn, startProfileAt, initialLineTo]

  const variableDeclaration = createVariableDeclaration(
    _name,
    createPipeExpression(pipeBody)
  )

  _node.body = [...node.body, variableDeclaration]
  let sketchIndex = _node.body.length - 1
  let pathToNode: PathToNode = [
    ['body', ''],
    [sketchIndex, 'index'],
    ['declaration', 'VariableDeclaration'],
    ['init', 'VariableDeclarator'],
  ]
  if (axis !== 'xy') {
    pathToNode = [...pathToNode, ['body', ''], ['0', 'index']]
  }

  return {
    modifiedAst: _node,
    id: _name,
    pathToNode,
  }
}

export function findUniqueName(
  ast: Program | string,
  name: string,
  pad = 3,
  index = 1
): string {
  let searchStr: string = typeof ast === 'string' ? ast : JSON.stringify(ast)
  const indexStr = String(index).padStart(pad, '0')

  const endingDigitsMatcher = /\d+$/
  const nameEndsInDigits = name.match(endingDigitsMatcher)
  let nameIsInString = searchStr.includes(`:"${name}"`)

  if (nameEndsInDigits !== null) {
    // base case: name is unique and ends in digits
    if (!nameIsInString) return name

    // recursive case: name is not unique and ends in digits
    const newPad = nameEndsInDigits[1].length
    const newIndex = parseInt(nameEndsInDigits[1]) + 1
    const nameWithoutDigits = name.replace(endingDigitsMatcher, '')

    return findUniqueName(searchStr, nameWithoutDigits, newPad, newIndex)
  }

  const newName = `${name}${indexStr}`
  nameIsInString = searchStr.includes(`:"${newName}"`)

  // base case: name is unique and does not end in digits
  if (!nameIsInString) return newName

  // recursive case: name is not unique and does not end in digits
  return findUniqueName(searchStr, name, pad, index + 1)
}

/**
Set the keyword argument to the given value.
Returns true if it overwrote an existing argument.
Returns false if no argument with the label existed before.
*/
export function mutateKwArg(
  label: string,
  node: CallExpressionKw,
  val: Expr
): boolean {
  for (let i = 0; i < node.arguments.length; i++) {
    const arg = node.arguments[i]
    if (arg.label.name === label) {
      node.arguments[i].arg = val
      return true
    }
  }
  node.arguments.push(createLabeledArg(label, val))
  return false
}

export function mutateArrExp(node: Expr, updateWith: ArrayExpression): boolean {
  if (node.type === 'ArrayExpression') {
    node.elements.forEach((element, i) => {
      if (isLiteralArrayOrStatic(element)) {
        node.elements[i] = updateWith.elements[i]
      }
    })
    return true
  }
  return false
}

export function mutateObjExpProp(
  node: Expr,
  updateWith: Node<Literal> | Node<ArrayExpression>,
  key: string
): boolean {
  if (node.type === 'ObjectExpression') {
    const keyIndex = node.properties.findIndex((a) => a.key.name === key)
    if (keyIndex !== -1) {
      if (
        isLiteralArrayOrStatic(updateWith) &&
        isLiteralArrayOrStatic(node.properties[keyIndex].value)
      ) {
        node.properties[keyIndex].value = updateWith
        return true
      } else if (
        node.properties[keyIndex].value.type === 'ArrayExpression' &&
        updateWith.type === 'ArrayExpression'
      ) {
        const arrExp = node.properties[keyIndex].value as ArrayExpression
        arrExp.elements.forEach((element, i) => {
          if (isLiteralArrayOrStatic(element)) {
            arrExp.elements[i] = updateWith.elements[i]
          }
        })
      }
      return true
    } else {
      node.properties.push({
        type: 'ObjectProperty',
        key: createIdentifier(key),
        value: updateWith,
        start: 0,
        end: 0,
        moduleId: 0,
      })
    }
  }
  return false
}

export function extrudeSketch(
  node: Node<Program>,
  pathToNode: PathToNode,
  shouldPipe = false,
  distance: Expr = createLiteral(4)
):
  | {
      modifiedAst: Node<Program>
      pathToNode: PathToNode
      pathToExtrudeArg: PathToNode
    }
  | Error {
  const _node = structuredClone(node)
  const _node1 = getNodeFromPath(_node, pathToNode)
  if (err(_node1)) return _node1
  const { node: sketchExpression } = _node1

  // determine if sketchExpression is in a pipeExpression or not
  const _node2 = getNodeFromPath<PipeExpression>(
    _node,
    pathToNode,
    'PipeExpression'
  )
  if (err(_node2)) return _node2
  const { node: pipeExpression } = _node2

  const isInPipeExpression = pipeExpression.type === 'PipeExpression'

  const _node3 = getNodeFromPath<VariableDeclarator>(
    _node,
    pathToNode,
    'VariableDeclarator'
  )
  if (err(_node3)) return _node3
  const { node: variableDeclarator, shallowPath: pathToDecleration } = _node3

  const sketchToExtrude = shouldPipe
    ? createPipeSubstitution()
    : createIdentifier(variableDeclarator.id.name)
  const extrudeCall = createCallExpressionStdLibKw('extrude', sketchToExtrude, [
    createLabeledArg('length', distance),
  ])
  // index of the 'length' arg above. If you reorder the labeled args above,
  // make sure to update this too.
  const argIndex = 0

  if (shouldPipe) {
    const pipeChain = createPipeExpression(
      isInPipeExpression
        ? [...pipeExpression.body, extrudeCall]
        : [sketchExpression as any, extrudeCall]
    )

    variableDeclarator.init = pipeChain
    const pathToExtrudeArg: PathToNode = [
      ...pathToDecleration,
      ['init', 'VariableDeclarator'],
      ['body', ''],
      [pipeChain.body.length - 1, 'index'],
      ['arguments', 'CallExpressionKw'],
      [argIndex, ARG_INDEX_FIELD],
      ['arg', LABELED_ARG_FIELD],
    ]

    return {
      modifiedAst: _node,
      pathToNode,
      pathToExtrudeArg,
    }
  }

  // We're not creating a pipe expression,
  // but rather a separate constant for the extrusion
  const name = findUniqueName(node, KCL_DEFAULT_CONSTANT_PREFIXES.EXTRUDE)
  const VariableDeclaration = createVariableDeclaration(name, extrudeCall)

  const sketchIndexInPathToNode =
    pathToDecleration.findIndex((a) => a[0] === 'body') + 1
  const sketchIndexInBody = pathToDecleration[
    sketchIndexInPathToNode
  ][0] as number
  _node.body.splice(sketchIndexInBody + 1, 0, VariableDeclaration)

  const pathToExtrudeArg: PathToNode = [
    ['body', ''],
    [sketchIndexInBody + 1, 'index'],
    ['declaration', 'VariableDeclaration'],
    ['init', 'VariableDeclarator'],
    ['arguments', 'CallExpressionKw'],
    [argIndex, ARG_INDEX_FIELD],
    ['arg', LABELED_ARG_FIELD],
  ]
  return {
    modifiedAst: _node,
    pathToNode: [...pathToNode.slice(0, -1), [-1, 'index']],
    pathToExtrudeArg,
  }
}

export function loftSketches(
  node: Node<Program>,
  declarators: VariableDeclarator[]
): {
  modifiedAst: Node<Program>
  pathToNode: PathToNode
} {
  const modifiedAst = structuredClone(node)
  const name = findUniqueName(node, KCL_DEFAULT_CONSTANT_PREFIXES.LOFT)
  const elements = declarators.map((d) => createIdentifier(d.id.name))
  const loft = createCallExpressionStdLib('loft', [
    createArrayExpression(elements),
  ])
  const declaration = createVariableDeclaration(name, loft)
  modifiedAst.body.push(declaration)
  const pathToNode: PathToNode = [
    ['body', ''],
    [modifiedAst.body.length - 1, 'index'],
    ['declaration', 'VariableDeclaration'],
    ['init', 'VariableDeclarator'],
    ['arguments', 'CallExpression'],
    [0, 'index'],
  ]

  return {
    modifiedAst,
    pathToNode,
  }
}

export function addSweep(
  node: Node<Program>,
  profileDeclarator: VariableDeclarator,
  pathDeclarator: VariableDeclarator
): {
  modifiedAst: Node<Program>
  pathToNode: PathToNode
} {
  const modifiedAst = structuredClone(node)
  const name = findUniqueName(node, KCL_DEFAULT_CONSTANT_PREFIXES.SWEEP)
  const sweep = createCallExpressionStdLib('sweep', [
    createObjectExpression({ path: createIdentifier(pathDeclarator.id.name) }),
    createIdentifier(profileDeclarator.id.name),
  ])
  const declaration = createVariableDeclaration(name, sweep)
  modifiedAst.body.push(declaration)
  const pathToNode: PathToNode = [
    ['body', ''],
    [modifiedAst.body.length - 1, 'index'],
    ['declaration', 'VariableDeclaration'],
    ['init', 'VariableDeclarator'],
    ['arguments', 'CallExpression'],
    [0, 'index'],
  ]

  return {
    modifiedAst,
    pathToNode,
  }
}

export function revolveSketch(
  node: Node<Program>,
  pathToNode: PathToNode,
  shouldPipe = false,
  angle: Expr = createLiteral(4)
):
  | {
      modifiedAst: Node<Program>
      pathToNode: PathToNode
      pathToRevolveArg: PathToNode
    }
  | Error {
  const _node = structuredClone(node)
  const _node1 = getNodeFromPath(_node, pathToNode)
  if (err(_node1)) return _node1
  const { node: sketchExpression } = _node1

  // determine if sketchExpression is in a pipeExpression or not
  const _node2 = getNodeFromPath<PipeExpression>(
    _node,
    pathToNode,
    'PipeExpression'
  )
  if (err(_node2)) return _node2
  const { node: pipeExpression } = _node2

  const isInPipeExpression = pipeExpression.type === 'PipeExpression'

  const _node3 = getNodeFromPath<VariableDeclarator>(
    _node,
    pathToNode,
    'VariableDeclarator'
  )
  if (err(_node3)) return _node3
  const { node: variableDeclarator, shallowPath: pathToDecleration } = _node3

  const revolveCall = createCallExpressionStdLib('revolve', [
    createObjectExpression({
      angle: angle,
      // TODO: hard coded 'X' axis for revolve MVP, should be changed.
      axis: createLiteral('X'),
    }),
    createIdentifier(variableDeclarator.id.name),
  ])

  if (shouldPipe) {
    const pipeChain = createPipeExpression(
      isInPipeExpression
        ? [...pipeExpression.body, revolveCall]
        : [sketchExpression as any, revolveCall]
    )

    variableDeclarator.init = pipeChain
    const pathToRevolveArg: PathToNode = [
      ...pathToDecleration,
      ['init', 'VariableDeclarator'],
      ['body', ''],
      [pipeChain.body.length - 1, 'index'],
      ['arguments', 'CallExpression'],
      [0, 'index'],
    ]

    return {
      modifiedAst: _node,
      pathToNode,
      pathToRevolveArg,
    }
  }

  // We're not creating a pipe expression,
  // but rather a separate constant for the extrusion
  const name = findUniqueName(node, KCL_DEFAULT_CONSTANT_PREFIXES.REVOLVE)
  const VariableDeclaration = createVariableDeclaration(name, revolveCall)
  const sketchIndexInPathToNode =
    pathToDecleration.findIndex((a) => a[0] === 'body') + 1
  const sketchIndexInBody = pathToDecleration[sketchIndexInPathToNode][0]
  if (typeof sketchIndexInBody !== 'number')
    return new Error('expected sketchIndexInBody to be a number')
  _node.body.splice(sketchIndexInBody + 1, 0, VariableDeclaration)

  const pathToRevolveArg: PathToNode = [
    ['body', ''],
    [sketchIndexInBody + 1, 'index'],
    ['declaration', 'VariableDeclaration'],
    ['init', 'VariableDeclarator'],
    ['arguments', 'CallExpression'],
    [0, 'index'],
  ]
  return {
    modifiedAst: _node,
    pathToNode: [...pathToNode.slice(0, -1), [-1, 'index']],
    pathToRevolveArg,
  }
}

export function sketchOnExtrudedFace(
  node: Node<Program>,
  sketchPathToNode: PathToNode,
  extrudePathToNode: PathToNode,
  info: ExtrudeFacePlane['faceInfo'] = { type: 'wall' }
): { modifiedAst: Program; pathToNode: PathToNode } | Error {
  let _node = { ...node }
  const newSketchName = findUniqueName(
    node,
    KCL_DEFAULT_CONSTANT_PREFIXES.SKETCH
  )
  const _node1 = getNodeFromPath<VariableDeclarator>(
    _node,
    sketchPathToNode,
    'VariableDeclarator',
    true
  )
  if (err(_node1)) return _node1
  const { node: oldSketchNode } = _node1

  const oldSketchName = oldSketchNode.id.name
  const _node2 = getNodeFromPath<CallExpression | CallExpressionKw>(
    _node,
    sketchPathToNode,
    ['CallExpression', 'CallExpressionKw']
  )
  if (err(_node2)) return _node2
  const { node: expression } = _node2

  const _node3 = getNodeFromPath<VariableDeclarator>(
    _node,
    extrudePathToNode,
    'VariableDeclarator'
  )
  if (err(_node3)) return _node3
  const { node: extrudeVarDec } = _node3
  const extrudeName = extrudeVarDec.id?.name

  let _tag
  if (info.type !== 'cap') {
    const __tag = addTagForSketchOnFace(
      {
        pathToNode: sketchPathToNode,
        node: _node,
      },
      expression.callee.name,
      info.type === 'edgeCut' ? info : null
    )
    if (err(__tag)) return __tag
    const { modifiedAst, tag } = __tag
    _tag = createIdentifier(tag)
    _node = modifiedAst
  } else {
    _tag = createLiteral(info.subType.toUpperCase())
  }

  const newSketch = createVariableDeclaration(
    newSketchName,
    createCallExpressionStdLib('startSketchOn', [
      createIdentifier(extrudeName ? extrudeName : oldSketchName),
      _tag,
    ]),
    undefined,
    'const'
  )

  const expressionIndex = Math.max(
    sketchPathToNode[1][0] as number,
    extrudePathToNode[1][0] as number
  )
  _node.body.splice(expressionIndex + 1, 0, newSketch)
  const newpathToNode: PathToNode = [
    ['body', ''],
    [expressionIndex + 1, 'index'],
    ['declaration', 'VariableDeclaration'],
    ['init', 'VariableDeclarator'],
  ]

  return {
    modifiedAst: _node,
    pathToNode: newpathToNode,
  }
}

/**
 * Append an offset plane to the AST
 */
export function addOffsetPlane({
  node,
  defaultPlane,
  offset,
}: {
  node: Node<Program>
  defaultPlane: DefaultPlaneStr
  offset: Expr
}): { modifiedAst: Node<Program>; pathToNode: PathToNode } {
  const modifiedAst = structuredClone(node)
  const newPlaneName = findUniqueName(node, KCL_DEFAULT_CONSTANT_PREFIXES.PLANE)

  const newPlane = createVariableDeclaration(
    newPlaneName,
    createCallExpressionStdLib('offsetPlane', [
      createLiteral(defaultPlane.toUpperCase()),
      offset,
    ])
  )

  modifiedAst.body.push(newPlane)
  const pathToNode: PathToNode = [
    ['body', ''],
    [modifiedAst.body.length - 1, 'index'],
    ['declaration', 'VariableDeclaration'],
    ['init', 'VariableDeclarator'],
    ['arguments', 'CallExpression'],
    [0, 'index'],
  ]
  return {
    modifiedAst,
    pathToNode,
  }
}

/**
 * Return a modified clone of an AST with a named constant inserted into the body
 */
export function insertNamedConstant({
  node,
  newExpression,
}: {
  node: Node<Program>
  newExpression: KclExpressionWithVariable
}): Node<Program> {
  const ast = structuredClone(node)
  ast.body.splice(
    newExpression.insertIndex,
    0,
    newExpression.variableDeclarationAst
  )
  return ast
}

/**
 * Modify the AST to create a new sketch using the variable declaration
 * of an offset plane. The new sketch just has to come after the offset
 * plane declaration.
 */
export function sketchOnOffsetPlane(
  node: Node<Program>,
  offsetPathToNode: PathToNode
) {
  let _node = { ...node }

  // Find the offset plane declaration
  const offsetPlaneDeclarator = getNodeFromPath<VariableDeclarator>(
    _node,
    offsetPathToNode,
    'VariableDeclarator',
    true
  )
  if (err(offsetPlaneDeclarator)) return offsetPlaneDeclarator
  const { node: offsetPlaneNode } = offsetPlaneDeclarator
  const offsetPlaneName = offsetPlaneNode.id.name

  // Create a new sketch declaration
  const newSketchName = findUniqueName(
    node,
    KCL_DEFAULT_CONSTANT_PREFIXES.SKETCH
  )
  const newSketch = createVariableDeclaration(
    newSketchName,
    createCallExpressionStdLib('startSketchOn', [
      createIdentifier(offsetPlaneName),
    ]),
    undefined,
    'const'
  )

  // Decide where to insert the new sketch declaration
  const offsetIndex = offsetPathToNode[1][0]

  if (!isPathToNodeNumber(offsetIndex)) {
    return new Error('Expected offsetIndex to be a number')
  }
  // and insert it
  _node.body.splice(offsetIndex + 1, 0, newSketch)
  const newPathToNode = structuredClone(offsetPathToNode)
  newPathToNode[1][0] = offsetIndex + 1

  // Return the modified AST and the path to the new sketch declaration
  return {
    modifiedAst: _node,
    pathToNode: newPathToNode,
  }
}

export const getLastIndex = (pathToNode: PathToNode): number =>
  splitPathAtLastIndex(pathToNode).index

export function splitPathAtLastIndex(pathToNode: PathToNode): {
  path: PathToNode
  index: number
} {
  const last = pathToNode[pathToNode.length - 1]
  if (last && typeof last[0] === 'number') {
    return {
      path: pathToNode.slice(0, -1),
      index: last[0],
    }
  } else if (pathToNode.length === 0) {
    return {
      path: [],
      index: -1,
    }
  }
  return splitPathAtLastIndex(pathToNode.slice(0, -1))
}

export function splitPathAtPipeExpression(pathToNode: PathToNode): {
  path: PathToNode
  index: number
} {
  const last = pathToNode[pathToNode.length - 1]

  if (
    last &&
    last[1] === 'index' &&
    pathToNode?.[pathToNode.length - 2]?.[1] === 'PipeExpression' &&
    typeof last[0] === 'number'
  ) {
    return {
      path: pathToNode.slice(0, -1),
      index: last[0],
    }
  } else if (pathToNode.length === 0) {
    return {
      path: [],
      index: -1,
    }
  }

  return splitPathAtPipeExpression(pathToNode.slice(0, -1))
}

/**
 * Note: This depends on WASM, but it's not async.  Callers are responsible for
 * awaiting init of the WASM module.
 */
export function createLiteral(value: LiteralValue | number): Node<Literal> {
  if (typeof value === 'number') {
    value = { value, suffix: 'None' }
  }
  let raw: string
  if (typeof value === 'string') {
    // TODO: Should we handle escape sequences?
    raw = `${value}`
  } else if (typeof value === 'boolean') {
    raw = `${value}`
  } else if (typeof value.value === 'number' && value.suffix === 'None') {
    // Fast path for numbers when there are no units.
    raw = `${value.value}`
  } else {
    raw = formatNumber(value.value, value.suffix)
  }
  return {
    type: 'Literal',
    start: 0,
    end: 0,
    moduleId: 0,
    value,
    raw,
  }
}

export function createTagDeclarator(value: string): Node<TagDeclarator> {
  return {
    type: 'TagDeclarator',
    start: 0,
    end: 0,
    moduleId: 0,

    value,
  }
}

export function createIdentifier(name: string): Node<Identifier> {
  return {
    type: 'Identifier',
    start: 0,
    end: 0,
    moduleId: 0,

    name,
  }
}

export function createPipeSubstitution(): Node<PipeSubstitution> {
  return {
    type: 'PipeSubstitution',
    start: 0,
    end: 0,
    moduleId: 0,
  }
}

export function createCallExpressionStdLib(
  name: string,
  args: CallExpression['arguments']
): Node<CallExpression> {
  return {
    type: 'CallExpression',
    start: 0,
    end: 0,
    moduleId: 0,
    callee: {
      type: 'Identifier',
      start: 0,
      end: 0,
      moduleId: 0,

      name,
    },
    arguments: args,
  }
}

export function createCallExpressionStdLibKw(
  name: string,
  unlabeled: CallExpressionKw['unlabeled'],
  args: CallExpressionKw['arguments']
): Node<CallExpressionKw> {
  return {
    type: 'CallExpressionKw',
    start: 0,
    end: 0,
    moduleId: 0,
    callee: {
      type: 'Identifier',
      start: 0,
      end: 0,
      moduleId: 0,

      name,
    },
    unlabeled,
    arguments: args,
  }
}

export function createCallExpression(
  name: string,
  args: CallExpression['arguments']
): Node<CallExpression> {
  return {
    type: 'CallExpression',
    start: 0,
    end: 0,
    moduleId: 0,
    callee: {
      type: 'Identifier',
      start: 0,
      end: 0,
      moduleId: 0,

      name,
    },
    arguments: args,
  }
}

export function createArrayExpression(
  elements: ArrayExpression['elements']
): Node<ArrayExpression> {
  return {
    type: 'ArrayExpression',
    start: 0,
    end: 0,
    moduleId: 0,

    nonCodeMeta: nonCodeMetaEmpty(),
    elements,
  }
}

export function createPipeExpression(
  body: PipeExpression['body']
): Node<PipeExpression> {
  return {
    type: 'PipeExpression',
    start: 0,
    end: 0,
    moduleId: 0,

    body,
    nonCodeMeta: nonCodeMetaEmpty(),
  }
}

export function createVariableDeclaration(
  varName: string,
  init: VariableDeclarator['init'],
  visibility: VariableDeclaration['visibility'] = 'default',
  kind: VariableDeclaration['kind'] = 'const'
): Node<VariableDeclaration> {
  return {
    type: 'VariableDeclaration',
    start: 0,
    end: 0,
    moduleId: 0,

    declaration: {
      type: 'VariableDeclarator',
      start: 0,
      end: 0,
      moduleId: 0,

      id: createIdentifier(varName),
      init,
    },
    visibility,
    kind,
  }
}

export function createObjectExpression(properties: {
  [key: string]: Expr
}): Node<ObjectExpression> {
  return {
    type: 'ObjectExpression',
    start: 0,
    end: 0,
    moduleId: 0,

    nonCodeMeta: nonCodeMetaEmpty(),
    properties: Object.entries(properties).map(([key, value]) => ({
      type: 'ObjectProperty',
      start: 0,
      end: 0,
      moduleId: 0,
      key: createIdentifier(key),

      value,
    })),
  }
}

export function createUnaryExpression(
  argument: UnaryExpression['argument'],
  operator: UnaryExpression['operator'] = '-'
): Node<UnaryExpression> {
  return {
    type: 'UnaryExpression',
    start: 0,
    end: 0,
    moduleId: 0,

    operator,
    argument,
  }
}

export function createBinaryExpression([left, operator, right]: [
  BinaryExpression['left'],
  BinaryExpression['operator'],
  BinaryExpression['right']
]): Node<BinaryExpression> {
  return {
    type: 'BinaryExpression',
    start: 0,
    end: 0,
    moduleId: 0,

    operator,
    left,
    right,
  }
}

export function createBinaryExpressionWithUnary([left, right]: [
  BinaryExpression['left'],
  BinaryExpression['right']
]): Node<BinaryExpression> {
  if (right.type === 'UnaryExpression' && right.operator === '-')
    return createBinaryExpression([left, '-', right.argument])
  return createBinaryExpression([left, '+', right])
}

export function giveSketchFnCallTag(
  ast: Node<Program>,
  range: SourceRange,
  tag?: string
):
  | {
      modifiedAst: Node<Program>
      tag: string
      isTagExisting: boolean
      pathToNode: PathToNode
    }
  | Error {
  const path = getNodePathFromSourceRange(ast, range)
  const maybeTag = (() => {
    const callNode = getNodeFromPath<CallExpression | CallExpressionKw>(
      ast,
      path,
      ['CallExpression', 'CallExpressionKw']
    )
    if (!err(callNode) && callNode.node.type === 'CallExpressionKw') {
      const { node: primaryCallExp } = callNode
      const existingTag = findKwArg(ARG_TAG, primaryCallExp)
      const tagDeclarator =
        existingTag || createTagDeclarator(tag || findUniqueName(ast, 'seg', 2))
      const isTagExisting = !!existingTag
      if (!isTagExisting) {
        callNode.node.arguments.push(createLabeledArg(ARG_TAG, tagDeclarator))
      }
      return { tagDeclarator, isTagExisting }
    }

    // We've handled CallExpressionKw above, so this has to be positional.
    const _node1 = getNodeFromPath<CallExpression>(ast, path, 'CallExpression')
    if (err(_node1)) return _node1
    const { node: primaryCallExp } = _node1

    // Tag is always 3rd expression now, using arg index feels brittle
    // but we can come up with a better way to identify tag later.
    const thirdArg = primaryCallExp.arguments?.[2]
    const tagDeclarator =
      thirdArg ||
      (createTagDeclarator(
        tag || findUniqueName(ast, 'seg', 2)
      ) as TagDeclarator)
    const isTagExisting = !!thirdArg
    if (!isTagExisting) {
      primaryCallExp.arguments[2] = tagDeclarator
    }
    return { tagDeclarator, isTagExisting }
  })()

  if (err(maybeTag)) return maybeTag
  const { tagDeclarator, isTagExisting } = maybeTag
  if ('value' in tagDeclarator) {
    // Now TypeScript knows tagDeclarator has a value property
    return {
      modifiedAst: ast,
      tag: String(tagDeclarator.value),
      isTagExisting,
      pathToNode: path,
    }
  } else {
    return new Error('Unable to assign tag without value')
  }
}

/**
 * Replace a
 */
export function replaceValueAtNodePath({
  ast,
  pathToNode,
  newExpressionString,
}: {
  ast: Node<Program>
  pathToNode: PathToNode
  newExpressionString: string
}) {
  const replaceCheckResult = isNodeSafeToReplacePath(ast, pathToNode)
  if (err(replaceCheckResult)) {
    return replaceCheckResult
  }
  const { isSafe, value, replacer } = replaceCheckResult

  if (!isSafe || value.type === 'Identifier') {
    return new Error('Not safe to replace')
  }

  return replacer(ast, newExpressionString)
}

export function moveValueIntoNewVariablePath(
  ast: Node<Program>,
  programMemory: ProgramMemory,
  pathToNode: PathToNode,
  variableName: string
): {
  modifiedAst: Program
  pathToReplacedNode?: PathToNode
} {
  const meta = isNodeSafeToReplacePath(ast, pathToNode)
  if (trap(meta)) return { modifiedAst: ast }
  const { isSafe, value, replacer } = meta

  if (!isSafe || value.type === 'Identifier') return { modifiedAst: ast }

  const { insertIndex } = findAllPreviousVariablesPath(
    ast,
    programMemory,
    pathToNode
  )
  let _node = structuredClone(ast)
  const boop = replacer(_node, variableName)
  if (trap(boop)) return { modifiedAst: ast }

  _node = boop.modifiedAst
  _node.body.splice(
    insertIndex,
    0,
    createVariableDeclaration(variableName, value)
  )
  return { modifiedAst: _node, pathToReplacedNode: boop.pathToReplaced }
}

export function moveValueIntoNewVariable(
  ast: Node<Program>,
  programMemory: ProgramMemory,
  sourceRange: SourceRange,
  variableName: string
): {
  modifiedAst: Node<Program>
  pathToReplacedNode?: PathToNode
} {
  const meta = isNodeSafeToReplace(ast, sourceRange)
  if (trap(meta)) return { modifiedAst: ast }
  const { isSafe, value, replacer } = meta
  if (!isSafe || value.type === 'Identifier') return { modifiedAst: ast }

  const { insertIndex } = findAllPreviousVariables(
    ast,
    programMemory,
    sourceRange
  )
  let _node = structuredClone(ast)
  const replaced = replacer(_node, variableName)
  if (trap(replaced)) return { modifiedAst: ast }

  const { modifiedAst, pathToReplaced } = replaced
  _node = modifiedAst
  _node.body.splice(
    insertIndex,
    0,
    createVariableDeclaration(variableName, value)
  )
  return { modifiedAst: _node, pathToReplacedNode: pathToReplaced }
}

/**
 * Deletes a segment from a pipe expression, if the segment has a tag that other segments use, it will remove that value and replace it with the equivalent literal
 * @param dependentRanges - The ranges of the segments that are dependent on the segment being deleted, this is usually the output of `findUsesOfTagInPipe`
 */
export function deleteSegmentFromPipeExpression(
  dependentRanges: SourceRange[],
  modifiedAst: Node<Program>,
  programMemory: ProgramMemory,
  code: string,
  pathToNode: PathToNode
): Node<Program> | Error {
  let _modifiedAst = structuredClone(modifiedAst)

  dependentRanges.forEach((range) => {
    const path = getNodePathFromSourceRange(_modifiedAst, range)

    const callExp = getNodeFromPath<Node<CallExpression | CallExpressionKw>>(
      _modifiedAst,
      path,
      ['CallExpression', 'CallExpressionKw'],
      true
    )
    if (err(callExp)) return callExp

    const constraintInfo =
      callExp.node.type === 'CallExpression'
        ? getConstraintInfo(callExp.node, code, path).find(({ sourceRange }) =>
            isOverlap(sourceRange, range)
          )
        : getConstraintInfoKw(callExp.node, code, path).find(
            ({ sourceRange }) => isOverlap(sourceRange, range)
          )
    if (!constraintInfo) return

    if (!constraintInfo.argPosition) return
    const transform = removeSingleConstraintInfo(
      callExp.shallowPath,
      constraintInfo.argPosition,
      _modifiedAst,
      programMemory
    )
    if (!transform) return
    _modifiedAst = transform.modifiedAst
  })

  const pipeExpression = getNodeFromPath<PipeExpression>(
    _modifiedAst,
    pathToNode,
    'PipeExpression'
  )
  if (err(pipeExpression)) return pipeExpression

  const pipeInPathIndex = pathToNode.findIndex(
    ([_, desc]) => desc === 'PipeExpression'
  )
  const segmentIndexInPipe = pathToNode[pipeInPathIndex + 1]
  pipeExpression.node.body.splice(segmentIndexInPipe[0] as number, 1)

  // Move up to the next segment.
  segmentIndexInPipe[0] = Math.max((segmentIndexInPipe[0] as number) - 1, 0)

  return _modifiedAst
}

export function removeSingleConstraintInfo(
  pathToCallExp: PathToNode,
  argDetails: SimplifiedArgDetails,
  ast: Node<Program>,
  programMemory: ProgramMemory
):
  | {
      modifiedAst: Node<Program>
      pathToNodeMap: PathToNodeMap
    }
  | false {
  const transform = removeSingleConstraint({
    pathToCallExp,
    inputDetails: argDetails,
    ast,
  })
  if (!transform) return false
  const retval = transformAstSketchLines({
    ast,
    selectionRanges: [pathToCallExp],
    transformInfos: [transform],
    programMemory,
    referenceSegName: '',
  })
  if (err(retval)) return false
  return retval
}

export async function deleteFromSelection(
  ast: Node<Program>,
  selection: Selection,
  programMemory: ProgramMemory,
  getFaceDetails: (id: string) => Promise<Models['FaceIsPlanar_type']> = () =>
    ({} as any)
): Promise<Node<Program> | Error> {
  const astClone = structuredClone(ast)
  const varDec = getNodeFromPath<VariableDeclarator>(
    ast,
    selection?.codeRef?.pathToNode,
    'VariableDeclarator'
  )
  if (err(varDec)) return varDec
  if (
    ((selection?.artifact?.type === 'wall' ||
      selection?.artifact?.type === 'cap') &&
      varDec.node.init.type === 'PipeExpression') ||
    selection.artifact?.type === 'sweep' ||
    selection.artifact?.type === 'plane' ||
    !selection.artifact // aka expected to be a shell at this point
  ) {
    let extrudeNameToDelete = ''
    let pathToNode: PathToNode | null = null
    if (
      selection.artifact &&
      selection.artifact.type !== 'sweep' &&
      selection.artifact.type !== 'plane'
    ) {
      const varDecName = varDec.node.id.name
      traverse(astClone, {
        enter: (node, path) => {
          if (node.type === 'VariableDeclaration') {
            const dec = node.declaration
            if (
              (dec.init.type === 'CallExpression' &&
                (dec.init.callee.name === 'extrude' ||
                  dec.init.callee.name === 'revolve') &&
                dec.init.arguments?.[1].type === 'Identifier' &&
                dec.init.arguments?.[1].name === varDecName) ||
              (dec.init.type === 'CallExpressionKw' &&
                (dec.init.callee.name === 'extrude' ||
                  dec.init.callee.name === 'revolve') &&
                dec.init.unlabeled?.type === 'Identifier' &&
                dec.init.unlabeled?.name === varDecName)
            ) {
              pathToNode = path
              extrudeNameToDelete = dec.id.name
            }
            if (
              dec.init.type === 'CallExpression' &&
              dec.init.callee.name === 'loft' &&
              dec.init.arguments?.[0].type === 'ArrayExpression' &&
              dec.init.arguments?.[0].elements.some(
                (a) => a.type === 'Identifier' && a.name === varDecName
              )
            ) {
              pathToNode = path
              extrudeNameToDelete = dec.id.name
            }
          }
        },
      })
      if (!pathToNode) return new Error('Could not find extrude variable')
    } else {
      pathToNode = selection.codeRef.pathToNode
      const extrudeVarDec = getNodeFromPath<VariableDeclarator>(
        astClone,
        pathToNode,
        'VariableDeclarator'
      )
      if (err(extrudeVarDec)) return extrudeVarDec
      extrudeNameToDelete = extrudeVarDec.node.id.name
    }

    const expressionIndex = pathToNode[1][0] as number
    astClone.body.splice(expressionIndex, 1)
    if (extrudeNameToDelete) {
      await new Promise((resolve) => {
        ;(async () => {
          let currentVariableName = ''
          const pathsDependingOnExtrude: Array<{
            path: PathToNode
            sketchName: string
          }> = []
          traverse(astClone, {
            leave: (node) => {
              if (node.type === 'VariableDeclaration') {
                currentVariableName = ''
              }
            },
            enter: (node, path) => {
              ;(async () => {
                if (node.type === 'VariableDeclaration') {
                  currentVariableName = node.declaration.id.name
                }
                if (
                  // match startSketchOn(${extrudeNameToDelete})
                  node.type === 'CallExpression' &&
                  node.callee.name === 'startSketchOn' &&
                  node.arguments[0].type === 'Identifier' &&
                  node.arguments[0].name === extrudeNameToDelete
                ) {
                  pathsDependingOnExtrude.push({
                    path,
                    sketchName: currentVariableName,
                  })
                }
              })().catch(reportRejection)
            },
          })
          const roundLiteral = (x: number) => createLiteral(roundOff(x))
          const modificationDetails: {
            parent: PipeExpression['body']
            faceDetails: Models['FaceIsPlanar_type']
            lastKey: number
          }[] = []
          for (const { path, sketchName } of pathsDependingOnExtrude) {
            const parent = getNodeFromPath<PipeExpression['body']>(
              astClone,
              path.slice(0, -1)
            )
            if (err(parent)) {
              return
            }
            const sketchToPreserve = sketchFromKclValue(
              programMemory.get(sketchName),
              sketchName
            )
            if (err(sketchToPreserve)) return sketchToPreserve
            // Can't kick off multiple requests at once as getFaceDetails
            // is three engine calls in one and they conflict
            const faceDetails = await getFaceDetails(sketchToPreserve.on.id)
            if (
              !(
                faceDetails.origin &&
                faceDetails.x_axis &&
                faceDetails.y_axis &&
                faceDetails.z_axis
              )
            ) {
              return
            }
            const lastKey = Number(path.slice(-1)[0][0])
            modificationDetails.push({
              parent: parent.node,
              faceDetails,
              lastKey,
            })
          }
          for (const { parent, faceDetails, lastKey } of modificationDetails) {
            if (
              !(
                faceDetails.origin &&
                faceDetails.x_axis &&
                faceDetails.y_axis &&
                faceDetails.z_axis
              )
            ) {
              continue
            }
            parent[lastKey] = createCallExpressionStdLib('startSketchOn', [
              createObjectExpression({
                plane: createObjectExpression({
                  origin: createObjectExpression({
                    x: roundLiteral(faceDetails.origin.x),
                    y: roundLiteral(faceDetails.origin.y),
                    z: roundLiteral(faceDetails.origin.z),
                  }),
                  xAxis: createObjectExpression({
                    x: roundLiteral(faceDetails.x_axis.x),
                    y: roundLiteral(faceDetails.x_axis.y),
                    z: roundLiteral(faceDetails.x_axis.z),
                  }),
                  yAxis: createObjectExpression({
                    x: roundLiteral(faceDetails.y_axis.x),
                    y: roundLiteral(faceDetails.y_axis.y),
                    z: roundLiteral(faceDetails.y_axis.z),
                  }),
                  zAxis: createObjectExpression({
                    x: roundLiteral(faceDetails.z_axis.x),
                    y: roundLiteral(faceDetails.z_axis.y),
                    z: roundLiteral(faceDetails.z_axis.z),
                  }),
                }),
              }),
            ])
          }
          resolve(true)
        })().catch(reportRejection)
      })
    }
    // await prom
    return astClone
  } else if (selection.artifact?.type === 'edgeCut') {
    return deleteEdgeTreatment(astClone, selection)
  } else if (varDec.node.init.type === 'PipeExpression') {
    const pipeBody = varDec.node.init.body
    if (
      pipeBody[0].type === 'CallExpression' &&
      pipeBody[0].callee.name === 'startSketchOn'
    ) {
      // remove varDec
      const varDecIndex = varDec.shallowPath[1][0] as number
      astClone.body.splice(varDecIndex, 1)
      return astClone
    }
  }

  return new Error('Selection not recognised, could not delete')
}

const nonCodeMetaEmpty = () => {
  return { nonCodeNodes: {}, startNodes: [], start: 0, end: 0 }
}

export const createLabeledArg = (name: string, arg: Expr): LabeledArg => {
  return { label: createIdentifier(name), arg, type: 'LabeledArg' }
}<|MERGE_RESOLUTION|>--- conflicted
+++ resolved
@@ -56,11 +56,8 @@
 import { ExtrudeFacePlane } from 'machines/modelingMachine'
 import { Node } from 'wasm-lib/kcl/bindings/Node'
 import { KclExpressionWithVariable } from 'lib/commandTypes'
-<<<<<<< HEAD
 import { findKwArg } from './util'
-=======
 import { deleteEdgeTreatment } from './modifyAst/addEdgeTreatment'
->>>>>>> 3e8ee3ff
 
 export function startSketchOnDefault(
   node: Node<Program>,
