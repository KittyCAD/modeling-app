import type { BodyItem } from '@rust/kcl-lib/bindings/BodyItem'
import type { Name } from '@rust/kcl-lib/bindings/Name'
import type { Node } from '@rust/kcl-lib/bindings/Node'
import type { NonCodeMeta } from '@rust/kcl-lib/bindings/NonCodeMeta'

import {
  createArrayExpression,
  createCallExpressionStdLibKw,
  createIdentifier,
  createImportAsSelector,
  createImportStatement,
  createLabeledArg,
  createLiteral,
  createLocalName,
  createPipeExpression,
  createVariableDeclaration,
  findUniqueName,
} from '@src/lang/create'
import {
  findAllPreviousVariables,
  findAllPreviousVariablesPath,
  getBodyIndex,
  getNodeFromPath,
  isCallExprWithName,
  isNodeSafeToReplace,
  isNodeSafeToReplacePath,
} from '@src/lang/queryAst'
import {
  ARG_INDEX_FIELD,
  LABELED_ARG_FIELD,
  UNLABELED_ARG,
} from '@src/lang/queryAstConstants'
import { getNodePathFromSourceRange } from '@src/lang/queryAstNodePathUtils'
import {
  addTagForSketchOnFace,
  getConstraintInfoKw,
} from '@src/lang/std/sketch'
import type { PathToNodeMap } from '@src/lang/std/sketchcombos'
import {
  isLiteralArrayOrStatic,
  removeSingleConstraint,
  transformAstSketchLines,
} from '@src/lang/std/sketchcombos'
import type { SimplifiedArgDetails } from '@src/lang/std/stdTypes'
import type {
  ArrayExpression,
  CallExpression,
  CallExpressionKw,
  Expr,
  Literal,
  PathToNode,
  PipeExpression,
  Program,
  SourceRange,
  VariableDeclaration,
  VariableDeclarator,
  VariableMap,
} from '@src/lang/wasm'
import { isPathToNodeNumber, parse } from '@src/lang/wasm'
import type {
  KclCommandValue,
  KclExpressionWithVariable,
} from '@src/lib/commandTypes'
import { KCL_DEFAULT_CONSTANT_PREFIXES } from '@src/lib/constants'
import type { DefaultPlaneStr } from '@src/lib/planes'

import { err, trap } from '@src/lib/trap'
import { isOverlap, roundOff } from '@src/lib/utils'
import type { ExtrudeFacePlane } from '@src/machines/modelingMachine'
import { ARG_AT } from '@src/lang/constants'

export function startSketchOnDefault(
  node: Node<Program>,
  axis: DefaultPlaneStr,
  name = ''
): { modifiedAst: Node<Program>; id: string; pathToNode: PathToNode } {
  const _node = { ...node }
  const _name =
    name || findUniqueName(node, KCL_DEFAULT_CONSTANT_PREFIXES.SKETCH)

  const startSketchOn = createCallExpressionStdLibKw(
    'startSketchOn',
    createLiteral(axis),
    []
  )

  const variableDeclaration = createVariableDeclaration(_name, startSketchOn)
  _node.body = [...node.body, variableDeclaration]
  const sketchIndex = _node.body.length - 1

  let pathToNode: PathToNode = [
    ['body', ''],
    [sketchIndex, 'index'],
    ['declaration', 'VariableDeclaration'],
    ['init', 'VariableDeclarator'],
  ]

  return {
    modifiedAst: _node,
    id: _name,
    pathToNode,
  }
}

export function insertNewStartProfileAt(
  node: Node<Program>,
  sketchEntryNodePath: PathToNode,
  sketchNodePaths: PathToNode[],
  planeNodePath: PathToNode,
  at: [number, number],
  insertType: 'start' | 'end' = 'end'
):
  | {
      modifiedAst: Node<Program>
      updatedSketchNodePaths: PathToNode[]
      updatedEntryNodePath: PathToNode
    }
  | Error {
  const varDec = getNodeFromPath<VariableDeclarator>(
    node,
    planeNodePath,
    'VariableDeclarator'
  )
  if (err(varDec)) return varDec
  if (varDec.node.type !== 'VariableDeclarator') return new Error('not a var')

  const newExpression = createVariableDeclaration(
    findUniqueName(node, 'profile'),
    createCallExpressionStdLibKw(
      'startProfile',
      createLocalName(varDec.node.id.name),
      [
        createLabeledArg(
          ARG_AT,
          createArrayExpression([
            createLiteral(roundOff(at[0])),
            createLiteral(roundOff(at[1])),
          ])
        ),
      ]
    )
  )
  const insertIndex = getInsertIndex(sketchNodePaths, planeNodePath, insertType)

  const _node = structuredClone(node)
  // TODO the rest of this function will not be robust to work for sketches defined within a function declaration
  _node.body.splice(insertIndex, 0, newExpression)

  const { updatedEntryNodePath, updatedSketchNodePaths } =
    updateSketchNodePathsWithInsertIndex({
      insertIndex,
      insertType,
      sketchNodePaths,
    })
  return {
    modifiedAst: _node,
    updatedSketchNodePaths,
    updatedEntryNodePath,
  }
}

export function addSketchTo(
  node: Node<Program>,
  axis: 'xy' | 'xz' | 'yz',
  name = ''
): { modifiedAst: Program; id: string; pathToNode: PathToNode } {
  const _node = { ...node }
  const _name =
    name || findUniqueName(node, KCL_DEFAULT_CONSTANT_PREFIXES.SKETCH)

  const startSketchOn = createCallExpressionStdLibKw(
    'startSketchOn',
    createLiteral(axis.toUpperCase()),
    []
  )
  const startProfile = createCallExpressionStdLibKw('startProfile', null, [
    createLabeledArg(ARG_AT, createLiteral('default')),
  ])
  const initialLineTo = createCallExpressionStdLibKw(
    'line',
    null, // Assumes this is being called in a pipeline, so the first arg is optional and if not given, will become pipeline substitution.
    [createLabeledArg('end', createLiteral('default'))]
  )

  const pipeBody = [startSketchOn, startProfile, initialLineTo]

  const variableDeclaration = createVariableDeclaration(
    _name,
    createPipeExpression(pipeBody)
  )

  _node.body = [...node.body, variableDeclaration]
  let sketchIndex = _node.body.length - 1
  let pathToNode: PathToNode = [
    ['body', ''],
    [sketchIndex, 'index'],
    ['declaration', 'VariableDeclaration'],
    ['init', 'VariableDeclarator'],
  ]
  if (axis !== 'xy') {
    pathToNode = [...pathToNode, ['body', ''], ['0', 'index']]
  }

  return {
    modifiedAst: _node,
    id: _name,
    pathToNode,
  }
}

/**
Set the keyword argument to the given value.
Returns true if it overwrote an existing argument.
Returns false if no argument with the label existed before.
Returns 'no-mutate' if the label was found, but the value is constrained and not
mutated.
Also do some checks to see if it's actually trying to set a constraint on
a sketch line that's already fully constrained, and if so, duplicates the arg.
WILL BE FIXED SOON.
*/
export function mutateKwArg(
  label: string,
  node: CallExpressionKw,
  val: Expr
): boolean | 'no-mutate' {
  for (let i = 0; i < node.arguments.length; i++) {
    const arg = node.arguments[i]
    if (arg.label.name === label) {
      if (isLiteralArrayOrStatic(val) && isLiteralArrayOrStatic(arg.arg)) {
        node.arguments[i].arg = val
        return true
      } else if (
        arg.arg.type === 'ArrayExpression' &&
        val.type === 'ArrayExpression'
      ) {
        const arrExp = arg.arg
        arrExp.elements.forEach((element, i) => {
          if (isLiteralArrayOrStatic(element)) {
            arrExp.elements[i] = val.elements[i]
          }
        })
        return true
      }
      // The label was found, but the value is not a literal or static.
      return 'no-mutate'
    }
  }
  node.arguments.push(createLabeledArg(label, val))
  return false
}

/**
Set the keyword argument to the given value.
Returns true if it overwrote an existing argument.
Returns false if no argument with the label existed before.
*/
export function mutateKwArgOnly(
  label: string,
  node: CallExpressionKw,
  val: Expr
): boolean {
  for (let i = 0; i < node.arguments.length; i++) {
    const arg = node.arguments[i]
    if (arg.label.name === label) {
      node.arguments[i].arg = val
      return true
    }
  }
  node.arguments.push(createLabeledArg(label, val))
  return false
}

/**
Mutates the given node by removing the labeled arguments.
*/
export function removeKwArgs(labels: string[], node: CallExpressionKw) {
  for (const label of labels) {
    const i = node.arguments.findIndex((la) => la.label.name === label)
    if (i == -1) {
      continue
    }
    node.arguments.splice(i, 1)
  }
}

export function mutateArrExp(node: Expr, updateWith: ArrayExpression): boolean {
  if (node.type === 'ArrayExpression') {
    node.elements.forEach((element, i) => {
      if (isLiteralArrayOrStatic(element)) {
        node.elements[i] = updateWith.elements[i]
      }
    })
    return true
  }
  return false
}

export function mutateObjExpProp(
  node: Expr,
  updateWith: Node<Literal> | Node<ArrayExpression>,
  key: string
): boolean {
  if (node.type === 'ObjectExpression') {
    const keyIndex = node.properties.findIndex((a) => a.key.name === key)
    if (keyIndex !== -1) {
      if (
        isLiteralArrayOrStatic(updateWith) &&
        isLiteralArrayOrStatic(node.properties[keyIndex].value)
      ) {
        node.properties[keyIndex].value = updateWith
        return true
      } else if (
        node.properties[keyIndex].value.type === 'ArrayExpression' &&
        updateWith.type === 'ArrayExpression'
      ) {
        const arrExp = node.properties[keyIndex].value as ArrayExpression
        arrExp.elements.forEach((element, i) => {
          if (isLiteralArrayOrStatic(element)) {
            arrExp.elements[i] = updateWith.elements[i]
          }
        })
      }
      return true
    } else {
      node.properties.push({
        type: 'ObjectProperty',
        key: createIdentifier(key),
        value: updateWith,
        start: 0,
        end: 0,
        moduleId: 0,
        outerAttrs: [],
        preComments: [],
        commentStart: 0,
      })
    }
  }
  return false
}

export function loftSketches(
  node: Node<Program>,
  declarators: VariableDeclarator[]
): {
  modifiedAst: Node<Program>
  pathToNode: PathToNode
} {
  const modifiedAst = structuredClone(node)
  const name = findUniqueName(node, KCL_DEFAULT_CONSTANT_PREFIXES.LOFT)
  const elements = declarators.map((d) => createLocalName(d.id.name))
  const loft = createCallExpressionStdLibKw(
    'loft',
    createArrayExpression(elements),
    []
  )
  const declaration = createVariableDeclaration(name, loft)
  modifiedAst.body.push(declaration)
  const pathToNode: PathToNode = [
    ['body', ''],
    [modifiedAst.body.length - 1, 'index'],
    ['declaration', 'VariableDeclaration'],
    ['init', 'VariableDeclarator'],
    ['arguments', 'CallExpression'],
    [0, 'index'],
  ]

  return {
    modifiedAst,
    pathToNode,
  }
}

export function addShell({
  node,
  sweepName,
  faces,
  thickness,
  insertIndex,
  variableName,
}: {
  node: Node<Program>
  sweepName: string
  faces: Expr[]
  thickness: Expr
  insertIndex?: number
  variableName?: string
}): { modifiedAst: Node<Program>; pathToNode: PathToNode } {
  const modifiedAst = structuredClone(node)
  const name =
    variableName ?? findUniqueName(node, KCL_DEFAULT_CONSTANT_PREFIXES.SHELL)
  const shell = createCallExpressionStdLibKw(
    'shell',
    createLocalName(sweepName),
    [
      createLabeledArg('faces', createArrayExpression(faces)),
      createLabeledArg('thickness', thickness),
    ]
  )

  const variable = createVariableDeclaration(name, shell)
  const insertAt =
    insertIndex !== undefined
      ? insertIndex
      : modifiedAst.body.length
        ? modifiedAst.body.length
        : 0

  if (modifiedAst.body.length) {
    modifiedAst.body.splice(insertAt, 0, variable)
  } else {
    modifiedAst.body.push(variable)
  }

  const argIndex = 0
  const pathToNode: PathToNode = [
    ['body', ''],
    [insertAt, 'index'],
    ['declaration', 'VariableDeclaration'],
    ['init', 'VariableDeclarator'],
    ['arguments', 'CallExpressionKw'],
    [argIndex, ARG_INDEX_FIELD],
    ['arg', LABELED_ARG_FIELD],
  ]

  return {
    modifiedAst,
    pathToNode,
  }
}

<<<<<<< HEAD
=======
export function addSweep({
  node,
  targetDeclarator,
  trajectoryDeclarator,
  sectional,
  variableName,
  insertIndex,
}: {
  node: Node<Program>
  targetDeclarator: VariableDeclarator
  trajectoryDeclarator: VariableDeclarator
  sectional: boolean
  variableName?: string
  insertIndex?: number
}): {
  modifiedAst: Node<Program>
  pathToNode: PathToNode
} {
  const modifiedAst = structuredClone(node)
  const name =
    variableName ?? findUniqueName(node, KCL_DEFAULT_CONSTANT_PREFIXES.SWEEP)
  const call = createCallExpressionStdLibKw(
    'sweep',
    createLocalName(targetDeclarator.id.name),
    [
      createLabeledArg('path', createLocalName(trajectoryDeclarator.id.name)),
      createLabeledArg('sectional', createLiteral(sectional)),
    ]
  )
  const variable = createVariableDeclaration(name, call)
  const insertAt =
    insertIndex !== undefined
      ? insertIndex
      : modifiedAst.body.length
        ? modifiedAst.body.length
        : 0

  modifiedAst.body.length
    ? modifiedAst.body.splice(insertAt, 0, variable)
    : modifiedAst.body.push(variable)
  const argIndex = 0
  const pathToNode: PathToNode = [
    ['body', ''],
    [insertAt, 'index'],
    ['declaration', 'VariableDeclaration'],
    ['init', 'VariableDeclarator'],
    ['arguments', 'CallExpressionKw'],
    [argIndex, ARG_INDEX_FIELD],
    ['arg', LABELED_ARG_FIELD],
  ]

  return {
    modifiedAst,
    pathToNode,
  }
}

>>>>>>> 39351aed
export function sketchOnExtrudedFace(
  node: Node<Program>,
  sketchPathToNode: PathToNode,
  extrudePathToNode: PathToNode,
  info: ExtrudeFacePlane['faceInfo'] = { type: 'wall' }
): { modifiedAst: Node<Program>; pathToNode: PathToNode } | Error {
  let _node = { ...node }
  const newSketchName = findUniqueName(
    node,
    KCL_DEFAULT_CONSTANT_PREFIXES.SKETCH
  )
  const _node1 = getNodeFromPath<VariableDeclarator>(
    _node,
    sketchPathToNode,
    'VariableDeclarator',
    true
  )
  if (err(_node1)) return _node1
  const { node: oldSketchNode } = _node1

  const oldSketchName = oldSketchNode.id.name
  const _node2 = getNodeFromPath<CallExpression | CallExpressionKw>(
    _node,
    sketchPathToNode,
    ['CallExpression', 'CallExpressionKw']
  )
  if (err(_node2)) return _node2
  const { node: expression } = _node2

  const _node3 = getNodeFromPath<VariableDeclarator>(
    _node,
    extrudePathToNode,
    'VariableDeclarator'
  )
  if (err(_node3)) return _node3
  const { node: extrudeVarDec } = _node3
  const extrudeName = extrudeVarDec.id?.name

  let _tag
  if (info.type !== 'cap') {
    const __tag = addTagForSketchOnFace(
      {
        pathToNode: sketchPathToNode,
        node: _node,
      },
      expression.callee.name.name,
      info.type === 'edgeCut' ? info : null
    )
    if (err(__tag)) return __tag
    const { modifiedAst, tag } = __tag
    _tag = createLocalName(tag)
    _node = modifiedAst
  } else {
    _tag = createLiteral(info.subType.toUpperCase())
  }
  const newSketch = createVariableDeclaration(
    newSketchName,
    createCallExpressionStdLibKw(
      'startSketchOn',
      createLocalName(extrudeName ? extrudeName : oldSketchName),
      [createLabeledArg('face', _tag)]
    ),
    undefined,
    'const'
  )

  const expressionIndex = Math.max(
    sketchPathToNode[1][0] as number,
    extrudePathToNode[1][0] as number
  )
  _node.body.splice(expressionIndex + 1, 0, newSketch)
  const newpathToNode: PathToNode = [
    ['body', ''],
    [expressionIndex + 1, 'index'],
    ['declaration', 'VariableDeclaration'],
    ['init', 'VariableDeclarator'],
  ]

  return {
    modifiedAst: _node,
    pathToNode: newpathToNode,
  }
}

/**
 * Append an offset plane to the AST
 */
export function addOffsetPlane({
  node,
  defaultPlane,
  insertIndex,
  offset,
  planeName,
}: {
  node: Node<Program>
  defaultPlane: DefaultPlaneStr
  insertIndex?: number
  offset: Expr
  planeName?: string
}): { modifiedAst: Node<Program>; pathToNode: PathToNode } {
  const modifiedAst = structuredClone(node)
  const newPlaneName =
    planeName ?? findUniqueName(node, KCL_DEFAULT_CONSTANT_PREFIXES.PLANE)

  const newPlane = createVariableDeclaration(
    newPlaneName,
    createCallExpressionStdLibKw(
      'offsetPlane',
      createLiteral(defaultPlane.toUpperCase()),
      [createLabeledArg('offset', offset)]
    )
  )

  const insertAt =
    insertIndex !== undefined
      ? insertIndex
      : modifiedAst.body.length
        ? modifiedAst.body.length
        : 0

  modifiedAst.body.length
    ? modifiedAst.body.splice(insertAt, 0, newPlane)
    : modifiedAst.body.push(newPlane)
  const pathToNode: PathToNode = [
    ['body', ''],
    [insertAt, 'index'],
    ['declaration', 'VariableDeclaration'],
    ['init', 'VariableDeclarator'],
    ['unlabeled', UNLABELED_ARG],
  ]
  return {
    modifiedAst,
    pathToNode,
  }
}

/**
 * Add an import call to load a part
 */
export function addModuleImport({
  ast,
  path,
  localName,
}: {
  ast: Node<Program>
  path: string
  localName: string
}): {
  modifiedAst: Node<Program>
  pathToNode: PathToNode
} {
  const modifiedAst = structuredClone(ast)

  // Add import statement
  const importStatement = createImportStatement(
    createImportAsSelector(localName),
    { type: 'Kcl', filename: path }
  )
  const lastImportIndex = modifiedAst.body.findLastIndex(
    (v) => v.type === 'ImportStatement'
  )
  const importIndex = lastImportIndex + 1 // either -1 + 1 = 0 or after the last import
  modifiedAst.body.splice(importIndex, 0, importStatement)
  const pathToNode: PathToNode = [
    ['body', ''],
    [importIndex, 'index'],
    ['path', 'ImportStatement'],
  ]

  return {
    modifiedAst,
    pathToNode,
  }
}

/**
 * Append a helix to the AST
 */
export function addHelix({
  node,
  axis,
  cylinder,
  revolutions,
  angleStart,
  radius,
  length,
  ccw,
  insertIndex,
  variableName,
}: {
  node: Node<Program>
  axis?: Node<Literal> | Node<Name | CallExpression | CallExpressionKw>
  cylinder?: VariableDeclarator
  revolutions: Expr
  angleStart: Expr
  radius?: Expr
  length?: Expr
  ccw: boolean
  insertIndex?: number
  variableName?: string
}): { modifiedAst: Node<Program>; pathToNode: PathToNode } {
  const modifiedAst = structuredClone(node)
  const name =
    variableName ?? findUniqueName(node, KCL_DEFAULT_CONSTANT_PREFIXES.HELIX)
  const modeArgs: CallExpressionKw['arguments'] = []
  if (axis && radius) {
    modeArgs.push(createLabeledArg('axis', axis))
    modeArgs.push(createLabeledArg('radius', radius))
    if (length) {
      modeArgs.push(createLabeledArg('length', length))
    }
  } else if (cylinder) {
    modeArgs.push(
      createLabeledArg('cylinder', createLocalName(cylinder.id.name))
    )
  }

  const variable = createVariableDeclaration(
    name,
    createCallExpressionStdLibKw(
      'helix',
      null, // Not in a pipeline
      [
        ...modeArgs,
        createLabeledArg('revolutions', revolutions),
        createLabeledArg('angleStart', angleStart),
        createLabeledArg('ccw', createLiteral(ccw)),
      ]
    )
  )

  const insertAt =
    insertIndex !== undefined
      ? insertIndex
      : modifiedAst.body.length
        ? modifiedAst.body.length
        : 0

  modifiedAst.body.length
    ? modifiedAst.body.splice(insertAt, 0, variable)
    : modifiedAst.body.push(variable)
  const argIndex = 0
  const pathToNode: PathToNode = [
    ['body', ''],
    [insertAt, 'index'],
    ['declaration', 'VariableDeclaration'],
    ['init', 'VariableDeclarator'],
    ['arguments', 'CallExpressionKw'],
    [argIndex, ARG_INDEX_FIELD],
    ['arg', LABELED_ARG_FIELD],
  ]

  return {
    modifiedAst,
    pathToNode,
  }
}

/**
 * Add clone statement
 */
export function addClone({
  ast,
  geometryName,
  variableName,
}: {
  ast: Node<Program>
  geometryName: string
  variableName: string
}): { modifiedAst: Node<Program>; pathToNode: PathToNode } {
  const modifiedAst = structuredClone(ast)
  const variable = createVariableDeclaration(
    variableName,
    createCallExpressionStdLibKw('clone', createLocalName(geometryName), [])
  )

  modifiedAst.body.push(variable)
  const insertAt = modifiedAst.body.length - 1
  const pathToNode: PathToNode = [
    ['body', ''],
    [insertAt, 'index'],
    ['declaration', 'VariableDeclaration'],
    ['init', 'VariableDeclarator'],
  ]

  return {
    modifiedAst,
    pathToNode,
  }
}

/**
 * Return a modified clone of an AST with a named constant inserted into the body
 */
export function insertNamedConstant({
  node,
  newExpression,
}: {
  node: Node<Program>
  newExpression: KclExpressionWithVariable
}): Node<Program> {
  const ast = structuredClone(node)
  ast.body.splice(
    newExpression.insertIndex,
    0,
    newExpression.variableDeclarationAst
  )
  return ast
}

/**
 * Modify the AST to create a new sketch using the variable declaration
 * of an offset plane. The new sketch just has to come after the offset
 * plane declaration.
 */
export function sketchOnOffsetPlane(
  node: Node<Program>,
  offsetPathToNode: PathToNode
) {
  let _node = { ...node }

  // Find the offset plane declaration
  const offsetPlaneDeclarator = getNodeFromPath<VariableDeclarator>(
    _node,
    offsetPathToNode,
    'VariableDeclarator',
    true
  )
  if (err(offsetPlaneDeclarator)) return offsetPlaneDeclarator
  const { node: offsetPlaneNode } = offsetPlaneDeclarator
  const offsetPlaneName = offsetPlaneNode.id.name

  // Create a new sketch declaration
  const newSketchName = findUniqueName(
    node,
    KCL_DEFAULT_CONSTANT_PREFIXES.SKETCH
  )
  const newSketch = createVariableDeclaration(
    newSketchName,
    createCallExpressionStdLibKw(
      'startSketchOn',
      createLocalName(offsetPlaneName),
      []
    ),
    undefined,
    'const'
  )

  // Decide where to insert the new sketch declaration
  const offsetIndex = offsetPathToNode[1][0]

  if (!isPathToNodeNumber(offsetIndex)) {
    return new Error('Expected offsetIndex to be a number')
  }
  // and insert it
  _node.body.splice(offsetIndex + 1, 0, newSketch)
  const newPathToNode = structuredClone(offsetPathToNode)
  newPathToNode[1][0] = offsetIndex + 1

  // Return the modified AST and the path to the new sketch declaration
  return {
    modifiedAst: _node,
    pathToNode: newPathToNode,
  }
}

export const getLastIndex = (pathToNode: PathToNode): number =>
  splitPathAtLastIndex(pathToNode).index

export function splitPathAtLastIndex(pathToNode: PathToNode): {
  path: PathToNode
  index: number
} {
  const last = pathToNode[pathToNode.length - 1]
  if (last && typeof last[0] === 'number') {
    return {
      path: pathToNode.slice(0, -1),
      index: last[0],
    }
  } else if (pathToNode.length === 0) {
    return {
      path: [],
      index: -1,
    }
  }
  return splitPathAtLastIndex(pathToNode.slice(0, -1))
}

export function splitPathAtPipeExpression(pathToNode: PathToNode): {
  path: PathToNode
  index: number
} {
  const last = pathToNode[pathToNode.length - 1]

  if (
    last &&
    last[1] === 'index' &&
    pathToNode?.[pathToNode.length - 2]?.[1] === 'PipeExpression' &&
    typeof last[0] === 'number'
  ) {
    return {
      path: pathToNode.slice(0, -1),
      index: last[0],
    }
  } else if (pathToNode.length === 0) {
    return {
      path: [],
      index: -1,
    }
  }

  return splitPathAtPipeExpression(pathToNode.slice(0, -1))
}

/**
 * Replace a
 */
export function replaceValueAtNodePath({
  ast,
  pathToNode,
  newExpressionString,
}: {
  ast: Node<Program>
  pathToNode: PathToNode
  newExpressionString: string
}) {
  const replaceCheckResult = isNodeSafeToReplacePath(ast, pathToNode)
  if (err(replaceCheckResult)) {
    return replaceCheckResult
  }
  const { isSafe, value, replacer } = replaceCheckResult

  if (!isSafe || value.type === 'Name') {
    return new Error('Not safe to replace')
  }

  return replacer(ast, newExpressionString)
}

export function moveValueIntoNewVariablePath(
  ast: Node<Program>,
  memVars: VariableMap,
  pathToNode: PathToNode,
  variableName: string
): {
  modifiedAst: Node<Program>
  pathToReplacedNode?: PathToNode
} {
  const meta = isNodeSafeToReplacePath(ast, pathToNode)
  if (trap(meta)) return { modifiedAst: ast }
  const { isSafe, value, replacer } = meta

  if (!isSafe || value.type === 'Name') return { modifiedAst: ast }

  const { insertIndex } = findAllPreviousVariablesPath(ast, memVars, pathToNode)
  let _node = structuredClone(ast)
  const boop = replacer(_node, variableName)
  if (trap(boop)) return { modifiedAst: ast }

  _node = boop.modifiedAst
  _node.body.splice(
    insertIndex,
    0,
    createVariableDeclaration(variableName, value)
  )
  return { modifiedAst: _node, pathToReplacedNode: boop.pathToReplaced }
}

export function moveValueIntoNewVariable(
  ast: Node<Program>,
  memVars: VariableMap,
  sourceRange: SourceRange,
  variableName: string
): {
  modifiedAst: Node<Program>
  pathToReplacedNode?: PathToNode
} {
  const meta = isNodeSafeToReplace(ast, sourceRange)
  if (trap(meta)) return { modifiedAst: ast }
  const { isSafe, value, replacer } = meta
  if (!isSafe || value.type === 'Name') return { modifiedAst: ast }

  const { insertIndex } = findAllPreviousVariables(ast, memVars, sourceRange)
  let _node = structuredClone(ast)
  const replaced = replacer(_node, variableName)
  if (trap(replaced)) return { modifiedAst: ast }

  const { modifiedAst, pathToReplaced } = replaced
  _node = modifiedAst
  _node.body.splice(
    insertIndex,
    0,
    createVariableDeclaration(variableName, value)
  )
  return { modifiedAst: _node, pathToReplacedNode: pathToReplaced }
}

/**
 * Deletes a segment from a pipe expression, if the segment has a tag that other segments use, it will remove that value and replace it with the equivalent literal
 * @param dependentRanges - The ranges of the segments that are dependent on the segment being deleted, this is usually the output of `findUsesOfTagInPipe`
 */
export function deleteSegmentFromPipeExpression(
  dependentRanges: SourceRange[],
  modifiedAst: Node<Program>,
  memVars: VariableMap,
  code: string,
  pathToNode: PathToNode
): Node<Program> | Error {
  let _modifiedAst = structuredClone(modifiedAst)

  dependentRanges.forEach((range) => {
    const path = getNodePathFromSourceRange(_modifiedAst, range)

    const callExp = getNodeFromPath<Node<CallExpressionKw>>(
      _modifiedAst,
      path,
      ['CallExpressionKw'],
      true
    )
    if (err(callExp)) return callExp

    const constraintInfo = getConstraintInfoKw(callExp.node, code, path).find(
      ({ sourceRange }) => isOverlap(sourceRange, range)
    )
    if (!constraintInfo) return

    if (!constraintInfo.argPosition) return
    const transform = removeSingleConstraintInfo(
      callExp.shallowPath,
      constraintInfo.argPosition,
      _modifiedAst,
      memVars
    )
    if (!transform) return
    _modifiedAst = transform.modifiedAst
  })

  const pipeExpression = getNodeFromPath<PipeExpression>(
    _modifiedAst,
    pathToNode,
    'PipeExpression'
  )
  if (err(pipeExpression)) return pipeExpression

  const pipeInPathIndex = pathToNode.findIndex(
    ([_, desc]) => desc === 'PipeExpression'
  )
  const segmentIndexInPipe = pathToNode[pipeInPathIndex + 1]
  pipeExpression.node.body.splice(segmentIndexInPipe[0] as number, 1)

  // Move up to the next segment.
  segmentIndexInPipe[0] = Math.max((segmentIndexInPipe[0] as number) - 1, 0)

  return _modifiedAst
}

export function removeSingleConstraintInfo(
  pathToCallExp: PathToNode,
  argDetails: SimplifiedArgDetails,
  ast: Node<Program>,
  memVars: VariableMap
):
  | {
      modifiedAst: Node<Program>
      pathToNodeMap: PathToNodeMap
    }
  | false {
  const transform = removeSingleConstraint({
    pathToCallExp,
    inputDetails: argDetails,
    ast,
  })
  if (!transform) return false
  const retval = transformAstSketchLines({
    ast,
    selectionRanges: [pathToCallExp],
    transformInfos: [transform],
    memVars,
    referenceSegName: '',
  })
  if (err(retval)) return false
  return retval
}

export function getInsertIndex(
  sketchNodePaths: PathToNode[],
  planeNodePath: PathToNode,
  insertType: 'start' | 'end'
) {
  let minIndex = 0
  let maxIndex = 0
  for (const path of sketchNodePaths) {
    const index = Number(path[1][0])
    if (index < minIndex) minIndex = index
    if (index > maxIndex) maxIndex = index
  }

  const insertIndex = !sketchNodePaths.length
    ? Number(planeNodePath[1][0]) + 1
    : insertType === 'start'
      ? minIndex
      : maxIndex + 1
  return insertIndex
}

export function updateSketchNodePathsWithInsertIndex({
  insertIndex,
  insertType,
  sketchNodePaths,
}: {
  insertIndex: number
  insertType: 'start' | 'end'
  sketchNodePaths: PathToNode[]
}): {
  updatedEntryNodePath: PathToNode
  updatedSketchNodePaths: PathToNode[]
} {
  // TODO the rest of this function will not be robust to work for sketches defined within a function declaration
  const newExpressionPathToNode: PathToNode = [
    ['body', ''],
    [insertIndex, 'index'],
    ['declaration', 'VariableDeclaration'],
    ['init', 'VariableDeclarator'],
  ]
  let updatedSketchNodePaths = structuredClone(sketchNodePaths)
  if (insertType === 'start') {
    updatedSketchNodePaths = updatedSketchNodePaths.map((path) => {
      path[1][0] = Number(path[1][0]) + 1
      return path
    })
    updatedSketchNodePaths.unshift(newExpressionPathToNode)
  } else {
    updatedSketchNodePaths.push(newExpressionPathToNode)
  }
  return {
    updatedSketchNodePaths,
    updatedEntryNodePath: newExpressionPathToNode,
  }
}

/**
 * 
 * Split the following pipe expression into 
 * ```ts
 * part001 = startSketchOn(XZ)
  |> startProfile(at = [1, 2])
  |> line([3, 4], %)
  |> line([5, 6], %)
  |> close(%)
extrude001 = extrude(5, part001)
```
into
```ts
sketch001 = startSketchOn(XZ)
part001 = startProfile(sketch001, at = [1, 2])
  |> line([3, 4], %)
  |> line([5, 6], %)
  |> close(%)
extrude001 = extrude(5, part001)
```
Notice that the `startSketchOn` is what gets the new variable name, this is so part001 still has the same data as before
making it safe for later code that uses part001 (the extrude in this example)
 * 
 */
export function splitPipedProfile(
  ast: Node<Program>,
  pathToPipe: PathToNode
):
  | {
      modifiedAst: Node<Program>
      pathToProfile: PathToNode
      pathToPlane: PathToNode
    }
  | Error {
  const _ast = structuredClone(ast)
  const varDec = getNodeFromPath<Node<VariableDeclaration>>(
    _ast,
    pathToPipe,
    'VariableDeclaration'
  )
  if (err(varDec)) return varDec
  if (
    varDec.node.type !== 'VariableDeclaration' ||
    varDec.node.declaration.init.type !== 'PipeExpression'
  ) {
    return new Error('pathToNode does not point to pipe')
  }
  const init = varDec.node.declaration.init
  const firstCall = init.body[0]
  if (!isCallExprWithName(firstCall, 'startSketchOn'))
    return new Error('First call is not startSketchOn')
  const secondCall = init.body[1]
  if (!isCallExprWithName(secondCall, 'startProfile'))
    return new Error('Second call is not startProfileAt')

  const varName = varDec.node.declaration.id.name
  const newVarName = findUniqueName(_ast, 'sketch')
  const secondCallArgs = structuredClone(secondCall.arguments)
  secondCallArgs[1] = createLocalName(newVarName)
  const startSketchOnBrokenIntoNewVarDec = structuredClone(varDec.node)
  const profileBrokenIntoItsOwnVar = structuredClone(varDec.node)
  if (
    startSketchOnBrokenIntoNewVarDec.declaration.init.type !== 'PipeExpression'
  ) {
    return new Error('clonedVarDec1 is not a PipeExpression')
  }
  varDec.node.declaration.init =
    startSketchOnBrokenIntoNewVarDec.declaration.init.body[0]
  varDec.node.declaration.id.name = newVarName
  if (profileBrokenIntoItsOwnVar.declaration.init.type !== 'PipeExpression') {
    return new Error('clonedVarDec2 is not a PipeExpression')
  }
  profileBrokenIntoItsOwnVar.declaration.init.body =
    profileBrokenIntoItsOwnVar.declaration.init.body.slice(1)
  if (
    !(
      profileBrokenIntoItsOwnVar.declaration.init.body[0].type ===
        'CallExpressionKw' &&
      profileBrokenIntoItsOwnVar.declaration.init.body[0].callee.name.name ===
        'startProfile'
    )
  ) {
    return new Error('problem breaking pipe, expect startProfileAt to be first')
  }
  profileBrokenIntoItsOwnVar.declaration.init.body[0].unlabeled =
    createLocalName(newVarName)
  profileBrokenIntoItsOwnVar.declaration.id.name = varName
  profileBrokenIntoItsOwnVar.preComments = [] // we'll duplicate the comments since the new variable will have it to

  // new pipe has one less from the start, so need to decrement comments for them to remain in the same place
  if (profileBrokenIntoItsOwnVar.declaration.init?.nonCodeMeta?.nonCodeNodes) {
    let decrementedNonCodeMeta: NonCodeMeta['nonCodeNodes'] = {}
    decrementedNonCodeMeta =
      Object.entries(
        profileBrokenIntoItsOwnVar.declaration.init?.nonCodeMeta?.nonCodeNodes
      ).reduce((acc, [key, value]) => {
        acc[Number(key) - 1] = value
        return acc
      }, decrementedNonCodeMeta) || {}
    profileBrokenIntoItsOwnVar.declaration.init.nonCodeMeta.nonCodeNodes =
      decrementedNonCodeMeta
  }

  const index = getBodyIndex(pathToPipe)
  if (err(index)) return index
  _ast.body.splice(index + 1, 0, profileBrokenIntoItsOwnVar)
  const pathToPlane = structuredClone(pathToPipe)
  const pathToProfile = structuredClone(pathToPipe)
  pathToProfile[1][0] = index + 1

  return {
    modifiedAst: _ast,
    pathToProfile,
    pathToPlane,
  }
}

export function createNodeFromExprSnippet(
  strings: TemplateStringsArray,
  ...expressions: any[]
): Node<BodyItem> | Error {
  const code = strings.reduce(
    (acc, str, i) => acc + str + (expressions[i] || ''),
    ''
  )
  let program = parse(code)
  if (err(program)) return program
  const node = program.program?.body[0]
  if (!node) return new Error('No node found')
  return node
}

export function insertVariableAndOffsetPathToNode(
  variable: KclCommandValue,
  modifiedAst: Node<Program>,
  pathToNode: PathToNode
) {
  if ('variableName' in variable && variable.variableName) {
    modifiedAst.body.splice(
      variable.insertIndex,
      0,
      variable.variableDeclarationAst
    )
    if (typeof pathToNode[1][0] === 'number') {
      pathToNode[1][0]++
    }
  }
}<|MERGE_RESOLUTION|>--- conflicted
+++ resolved
@@ -428,66 +428,6 @@
   }
 }
 
-<<<<<<< HEAD
-=======
-export function addSweep({
-  node,
-  targetDeclarator,
-  trajectoryDeclarator,
-  sectional,
-  variableName,
-  insertIndex,
-}: {
-  node: Node<Program>
-  targetDeclarator: VariableDeclarator
-  trajectoryDeclarator: VariableDeclarator
-  sectional: boolean
-  variableName?: string
-  insertIndex?: number
-}): {
-  modifiedAst: Node<Program>
-  pathToNode: PathToNode
-} {
-  const modifiedAst = structuredClone(node)
-  const name =
-    variableName ?? findUniqueName(node, KCL_DEFAULT_CONSTANT_PREFIXES.SWEEP)
-  const call = createCallExpressionStdLibKw(
-    'sweep',
-    createLocalName(targetDeclarator.id.name),
-    [
-      createLabeledArg('path', createLocalName(trajectoryDeclarator.id.name)),
-      createLabeledArg('sectional', createLiteral(sectional)),
-    ]
-  )
-  const variable = createVariableDeclaration(name, call)
-  const insertAt =
-    insertIndex !== undefined
-      ? insertIndex
-      : modifiedAst.body.length
-        ? modifiedAst.body.length
-        : 0
-
-  modifiedAst.body.length
-    ? modifiedAst.body.splice(insertAt, 0, variable)
-    : modifiedAst.body.push(variable)
-  const argIndex = 0
-  const pathToNode: PathToNode = [
-    ['body', ''],
-    [insertAt, 'index'],
-    ['declaration', 'VariableDeclaration'],
-    ['init', 'VariableDeclarator'],
-    ['arguments', 'CallExpressionKw'],
-    [argIndex, ARG_INDEX_FIELD],
-    ['arg', LABELED_ARG_FIELD],
-  ]
-
-  return {
-    modifiedAst,
-    pathToNode,
-  }
-}
-
->>>>>>> 39351aed
 export function sketchOnExtrudedFace(
   node: Node<Program>,
   sketchPathToNode: PathToNode,
