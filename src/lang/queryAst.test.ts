--- conflicted
+++ resolved
@@ -1,6 +1,5 @@
 import type { Name } from '@rust/kcl-lib/bindings/Name'
 import type { Node } from '@rust/kcl-lib/bindings/Node'
-import type { OpArg } from '@rust/kcl-lib/bindings/Operation'
 import type { Program } from '@rust/kcl-lib/bindings/Program'
 
 import { ARG_END_ABSOLUTE } from '@src/lang/constants'
@@ -982,25 +981,6 @@
 extrude001 = extrude(profile001, length = 1)
 `
     const ast = assertParse(circleProfileInVar)
-<<<<<<< HEAD
-    const { artifactGraph } = await enginelessExecutor(ast)
-    const profileArtifact = artifactGraph
-      .values()
-      .find((a) => a.type === 'path')
-    if (!profileArtifact) {
-      throw new Error('Artifact not found in the graph')
-    }
-
-    // Have to resort to a mock here since execState.operations is empty?
-    const unlabeledArg: OpArg = {
-      value: {
-        type: 'Sketch',
-        value: { artifactId: profileArtifact.id },
-      },
-      sourceRange: [111, 121, 0],
-    }
-    const selections = retrieveSelectionsFromOpArg(unlabeledArg, artifactGraph)
-=======
     const { artifactGraph, operations } = await enginelessExecutor(ast)
     const op = operations.find(
       (o) => o.type === 'StdLibCall' && o.name === 'extrude'
@@ -1013,7 +993,6 @@
       op.unlabeledArg,
       artifactGraph
     )
->>>>>>> 6189baea
     if (err(selections)) throw selections
     expect(selections.graphSelections).toHaveLength(1)
     const selection = selections.graphSelections[0]
@@ -1030,41 +1009,6 @@
 revolve001 = revolve([profile001, profile002], axis = X, angle = 180)
 `
     const ast = assertParse(circleProfileInVar)
-<<<<<<< HEAD
-    const { artifactGraph } = await enginelessExecutor(ast)
-    const profile1Artifact = artifactGraph
-      .values()
-      .find((a) => a.type === 'path')
-    const profile2Artifact = [...artifactGraph.values()].findLast(
-      (a) => a.type === 'path'
-    )
-    if (!profile1Artifact || !profile2Artifact) {
-      throw new Error('Artifact not found in the graph')
-    }
-
-    // Have to resort to a mock here since execState.operations is empty?
-    const unlabeledArg: OpArg = {
-      value: {
-        type: 'Array',
-        value: [
-          {
-            type: 'Sketch',
-            value: {
-              artifactId: profile1Artifact.id,
-            },
-          },
-          {
-            type: 'Sketch',
-            value: {
-              artifactId: profile2Artifact.id,
-            },
-          },
-        ],
-      },
-      sourceRange: [171, 195, 0],
-    }
-    const selections = retrieveSelectionsFromOpArg(unlabeledArg, artifactGraph)
-=======
     const { artifactGraph, operations } = await enginelessExecutor(ast)
     const op = operations.find(
       (o) => o.type === 'StdLibCall' && o.name === 'revolve'
@@ -1077,7 +1021,6 @@
       op.unlabeledArg,
       artifactGraph
     )
->>>>>>> 6189baea
     if (err(selections)) throw selections
     expect(selections.graphSelections).toHaveLength(2)
     if (
