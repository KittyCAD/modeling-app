--- conflicted
+++ resolved
@@ -18,11 +18,7 @@
   getNodeFromPath,
   doesSceneHaveExtrudedSketch,
 } from './queryAst'
-<<<<<<< HEAD
-import { getNodePathFromSourceRange } from './queryAstNodePathUtils'
-=======
 import { getNodePathFromSourceRange } from 'lang/queryAstNodePathUtils'
->>>>>>> b25fc302
 import { enginelessExecutor } from '../lib/testHelpers'
 import {
   createArrayExpression,
