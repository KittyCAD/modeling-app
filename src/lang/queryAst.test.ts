--- conflicted
+++ resolved
@@ -16,20 +16,14 @@
   findOperationArtifact,
   findUsesOfTagInPipe,
   getNodeFromPath,
-<<<<<<< HEAD
   getSelectedPlaneId,
   getSelectedPlaneAsNode,
+  getVariableExprsFromSelection,
   hasSketchPipeBeenExtruded,
   isCursorInFunctionDefinition,
   isNodeSafeToReplace,
   isOffsetPlane,
-=======
-  getVariableExprsFromSelection,
-  hasSketchPipeBeenExtruded,
-  isCursorInFunctionDefinition,
-  isNodeSafeToReplace,
   retrieveSelectionsFromOpArg,
->>>>>>> 6189baea
   traverse,
 } from '@src/lang/queryAst'
 import { getNodePathFromSourceRange } from '@src/lang/queryAstNodePathUtils'
@@ -792,7 +786,6 @@
   })
 })
 
-<<<<<<< HEAD
 describe('Testing findOperationArtifact', () => {
   it('should find the correct artifact for a given operation', async () => {
     const code = `sketch001 = startSketchOn(XY)
@@ -801,7 +794,6 @@
   |> line(end = [10, 10])
   |> line(end = [0, 10])
   |> close()
-
 plane001 = offsetPlane(YZ, offset = 10)
 part001 = startSketchOn(plane001)
   |> startProfile(at = [0, 0])
@@ -982,7 +974,6 @@
   |> line(end = [10, 10])
   |> line(end = [0, 10])
   |> close()
-
 plane001 = offsetPlane(YZ, offset = 10)
 `
 
@@ -1009,7 +1000,9 @@
     }
 
     expect(result?.value).toBe('XY')
-=======
+  })
+})
+
 describe('Testing getVariableExprsFromSelection', () => {
   it('should find the variable expr in a simple profile selection', async () => {
     const circleProfileInVar = `sketch001 = startSketchOn(XY)
@@ -1260,6 +1253,5 @@
     }
     expect(selections.graphSelections[0].artifact.type).toEqual('path')
     expect(selections.graphSelections[1].artifact.type).toEqual('path')
->>>>>>> 6189baea
   })
 })