// needed somewhere to dump this logic,
// Once we have xState this should be removed

import { useStore, Selections } from 'useStore'
import { useEffect, useState } from 'react'
import { v4 as uuidv4 } from 'uuid'
import { ArtifactMap, EngineCommandManager } from 'lang/std/engineConnection'
import { Models } from '@kittycad/lib/dist/types/src'
import { isReducedMotion } from 'lang/util'
import { isOverlap } from 'lib/utils'
import { engineCommandManager } from '../lang/std/engineConnection'
import { useModelingContext } from './useModelingContext'
import { kclManager } from 'lang/KclSinglton'

export function useAppMode() {
  const { guiMode, setGuiMode } = useStore((s) => ({
    guiMode: s.guiMode,
    setGuiMode: s.setGuiMode,
  }))
  const { context } = useModelingContext()
  useEffect(() => {
    if (
      guiMode.mode === 'sketch' &&
      guiMode.sketchMode === 'selectFace' &&
      engineCommandManager
    ) {
      kclManager.showPlanes()
    }
    if (
      guiMode.mode === 'sketch' &&
      guiMode.sketchMode === 'enterSketchEdit' &&
      engineCommandManager
    ) {
      const enableSketchMode = async () => {
        kclManager.hidePlanes()

        await engineCommandManager.sendSceneCommand({
          type: 'modeling_cmd_req',
          cmd_id: uuidv4(),
          cmd: {
            type: 'sketch_mode_enable',
            plane_id: context.sketchPlaneId,
            ortho: true,
            animated: !isReducedMotion(),
          },
        })
        const proms: any[] = []
        proms.push(
          engineCommandManager.sendSceneCommand({
            type: 'modeling_cmd_req',
            cmd_id: uuidv4(),
            cmd: {
              type: 'edit_mode_enter',
              target: guiMode.pathId,
            },
          })
        )
        await Promise.all(proms)
      }
      enableSketchMode()
      setGuiMode({
        ...guiMode,
        sketchMode: 'sketchEdit',
      })
    }
    if (guiMode.mode !== 'sketch') {
      kclManager.hidePlanes()
    }
    if (guiMode.mode === 'default') {
      const pathId =
        engineCommandManager &&
        isCursorInSketchCommandRange(
          engineCommandManager.artifactMap,
          context.selectionRanges
        )
      if (pathId) {
        setGuiMode({
          mode: 'canEditSketch',
          rotation: [0, 0, 0, 1],
          position: [0, 0, 0],
          pathToNode: [],
          pathId,
        })
      }
    } else if (guiMode.mode === 'canEditSketch') {
      if (
        !engineCommandManager ||
        !isCursorInSketchCommandRange(
          engineCommandManager.artifactMap,
          context.selectionRanges
        )
      ) {
        setGuiMode({
          mode: 'default',
        })
      }
    }
  }, [guiMode, guiMode.mode, engineCommandManager, context.selectionRanges])

  useEffect(() => {
    const unSub = engineCommandManager.subscribeTo({
      event: 'select_with_point',
      callback: async ({ data }) => {
        if (!data.entity_id) return
        if (kclManager.defaultPlanes.xy === '') return
        if (
          !Object.values(kclManager.defaultPlanes || {}).includes(
            data.entity_id
          )
        ) {
          // user clicked something else in the scene
          return
        }

        console.log('plane id', data.entity_id)

        // TODO: Right here we want to set the context.sketchPlaneId to data.entity_id
        const sketchModeResponse = await engineCommandManager.sendSceneCommand({
          type: 'modeling_cmd_req',
          cmd_id: uuidv4(),
          cmd: {
            type: 'sketch_mode_enable',
            plane_id: data.entity_id,
            ortho: true,
            animated: !isReducedMotion(),
          },
        })
        kclManager.hidePlanes()
        const sketchUuid = uuidv4()
        const proms: any[] = []
        proms.push(
          engineCommandManager.sendSceneCommand({
            type: 'modeling_cmd_req',
            cmd_id: sketchUuid,
            cmd: {
              type: 'start_path',
            },
          })
        )
        proms.push(
          engineCommandManager.sendSceneCommand({
            type: 'modeling_cmd_req',
            cmd_id: uuidv4(),
            cmd: {
              type: 'edit_mode_enter',
              target: sketchUuid,
            },
          })
        )
        await Promise.all(proms)
        setGuiMode({
          mode: 'sketch',
          sketchMode: 'sketchEdit',
          rotation: [0, 0, 0, 1],
          position: [0, 0, 0],
          pathToNode: [],
          pathId: sketchUuid,
        })

        console.log('sketchModeResponse', sketchModeResponse)
      },
    })
    return unSub
<<<<<<< HEAD
  }, [engineCommandManager])
=======
  }, [engineCommandManager, defaultPlanes])
}

async function createPlane(
  engineCommandManager: EngineCommandManager,
  {
    x_axis,
    y_axis,
    color,
    hidden,
  }: {
    x_axis: Models['Point3d_type']
    y_axis: Models['Point3d_type']
    color: Models['Color_type']
    hidden: boolean
  }
) {
  const planeId = uuidv4()
  await engineCommandManager.sendSceneCommand({
    type: 'modeling_cmd_req',
    cmd: {
      type: 'make_plane',
      size: 60,
      origin: { x: 0, y: 0, z: 0 },
      x_axis,
      y_axis,
      clobber: false,
      hide: hidden,
    },
    cmd_id: planeId,
  })
  await engineCommandManager.sendSceneCommand({
    type: 'modeling_cmd_req',
    cmd: {
      type: 'plane_set_color',
      plane_id: planeId,
      color,
    },
    cmd_id: uuidv4(),
  })
  return planeId
}

export function setDefaultPlanesHidden(
  engineCommandManager: EngineCommandManager,
  defaultPlanes: DefaultPlanes,
  hidden: boolean
) {
  Object.values(defaultPlanes).forEach((planeId) => {
    hidePlane(engineCommandManager, planeId, hidden)
  })
}

function hidePlane(
  engineCommandManager: EngineCommandManager,
  planeId: string,
  hidden: boolean
) {
  engineCommandManager.sendSceneCommand({
    type: 'modeling_cmd_req',
    cmd_id: uuidv4(),
    cmd: {
      type: 'object_visible',
      object_id: planeId,
      hidden: hidden,
    },
  })
}

export async function initDefaultPlanes(
  engineCommandManager: EngineCommandManager,
  hidePlanes?: boolean
): Promise<DefaultPlanes | null> {
  if (!engineCommandManager.engineConnection?.isReady()) {
    return null
  }
  const xy = await createPlane(engineCommandManager, {
    x_axis: { x: 1, y: 0, z: 0 },
    y_axis: { x: 0, y: 1, z: 0 },
    color: { r: 0.7, g: 0.28, b: 0.28, a: 0.4 },
    hidden: hidePlanes ? true : false,
  })
  if (hidePlanes) {
    hidePlane(engineCommandManager, xy, true)
  }
  const yz = await createPlane(engineCommandManager, {
    x_axis: { x: 0, y: 1, z: 0 },
    y_axis: { x: 0, y: 0, z: 1 },
    color: { r: 0.28, g: 0.7, b: 0.28, a: 0.4 },
    hidden: hidePlanes ? true : false,
  })
  if (hidePlanes) {
    hidePlane(engineCommandManager, yz, true)
  }
  const xz = await createPlane(engineCommandManager, {
    x_axis: { x: 1, y: 0, z: 0 },
    y_axis: { x: 0, y: 0, z: 1 },
    color: { r: 0.28, g: 0.28, b: 0.7, a: 0.4 },
    hidden: hidePlanes ? true : false,
  })
  return { xy, yz, xz }
>>>>>>> 98225760
}

export function isCursorInSketchCommandRange(
  artifactMap: ArtifactMap,
  selectionRanges: Selections
): string | false {
  const overlapingEntries = Object.entries(artifactMap || {}).filter(
    ([id, artifact]) =>
      selectionRanges.codeBasedSelections.some(
        (selection) =>
          Array.isArray(selection?.range) &&
          Array.isArray(artifact?.range) &&
          isOverlap(selection.range, artifact.range) &&
          (artifact.commandType === 'start_path' ||
            artifact.commandType === 'extend_path' ||
            artifact.commandType === 'close_path')
      )
  )
  return overlapingEntries.length && overlapingEntries[0][1].parentId
    ? overlapingEntries[0][1].parentId
    : overlapingEntries.find(
        ([, artifact]) => artifact.commandType === 'start_path'
      )?.[0] || false
}<|MERGE_RESOLUTION|>--- conflicted
+++ resolved
@@ -161,10 +161,7 @@
       },
     })
     return unSub
-<<<<<<< HEAD
   }, [engineCommandManager])
-=======
-  }, [engineCommandManager, defaultPlanes])
 }
 
 async function createPlane(
@@ -265,7 +262,6 @@
     hidden: hidePlanes ? true : false,
   })
   return { xy, yz, xz }
->>>>>>> 98225760
 }
 
 export function isCursorInSketchCommandRange(
