--- conflicted
+++ resolved
@@ -9,7 +9,6 @@
 import { isReducedMotion } from 'lang/util'
 import { isOverlap } from 'lib/utils'
 import { engineCommandManager } from '../lang/std/engineConnection'
-<<<<<<< HEAD
 import { useModelingContext } from './useModelingContext'
 import { kclManager } from 'lang/KclSinglton'
 
@@ -19,55 +18,13 @@
     setGuiMode: s.setGuiMode,
   }))
   const { context } = useModelingContext()
-=======
-import { DefaultPlanes } from '../wasm-lib/kcl/bindings/DefaultPlanes'
-import { getNodeFromPath } from '../lang/queryAst'
-import { CallExpression, PipeExpression } from '../lang/wasm'
-
-export function useAppMode() {
-  const {
-    guiMode,
-    setGuiMode,
-    selectionRanges,
-    selectionRangeTypeMap,
-    defaultPlanes,
-    setDefaultPlanes,
-    setCurrentPlane,
-    ast,
-  } = useStore((s) => ({
-    guiMode: s.guiMode,
-    setGuiMode: s.setGuiMode,
-    selectionRanges: s.selectionRanges,
-    selectionRangeTypeMap: s.selectionRangeTypeMap,
-    defaultPlanes: s.defaultPlanes,
-    setDefaultPlanes: s.setDefaultPlanes,
-    setCurrentPlane: s.setCurrentPlane,
-    ast: s.ast,
-  }))
->>>>>>> e5e30d23
   useEffect(() => {
     if (
       guiMode.mode === 'sketch' &&
       guiMode.sketchMode === 'selectFace' &&
       engineCommandManager
     ) {
-<<<<<<< HEAD
       kclManager.showPlanes()
-=======
-      const createAndShowPlanes = async () => {
-        let localDefaultPlanes: DefaultPlanes
-        if (!defaultPlanes) {
-          const newDefaultPlanes = await initDefaultPlanes(engineCommandManager)
-          if (!newDefaultPlanes) return
-          setDefaultPlanes(newDefaultPlanes)
-          localDefaultPlanes = newDefaultPlanes
-        } else {
-          localDefaultPlanes = defaultPlanes
-        }
-        setDefaultPlanesHidden(engineCommandManager, localDefaultPlanes, false)
-      }
-      createAndShowPlanes()
->>>>>>> e5e30d23
     }
     if (
       guiMode.mode === 'sketch' &&
@@ -75,62 +32,14 @@
       engineCommandManager
     ) {
       const enableSketchMode = async () => {
-<<<<<<< HEAD
         kclManager.hidePlanes()
-=======
-        let localDefaultPlanes: DefaultPlanes
-        if (!defaultPlanes) {
-          const newDefaultPlanes = await initDefaultPlanes(engineCommandManager)
-          if (!newDefaultPlanes) return
-          setDefaultPlanes(newDefaultPlanes)
-          localDefaultPlanes = newDefaultPlanes
-        } else {
-          localDefaultPlanes = defaultPlanes
-        }
-        setDefaultPlanesHidden(engineCommandManager, localDefaultPlanes, true)
-
-        const pipeExpression = getNodeFromPath<PipeExpression>(
-          ast,
-          guiMode.pathToNode,
-          'PipeExpression'
-        ).node
-        if (pipeExpression.type !== 'PipeExpression') return /// bad bad bad
-        const sketchCallExpression = pipeExpression.body.find(
-          (e) =>
-            e.type === 'CallExpression' && e.callee.name === 'startSketchOn'
-        ) as CallExpression
-        if (!sketchCallExpression) return // also bad bad bad
-        const firstArg = sketchCallExpression.arguments[0]
-        let planeId = ''
-        if (firstArg.type === 'Literal' && firstArg.value) {
-          const planeStrCleaned = firstArg.value
-            .toString()
-            .toLowerCase()
-            .replace('-', '')
-          if (
-            planeStrCleaned === 'xy' ||
-            planeStrCleaned === 'xz' ||
-            planeStrCleaned === 'yz'
-          ) {
-            planeId = localDefaultPlanes[planeStrCleaned]
-          }
-        }
-
-        if (!planeId) return // they are on some non default plane, which we don't support yet
-
-        setCurrentPlane(planeId)
->>>>>>> e5e30d23
 
         await engineCommandManager.sendSceneCommand({
           type: 'modeling_cmd_req',
           cmd_id: uuidv4(),
           cmd: {
             type: 'sketch_mode_enable',
-<<<<<<< HEAD
             plane_id: context.sketchPlaneId,
-=======
-            plane_id: planeId,
->>>>>>> e5e30d23
             ortho: true,
             animated: !isReducedMotion(),
           },
@@ -202,14 +111,8 @@
           // user clicked something else in the scene
           return
         }
-<<<<<<< HEAD
-
-        console.log('plane id', data.entity_id)
 
         // TODO: Right here we want to set the context.sketchPlaneId to data.entity_id
-=======
-        setCurrentPlane(data.entity_id)
->>>>>>> e5e30d23
         const sketchModeResponse = await engineCommandManager.sendSceneCommand({
           type: 'modeling_cmd_req',
           cmd_id: uuidv4(),
@@ -299,71 +202,7 @@
   return planeId
 }
 
-<<<<<<< HEAD
 export function isCursorInSketchCommandRange(
-=======
-export function setDefaultPlanesHidden(
-  engineCommandManager: EngineCommandManager,
-  defaultPlanes: DefaultPlanes,
-  hidden: boolean
-) {
-  Object.values(defaultPlanes).forEach((planeId) => {
-    hidePlane(engineCommandManager, planeId, hidden)
-  })
-}
-
-function hidePlane(
-  engineCommandManager: EngineCommandManager,
-  planeId: string,
-  hidden: boolean
-) {
-  engineCommandManager.sendSceneCommand({
-    type: 'modeling_cmd_req',
-    cmd_id: uuidv4(),
-    cmd: {
-      type: 'object_visible',
-      object_id: planeId,
-      hidden: hidden,
-    },
-  })
-}
-
-export async function initDefaultPlanes(
-  engineCommandManager: EngineCommandManager,
-  hidePlanes?: boolean
-): Promise<DefaultPlanes | null> {
-  if (!engineCommandManager.engineConnection?.isReady()) {
-    return null
-  }
-  const xy = await createPlane(engineCommandManager, {
-    x_axis: { x: 1, y: 0, z: 0 },
-    y_axis: { x: 0, y: 1, z: 0 },
-    color: { r: 0.7, g: 0.28, b: 0.28, a: 0.4 },
-    hidden: hidePlanes ? true : false,
-  })
-  if (hidePlanes) {
-    hidePlane(engineCommandManager, xy, true)
-  }
-  const yz = await createPlane(engineCommandManager, {
-    x_axis: { x: 0, y: 1, z: 0 },
-    y_axis: { x: 0, y: 0, z: 1 },
-    color: { r: 0.28, g: 0.7, b: 0.28, a: 0.4 },
-    hidden: hidePlanes ? true : false,
-  })
-  if (hidePlanes) {
-    hidePlane(engineCommandManager, yz, true)
-  }
-  const xz = await createPlane(engineCommandManager, {
-    x_axis: { x: 1, y: 0, z: 0 },
-    y_axis: { x: 0, y: 0, z: 1 },
-    color: { r: 0.28, g: 0.28, b: 0.7, a: 0.4 },
-    hidden: hidePlanes ? true : false,
-  })
-  return { xy, yz, xz }
-}
-
-function isCursorInSketchCommandRange(
->>>>>>> e5e30d23
   artifactMap: ArtifactMap,
   selectionRanges: Selections
 ): string | false {
