--- conflicted
+++ resolved
@@ -5,11 +5,7 @@
 import { isDesktop } from 'lib/isDesktop'
 import { FileLinkParams } from 'lib/links'
 import { ProjectsCommandSchema } from 'lib/commandBarConfigs/projectsCommandConfig'
-<<<<<<< HEAD
-import { baseUnitsUnion } from 'lib/settings/settingsTypes'
 import { useSettings } from 'machines/appMachine'
-=======
->>>>>>> 834f7133
 
 // For initializing the command arguments, we actually want `method` to be undefined
 // so that we don't skip it in the command palette.
@@ -41,14 +37,6 @@
           decodeURIComponent(searchParams.get('code') ?? '')
         ),
         name: searchParams.get('name') ?? DEFAULT_FILE_NAME,
-<<<<<<< HEAD
-
-        units:
-          (baseUnitsUnion.find((unit) => searchParams.get('units') === unit) ||
-            settings.modeling.defaultUnit.default) ??
-          settings.modeling.defaultUnit.current,
-=======
->>>>>>> 834f7133
       }
 
       const argDefaultValues: CreateFileSchemaMethodOptional = {
