--- conflicted
+++ resolved
@@ -1,11 +1,7 @@
 import { renderHook } from '@testing-library/react'
 import { useOnPageMounted } from '@src/hooks/network/useOnPageMounted'
-<<<<<<< HEAD
 import { expect, vi, describe, test } from 'vitest'
-=======
-import { vi } from 'vitest'
 import { engineCommandManager } from '@src/lib/singletons'
->>>>>>> 5a32a8ea
 
 describe('useOnPageMounted', () => {
   describe('on mounted', () => {
