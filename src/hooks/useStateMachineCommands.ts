import { useEffect } from 'react'
import { AnyStateMachine, InterpreterFrom, StateFrom } from 'xstate'
import { createMachineCommand } from '../lib/createMachineCommand'
import { useCommandsContext } from './useCommandsContext'
import { modelingMachine } from 'machines/modelingMachine'
import { authMachine } from 'machines/authMachine'
import { settingsMachine } from 'machines/settingsMachine'
import { homeMachine } from 'machines/homeMachine'
<<<<<<< HEAD
import { Command, CommandSetConfig, CommandSetSchema } from 'lib/commandTypes'
import { useShouldDisableModelingActions } from './useShouldDisableModelingActions'
import { useKclContext } from 'lang/KclProvider'
import {
  NetworkHealthState,
  useNetworkStatus,
} from 'components/NetworkHealthIndicator'
import { useStore } from 'useStore'
=======
import {
  Command,
  StateMachineCommandSetConfig,
  StateMachineCommandSetSchema,
} from 'lib/commandTypes'
import { useKclContext } from 'lang/KclProvider'
import { useNetworkContext } from 'hooks/useNetworkContext'
import { NetworkHealthState } from 'hooks/useNetworkStatus'
import { useAppState } from 'AppState'
>>>>>>> 19a93e8d

// This might not be necessary, AnyStateMachine from xstate is working
export type AllMachines =
  | typeof modelingMachine
  | typeof settingsMachine
  | typeof authMachine
  | typeof homeMachine

interface UseStateMachineCommandsArgs<
  T extends AllMachines,
  S extends StateMachineCommandSetSchema<T>
> {
  machineId: T['id']
  state: StateFrom<T>
  send: Function
  actor: InterpreterFrom<T>
  commandBarConfig?: StateMachineCommandSetConfig<T, S>
  allCommandsRequireNetwork?: boolean
  onCancel?: () => void
}

export default function useStateMachineCommands<
  T extends AnyStateMachine,
  S extends StateMachineCommandSetSchema<T>
>({
  machineId,
  state,
  send,
  actor,
  commandBarConfig,
  allCommandsRequireNetwork = false,
  onCancel,
}: UseStateMachineCommandsArgs<T, S>) {
  const { commandBarSend } = useCommandsContext()
  const { overallState } = useNetworkContext()
  const { isExecuting } = useKclContext()
  const { isStreamReady } = useAppState()

  useEffect(() => {
    const disableAllButtons =
      (overallState !== NetworkHealthState.Ok &&
        overallState !== NetworkHealthState.Weak) ||
      isExecuting ||
      !isStreamReady
    const newCommands = state.nextEvents
      .filter((_) => !allCommandsRequireNetwork || !disableAllButtons)
      .filter((e) => !['done.', 'error.'].some((n) => e.includes(n)))
      .flatMap((type) =>
        createMachineCommand<T, S>({
          // The group is the owner machine's ID.
          groupId: machineId,
          type,
          state,
          send,
          actor,
          commandBarConfig,
          onCancel,
        })
      )
      .filter((c) => c !== null) as Command[] // TS isn't smart enough to know this filter removes nulls

    commandBarSend({ type: 'Add commands', data: { commands: newCommands } })

    return () => {
      commandBarSend({
        type: 'Remove commands',
        data: { commands: newCommands },
      })
    }
  }, [state, overallState, isExecuting, isStreamReady])
}<|MERGE_RESOLUTION|>--- conflicted
+++ resolved
@@ -6,26 +6,15 @@
 import { authMachine } from 'machines/authMachine'
 import { settingsMachine } from 'machines/settingsMachine'
 import { homeMachine } from 'machines/homeMachine'
-<<<<<<< HEAD
-import { Command, CommandSetConfig, CommandSetSchema } from 'lib/commandTypes'
-import { useShouldDisableModelingActions } from './useShouldDisableModelingActions'
 import { useKclContext } from 'lang/KclProvider'
-import {
-  NetworkHealthState,
-  useNetworkStatus,
-} from 'components/NetworkHealthIndicator'
-import { useStore } from 'useStore'
-=======
 import {
   Command,
   StateMachineCommandSetConfig,
   StateMachineCommandSetSchema,
 } from 'lib/commandTypes'
-import { useKclContext } from 'lang/KclProvider'
 import { useNetworkContext } from 'hooks/useNetworkContext'
 import { NetworkHealthState } from 'hooks/useNetworkStatus'
 import { useAppState } from 'AppState'
->>>>>>> 19a93e8d
 
 // This might not be necessary, AnyStateMachine from xstate is working
 export type AllMachines =
