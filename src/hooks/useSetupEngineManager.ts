import { useLayoutEffect, useEffect, useRef } from 'react'
import { engineCommandManager, kclManager } from 'lib/singletons'
import { deferExecution } from 'lib/utils'
import { Themes } from 'lib/theme'
import { makeDefaultPlanes, modifyGrid } from 'lang/wasm'
import { useModelingContext } from './useModelingContext'
import { useStore } from 'useStore'

export function useSetupEngineManager(
  streamRef: React.RefObject<HTMLDivElement>,
  token?: string,
  settings = {
    pool: null,
    theme: Themes.System,
    highlightEdges: true,
    enableSSAO: true,
<<<<<<< HEAD
    modelingSend: (() => {}) as any,
    modelingContext: {} as any,
=======
    showScaleGrid: false,
>>>>>>> 8972f532
  } as {
    pool: string | null
    theme: Themes
    highlightEdges: boolean
    enableSSAO: boolean
<<<<<<< HEAD
    modelingSend: ReturnType<typeof useModelingContext>['send']
    modelingContext: ReturnType<typeof useModelingContext>['context']
=======
    showScaleGrid: boolean
>>>>>>> 8972f532
  }
) {
  const { setIsStreamReady } = useStore((s) => ({
    setIsStreamReady: s.setIsStreamReady,
  }))

  const streamWidth = streamRef?.current?.offsetWidth
  const streamHeight = streamRef?.current?.offsetHeight

  const hasSetNonZeroDimensions = useRef<boolean>(false)

  if (settings.pool) {
    // override the pool param (?pool=) to request a specific engine instance
    // from a particular pool.
    engineCommandManager.pool = settings.pool
  }

  const startEngineInstance = () => {
    // Load the engine command manager once with the initial width and height,
    // then we do not want to reload it.
    const { width: quadWidth, height: quadHeight } = getDimensions(
      streamWidth,
      streamHeight
    )
    if (
      !hasSetNonZeroDimensions.current &&
      quadHeight &&
      quadWidth &&
      settings.modelingSend
    ) {
      engineCommandManager.start({
        setMediaStream: (mediaStream) =>
          settings.modelingSend({
            type: 'Set context',
            data: { mediaStream },
          }),
        setIsStreamReady,
        width: quadWidth,
        height: quadHeight,
        executeCode: () => {
          // We only want to execute the code here that we already have set.
          // Nothing else.
          return kclManager.executeCode(true, true)
        },
        token,
        settings,
        makeDefaultPlanes: () => {
          return makeDefaultPlanes(kclManager.engineCommandManager)
        },
        modifyGrid: (hidden: boolean) => {
          return modifyGrid(kclManager.engineCommandManager, hidden)
        },
      })
      settings.modelingSend({
        type: 'Set context',
        data: {
          streamDimensions: {
            streamWidth: quadWidth,
            streamHeight: quadHeight,
          },
        },
      })
      hasSetNonZeroDimensions.current = true
    }
  }

  useLayoutEffect(startEngineInstance, [
    streamRef?.current?.offsetWidth,
    streamRef?.current?.offsetHeight,
    settings.modelingSend,
  ])

  useEffect(() => {
    const handleResize = deferExecution(() => {
      const { width, height } = getDimensions(
        streamRef?.current?.offsetWidth,
        streamRef?.current?.offsetHeight
      )
      if (
        settings.modelingContext.store.streamDimensions.streamWidth !== width ||
        settings.modelingContext.store.streamDimensions.streamHeight !== height
      ) {
        engineCommandManager.handleResize({
          streamWidth: width,
          streamHeight: height,
        })
        settings.modelingSend({
          type: 'Set context',
          data: {
            streamDimensions: {
              streamWidth: width,
              streamHeight: height,
            },
          },
        })
      }
    }, 500)

    const onOnline = () => {
      startEngineInstance()
    }

    const onOffline = () => {
      engineCommandManager.tearDown()
    }

    window.addEventListener('online', onOnline)
    window.addEventListener('offline', onOffline)
    window.addEventListener('resize', handleResize)
    return () => {
      window.removeEventListener('online', onOnline)
      window.removeEventListener('offline', onOffline)
      window.removeEventListener('resize', handleResize)
    }
  }, [])
}

function getDimensions(streamWidth?: number, streamHeight?: number) {
  const maxResolution = 2000
  const width = streamWidth ? streamWidth : 0
  const height = streamHeight ? streamHeight : 0
  const ratio = Math.min(
    Math.min(maxResolution / width, maxResolution / height),
    1.0
  )
  const quadWidth = Math.round((width * ratio) / 4) * 4
  const quadHeight = Math.round((height * ratio) / 4) * 4
  return { width: quadWidth, height: quadHeight }
}<|MERGE_RESOLUTION|>--- conflicted
+++ resolved
@@ -14,23 +14,17 @@
     theme: Themes.System,
     highlightEdges: true,
     enableSSAO: true,
-<<<<<<< HEAD
     modelingSend: (() => {}) as any,
     modelingContext: {} as any,
-=======
     showScaleGrid: false,
->>>>>>> 8972f532
   } as {
     pool: string | null
     theme: Themes
     highlightEdges: boolean
     enableSSAO: boolean
-<<<<<<< HEAD
     modelingSend: ReturnType<typeof useModelingContext>['send']
     modelingContext: ReturnType<typeof useModelingContext>['context']
-=======
     showScaleGrid: boolean
->>>>>>> 8972f532
   }
 ) {
   const { setIsStreamReady } = useStore((s) => ({
