import { useLayoutEffect, useEffect, useRef } from 'react'
import { engineCommandManager, kclManager } from 'lib/singletons'
import { deferExecution } from 'lib/utils'
import { Themes } from 'lib/theme'
<<<<<<< HEAD
import { makeDefaultPlanes } from 'lang/wasm'
import { useModelingContext } from './useModelingContext'
import { useStore } from 'useStore'
=======
import { makeDefaultPlanes, modifyGrid } from 'lang/wasm'
>>>>>>> 684c585a

export function useSetupEngineManager(
  streamRef: React.RefObject<HTMLDivElement>,
  token?: string,
  settings = {
    pool: null,
    theme: Themes.System,
    highlightEdges: true,
    enableSSAO: true,
    modelingSend: (() => {}) as any,
    modelingContext: {} as any,
  } as {
    pool: string | null
    theme: Themes
    highlightEdges: boolean
    enableSSAO: boolean
    modelingSend: ReturnType<typeof useModelingContext>['send']
    modelingContext: ReturnType<typeof useModelingContext>['context']
  }
) {
  const { setIsStreamReady } = useStore((s) => ({
    setIsStreamReady: s.setIsStreamReady,
  }))

  const streamWidth = streamRef?.current?.offsetWidth
  const streamHeight = streamRef?.current?.offsetHeight

  const hasSetNonZeroDimensions = useRef<boolean>(false)

  if (settings.pool) {
    // override the pool param (?pool=) to request a specific engine instance
    // from a particular pool.
    engineCommandManager.pool = settings.pool
  }

  const startEngineInstance = () => {
    // Load the engine command manager once with the initial width and height,
    // then we do not want to reload it.
    const { width: quadWidth, height: quadHeight } = getDimensions(
      streamWidth,
      streamHeight
    )
    if (
      !hasSetNonZeroDimensions.current &&
      quadHeight &&
      quadWidth &&
      settings.modelingSend
    ) {
      engineCommandManager.start({
        setMediaStream: (mediaStream) =>
          settings.modelingSend({
            type: 'Set context',
            data: { mediaStream },
          }),
        setIsStreamReady,
        width: quadWidth,
        height: quadHeight,
        executeCode: () => {
          // We only want to execute the code here that we already have set.
          // Nothing else.
          return kclManager.executeCode(true, true)
        },
        token,
        settings,
        makeDefaultPlanes: () => {
          return makeDefaultPlanes(kclManager.engineCommandManager)
        },
        modifyGrid: (hidden: boolean) => {
          return modifyGrid(kclManager.engineCommandManager, hidden)
        },
      })
      settings.modelingSend({
        type: 'Set context',
        data: {
          streamDimensions: {
            streamWidth: quadWidth,
            streamHeight: quadHeight,
          },
        },
      })
      hasSetNonZeroDimensions.current = true
    }
  }

  useLayoutEffect(startEngineInstance, [
    streamRef?.current?.offsetWidth,
    streamRef?.current?.offsetHeight,
    settings.modelingSend,
  ])

  useEffect(() => {
    const handleResize = deferExecution(() => {
      const { width, height } = getDimensions(
        streamRef?.current?.offsetWidth,
        streamRef?.current?.offsetHeight
      )
      if (
        settings.modelingContext.store.streamDimensions.streamWidth !== width ||
        settings.modelingContext.store.streamDimensions.streamHeight !== height
      ) {
        engineCommandManager.handleResize({
          streamWidth: width,
          streamHeight: height,
        })
        settings.modelingSend({
          type: 'Set context',
          data: {
            streamDimensions: {
              streamWidth: width,
              streamHeight: height,
            },
          },
        })
      }
    }, 500)

    const onOnline = () => {
      startEngineInstance()
    }

    const onOffline = () => {
      engineCommandManager.tearDown()
    }

    window.addEventListener('online', onOnline)
    window.addEventListener('offline', onOffline)
    window.addEventListener('resize', handleResize)
    return () => {
      window.removeEventListener('online', onOnline)
      window.removeEventListener('offline', onOffline)
      window.removeEventListener('resize', handleResize)
    }
  }, [])
}

function getDimensions(streamWidth?: number, streamHeight?: number) {
  const maxResolution = 2000
  const width = streamWidth ? streamWidth : 0
  const height = streamHeight ? streamHeight : 0
  const ratio = Math.min(
    Math.min(maxResolution / width, maxResolution / height),
    1.0
  )
  const quadWidth = Math.round((width * ratio) / 4) * 4
  const quadHeight = Math.round((height * ratio) / 4) * 4
  return { width: quadWidth, height: quadHeight }
}<|MERGE_RESOLUTION|>--- conflicted
+++ resolved
@@ -2,13 +2,9 @@
 import { engineCommandManager, kclManager } from 'lib/singletons'
 import { deferExecution } from 'lib/utils'
 import { Themes } from 'lib/theme'
-<<<<<<< HEAD
-import { makeDefaultPlanes } from 'lang/wasm'
+import { makeDefaultPlanes, modifyGrid } from 'lang/wasm'
 import { useModelingContext } from './useModelingContext'
 import { useStore } from 'useStore'
-=======
-import { makeDefaultPlanes, modifyGrid } from 'lang/wasm'
->>>>>>> 684c585a
 
 export function useSetupEngineManager(
   streamRef: React.RefObject<HTMLDivElement>,
