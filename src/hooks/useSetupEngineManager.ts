import { useLayoutEffect, useEffect, useRef } from 'react'
<<<<<<< HEAD
=======
import { _executor, parse } from '../lang/wasm'
>>>>>>> 6c15a743
import { useStore } from '../useStore'
import { engineCommandManager } from '../lang/std/engineConnection'
import { deferExecution } from 'lib/utils'
import { kclManager } from 'lang/KclSinglton'

export function useSetupEngineManager(
  streamRef: React.RefObject<HTMLDivElement>,
  token?: string
) {
  const {
    setMediaStream,
    setIsStreamReady,
    setStreamDimensions,
    streamDimensions,
  } = useStore((s) => ({
    setMediaStream: s.setMediaStream,
    setIsStreamReady: s.setIsStreamReady,
    setStreamDimensions: s.setStreamDimensions,
    streamDimensions: s.streamDimensions,
  }))

  const streamWidth = streamRef?.current?.offsetWidth
  const streamHeight = streamRef?.current?.offsetHeight

  const hasSetNonZeroDimensions = useRef<boolean>(false)

  useEffect(() => {
    kclManager.executeCode()
  }, [])

  useLayoutEffect(() => {
    // Load the engine command manager once with the initial width and height,
    // then we do not want to reload it.
    const { width: quadWidth, height: quadHeight } = getDimensions(
      streamWidth,
      streamHeight
    )
    if (!hasSetNonZeroDimensions.current && quadHeight && quadWidth) {
      engineCommandManager.start({
        setMediaStream,
        setIsStreamReady,
        width: quadWidth,
        height: quadHeight,
        executeCode: (code?: string) => {
          const _ast = parse(code || kclManager.code)
          return kclManager.executeAst(_ast, true)
        },
        token,
      })
      setStreamDimensions({
        streamWidth: quadWidth,
        streamHeight: quadHeight,
      })
      hasSetNonZeroDimensions.current = true
    }
  }, [streamRef?.current?.offsetWidth, streamRef?.current?.offsetHeight])

  useEffect(() => {
    const handleResize = deferExecution(() => {
      const { width, height } = getDimensions(
        streamRef?.current?.offsetWidth,
        streamRef?.current?.offsetHeight
      )
      if (
        streamDimensions.streamWidth !== width ||
        streamDimensions.streamHeight !== height
      ) {
        engineCommandManager.handleResize({
          streamWidth: width,
          streamHeight: height,
        })
        setStreamDimensions({
          streamWidth: width,
          streamHeight: height,
        })
      }
    }, 500)

    window.addEventListener('resize', handleResize)
    return () => {
      window.removeEventListener('resize', handleResize)
    }
  }, [])
}

function getDimensions(streamWidth?: number, streamHeight?: number) {
  const width = streamWidth ? streamWidth : 0
  const quadWidth = Math.round(width / 4) * 4
  const height = streamHeight ? streamHeight : 0
  const quadHeight = Math.round(height / 4) * 4
  return { width: quadWidth, height: quadHeight }
}<|MERGE_RESOLUTION|>--- conflicted
+++ resolved
@@ -1,8 +1,5 @@
 import { useLayoutEffect, useEffect, useRef } from 'react'
-<<<<<<< HEAD
-=======
 import { _executor, parse } from '../lang/wasm'
->>>>>>> 6c15a743
 import { useStore } from '../useStore'
 import { engineCommandManager } from '../lang/std/engineConnection'
 import { deferExecution } from 'lib/utils'
