import { useEffect, useRef } from 'react'
import {
  editorManager,
  engineCommandManager,
  kclManager,
  sceneInfra,
} from 'lib/singletons'
import { useModelingContext } from './useModelingContext'
import { getEventForSelectWithPoint } from 'lib/selections'
import {
  getCapCodeRef,
  getSweepFromSuspectedSweepSurface,
  getWallCodeRef,
  getCodeRefsByArtifactId,
  getArtifactOfTypes,
  SegmentArtifact,
} from 'lang/std/artifactGraph'
import { err, reportRejection } from 'lib/trap'
<<<<<<< HEAD
import { getFaceDetails } from 'clientSideScene/sceneEntities'
import { DefaultPlaneStr } from 'lib/planes'
import { getNodeFromPath, getNodePathFromSourceRange } from 'lang/queryAst'
=======
import { DefaultPlaneStr, getFaceDetails } from 'clientSideScene/sceneEntities'
import { getNodeFromPath } from 'lang/queryAst'
import { getNodePathFromSourceRange } from 'lang/queryAstNodePathUtils'
>>>>>>> 4585671a
import { CallExpression, defaultSourceRange } from 'lang/wasm'
import { EdgeCutInfo, ExtrudeFacePlane } from 'machines/modelingMachine'

export function useEngineConnectionSubscriptions() {
  const { send, context, state } = useModelingContext()
  const stateRef = useRef(state)
  stateRef.current = state

  useEffect(() => {
    if (!engineCommandManager) return

    const unSubHover = engineCommandManager.subscribeToUnreliable({
      // Note this is our hover logic, "highlight_set_entity" is the event that is fired when we hover over an entity
      event: 'highlight_set_entity',
      callback: ({ data }) => {
        if (data?.entity_id) {
          const codeRefs = getCodeRefsByArtifactId(
            data.entity_id,
            engineCommandManager.artifactGraph
          )
          if (codeRefs) {
            editorManager.setHighlightRange(codeRefs.map(({ range }) => range))
          }
        } else if (
          !editorManager.highlightRange ||
          (editorManager.highlightRange[0][0] !== 0 &&
            editorManager.highlightRange[0][1] !== 0)
        ) {
          editorManager.setHighlightRange([defaultSourceRange()])
        }
      },
    })
    const unSubClick = engineCommandManager.subscribeTo({
      event: 'select_with_point',
      callback: (engineEvent) => {
        ;(async () => {
          if (stateRef.current.matches('Sketch no face')) return
          const event = await getEventForSelectWithPoint(engineEvent)
          event && send(event)
        })().catch(reportRejection)
      },
    })
    return () => {
      unSubHover()
      unSubClick()
    }
  }, [engineCommandManager, context?.sketchEnginePathId])

  useEffect(() => {
    const unSub = engineCommandManager.subscribeTo({
      event: 'select_with_point',
      callback: state.matches('Sketch no face')
        ? ({ data }) => {
            ;(async () => {
              let planeOrFaceId = data.entity_id
              if (!planeOrFaceId) return
              if (
                engineCommandManager.defaultPlanes?.xy === planeOrFaceId ||
                engineCommandManager.defaultPlanes?.xz === planeOrFaceId ||
                engineCommandManager.defaultPlanes?.yz === planeOrFaceId ||
                engineCommandManager.defaultPlanes?.negXy === planeOrFaceId ||
                engineCommandManager.defaultPlanes?.negXz === planeOrFaceId ||
                engineCommandManager.defaultPlanes?.negYz === planeOrFaceId
              ) {
                let planeId = planeOrFaceId
                const defaultPlaneStrMap: Record<string, DefaultPlaneStr> = {
                  [engineCommandManager.defaultPlanes.xy]: 'XY',
                  [engineCommandManager.defaultPlanes.xz]: 'XZ',
                  [engineCommandManager.defaultPlanes.yz]: 'YZ',
                  [engineCommandManager.defaultPlanes.negXy]: '-XY',
                  [engineCommandManager.defaultPlanes.negXz]: '-XZ',
                  [engineCommandManager.defaultPlanes.negYz]: '-YZ',
                }
                // TODO can we get this information from rust land when it creates the default planes?
                // maybe returned from make_default_planes (src/wasm-lib/src/wasm.rs)
                let zAxis: [number, number, number] = [0, 0, 1]
                let yAxis: [number, number, number] = [0, 1, 0]

                // get unit vector from camera position to target
                const camVector = sceneInfra.camControls.camera.position
                  .clone()
                  .sub(sceneInfra.camControls.target)

                if (engineCommandManager.defaultPlanes?.xy === planeId) {
                  zAxis = [0, 0, 1]
                  yAxis = [0, 1, 0]
                  if (camVector.z < 0) {
                    zAxis = [0, 0, -1]
                    planeId = engineCommandManager.defaultPlanes?.negXy || ''
                  }
                } else if (engineCommandManager.defaultPlanes?.yz === planeId) {
                  zAxis = [1, 0, 0]
                  yAxis = [0, 0, 1]
                  if (camVector.x < 0) {
                    zAxis = [-1, 0, 0]
                    planeId = engineCommandManager.defaultPlanes?.negYz || ''
                  }
                } else if (engineCommandManager.defaultPlanes?.xz === planeId) {
                  zAxis = [0, 1, 0]
                  yAxis = [0, 0, 1]
                  planeId = engineCommandManager.defaultPlanes?.negXz || ''
                  if (camVector.y < 0) {
                    zAxis = [0, -1, 0]
                    planeId = engineCommandManager.defaultPlanes?.xz || ''
                  }
                }

                sceneInfra.modelingSend({
                  type: 'Select default plane',
                  data: {
                    type: 'defaultPlane',
                    planeId: planeId,
                    plane: defaultPlaneStrMap[planeId],
                    zAxis,
                    yAxis,
                  },
                })
                return
              }
              const artifact =
                engineCommandManager.artifactGraph.get(planeOrFaceId)

              if (artifact?.type === 'plane') {
                const planeInfo = await getFaceDetails(planeOrFaceId)
                sceneInfra.modelingSend({
                  type: 'Select default plane',
                  data: {
                    type: 'offsetPlane',
                    zAxis: [
                      planeInfo.z_axis.x,
                      planeInfo.z_axis.y,
                      planeInfo.z_axis.z,
                    ],
                    yAxis: [
                      planeInfo.y_axis.x,
                      planeInfo.y_axis.y,
                      planeInfo.y_axis.z,
                    ],
                    position: [
                      planeInfo.origin.x,
                      planeInfo.origin.y,
                      planeInfo.origin.z,
                    ].map((num) => num / sceneInfra._baseUnitMultiplier) as [
                      number,
                      number,
                      number
                    ],
                    planeId: planeOrFaceId,
                    pathToNode: artifact.codeRef.pathToNode,
                  },
                })
                return
              }

              // Artifact is likely an extrusion face
              const faceId = planeOrFaceId
              const extrusion = getSweepFromSuspectedSweepSurface(
                faceId,
                engineCommandManager.artifactGraph
              )

              if (
                artifact?.type !== 'cap' &&
                artifact?.type !== 'wall' &&
                !(
                  artifact?.type === 'edgeCut' && artifact.subType === 'chamfer'
                )
              )
                return

              const codeRef =
                artifact.type === 'cap'
                  ? getCapCodeRef(artifact, engineCommandManager.artifactGraph)
                  : artifact.type === 'wall'
                  ? getWallCodeRef(artifact, engineCommandManager.artifactGraph)
                  : artifact.codeRef

              const faceInfo = await getFaceDetails(faceId)
              if (!faceInfo?.origin || !faceInfo?.z_axis || !faceInfo?.y_axis)
                return
              const { z_axis, y_axis, origin } = faceInfo
              const sketchPathToNode = getNodePathFromSourceRange(
                kclManager.ast,
                err(codeRef) ? defaultSourceRange() : codeRef.range
              )

              const getEdgeCutMeta = (): null | EdgeCutInfo => {
                let chamferInfo: {
                  segment: SegmentArtifact
                  type: EdgeCutInfo['subType']
                } | null = null
                if (
                  artifact?.type === 'edgeCut' &&
                  artifact.subType === 'chamfer'
                ) {
                  const consumedArtifact = getArtifactOfTypes(
                    {
                      key: artifact.consumedEdgeId,
                      types: ['segment', 'sweepEdge'],
                    },
                    engineCommandManager.artifactGraph
                  )
                  if (err(consumedArtifact)) return null
                  if (consumedArtifact.type === 'segment') {
                    chamferInfo = {
                      type: 'base',
                      segment: consumedArtifact,
                    }
                  } else {
                    const segment = getArtifactOfTypes(
                      { key: consumedArtifact.segId, types: ['segment'] },
                      engineCommandManager.artifactGraph
                    )
                    if (err(segment)) return null
                    chamferInfo = {
                      type: consumedArtifact.subType,
                      segment,
                    }
                  }
                }
                if (!chamferInfo) return null
                const segmentCallExpr = getNodeFromPath<CallExpression>(
                  kclManager.ast,
                  chamferInfo?.segment.codeRef.pathToNode || [],
                  'CallExpression'
                )
                if (err(segmentCallExpr)) return null
                if (segmentCallExpr.node.type !== 'CallExpression') return null
                const sketchNodeArgs = segmentCallExpr.node.arguments
                const tagDeclarator = sketchNodeArgs.find(
                  ({ type }) => type === 'TagDeclarator'
                )
                if (!tagDeclarator || tagDeclarator.type !== 'TagDeclarator')
                  return null

                return {
                  type: 'edgeCut',
                  subType: chamferInfo.type,
                  tagName: tagDeclarator.value,
                }
              }
              const edgeCutMeta = getEdgeCutMeta()

              const _faceInfo: ExtrudeFacePlane['faceInfo'] = edgeCutMeta
                ? edgeCutMeta
                : artifact.type === 'cap'
                ? {
                    type: 'cap',
                    subType: artifact.subType,
                  }
                : { type: 'wall' }

              const extrudePathToNode = !err(extrusion)
                ? getNodePathFromSourceRange(
                    kclManager.ast,
                    extrusion.codeRef.range
                  )
                : []

              sceneInfra.modelingSend({
                type: 'Select default plane',
                data: {
                  type: 'extrudeFace',
                  zAxis: [z_axis.x, z_axis.y, z_axis.z],
                  yAxis: [y_axis.x, y_axis.y, y_axis.z],
                  position: [origin.x, origin.y, origin.z].map(
                    (num) => num / sceneInfra._baseUnitMultiplier
                  ) as [number, number, number],
                  sketchPathToNode,
                  extrudePathToNode,
                  faceInfo: _faceInfo,
                  faceId: faceId,
                },
              })
              return
            })().catch(reportRejection)
          }
        : () => {},
    })
    return unSub
  }, [state])
}<|MERGE_RESOLUTION|>--- conflicted
+++ resolved
@@ -16,15 +16,10 @@
   SegmentArtifact,
 } from 'lang/std/artifactGraph'
 import { err, reportRejection } from 'lib/trap'
-<<<<<<< HEAD
 import { getFaceDetails } from 'clientSideScene/sceneEntities'
 import { DefaultPlaneStr } from 'lib/planes'
-import { getNodeFromPath, getNodePathFromSourceRange } from 'lang/queryAst'
-=======
-import { DefaultPlaneStr, getFaceDetails } from 'clientSideScene/sceneEntities'
 import { getNodeFromPath } from 'lang/queryAst'
 import { getNodePathFromSourceRange } from 'lang/queryAstNodePathUtils'
->>>>>>> 4585671a
 import { CallExpression, defaultSourceRange } from 'lang/wasm'
 import { EdgeCutInfo, ExtrudeFacePlane } from 'machines/modelingMachine'
 
