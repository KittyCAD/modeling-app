--- conflicted
+++ resolved
@@ -34,12 +34,8 @@
   ExtrudeFacePlane,
 } from '@src/machines/modelingMachine'
 import toast from 'react-hot-toast'
-<<<<<<< HEAD
 import { getStringAfterLastSeparator } from '@src/lib/paths'
-=======
 import { findAllChildrenAndOrderByPlaceInCode } from '@src/lang/modifyAst/boolean'
-import { localModuleSafePathSplit } from '@src/lib/paths'
->>>>>>> 6e21c486
 
 export function useEngineConnectionSubscriptions() {
   const { send, context, state } = useModelingContext()
