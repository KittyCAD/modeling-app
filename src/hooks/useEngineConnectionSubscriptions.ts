import { useEffect, useRef } from 'react'
import {
  editorManager,
  engineCommandManager,
  kclManager,
  sceneInfra,
} from 'lib/singletons'
import { useModelingContext } from './useModelingContext'
import { getEventForSelectWithPoint } from 'lib/selections'
import {
  getCapCodeRef,
  getSweepFromSuspectedSweepSurface,
  getWallCodeRef,
  getCodeRefsByArtifactId,
  getArtifactOfTypes,
  SegmentArtifact,
} from 'lang/std/artifactGraph'
import { err, reportRejection } from 'lib/trap'
import { DefaultPlaneStr, getFaceDetails } from 'clientSideScene/sceneEntities'
<<<<<<< HEAD
import { getNodeFromPath, getNodePathFromSourceRange } from 'lang/queryAst'
import { CallExpression, CallExpressionKw, defaultSourceRange } from 'lang/wasm'
=======
import { getNodeFromPath } from 'lang/queryAst'
import { getNodePathFromSourceRange } from 'lang/queryAstNodePathUtils'
import { CallExpression, defaultSourceRange } from 'lang/wasm'
>>>>>>> 8ca8c49c
import { EdgeCutInfo, ExtrudeFacePlane } from 'machines/modelingMachine'

export function useEngineConnectionSubscriptions() {
  const { send, context, state } = useModelingContext()
  const stateRef = useRef(state)
  stateRef.current = state

  useEffect(() => {
    if (!engineCommandManager) return

    const unSubHover = engineCommandManager.subscribeToUnreliable({
      // Note this is our hover logic, "highlight_set_entity" is the event that is fired when we hover over an entity
      event: 'highlight_set_entity',
      callback: ({ data }) => {
        if (data?.entity_id) {
          const codeRefs = getCodeRefsByArtifactId(
            data.entity_id,
            engineCommandManager.artifactGraph
          )
          if (codeRefs) {
            editorManager.setHighlightRange(codeRefs.map(({ range }) => range))
          }
        } else if (
          !editorManager.highlightRange ||
          (editorManager.highlightRange[0][0] !== 0 &&
            editorManager.highlightRange[0][1] !== 0)
        ) {
          editorManager.setHighlightRange([defaultSourceRange()])
        }
      },
    })
    const unSubClick = engineCommandManager.subscribeTo({
      event: 'select_with_point',
      callback: (engineEvent) => {
        ;(async () => {
          if (stateRef.current.matches('Sketch no face')) return
          const event = await getEventForSelectWithPoint(engineEvent)
          event && send(event)
        })().catch(reportRejection)
      },
    })
    return () => {
      unSubHover()
      unSubClick()
    }
  }, [engineCommandManager, context?.sketchEnginePathId])

  useEffect(() => {
    const unSub = engineCommandManager.subscribeTo({
      event: 'select_with_point',
      callback: state.matches('Sketch no face')
        ? ({ data }) => {
            ;(async () => {
              let planeOrFaceId = data.entity_id
              if (!planeOrFaceId) return
              if (
                engineCommandManager.defaultPlanes?.xy === planeOrFaceId ||
                engineCommandManager.defaultPlanes?.xz === planeOrFaceId ||
                engineCommandManager.defaultPlanes?.yz === planeOrFaceId ||
                engineCommandManager.defaultPlanes?.negXy === planeOrFaceId ||
                engineCommandManager.defaultPlanes?.negXz === planeOrFaceId ||
                engineCommandManager.defaultPlanes?.negYz === planeOrFaceId
              ) {
                let planeId = planeOrFaceId
                const defaultPlaneStrMap: Record<string, DefaultPlaneStr> = {
                  [engineCommandManager.defaultPlanes.xy]: 'XY',
                  [engineCommandManager.defaultPlanes.xz]: 'XZ',
                  [engineCommandManager.defaultPlanes.yz]: 'YZ',
                  [engineCommandManager.defaultPlanes.negXy]: '-XY',
                  [engineCommandManager.defaultPlanes.negXz]: '-XZ',
                  [engineCommandManager.defaultPlanes.negYz]: '-YZ',
                }
                // TODO can we get this information from rust land when it creates the default planes?
                // maybe returned from make_default_planes (src/wasm-lib/src/wasm.rs)
                let zAxis: [number, number, number] = [0, 0, 1]
                let yAxis: [number, number, number] = [0, 1, 0]

                // get unit vector from camera position to target
                const camVector = sceneInfra.camControls.camera.position
                  .clone()
                  .sub(sceneInfra.camControls.target)

                if (engineCommandManager.defaultPlanes?.xy === planeId) {
                  zAxis = [0, 0, 1]
                  yAxis = [0, 1, 0]
                  if (camVector.z < 0) {
                    zAxis = [0, 0, -1]
                    planeId = engineCommandManager.defaultPlanes?.negXy || ''
                  }
                } else if (engineCommandManager.defaultPlanes?.yz === planeId) {
                  zAxis = [1, 0, 0]
                  yAxis = [0, 0, 1]
                  if (camVector.x < 0) {
                    zAxis = [-1, 0, 0]
                    planeId = engineCommandManager.defaultPlanes?.negYz || ''
                  }
                } else if (engineCommandManager.defaultPlanes?.xz === planeId) {
                  zAxis = [0, 1, 0]
                  yAxis = [0, 0, 1]
                  planeId = engineCommandManager.defaultPlanes?.negXz || ''
                  if (camVector.y < 0) {
                    zAxis = [0, -1, 0]
                    planeId = engineCommandManager.defaultPlanes?.xz || ''
                  }
                }

                sceneInfra.modelingSend({
                  type: 'Select default plane',
                  data: {
                    type: 'defaultPlane',
                    planeId: planeId,
                    plane: defaultPlaneStrMap[planeId],
                    zAxis,
                    yAxis,
                  },
                })
                return
              }
              const artifact =
                engineCommandManager.artifactGraph.get(planeOrFaceId)

              if (artifact?.type === 'plane') {
                const planeInfo = await getFaceDetails(planeOrFaceId)
                sceneInfra.modelingSend({
                  type: 'Select default plane',
                  data: {
                    type: 'offsetPlane',
                    zAxis: [
                      planeInfo.z_axis.x,
                      planeInfo.z_axis.y,
                      planeInfo.z_axis.z,
                    ],
                    yAxis: [
                      planeInfo.y_axis.x,
                      planeInfo.y_axis.y,
                      planeInfo.y_axis.z,
                    ],
                    position: [
                      planeInfo.origin.x,
                      planeInfo.origin.y,
                      planeInfo.origin.z,
                    ].map((num) => num / sceneInfra._baseUnitMultiplier) as [
                      number,
                      number,
                      number
                    ],
                    planeId: planeOrFaceId,
                    pathToNode: artifact.codeRef.pathToNode,
                  },
                })
                return
              }

              // Artifact is likely an extrusion face
              const faceId = planeOrFaceId
              const extrusion = getSweepFromSuspectedSweepSurface(
                faceId,
                engineCommandManager.artifactGraph
              )

              if (
                artifact?.type !== 'cap' &&
                artifact?.type !== 'wall' &&
                !(
                  artifact?.type === 'edgeCut' && artifact.subType === 'chamfer'
                )
              )
                return

              const codeRef =
                artifact.type === 'cap'
                  ? getCapCodeRef(artifact, engineCommandManager.artifactGraph)
                  : artifact.type === 'wall'
                  ? getWallCodeRef(artifact, engineCommandManager.artifactGraph)
                  : artifact.codeRef

              const faceInfo = await getFaceDetails(faceId)
              if (!faceInfo?.origin || !faceInfo?.z_axis || !faceInfo?.y_axis)
                return
              const { z_axis, y_axis, origin } = faceInfo
              const sketchPathToNode = getNodePathFromSourceRange(
                kclManager.ast,
                err(codeRef) ? defaultSourceRange() : codeRef.range
              )

              const getEdgeCutMeta = (): null | EdgeCutInfo => {
                let chamferInfo: {
                  segment: SegmentArtifact
                  type: EdgeCutInfo['subType']
                } | null = null
                if (
                  artifact?.type === 'edgeCut' &&
                  artifact.subType === 'chamfer'
                ) {
                  const consumedArtifact = getArtifactOfTypes(
                    {
                      key: artifact.consumedEdgeId,
                      types: ['segment', 'sweepEdge'],
                    },
                    engineCommandManager.artifactGraph
                  )
                  if (err(consumedArtifact)) return null
                  if (consumedArtifact.type === 'segment') {
                    chamferInfo = {
                      type: 'base',
                      segment: consumedArtifact,
                    }
                  } else {
                    const segment = getArtifactOfTypes(
                      { key: consumedArtifact.segId, types: ['segment'] },
                      engineCommandManager.artifactGraph
                    )
                    if (err(segment)) return null
                    chamferInfo = {
                      type: consumedArtifact.subType,
                      segment,
                    }
                  }
                }
                if (!chamferInfo) return null
                const segmentCallExpr = getNodeFromPath<
                  CallExpression | CallExpressionKw
                >(
                  kclManager.ast,
                  chamferInfo?.segment.codeRef.pathToNode || [],
                  ['CallExpression', 'CallExpressionKw']
                )
                if (err(segmentCallExpr)) return null
                if (
                  segmentCallExpr.node.type !== 'CallExpression' &&
                  segmentCallExpr.node.type !== 'CallExpressionKw'
                )
                  return null
                const sketchNodeArgs =
                  segmentCallExpr.node.type == 'CallExpression'
                    ? segmentCallExpr.node.arguments
                    : segmentCallExpr.node.arguments.map((la) => la.arg)
                const tagDeclarator = sketchNodeArgs.find(
                  ({ type }) => type === 'TagDeclarator'
                )
                if (!tagDeclarator || tagDeclarator.type !== 'TagDeclarator')
                  return null

                return {
                  type: 'edgeCut',
                  subType: chamferInfo.type,
                  tagName: tagDeclarator.value,
                }
              }
              const edgeCutMeta = getEdgeCutMeta()

              const _faceInfo: ExtrudeFacePlane['faceInfo'] = edgeCutMeta
                ? edgeCutMeta
                : artifact.type === 'cap'
                ? {
                    type: 'cap',
                    subType: artifact.subType,
                  }
                : { type: 'wall' }

              const extrudePathToNode = !err(extrusion)
                ? getNodePathFromSourceRange(
                    kclManager.ast,
                    extrusion.codeRef.range
                  )
                : []

              sceneInfra.modelingSend({
                type: 'Select default plane',
                data: {
                  type: 'extrudeFace',
                  zAxis: [z_axis.x, z_axis.y, z_axis.z],
                  yAxis: [y_axis.x, y_axis.y, y_axis.z],
                  position: [origin.x, origin.y, origin.z].map(
                    (num) => num / sceneInfra._baseUnitMultiplier
                  ) as [number, number, number],
                  sketchPathToNode,
                  extrudePathToNode,
                  faceInfo: _faceInfo,
                  faceId: faceId,
                },
              })
              return
            })().catch(reportRejection)
          }
        : () => {},
    })
    return unSub
  }, [state])
}<|MERGE_RESOLUTION|>--- conflicted
+++ resolved
@@ -17,14 +17,9 @@
 } from 'lang/std/artifactGraph'
 import { err, reportRejection } from 'lib/trap'
 import { DefaultPlaneStr, getFaceDetails } from 'clientSideScene/sceneEntities'
-<<<<<<< HEAD
-import { getNodeFromPath, getNodePathFromSourceRange } from 'lang/queryAst'
-import { CallExpression, CallExpressionKw, defaultSourceRange } from 'lang/wasm'
-=======
 import { getNodeFromPath } from 'lang/queryAst'
 import { getNodePathFromSourceRange } from 'lang/queryAstNodePathUtils'
-import { CallExpression, defaultSourceRange } from 'lang/wasm'
->>>>>>> 8ca8c49c
+import { CallExpression, CallExpressionKw, defaultSourceRange } from 'lang/wasm'
 import { EdgeCutInfo, ExtrudeFacePlane } from 'machines/modelingMachine'
 
 export function useEngineConnectionSubscriptions() {
