--- conflicted
+++ resolved
@@ -38,68 +38,8 @@
             data.entity_id,
             engineCommandManager.artifactGraph
           )
-<<<<<<< HEAD
           if (codeRefs) {
             editorManager.setHighlightRange(codeRefs.map(({ range }) => range))
-=======
-          if (artifact?.type === 'solid2D') {
-            const codeRef = getSolid2dCodeRef(
-              artifact,
-              engineCommandManager.artifactGraph
-            )
-            if (err(codeRef)) return
-            editorManager.setHighlightRange([codeRef.range])
-          } else if (artifact?.type === 'cap') {
-            const codeRef = getCapCodeRef(
-              artifact,
-              engineCommandManager.artifactGraph
-            )
-            if (err(codeRef)) return
-            editorManager.setHighlightRange([codeRef.range])
-          } else if (artifact?.type === 'wall') {
-            const extrusion = getSweepFromSuspectedSweepSurface(
-              data.entity_id,
-              engineCommandManager.artifactGraph
-            )
-            const codeRef = getWallCodeRef(
-              artifact,
-              engineCommandManager.artifactGraph
-            )
-            if (err(codeRef)) return
-            editorManager.setHighlightRange(
-              err(extrusion)
-                ? [codeRef.range]
-                : [codeRef.range, extrusion.codeRef.range]
-            )
-          } else if (artifact?.type === 'sweepEdge') {
-            const codeRef = getSweepEdgeCodeRef(
-              artifact,
-              engineCommandManager.artifactGraph
-            )
-            if (err(codeRef)) return
-            editorManager.setHighlightRange([codeRef.range])
-          } else if (artifact?.type === 'segment') {
-            editorManager.setHighlightRange([
-              artifact?.codeRef?.range || [0, 0],
-            ])
-          } else if (artifact?.type === 'edgeCut') {
-            const codeRef = artifact.codeRef
-            const consumedCodeRef = getEdgeCuteConsumedCodeRef(
-              artifact,
-              engineCommandManager.artifactGraph
-            )
-            editorManager.setHighlightRange(
-              err(consumedCodeRef)
-                ? [codeRef.range]
-                : [codeRef.range, consumedCodeRef.range]
-            )
-          } else if (artifact?.type === 'plane') {
-            const codeRef = artifact.codeRef
-            if (err(codeRef)) return
-            editorManager.setHighlightRange([codeRef.range])
-          } else {
-            editorManager.setHighlightRange([[0, 0]])
->>>>>>> 24bc4fcd
           }
           // editorManager.setHighlightRange([[0, 0]])
         } else if (
