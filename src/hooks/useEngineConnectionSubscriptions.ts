--- conflicted
+++ resolved
@@ -191,16 +191,10 @@
                 kclManager.artifactGraph
               )
               if (!err(extrusion)) {
-<<<<<<< HEAD
-                const moduleId = getModuleId(extrusion.codeRef.range)
-                if (moduleId !== 0) {
-                  const importDetails = kclManager.execState.filenames[moduleId]
-=======
                 if (!isTopLevelModule(extrusion.codeRef.range)) {
-                  const fileIndex = getModuleId(extrusion.codeRef.range)
+                  const moduleId = getModuleId(extrusion.codeRef.range)
                   const importDetails =
-                    kclManager.execState.filenames[fileIndex]
->>>>>>> 160f55ed
+                    kclManager.execState.filenames[moduleId]
                   if (!importDetails) {
                     toast.error("can't sketch on this face")
                     return
