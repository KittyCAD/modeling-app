--- conflicted
+++ resolved
@@ -118,24 +118,24 @@
             </ActionButton>
           </li>
         )}
-<<<<<<< HEAD
         {state.matches('Sketch') &&
           !state.matches('idle') &&
           !state.matches('Sketch.Rectangle tool') && (
             <>
               <li className="contents" key="line-button">
                 <ActionButton
-                  Element="button"
+                  className={buttonClassName}
+                Element="button"
                   onClick={() =>
                     state?.matches('Sketch.Line tool')
                       ? send('CancelSketch')
                       : send('Equip Line tool')
                   }
                   aria-pressed={state?.matches('Sketch.Line tool')}
-                  className="pressed:bg-energy-10/20 dark:pressed:bg-energy-80"
-                  icon={{
+                    icon={{
                     icon: 'line',
-                    bgClassName,
+                    iconClassName,
+                  bgClassName,
                   }}
                   disabled={disableAllButtons}
                 >
@@ -144,17 +144,18 @@
               </li>
               <li className="contents" key="tangential-arc-button">
                 <ActionButton
-                  Element="button"
+                  className={buttonClassName}
+                Element="button"
                   onClick={() =>
                     state.matches('Sketch.Tangential arc to')
                       ? send('CancelSketch')
                       : send('Equip tangential arc to')
                   }
                   aria-pressed={state.matches('Sketch.Tangential arc to')}
-                  className="pressed:bg-energy-10/20 dark:pressed:bg-energy-80"
-                  icon={{
+                    icon={{
                     icon: 'arc',
-                    bgClassName,
+                    iconClassName,
+                  bgClassName,
                   }}
                   disabled={
                     (!state.can('Equip tangential arc to') &&
@@ -190,56 +191,6 @@
               </li>
             </>
           )}
-=======
-        {state.matches('Sketch') && !state.matches('idle') && (
-          <>
-            <li className="contents" key="line-button">
-              <ActionButton
-                className={buttonClassName}
-                Element="button"
-                onClick={() =>
-                  state?.matches('Sketch.Line tool')
-                    ? send('CancelSketch')
-                    : send('Equip Line tool')
-                }
-                aria-pressed={state?.matches('Sketch.Line tool')}
-                icon={{
-                  icon: 'line',
-                  iconClassName,
-                  bgClassName,
-                }}
-                disabled={disableAllButtons}
-              >
-                Line
-              </ActionButton>
-            </li>
-            <li className="contents" key="tangential-arc-button">
-              <ActionButton
-                className={buttonClassName}
-                Element="button"
-                onClick={() =>
-                  state.matches('Sketch.Tangential arc to')
-                    ? send('CancelSketch')
-                    : send('Equip tangential arc to')
-                }
-                aria-pressed={state.matches('Sketch.Tangential arc to')}
-                icon={{
-                  icon: 'arc',
-                  iconClassName,
-                  bgClassName,
-                }}
-                disabled={
-                  (!state.can('Equip tangential arc to') &&
-                    !state.matches('Sketch.Tangential arc to')) ||
-                  disableAllButtons
-                }
-              >
-                Tangential Arc
-              </ActionButton>
-            </li>
-          </>
-        )}
->>>>>>> 3fdf7bd4
         {state.matches('Sketch.SketchIdle') &&
           state.nextEvents
             .filter(
