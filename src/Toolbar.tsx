import { useRef, useMemo, memo, useCallback, useState } from 'react'
import { isCursorInSketchCommandRange } from 'lang/util'
import { editorManager, engineCommandManager, kclManager } from 'lib/singletons'
import { useModelingContext } from 'hooks/useModelingContext'
import { useNetworkContext } from 'hooks/useNetworkContext'
import { NetworkHealthState } from 'hooks/useNetworkStatus'
import { ActionButton } from 'components/ActionButton'
import { useKclContext } from 'lang/KclProvider'
import { ActionButtonDropdown } from 'components/ActionButtonDropdown'
import { useHotkeys } from 'react-hotkeys-hook'
import Tooltip from 'components/Tooltip'
import { useAppState } from 'AppState'
import { CustomIcon } from 'components/CustomIcon'
import {
  toolbarConfig,
  ToolbarItem,
  ToolbarItemCallbackProps,
  ToolbarItemResolved,
  ToolbarModeName,
} from 'lib/toolbar'
import { isDesktop } from 'lib/isDesktop'
import { openExternalBrowserIfDesktop } from 'lib/openWindow'
import { isCursorInFunctionDefinition } from 'lang/queryAst'
import { commandBarActor } from 'machines/commandBarMachine'
import { isArray } from 'lib/utils'

export function Toolbar({
  className = '',
  ...props
}: React.HTMLAttributes<HTMLElement>) {
  const { state, send, context } = useModelingContext()
  const iconClassName =
    'group-disabled:text-chalkboard-50 !text-inherit dark:group-enabled:group-hover:!text-inherit'
  const bgClassName = '!bg-transparent'
  const buttonBgClassName =
    'bg-chalkboard-transparent dark:bg-transparent disabled:bg-transparent dark:disabled:bg-transparent enabled:hover:bg-chalkboard-10 dark:enabled:hover:bg-chalkboard-100 pressed:!bg-primary pressed:enabled:hover:!text-chalkboard-10'
  const buttonBorderClassName = '!border-transparent'

  const sketchPathId = useMemo(() => {
    if (
      isCursorInFunctionDefinition(
        kclManager.ast,
        context.selectionRanges.graphSelections[0]
      )
    )
      return false
    return isCursorInSketchCommandRange(
      engineCommandManager.artifactGraph,
      context.selectionRanges
    )
  }, [engineCommandManager.artifactGraph, context.selectionRanges])

  const toolbarButtonsRef = useRef<HTMLUListElement>(null)
  const { overallState } = useNetworkContext()
  const { isExecuting } = useKclContext()
  const { isStreamReady } = useAppState()
  const [showRichContent, setShowRichContent] = useState(false)

  const disableAllButtons =
    (overallState !== NetworkHealthState.Ok &&
      overallState !== NetworkHealthState.Weak) ||
    isExecuting ||
    !isStreamReady

  const currentMode =
    (Object.entries(toolbarConfig).find(([_, mode]) =>
      mode.check(state)
    )?.[0] as ToolbarModeName) || 'modeling'

  /** These are the props that will be passed to the callbacks in the toolbar config
   * They are memoized to prevent unnecessary re-renders,
   * but they still get a lot of churn from the state machine
   * so I think there's a lot of room for improvement here
   */
  const configCallbackProps: ToolbarItemCallbackProps = useMemo(
    () => ({
      modelingState: state,
      modelingSend: send,
      sketchPathId,
      editorHasFocus: editorManager.editorView?.hasFocus,
    }),
    [
      state,
      send,
      commandBarActor.send,
      sketchPathId,
      editorManager.editorView?.hasFocus,
    ]
  )

  const tooltipContentClassName = !showRichContent
    ? ''
    : '!text-left text-wrap !text-xs !p-0 !pb-2 flex gap-2 !max-w-none !w-72 flex-col items-stretch'
  const richContentTimeout = useRef<number | null>(null)
  const richContentClearTimeout = useRef<number | null>(null)
  // On mouse enter, show rich content after a 1s delay
  const handleMouseEnter = useCallback(() => {
    // Cancel the clear timeout if it's already set
    if (richContentClearTimeout.current) {
      clearTimeout(richContentClearTimeout.current)
    }
    // Start our own timeout to show the rich content
    richContentTimeout.current = window.setTimeout(() => {
      setShowRichContent(true)
      if (richContentClearTimeout.current) {
        clearTimeout(richContentClearTimeout.current)
      }
    }, 1000)
  }, [setShowRichContent])
  // On mouse leave, clear the timeout and hide rich content
  const handleMouseLeave = useCallback(() => {
    // Clear the timeout to show rich content
    if (richContentTimeout.current) {
      clearTimeout(richContentTimeout.current)
    }
    // Start a timeout to hide the rich content
    richContentClearTimeout.current = window.setTimeout(() => {
      setShowRichContent(false)
      if (richContentClearTimeout.current) {
        clearTimeout(richContentClearTimeout.current)
      }
    }, 500)
  }, [setShowRichContent])

  /**
   * Resolve all the callbacks and values for the current mode,
   * so we don't need to worry about the other modes
   */
  const currentModeItems: (
    | ToolbarItemResolved
    | ToolbarItemResolved[]
    | 'break'
  )[] = useMemo(() => {
    return toolbarConfig[currentMode].items.map((maybeIconConfig) => {
      if (maybeIconConfig === 'break') {
        return 'break'
      } else if (isArray(maybeIconConfig)) {
        return maybeIconConfig.map(resolveItemConfig)
      } else {
        return resolveItemConfig(maybeIconConfig)
      }
    })

    function resolveItemConfig(
      maybeIconConfig: ToolbarItem
    ): ToolbarItemResolved {
      const isDisabled =
        disableAllButtons ||
        maybeIconConfig.status !== 'available' ||
        maybeIconConfig.disabled?.(state) === true

      return {
        ...maybeIconConfig,
        title:
          typeof maybeIconConfig.title === 'string'
            ? maybeIconConfig.title
            : maybeIconConfig.title(configCallbackProps),
        description: maybeIconConfig.description,
        links: maybeIconConfig.links || [],
        isActive: maybeIconConfig.isActive?.(state),
        hotkey:
          typeof maybeIconConfig.hotkey === 'string'
            ? maybeIconConfig.hotkey
            : maybeIconConfig.hotkey?.(state),
        disabled: isDisabled,
        disabledReason:
          typeof maybeIconConfig.disabledReason === 'function'
            ? maybeIconConfig.disabledReason(state)
            : maybeIconConfig.disabledReason,
        disableHotkey: maybeIconConfig.disableHotkey?.(state),
        status: maybeIconConfig.status,
      }
    }
  }, [currentMode, disableAllButtons, configCallbackProps])

  return (
    <menu
      data-current-mode={currentMode}
      className="max-w-full whitespace-nowrap rounded-b px-2 py-1 bg-chalkboard-10 dark:bg-chalkboard-90 relative border border-chalkboard-30 dark:border-chalkboard-80 border-t-0 shadow-sm"
    >
      <ul
        {...props}
        ref={toolbarButtonsRef}
        className={
          'has-[[aria-expanded=true]]:!pointer-events-none m-0 py-1 rounded-l-sm flex gap-1.5 items-center ' +
          className
        }
      >
        {/* A menu item will either be a vertical line break, a button with a dropdown, or a single button */}
        {currentModeItems.map((maybeIconConfig, i) => {
          // Vertical Line Break
          if (maybeIconConfig === 'break') {
            return (
              <div
                key={'break-' + i}
                className="h-5 w-[1px] block bg-chalkboard-30 dark:bg-chalkboard-80"
              />
            )
          } else if (isArray(maybeIconConfig)) {
            // A button with a dropdown
            const selectedIcon =
              maybeIconConfig.find((c) => c.isActive) || maybeIconConfig[0]
            return (
              <ActionButtonDropdown
                Element="button"
                key={selectedIcon.id}
                data-testid={selectedIcon.id + '-dropdown'}
                id={selectedIcon.id + '-dropdown'}
                name={selectedIcon.title}
                className={
                  (maybeIconConfig[0].alwaysDark
                    ? 'dark bg-chalkboard-90 '
                    : '!bg-transparent ') +
                  'group/wrapper ' +
                  buttonBorderClassName +
                  ' relative group !gap-0'
                }
                splitMenuItems={maybeIconConfig.map((itemConfig) => ({
                  id: itemConfig.id,
                  label: itemConfig.title,
                  hotkey: itemConfig.hotkey,
                  onClick: () => itemConfig.onClick(configCallbackProps),
                  disabled:
                    disableAllButtons ||
                    itemConfig.status !== 'available' ||
                    itemConfig.disabled === true,
                  status: itemConfig.status,
                }))}
              >
                <div
                  className="contents"
                  // Mouse events do not fire on disabled buttons
                  onMouseEnter={handleMouseEnter}
                  onMouseLeave={handleMouseLeave}
                >
                  <ActionButton
                    Element="button"
                    id={selectedIcon.id}
                    data-testid={selectedIcon.id}
                    iconStart={{
<<<<<<< HEAD
                      icon: selectedIcon.icon,
=======
                      icon: maybeIconConfig[0].icon,
                      iconColor: maybeIconConfig[0].iconColor,
>>>>>>> cfbb0376
                      className: iconClassName,
                      bgClassName: bgClassName,
                    }}
                    className={
                      '!border-transparent !px-0 pressed:!text-chalkboard-10 pressed:enabled:hovered:!text-chalkboard-10 ' +
                      buttonBgClassName
                    }
                    aria-pressed={selectedIcon.isActive}
                    disabled={
                      disableAllButtons ||
                      selectedIcon.status !== 'available' ||
                      selectedIcon.disabled
                    }
                    name={selectedIcon.title}
                    // aria-description is still in ARIA 1.3 draft.
                    // eslint-disable-next-line jsx-a11y/aria-props
                    aria-description={selectedIcon.description}
                    onClick={() => selectedIcon.onClick(configCallbackProps)}
                  >
                    <span className={!selectedIcon.showTitle ? 'sr-only' : ''}>
                      {selectedIcon.title}
                    </span>
                    <ToolbarItemTooltip
                      itemConfig={selectedIcon}
                      configCallbackProps={configCallbackProps}
                      wrapperClassName="ui-open:!hidden"
                      contentClassName={tooltipContentClassName}
                    >
                      {showRichContent ? (
                        <ToolbarItemTooltipRichContent
                          itemConfig={selectedIcon}
                        />
                      ) : (
                        <ToolbarItemTooltipShortContent
                          status={selectedIcon.status}
                          title={selectedIcon.title}
                          hotkey={selectedIcon.hotkey}
                        />
                      )}
                    </ToolbarItemTooltip>
                  </ActionButton>
                </div>
              </ActionButtonDropdown>
            )
          }
          const itemConfig = maybeIconConfig

          // A single button
          return (
            <div
              className="relative"
              key={itemConfig.id}
              // Mouse events do not fire on disabled buttons
              onMouseEnter={handleMouseEnter}
              onMouseLeave={handleMouseLeave}
            >
              <ActionButton
                Element="button"
                key={itemConfig.id}
                id={itemConfig.id}
                data-testid={itemConfig.id}
                iconStart={{
                  icon: itemConfig.icon,
                  iconColor: itemConfig.iconColor,
                  className: iconClassName,
                  bgClassName: bgClassName,
                }}
                className={
                  'pressed:!text-chalkboard-10 pressed:enabled:hovered:!text-chalkboard-10 ' +
                  buttonBorderClassName +
                  ' ' +
                  buttonBgClassName +
                  (!itemConfig.showTitle ? ' !px-0' : '')
                }
                name={itemConfig.title}
                // aria-description is still in ARIA 1.3 draft.
                // eslint-disable-next-line jsx-a11y/aria-props
                aria-description={itemConfig.description}
                aria-pressed={itemConfig.isActive}
                disabled={
                  disableAllButtons ||
                  itemConfig.status !== 'available' ||
                  itemConfig.disabled
                }
                onClick={() => itemConfig.onClick(configCallbackProps)}
              >
                <span className={!itemConfig.showTitle ? 'sr-only' : ''}>
                  {itemConfig.title}
                </span>
              </ActionButton>
              <ToolbarItemTooltip
                itemConfig={itemConfig}
                configCallbackProps={configCallbackProps}
                contentClassName={tooltipContentClassName}
              >
                {showRichContent ? (
                  <ToolbarItemTooltipRichContent itemConfig={itemConfig} />
                ) : (
                  <ToolbarItemTooltipShortContent
                    status={itemConfig.status}
                    title={itemConfig.title}
                    hotkey={itemConfig.hotkey}
                  />
                )}
              </ToolbarItemTooltip>
            </div>
          )
        })}
      </ul>
      {state.matches('Sketch no face') && (
        <div className="absolute top-full left-1/2 -translate-x-1/2 mt-2 py-1 px-2 bg-chalkboard-10 dark:bg-chalkboard-90 border border-chalkboard-20 dark:border-chalkboard-80 rounded shadow-lg">
          <p className="text-xs">Select a plane or face to start sketching</p>
        </div>
      )}
    </menu>
  )
}

interface ToolbarItemContentsProps extends React.PropsWithChildren {
  itemConfig: ToolbarItemResolved
  configCallbackProps: ToolbarItemCallbackProps
  wrapperClassName?: string
  contentClassName?: string
}
/**
 * The single button and dropdown button share content, so we extract it here
 * It contains a tooltip with the title, description, and links
 * and a hotkey listener
 */
const ToolbarItemTooltip = memo(function ToolbarItemContents({
  itemConfig,
  configCallbackProps,
  wrapperClassName = '',
  contentClassName = '',
  children,
}: ToolbarItemContentsProps) {
  useHotkeys(
    itemConfig.hotkey || '',
    () => {
      itemConfig.onClick(configCallbackProps)
    },
    {
      enabled:
        itemConfig.status === 'available' &&
        !!itemConfig.hotkey &&
        !itemConfig.disabled &&
        !itemConfig.disableHotkey,
    }
  )

  return (
    <Tooltip
      inert={false}
      wrapperStyle={
        isDesktop()
          ? // Without this, the tooltip disappears before being able to click on anything in it
            ({ WebkitAppRegion: 'no-drag' } as React.CSSProperties)
          : {}
      }
      hoverOnly
      position="bottom"
      wrapperClassName={'!p-4 !pointer-events-auto ' + wrapperClassName}
      contentClassName={contentClassName}
      delay={0}
    >
      {children}
    </Tooltip>
  )
})

const ToolbarItemTooltipShortContent = ({
  status,
  title,
  hotkey,
}: {
  status: string
  title: string
  hotkey?: string | string[]
}) => (
  <span
    className={`text-sm ${
      status !== 'available' ? 'text-chalkboard-70 dark:text-chalkboard-40' : ''
    }`}
  >
    {title}
    {hotkey && (
      <kbd className="inline-block ml-2 flex-none hotkey">
        {displayHotkeys(hotkey)}
      </kbd>
    )}
  </span>
)

const ToolbarItemTooltipRichContent = ({
  itemConfig,
}: {
  itemConfig: ToolbarItemResolved
}) => {
  const { state } = useModelingContext()
  return (
    <>
      <div className="rounded-top flex items-center gap-2 pt-3 pb-2 px-2 bg-chalkboard-20/50 dark:bg-chalkboard-80/50">
        {itemConfig.icon && (
          <CustomIcon
            className="w-5 h-5"
            style={{ color: itemConfig.iconColor }}
            name={itemConfig.icon}
          />
        )}
        <span
          className={`text-sm flex-1 ${
            itemConfig.status !== 'available'
              ? 'text-chalkboard-70 dark:text-chalkboard-40'
              : ''
          }`}
        >
          {itemConfig.title}
        </span>
        {itemConfig.status === 'available' && itemConfig.hotkey ? (
          <kbd className="flex-none hotkey">
            {displayHotkeys(itemConfig.hotkey)}
          </kbd>
        ) : itemConfig.status === 'kcl-only' ? (
          <>
            <span className="text-wrap font-sans flex-0 text-chalkboard-70 dark:text-chalkboard-40">
              KCL code only
            </span>
            <CustomIcon
              name="code"
              className="w-5 h-5 text-chalkboard-70 dark:text-chalkboard-40"
            />
          </>
        ) : (
          itemConfig.status === 'unavailable' && (
            <>
              <span className="text-wrap font-sans flex-0 text-chalkboard-70 dark:text-chalkboard-40">
                In development
              </span>
              <CustomIcon
                name="lockClosed"
                className="w-5 h-5 text-chalkboard-70 dark:text-chalkboard-40"
              />
            </>
          )
        )}
      </div>
      <p className="px-2 text-ch font-sans">{itemConfig.description}</p>
      {/* Add disabled reason if item is disabled */}
      {itemConfig.disabled && itemConfig.disabledReason && (
        <>
          <hr className="border-chalkboard-20 dark:border-chalkboard-80" />
          <p className="px-2 text-ch font-sans text-chalkboard-70 dark:text-chalkboard-40">
            {typeof itemConfig.disabledReason === 'function'
              ? itemConfig.disabledReason(state)
              : itemConfig.disabledReason}
          </p>
        </>
      )}
      {itemConfig.links.length > 0 && (
        <>
          <hr className="border-chalkboard-20 dark:border-chalkboard-80" />
          <ul className="p-0 px-1 m-0 flex flex-col">
            {itemConfig.links.map((link) => (
              <li key={link.label} className="contents">
                <a
                  href={link.url}
                  onClick={openExternalBrowserIfDesktop(link.url)}
                  target="_blank"
                  rel="noreferrer"
                  className="flex items-center rounded-sm p-1 no-underline text-inherit hover:bg-primary/10 hover:text-primary dark:hover:bg-chalkboard-70 dark:hover:text-inherit"
                >
                  <span className="flex-1">Open {link.label}</span>
                  <CustomIcon name="link" className="w-4 h-4" />
                </a>
              </li>
            ))}
          </ul>
        </>
      )}
    </>
  )
}

// We don't want to display Esc hotkeys to avoid confusion in the Toolbar UI (eg. "EscR")
function displayHotkeys(hotkey: string | string[]) {
  return (isArray(hotkey) ? hotkey : [hotkey]).filter((h) => h !== 'Esc')
}<|MERGE_RESOLUTION|>--- conflicted
+++ resolved
@@ -238,12 +238,8 @@
                     id={selectedIcon.id}
                     data-testid={selectedIcon.id}
                     iconStart={{
-<<<<<<< HEAD
                       icon: selectedIcon.icon,
-=======
-                      icon: maybeIconConfig[0].icon,
-                      iconColor: maybeIconConfig[0].iconColor,
->>>>>>> cfbb0376
+                      iconColor: selectedIcon.iconColor,
                       className: iconClassName,
                       bgClassName: bgClassName,
                     }}
