import { memo, useCallback, useMemo, useRef, useState } from 'react'
import { useHotkeys } from 'react-hotkeys-hook'

import { useAppState } from '@src/AppState'
import { ActionButton } from '@src/components/ActionButton'
import { ActionButtonDropdown } from '@src/components/ActionButtonDropdown'
import { CustomIcon } from '@src/components/CustomIcon'
import Tooltip from '@src/components/Tooltip'
import { useModelingContext } from '@src/hooks/useModelingContext'
import { useNetworkContext } from '@src/hooks/useNetworkContext'
import { NetworkHealthState } from '@src/hooks/useNetworkStatus'
import { useKclContext } from '@src/lang/KclProvider'
import { isCursorInFunctionDefinition } from '@src/lang/queryAst'
import { isCursorInSketchCommandRange } from '@src/lang/util'
import { filterEscHotkey } from '@src/lib/hotkeyWrapper'
import { isDesktop } from '@src/lib/isDesktop'
import { openExternalBrowserIfDesktop } from '@src/lib/openWindow'
import { editorManager, kclManager } from '@src/lib/singletons'
import { codeManager, commandBarActor } from '@src/lib/singletons'
import type {
  ToolbarDropdown,
  ToolbarItem,
  ToolbarItemCallbackProps,
  ToolbarItemResolved,
  ToolbarItemResolvedDropdown,
  ToolbarModeName,
} from '@src/lib/toolbar'
import { isToolbarItemResolvedDropdown, toolbarConfig } from '@src/lib/toolbar'
<<<<<<< HEAD
import { codeManager, commandBarActor } from '@src/lib/singletons'
import { filterEscHotkey } from '@src/lib/hotkeyWrapper'
import { EngineConnectionStateType } from '@src/network/utils'
=======
>>>>>>> 128f9e3e

export function Toolbar({
  className = '',
  ...props
}: React.HTMLAttributes<HTMLElement>) {
  const { state, send, context } = useModelingContext()
  const iconClassName =
    'group-disabled:text-chalkboard-50 !text-inherit dark:group-enabled:group-hover:!text-inherit'
  const bgClassName = '!bg-transparent'
  const buttonBgClassName =
    'bg-chalkboard-transparent dark:bg-transparent disabled:bg-transparent dark:disabled:bg-transparent enabled:hover:bg-chalkboard-10 dark:enabled:hover:bg-chalkboard-100 pressed:!bg-primary pressed:enabled:hover:!text-chalkboard-10'
  const buttonBorderClassName = '!border-transparent'

  const isInTemporaryWorkspace = codeManager.isBufferMode

  const onClickSave = () => {
    codeManager.exitFromTemporaryWorkspaceMode()
  }

  const sketchPathId = useMemo(() => {
    if (
      isCursorInFunctionDefinition(
        kclManager.ast,
        context.selectionRanges.graphSelections[0]
      )
    )
      return false
    return isCursorInSketchCommandRange(
      kclManager.artifactGraph,
      context.selectionRanges
    )
    // eslint-disable-next-line react-hooks/exhaustive-deps -- TODO: blanket-ignored fix me!
  }, [kclManager.artifactGraph, context.selectionRanges])

  const toolbarButtonsRef = useRef<HTMLUListElement>(null)
  const { overallState, immediateState } = useNetworkContext()
  const { isExecuting } = useKclContext()
  const { isStreamReady } = useAppState()
  const [showRichContent, setShowRichContent] = useState(false)

  const disableAllButtons =
    (overallState !== NetworkHealthState.Ok &&
      overallState !== NetworkHealthState.Weak) ||
    isExecuting ||
    immediateState.type !== EngineConnectionStateType.ConnectionEstablished ||
    !isStreamReady

  const currentMode =
    (Object.entries(toolbarConfig).find(([_, mode]) =>
      mode.check(state)
    )?.[0] as ToolbarModeName) || 'modeling'

  /** These are the props that will be passed to the callbacks in the toolbar config
   * They are memoized to prevent unnecessary re-renders,
   * but they still get a lot of churn from the state machine
   * so I think there's a lot of room for improvement here
   */
  const configCallbackProps: ToolbarItemCallbackProps = useMemo(
    () => ({
      modelingState: state,
      modelingSend: send,
      sketchPathId,
      editorHasFocus: editorManager.getEditorView()?.hasFocus,
    }),
    // eslint-disable-next-line react-hooks/exhaustive-deps -- TODO: blanket-ignored fix me!
    [
      state,
      send,
      commandBarActor.send,
      sketchPathId,
      // eslint-disable-next-line react-hooks/exhaustive-deps -- TODO: blanket-ignored fix me!
      editorManager.getEditorView()?.hasFocus,
    ]
  )

  const tooltipContentClassName = !showRichContent
    ? ''
    : '!text-left text-wrap !text-xs !p-0 !pb-2 flex !max-w-none !w-72 flex-col items-stretch'
  const richContentTimeout = useRef<number | null>(null)
  const richContentClearTimeout = useRef<number | null>(null)
  // On mouse enter, show rich content after a 1s delay
  const handleMouseEnter = useCallback(() => {
    // Cancel the clear timeout if it's already set
    if (richContentClearTimeout.current) {
      clearTimeout(richContentClearTimeout.current)
    }
    // Start our own timeout to show the rich content
    richContentTimeout.current = window.setTimeout(() => {
      setShowRichContent(true)
      if (richContentClearTimeout.current) {
        clearTimeout(richContentClearTimeout.current)
      }
    }, 1000)
  }, [setShowRichContent])
  // On mouse leave, clear the timeout and hide rich content
  const handleMouseLeave = useCallback(() => {
    // Clear the timeout to show rich content
    if (richContentTimeout.current) {
      clearTimeout(richContentTimeout.current)
    }
    // Start a timeout to hide the rich content
    richContentClearTimeout.current = window.setTimeout(() => {
      setShowRichContent(false)
      if (richContentClearTimeout.current) {
        clearTimeout(richContentClearTimeout.current)
      }
    }, 500)
  }, [setShowRichContent])

  /**
   * Resolve all the callbacks and values for the current mode,
   * so we don't need to worry about the other modes
   */
  const currentModeItems: (
    | ToolbarItemResolved
    | ToolbarItemResolvedDropdown
    | 'break'
  )[] = useMemo(() => {
    return toolbarConfig[currentMode].items.map((maybeIconConfig) => {
      if (maybeIconConfig === 'break') {
        return 'break'
      } else if (isToolbarDropdown(maybeIconConfig)) {
        return {
          id: maybeIconConfig.id,
          array: maybeIconConfig.array.map((item) => resolveItemConfig(item)),
        }
      } else {
        return resolveItemConfig(maybeIconConfig)
      }
    })

    function resolveItemConfig(
      maybeIconConfig: ToolbarItem
    ): ToolbarItemResolved {
      const isConfiguredAvailable = ['available', 'experimental'].includes(
        maybeIconConfig.status
      )
      const isDisabled =
        disableAllButtons ||
        !isConfiguredAvailable ||
        maybeIconConfig.disabled?.(state) === true ||
        kclManager.hasErrors()

      return {
        ...maybeIconConfig,
        title:
          typeof maybeIconConfig.title === 'string'
            ? maybeIconConfig.title
            : maybeIconConfig.title(configCallbackProps),
        description: maybeIconConfig.description,
        links: maybeIconConfig.links || [],
        isActive: maybeIconConfig.isActive?.(state),
        hotkey:
          typeof maybeIconConfig.hotkey === 'string'
            ? maybeIconConfig.hotkey
            : maybeIconConfig.hotkey?.(state),
        disabled: isDisabled,
        disabledReason:
          typeof maybeIconConfig.disabledReason === 'function'
            ? maybeIconConfig.disabledReason(state)
            : maybeIconConfig.disabledReason,
        disableHotkey: maybeIconConfig.disableHotkey?.(state),
        status: maybeIconConfig.status,
      }
    }
    // eslint-disable-next-line react-hooks/exhaustive-deps -- TODO: blanket-ignored fix me!
  }, [currentMode, disableAllButtons, configCallbackProps])

  // To remember the last selected item in an ActionButtonDropdown
  const [lastSelectedMultiActionItem, _] = useState(
    new Map<
      number /* index in currentModeItems */,
      number /* index in maybeIconConfig */
    >()
  )

  return (
    <menu
      data-current-mode={currentMode}
      data-onboarding-id="toolbar"
      className="z-[19] max-w-full whitespace-nowrap rounded-b px-2 py-1 mx-auto bg-chalkboard-10 dark:bg-chalkboard-90 relative border border-chalkboard-30 dark:border-chalkboard-80 border-t-0 shadow-sm"
    >
      <ul
        {...props}
        ref={toolbarButtonsRef}
        className={
          'has-[[aria-expanded=true]]:!pointer-events-none m-0 py-1 rounded-l-sm flex gap-1.5 items-center ' +
          className
        }
      >
        {/* A menu item will either be a vertical line break, a button with a dropdown, or a single button */}
        {currentModeItems.map((maybeIconConfig, i) => {
          // Vertical Line Break
          if (maybeIconConfig === 'break') {
            return (
              <div
                key={'break-' + i}
                className="h-5 w-[1px] block bg-chalkboard-30 dark:bg-chalkboard-80"
              />
            )
          } else if (isToolbarItemResolvedDropdown(maybeIconConfig)) {
            // A button with a dropdown
            const selectedIcon =
              maybeIconConfig.array.find((c) => c.isActive) ||
              maybeIconConfig.array[lastSelectedMultiActionItem.get(i) ?? 0]

            // Save the last selected item in the dropdown
            lastSelectedMultiActionItem.set(
              i,
              maybeIconConfig.array.indexOf(selectedIcon)
            )
            return (
              <ActionButtonDropdown
                Element="button"
                key={selectedIcon.id}
                data-testid={selectedIcon.id + '-dropdown'}
                data-onboarding-id={selectedIcon.id + '-dropdown'}
                id={selectedIcon.id + '-dropdown'}
                name={maybeIconConfig.id}
                className={
                  (maybeIconConfig.array[0].alwaysDark
                    ? 'dark bg-chalkboard-90 '
                    : '!bg-transparent ') +
                  'group/wrapper ' +
                  buttonBorderClassName +
                  ' relative group !gap-0'
                }
                splitMenuItems={maybeIconConfig.array.map((itemConfig) => ({
                  id: itemConfig.id,
                  label: itemConfig.title,
                  hotkey: itemConfig.hotkey,
                  onClick: () => itemConfig.onClick(configCallbackProps),
                  disabled:
                    disableAllButtons ||
                    !['available', 'experimental'].includes(
                      itemConfig.status
                    ) ||
                    itemConfig.disabled === true ||
                    itemConfig.disableHotkey === true,
                  status: itemConfig.status,
                }))}
              >
                <div
                  className="contents"
                  // Mouse events do not fire on disabled buttons
                  onMouseEnter={handleMouseEnter}
                  onMouseLeave={handleMouseLeave}
                >
                  <ActionButton
                    Element="button"
                    id={selectedIcon.id}
                    data-testid={selectedIcon.id}
                    data-onboarding-id={selectedIcon.id}
                    iconStart={{
                      icon: selectedIcon.icon,
                      iconColor: selectedIcon.iconColor,
                      className: iconClassName,
                      bgClassName: bgClassName,
                    }}
                    className={
                      '!border-transparent !px-0 pressed:!text-chalkboard-10 pressed:enabled:hovered:!text-chalkboard-10 ' +
                      buttonBgClassName
                    }
                    aria-pressed={selectedIcon.isActive}
                    disabled={
                      disableAllButtons ||
                      !['available', 'experimental'].includes(
                        selectedIcon.status
                      ) ||
                      selectedIcon.disabled
                    }
                    name={selectedIcon.title}
                    // aria-description is still in ARIA 1.3 draft.
                    // eslint-disable-next-line jsx-a11y/aria-props
                    aria-description={selectedIcon.description}
                    onClick={() => selectedIcon.onClick(configCallbackProps)}
                  >
                    <span className={!selectedIcon.showTitle ? 'sr-only' : ''}>
                      {selectedIcon.title}
                    </span>
                    <ToolbarItemTooltip
                      itemConfig={selectedIcon}
                      configCallbackProps={configCallbackProps}
                      wrapperClassName="ui-open:!hidden"
                      contentClassName={tooltipContentClassName}
                    >
                      {showRichContent ? (
                        <ToolbarItemTooltipRichContent
                          itemConfig={selectedIcon}
                        />
                      ) : (
                        <ToolbarItemTooltipShortContent
                          status={selectedIcon.status}
                          title={selectedIcon.title}
                          hotkey={selectedIcon.hotkey}
                        />
                      )}
                    </ToolbarItemTooltip>
                  </ActionButton>
                </div>
              </ActionButtonDropdown>
            )
          }
          const itemConfig = maybeIconConfig

          // A single button
          return (
            <div
              className={`relative ${itemConfig.alwaysDark ? ' dark bg-chalkboard-90 ' : ''}`}
              key={itemConfig.id}
              // Mouse events do not fire on disabled buttons
              onMouseEnter={handleMouseEnter}
              onMouseLeave={handleMouseLeave}
            >
              <ActionButton
                Element="button"
                key={itemConfig.id}
                id={itemConfig.id}
                data-testid={itemConfig.id}
                data-onboarding-id={itemConfig.id}
                iconStart={{
                  icon: itemConfig.icon,
                  iconColor: itemConfig.iconColor,
                  className: iconClassName,
                  bgClassName: bgClassName,
                }}
                className={
                  'pressed:!text-chalkboard-10 pressed:enabled:hovered:!text-chalkboard-10 ' +
                  buttonBorderClassName +
                  ' ' +
                  buttonBgClassName +
                  (!itemConfig.showTitle ? ' !px-0' : '')
                }
                name={itemConfig.title}
                // aria-description is still in ARIA 1.3 draft.
                // eslint-disable-next-line jsx-a11y/aria-props
                aria-description={itemConfig.description}
                aria-pressed={itemConfig.isActive}
                disabled={
                  disableAllButtons ||
                  !['available', 'experimental'].includes(itemConfig.status) ||
                  itemConfig.disabled
                }
                onClick={() => itemConfig.onClick(configCallbackProps)}
              >
                <span className={!itemConfig.showTitle ? 'sr-only' : ''}>
                  {itemConfig.title}
                </span>
              </ActionButton>
              <ToolbarItemTooltip
                itemConfig={itemConfig}
                configCallbackProps={configCallbackProps}
                contentClassName={tooltipContentClassName}
              >
                {showRichContent ? (
                  <ToolbarItemTooltipRichContent itemConfig={itemConfig} />
                ) : (
                  <ToolbarItemTooltipShortContent
                    status={itemConfig.status}
                    title={itemConfig.title}
                    hotkey={itemConfig.hotkey}
                  />
                )}
              </ToolbarItemTooltip>
            </div>
          )
        })}
      </ul>
      <div className="flex flex-col items-center absolute top-full left-1/2 -translate-x-1/2">
        {isInTemporaryWorkspace && (
          <div className="flex flex-row gap-2 justify-center">
            <div className="mt-2 animate-pulse w-fit uppercase text-xs rounded-full ml-2 px-2 py-1 border border-chalkboard-40 dark:text-chalkboard-40 bg-chalkboard-10 dark:bg-chalkboard-90 shadow-lg flex items-center">
              Temporary workspace
            </div>
            <button
              data-testid="tws-save"
              onClick={onClickSave}
              className="mt-2 py-1 rounded-sm border-solid border border-chalkboard-30 hover:border-chalkboard-40 dark:hover:border-chalkboard-60 dark:bg-chalkboard-90/50 text-chalkboard-100 dark:text-chalkboard-10 bg-chalkboard-10 dark:bg-chalkboard-90 px-2"
            >
              Save
            </button>
          </div>
        )}
        {state.matches('Sketch no face') && (
          <div className="mt-2 py-1 px-2 bg-chalkboard-10 dark:bg-chalkboard-90 border border-chalkboard-20 dark:border-chalkboard-80 rounded shadow-lg">
            <p className="text-xs">Select a plane or face to start sketching</p>
          </div>
        )}
      </div>
    </menu>
  )
}

interface ToolbarItemContentsProps extends React.PropsWithChildren {
  itemConfig: ToolbarItemResolved
  configCallbackProps: ToolbarItemCallbackProps
  wrapperClassName?: string
  contentClassName?: string
}
/**
 * The single button and dropdown button share content, so we extract it here
 * It contains a tooltip with the title, description, and links
 * and a hotkey listener
 */
const ToolbarItemTooltip = memo(function ToolbarItemContents({
  itemConfig,
  configCallbackProps,
  wrapperClassName = '',
  contentClassName = '',
  children,
}: ToolbarItemContentsProps) {
  /**
   * GOTCHA: `useHotkeys` can only register one hotkey listener per component.
   * TODO: make a global hotkey registration system. make them editable.
   */
  useHotkeys(
    itemConfig.hotkey || '',
    () => {
      itemConfig.onClick(configCallbackProps)
    },
    {
      enabled:
        ['available', 'experimental'].includes(itemConfig.status) &&
        !!itemConfig.hotkey &&
        !itemConfig.disabled &&
        !itemConfig.disableHotkey,
    }
  )

  return (
    <Tooltip
      inert={false}
      wrapperStyle={
        isDesktop()
          ? // Without this, the tooltip disappears before being able to click on anything in it
            ({ WebkitAppRegion: 'no-drag' } as React.CSSProperties)
          : {}
      }
      hoverOnly
      position="bottom"
      wrapperClassName={'!p-4 !pointer-events-auto ' + wrapperClassName}
      contentClassName={contentClassName}
    >
      {children}
      {kclManager.hasErrors() && (
        <p className="text-xs p-1 text-chalkboard-70 dark:text-chalkboard-40">
          <CustomIcon
            name="exclamationMark"
            className="w-4 h-4 inline-block mr-1 text-destroy-80 bg-destroy-10"
          />
          Fix KCL errors to enable tools
        </p>
      )}
    </Tooltip>
  )
})

const ToolbarItemTooltipShortContent = ({
  status,
  title,
  hotkey,
}: {
  status: string
  title: string
  hotkey?: string | string[]
}) => (
  <div
    className={`text-sm flex flex-col ${
      !['available', 'experimental'].includes(status)
        ? 'text-chalkboard-70 dark:text-chalkboard-40'
        : ''
    }`}
  >
    {status === 'experimental' && (
      <div className="text-xs flex justify-center item-center gap-1 pb-1 border-b border-chalkboard-50">
        <CustomIcon name="beaker" className="w-4 h-4" />
        <span>Experimental</span>
      </div>
    )}
    <div className={`flex gap-4 ${status === 'experimental' ? 'pt-1' : 'p-0'}`}>
      {title}
      {hotkey && (
        <kbd className="inline-block ml-2 flex-none hotkey">
          {filterEscHotkey(hotkey)}
        </kbd>
      )}
    </div>
  </div>
)

const ToolbarItemTooltipRichContent = ({
  itemConfig,
}: {
  itemConfig: ToolbarItemResolved
}) => {
  const shouldBeEnabled = ['available', 'experimental'].includes(
    itemConfig.status
  )
  const { state } = useModelingContext()
  return (
    <>
      {itemConfig.status === 'experimental' && (
        <div className="text-xs flex items-center justify-center self-stretch gap-1 p-1 border-b">
          <CustomIcon name="beaker" className="w-4 h-4" />
          <span className="block">Experimental</span>
        </div>
      )}
      <div className="rounded-top flex items-center gap-2 pt-3 pb-2 px-2 bg-chalkboard-20/50 dark:bg-chalkboard-80/50">
        {itemConfig.icon && (
          <CustomIcon
            className="w-5 h-5"
            style={{ color: itemConfig.iconColor }}
            name={itemConfig.icon}
          />
        )}
        <div
          className={`text-sm flex-1 flex flex-col gap-1 ${
            !shouldBeEnabled ? 'text-chalkboard-70 dark:text-chalkboard-40' : ''
          }`}
        >
          {itemConfig.title}
        </div>
        {shouldBeEnabled && itemConfig.hotkey ? (
          <kbd className="flex-none hotkey">
            {filterEscHotkey(itemConfig.hotkey)}
          </kbd>
        ) : itemConfig.status === 'kcl-only' ? (
          <>
            <span className="text-wrap font-sans flex-0 text-chalkboard-70 dark:text-chalkboard-40">
              KCL code only
            </span>
            <CustomIcon
              name="code"
              className="w-5 h-5 text-chalkboard-70 dark:text-chalkboard-40"
            />
          </>
        ) : (
          itemConfig.status === 'unavailable' && (
            <>
              <span className="text-wrap font-sans flex-0 text-chalkboard-70 dark:text-chalkboard-40">
                In development
              </span>
              <CustomIcon
                name="lockClosed"
                className="w-5 h-5 text-chalkboard-70 dark:text-chalkboard-40"
              />
            </>
          )
        )}
      </div>
      <p className="px-2 my-2 text-ch font-sans">{itemConfig.description}</p>
      {itemConfig.extraNote && (
        <p className="px-2 my-2 text-ch font-sans">
          <span className="font-semibold">Note: </span>
          {itemConfig.extraNote}
        </p>
      )}
      {/* Add disabled reason if item is disabled */}
      {itemConfig.disabled && itemConfig.disabledReason && (
        <>
          <hr className="border-chalkboard-20 dark:border-chalkboard-80" />
          <p className="px-2 my-2 text-ch font-sans text-chalkboard-70 dark:text-chalkboard-40">
            {typeof itemConfig.disabledReason === 'function'
              ? itemConfig.disabledReason(state)
              : itemConfig.disabledReason}
          </p>
        </>
      )}
      {itemConfig.links.length > 0 && (
        <>
          <hr className="border-chalkboard-20 dark:border-chalkboard-80" />
          <ul className="p-0 px-1 m-0 flex flex-col">
            {itemConfig.links.map((link) => (
              <li key={link.label} className="contents">
                <a
                  href={link.url}
                  onClick={openExternalBrowserIfDesktop(link.url)}
                  target="_blank"
                  rel="noreferrer"
                  className="flex items-center rounded-sm p-1 no-underline text-inherit hover:bg-primary/10 hover:text-primary dark:hover:bg-chalkboard-70 dark:hover:text-inherit"
                >
                  <span className="flex-1">Open {link.label}</span>
                  <CustomIcon name="link" className="w-4 h-4" />
                </a>
              </li>
            ))}
          </ul>
        </>
      )}
    </>
  )
}

function isToolbarDropdown(
  item: ToolbarItem | ToolbarDropdown
): item is ToolbarDropdown {
  return 'array' in item
}<|MERGE_RESOLUTION|>--- conflicted
+++ resolved
@@ -11,6 +11,7 @@
 import { NetworkHealthState } from '@src/hooks/useNetworkStatus'
 import { useKclContext } from '@src/lang/KclProvider'
 import { isCursorInFunctionDefinition } from '@src/lang/queryAst'
+import { EngineConnectionStateType } from '@src/lang/std/engineConnection'
 import { isCursorInSketchCommandRange } from '@src/lang/util'
 import { filterEscHotkey } from '@src/lib/hotkeyWrapper'
 import { isDesktop } from '@src/lib/isDesktop'
@@ -26,12 +27,6 @@
   ToolbarModeName,
 } from '@src/lib/toolbar'
 import { isToolbarItemResolvedDropdown, toolbarConfig } from '@src/lib/toolbar'
-<<<<<<< HEAD
-import { codeManager, commandBarActor } from '@src/lib/singletons'
-import { filterEscHotkey } from '@src/lib/hotkeyWrapper'
-import { EngineConnectionStateType } from '@src/network/utils'
-=======
->>>>>>> 128f9e3e
 
 export function Toolbar({
   className = '',
