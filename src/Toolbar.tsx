import { useRef, useMemo, memo } from 'react'
import { isCursorInSketchCommandRange } from 'lang/util'
import { engineCommandManager, kclManager } from 'lib/singletons'
import { useModelingContext } from 'hooks/useModelingContext'
import { useCommandsContext } from 'hooks/useCommandsContext'
import { useNetworkContext } from 'hooks/useNetworkContext'
import { NetworkHealthState } from 'hooks/useNetworkStatus'
import { ActionButton } from 'components/ActionButton'
import { isSingleCursorInPipe } from 'lang/queryAst'
import { useKclContext } from 'lang/KclProvider'
import { ActionButtonDropdown } from 'components/ActionButtonDropdown'
import { useHotkeys } from 'react-hotkeys-hook'
import Tooltip from 'components/Tooltip'
import { useAppState } from 'AppState'
import { CustomIcon } from 'components/CustomIcon'
import {
  toolbarConfig,
  ToolbarItem,
  ToolbarItemCallbackProps,
  ToolbarItemResolved,
  ToolbarModeName,
} from 'lib/toolbar'

export function Toolbar({
  className = '',
  ...props
}: React.HTMLAttributes<HTMLElement>) {
  const { state, send, context } = useModelingContext()
  const { commandBarSend } = useCommandsContext()
  const iconClassName =
    'group-disabled:text-chalkboard-50 !text-inherit dark:group-enabled:group-hover:!text-inherit'
  const bgClassName = '!bg-transparent'
  const buttonBgClassName =
    'bg-chalkboard-transparent dark:bg-transparent disabled:bg-transparent dark:disabled:bg-transparent enabled:hover:bg-chalkboard-10 dark:enabled:hover:bg-chalkboard-100 pressed:!bg-primary pressed:enabled:hover:!text-chalkboard-10'
  const buttonBorderClassName =
    '!border-transparent hover:!border-chalkboard-20 dark:enabled:hover:!border-primary pressed:!border-primary ui-open:!border-primary'

  const sketchPathId = useMemo(() => {
    if (!isSingleCursorInPipe(context.selectionRanges, kclManager.ast)) {
      return false
    }
    return isCursorInSketchCommandRange(
      engineCommandManager.artifactGraph,
      context.selectionRanges
    )
  }, [engineCommandManager.artifactGraph, context.selectionRanges])

  const toolbarButtonsRef = useRef<HTMLUListElement>(null)
  const { overallState } = useNetworkContext()
  const { isExecuting } = useKclContext()
  const { isStreamReady } = useAppState()

  const disableAllButtons =
    (overallState !== NetworkHealthState.Ok &&
      overallState !== NetworkHealthState.Weak) ||
    isExecuting ||
    !isStreamReady

<<<<<<< HEAD
  useHotkeys(
    'l',
    () =>
      state.matches('Sketch.Line tool')
        ? send('CancelSketch')
        : send('Equip Line tool'),
    { enabled: !disableAllButtons, scopes: ['sketch'] }
  )
  useHotkeys(
    'a',
    () =>
      state.matches('Sketch.Tangential arc to')
        ? send('CancelSketch')
        : send('Equip tangential arc to'),
    { enabled: !disableAllButtons, scopes: ['sketch'] }
  )
  useHotkeys(
    'r',
    () =>
      state.matches('Sketch.Rectangle tool')
        ? send('CancelSketch')
        : send('Equip rectangle tool'),
    { enabled: !disableAllButtons, scopes: ['sketch'] }
  )
  useHotkeys(
    'c',
    () =>
      state.matches('Sketch.Circle tool')
        ? send('CancelSketch')
        : send('Equip Circle tool'),
    { enabled: !disableAllButtons, scopes: ['sketch'] }
  )
  useHotkeys(
    's',
    () =>
      state.nextEvents.includes('Enter sketch') && pathId
        ? send({ type: 'Enter sketch' })
        : send({ type: 'Enter sketch', data: { forceNewSketch: true } }),
    { enabled: !disableAllButtons, scopes: ['modeling'] }
  )
  useHotkeys(
    'esc',
    () =>
      state.matches('Sketch.SketchIdle')
        ? send('Cancel')
        : send('CancelSketch'),
    { enabled: !disableAllButtons, scopes: ['sketch'] }
  )
  useHotkeys(
    'e',
    () =>
      commandBarSend({
        type: 'Find and select command',
        data: { name: 'Extrude', ownerMachine: 'modeling' },
      }),
    { enabled: !disableAllButtons, scopes: ['modeling'] }
=======
  const currentMode =
    (Object.entries(toolbarConfig).find(([_, mode]) =>
      mode.check(state)
    )?.[0] as ToolbarModeName) || 'modeling'

  /** These are the props that will be passed to the callbacks in the toolbar config
   * They are memoized to prevent unnecessary re-renders,
   * but they still get a lot of churn from the state machine
   * so I think there's a lot of room for improvement here
   */
  const configCallbackProps: ToolbarItemCallbackProps = useMemo(
    () => ({
      modelingStateMatches: state.matches,
      modelingSend: send,
      commandBarSend,
      sketchPathId,
    }),
    [state.matches, send, commandBarSend, sketchPathId]
>>>>>>> 75f1aaa8
  )

  /**
   * Resolve all the callbacks and values for the current mode,
   * so we don't need to worry about the other modes
   */
  const currentModeItems: (
    | ToolbarItemResolved
    | ToolbarItemResolved[]
    | 'break'
  )[] = useMemo(() => {
    return toolbarConfig[currentMode].items.map((maybeIconConfig) => {
      if (maybeIconConfig === 'break') {
        return 'break'
      } else if (Array.isArray(maybeIconConfig)) {
        return maybeIconConfig.map(resolveItemConfig)
      } else {
        return resolveItemConfig(maybeIconConfig)
      }
    })

    function resolveItemConfig(
      maybeIconConfig: ToolbarItem
    ): ToolbarItemResolved {
      return {
        ...maybeIconConfig,
        title:
          typeof maybeIconConfig.title === 'string'
            ? maybeIconConfig.title
            : maybeIconConfig.title(configCallbackProps),
        description: maybeIconConfig.description,
        links: maybeIconConfig.links || [],
        isActive: maybeIconConfig.isActive?.(state),
        hotkey:
          typeof maybeIconConfig.hotkey === 'string'
            ? maybeIconConfig.hotkey
            : maybeIconConfig.hotkey?.(state),
        disabled:
          disableAllButtons ||
          maybeIconConfig.status !== 'available' ||
          maybeIconConfig.disabled?.(state) === true,
        disableHotkey: maybeIconConfig.disableHotkey?.(state),
        status: maybeIconConfig.status,
      }
    }
  }, [currentMode, disableAllButtons, configCallbackProps])

  return (
    <menu className="max-w-full whitespace-nowrap rounded-b px-2 py-1 bg-chalkboard-10 dark:bg-chalkboard-90 relative border border-chalkboard-20 dark:border-chalkboard-80 border-t-0 shadow-sm">
      <ul
        {...props}
        ref={toolbarButtonsRef}
        className={
          'has-[[aria-expanded=true]]:!pointer-events-none m-0 py-1 rounded-l-sm flex gap-1.5 items-center ' +
          className
        }
      >
        {/* A menu item will either be a vertical line break, a button with a dropdown, or a single button */}
        {currentModeItems.map((maybeIconConfig, i) => {
          if (maybeIconConfig === 'break') {
            return (
              <div
                key={'break-' + i}
                className="h-5 w-[1px] block bg-chalkboard-30 dark:bg-chalkboard-80"
              />
            )
          } else if (Array.isArray(maybeIconConfig)) {
            return (
              <ActionButtonDropdown
                Element="button"
                key={maybeIconConfig[0].id}
                data-testid={maybeIconConfig[0].id + '-dropdown'}
                id={maybeIconConfig[0].id + '-dropdown'}
                name={maybeIconConfig[0].title}
                className={
                  'group/wrapper ' +
                  buttonBorderClassName +
                  ' !bg-transparent relative group !gap-0'
                }
                splitMenuItems={maybeIconConfig.map((itemConfig) => ({
                  id: itemConfig.id,
                  label: itemConfig.title,
                  hotkey: itemConfig.hotkey,
                  onClick: () => itemConfig.onClick(configCallbackProps),
                  disabled:
                    disableAllButtons ||
                    itemConfig.status !== 'available' ||
                    itemConfig.disabled === true,
                  status: itemConfig.status,
                }))}
              >
                <ActionButton
                  Element="button"
                  id={maybeIconConfig[0].id}
                  data-testid={maybeIconConfig[0].id}
                  iconStart={{
                    icon: maybeIconConfig[0].icon,
                    className: iconClassName,
                    bgClassName: bgClassName,
                  }}
                  className={
                    '!border-transparent !px-0 pressed:!text-chalkboard-10 pressed:enabled:hovered:!text-chalkboard-10 ' +
                    buttonBgClassName
                  }
                  aria-pressed={maybeIconConfig[0].isActive}
                  disabled={
                    disableAllButtons ||
                    maybeIconConfig[0].status !== 'available' ||
                    maybeIconConfig[0].disabled
                  }
                  name={maybeIconConfig[0].title}
                  aria-description={maybeIconConfig[0].description}
                  onClick={() =>
                    maybeIconConfig[0].onClick(configCallbackProps)
                  }
                >
                  <span
                    className={!maybeIconConfig[0].showTitle ? 'sr-only' : ''}
                  >
                    {maybeIconConfig[0].title}
                  </span>
                </ActionButton>
                <ToolbarItemTooltip
                  itemConfig={maybeIconConfig[0]}
                  configCallbackProps={configCallbackProps}
                />
              </ActionButtonDropdown>
            )
          }
          const itemConfig = maybeIconConfig

          return (
            <div className="relative" key={itemConfig.id}>
              <ActionButton
                Element="button"
                key={itemConfig.id}
                id={itemConfig.id}
                data-testid={itemConfig.id}
                iconStart={{
                  icon: itemConfig.icon,
                  className: iconClassName,
                  bgClassName: bgClassName,
                }}
                className={
                  'pressed:!text-chalkboard-10 pressed:enabled:hovered:!text-chalkboard-10 ' +
                  buttonBorderClassName +
                  ' ' +
                  buttonBgClassName +
                  (!itemConfig.showTitle ? ' !px-0' : '')
                }
                name={itemConfig.title}
                aria-description={itemConfig.description}
                aria-pressed={itemConfig.isActive}
                disabled={
                  disableAllButtons ||
                  itemConfig.status !== 'available' ||
                  itemConfig.disabled
                }
                onClick={() => itemConfig.onClick(configCallbackProps)}
              >
                <span className={!itemConfig.showTitle ? 'sr-only' : ''}>
                  {itemConfig.title}
                </span>
              </ActionButton>
<<<<<<< HEAD
            </li>
            <li className="contents" key="circle-button">
              <ActionButton
                className={buttonClassName}
                Element="button"
                onClick={() =>
                  state.matches('Sketch.Circle tool')
                    ? send('CancelSketch')
                    : send('Equip Circle tool')
                }
                aria-pressed={state.matches('Sketch.Circle tool')}
                iconStart={{
                  icon: 'circle',
                  iconClassName,
                  bgClassName,
                }}
                disabled={
                  (!state.can('Equip Circle tool') &&
                    !state.matches('Sketch.Circle tool')) ||
                  disableAllButtons
                }
                title="Circle"
              >
                Circle
                <Tooltip
                  delay={1250}
                  position="bottom"
                  className="!px-2 !text-xs"
                >
                  Shortcut: C
                </Tooltip>
              </ActionButton>
            </li>
          </>
        )}
        {state.matches('Sketch.SketchIdle') &&
          nextEvents.filter(
            (eventName) =>
              eventName.includes('Make segment') ||
              eventName.includes('Constrain')
          ).length > 0 && (
            <ActionButtonDropdown
              splitMenuItems={splitMenuItems}
              className={buttonClassName}
              Element="button"
              iconStart={{
                icon: 'dimension',
                iconClassName,
                bgClassName,
              }}
            >
              Constraints
            </ActionButtonDropdown>
          )}
        {state.matches('idle') && (
          <li className="contents">
            <ActionButton
              className={buttonClassName}
              Element="button"
              onClick={() =>
                commandBarSend({
                  type: 'Find and select command',
                  data: { name: 'Extrude', ownerMachine: 'modeling' },
                })
              }
              disabled={!state.can('Extrude') || disableAllButtons}
              title={
                state.can('Extrude')
                  ? 'extrude'
                  : 'sketches need to be closed, or not already extruded'
              }
              iconStart={{
                icon: 'extrude',
                iconClassName,
                bgClassName,
              }}
            >
              Extrude
              <Tooltip
                delay={1250}
                position="bottom"
                className="!px-2 !text-xs"
              >
                Shortcut: E
              </Tooltip>
            </ActionButton>
          </li>
        )}
=======
              <ToolbarItemTooltip
                itemConfig={itemConfig}
                configCallbackProps={configCallbackProps}
              />
            </div>
          )
        })}
>>>>>>> 75f1aaa8
      </ul>
      {state.matches('Sketch no face') && (
        <div className="absolute top-full left-1/2 -translate-x-1/2 mt-2 py-1 px-2 bg-chalkboard-10 dark:bg-chalkboard-90 border border-chalkboard-20 dark:border-chalkboard-80 rounded shadow-lg">
          <p className="text-xs">Select a plane or face to start sketching</p>
        </div>
      )}
    </menu>
  )
}

/**
 * The single button and dropdown button share content, so we extract it here
 * It contains a tooltip with the title, description, and links
 * and a hotkey listener
 */
const ToolbarItemTooltip = memo(function ToolbarItemContents({
  itemConfig,
  configCallbackProps,
}: {
  itemConfig: ToolbarItemResolved
  configCallbackProps: ToolbarItemCallbackProps
}) {
  useHotkeys(
    itemConfig.hotkey || '',
    () => {
      itemConfig.onClick(configCallbackProps)
    },
    {
      enabled:
        itemConfig.status === 'available' &&
        !!itemConfig.hotkey &&
        !itemConfig.disabled &&
        !itemConfig.disableHotkey,
    }
  )

  return (
    <Tooltip
      inert={false}
      position="bottom"
      wrapperClassName="!p-4 !pointer-events-auto"
      contentClassName="!text-left text-wrap !text-xs !p-0 !pb-2 flex gap-2 !max-w-none !w-72 flex-col items-stretch"
    >
      <div className="rounded-top flex items-center gap-2 pt-3 pb-2 px-2 bg-chalkboard-20/50 dark:bg-chalkboard-80/50">
        <span
          className={`text-sm flex-1 ${
            itemConfig.status !== 'available'
              ? 'text-chalkboard-70 dark:text-chalkboard-40'
              : ''
          }`}
        >
          {itemConfig.title}
        </span>
        {itemConfig.status === 'available' && itemConfig.hotkey ? (
          <kbd className="flex-none hotkey">{itemConfig.hotkey}</kbd>
        ) : itemConfig.status === 'kcl-only' ? (
          <>
            <span className="text-wrap font-sans flex-0 text-chalkboard-70 dark:text-chalkboard-40">
              KCL code only
            </span>
            <CustomIcon
              name="code"
              className="w-5 h-5 text-chalkboard-70 dark:text-chalkboard-40"
            />
          </>
        ) : (
          itemConfig.status === 'unavailable' && (
            <>
              <span className="text-wrap font-sans flex-0 text-chalkboard-70 dark:text-chalkboard-40">
                In development
              </span>
              <CustomIcon
                name="lockClosed"
                className="w-5 h-5 text-chalkboard-70 dark:text-chalkboard-40"
              />
            </>
          )
        )}
      </div>
      <p className="px-2 text-ch font-sans">{itemConfig.description}</p>
      {itemConfig.links.length > 0 && (
        <>
          <hr className="border-chalkboard-20 dark:border-chalkboard-80" />
          <ul className="p-0 px-1 m-0 flex flex-col">
            {itemConfig.links.map((link) => (
              <li key={link.label} className="contents">
                <a
                  href={link.url}
                  target="_blank"
                  rel="noreferrer"
                  className="flex items-center rounded-sm p-1 no-underline text-inherit hover:bg-primary/10 hover:text-primary dark:hover:bg-chalkboard-70 dark:hover:text-inherit"
                >
                  <span className="flex-1">Open {link.label}</span>
                  <CustomIcon name="link" className="w-4 h-4" />
                </a>
              </li>
            ))}
          </ul>
        </>
      )}
    </Tooltip>
  )
})<|MERGE_RESOLUTION|>--- conflicted
+++ resolved
@@ -56,64 +56,6 @@
     isExecuting ||
     !isStreamReady
 
-<<<<<<< HEAD
-  useHotkeys(
-    'l',
-    () =>
-      state.matches('Sketch.Line tool')
-        ? send('CancelSketch')
-        : send('Equip Line tool'),
-    { enabled: !disableAllButtons, scopes: ['sketch'] }
-  )
-  useHotkeys(
-    'a',
-    () =>
-      state.matches('Sketch.Tangential arc to')
-        ? send('CancelSketch')
-        : send('Equip tangential arc to'),
-    { enabled: !disableAllButtons, scopes: ['sketch'] }
-  )
-  useHotkeys(
-    'r',
-    () =>
-      state.matches('Sketch.Rectangle tool')
-        ? send('CancelSketch')
-        : send('Equip rectangle tool'),
-    { enabled: !disableAllButtons, scopes: ['sketch'] }
-  )
-  useHotkeys(
-    'c',
-    () =>
-      state.matches('Sketch.Circle tool')
-        ? send('CancelSketch')
-        : send('Equip Circle tool'),
-    { enabled: !disableAllButtons, scopes: ['sketch'] }
-  )
-  useHotkeys(
-    's',
-    () =>
-      state.nextEvents.includes('Enter sketch') && pathId
-        ? send({ type: 'Enter sketch' })
-        : send({ type: 'Enter sketch', data: { forceNewSketch: true } }),
-    { enabled: !disableAllButtons, scopes: ['modeling'] }
-  )
-  useHotkeys(
-    'esc',
-    () =>
-      state.matches('Sketch.SketchIdle')
-        ? send('Cancel')
-        : send('CancelSketch'),
-    { enabled: !disableAllButtons, scopes: ['sketch'] }
-  )
-  useHotkeys(
-    'e',
-    () =>
-      commandBarSend({
-        type: 'Find and select command',
-        data: { name: 'Extrude', ownerMachine: 'modeling' },
-      }),
-    { enabled: !disableAllButtons, scopes: ['modeling'] }
-=======
   const currentMode =
     (Object.entries(toolbarConfig).find(([_, mode]) =>
       mode.check(state)
@@ -132,7 +74,6 @@
       sketchPathId,
     }),
     [state.matches, send, commandBarSend, sketchPathId]
->>>>>>> 75f1aaa8
   )
 
   /**
@@ -297,96 +238,6 @@
                   {itemConfig.title}
                 </span>
               </ActionButton>
-<<<<<<< HEAD
-            </li>
-            <li className="contents" key="circle-button">
-              <ActionButton
-                className={buttonClassName}
-                Element="button"
-                onClick={() =>
-                  state.matches('Sketch.Circle tool')
-                    ? send('CancelSketch')
-                    : send('Equip Circle tool')
-                }
-                aria-pressed={state.matches('Sketch.Circle tool')}
-                iconStart={{
-                  icon: 'circle',
-                  iconClassName,
-                  bgClassName,
-                }}
-                disabled={
-                  (!state.can('Equip Circle tool') &&
-                    !state.matches('Sketch.Circle tool')) ||
-                  disableAllButtons
-                }
-                title="Circle"
-              >
-                Circle
-                <Tooltip
-                  delay={1250}
-                  position="bottom"
-                  className="!px-2 !text-xs"
-                >
-                  Shortcut: C
-                </Tooltip>
-              </ActionButton>
-            </li>
-          </>
-        )}
-        {state.matches('Sketch.SketchIdle') &&
-          nextEvents.filter(
-            (eventName) =>
-              eventName.includes('Make segment') ||
-              eventName.includes('Constrain')
-          ).length > 0 && (
-            <ActionButtonDropdown
-              splitMenuItems={splitMenuItems}
-              className={buttonClassName}
-              Element="button"
-              iconStart={{
-                icon: 'dimension',
-                iconClassName,
-                bgClassName,
-              }}
-            >
-              Constraints
-            </ActionButtonDropdown>
-          )}
-        {state.matches('idle') && (
-          <li className="contents">
-            <ActionButton
-              className={buttonClassName}
-              Element="button"
-              onClick={() =>
-                commandBarSend({
-                  type: 'Find and select command',
-                  data: { name: 'Extrude', ownerMachine: 'modeling' },
-                })
-              }
-              disabled={!state.can('Extrude') || disableAllButtons}
-              title={
-                state.can('Extrude')
-                  ? 'extrude'
-                  : 'sketches need to be closed, or not already extruded'
-              }
-              iconStart={{
-                icon: 'extrude',
-                iconClassName,
-                bgClassName,
-              }}
-            >
-              Extrude
-              <Tooltip
-                delay={1250}
-                position="bottom"
-                className="!px-2 !text-xs"
-              >
-                Shortcut: E
-              </Tooltip>
-            </ActionButton>
-          </li>
-        )}
-=======
               <ToolbarItemTooltip
                 itemConfig={itemConfig}
                 configCallbackProps={configCallbackProps}
@@ -394,7 +245,6 @@
             </div>
           )
         })}
->>>>>>> 75f1aaa8
       </ul>
       {state.matches('Sketch no face') && (
         <div className="absolute top-full left-1/2 -translate-x-1/2 mt-2 py-1 px-2 bg-chalkboard-10 dark:bg-chalkboard-90 border border-chalkboard-20 dark:border-chalkboard-80 rounded shadow-lg">
