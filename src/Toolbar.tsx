import { WheelEvent, useRef, useMemo } from 'react'
import { isCursorInSketchCommandRange } from 'lang/util'
import { engineCommandManager } from './lang/std/engineConnection'
import { useModelingContext } from 'hooks/useModelingContext'
import { useCommandsContext } from 'hooks/useCommandsContext'
import { ActionButton } from 'components/ActionButton'

export const Toolbar = () => {
  const { setCommandBarOpen } = useCommandsContext()
  const { state, send, context } = useModelingContext()
  const toolbarButtonsRef = useRef<HTMLUListElement>(null)
  const bgClassName =
    'group-enabled:group-hover:bg-energy-10 group-pressed:bg-energy-10 dark:group-enabled:group-hover:bg-chalkboard-80 dark:group-pressed:bg-chalkboard-80'
  const pathId = useMemo(
    () =>
      isCursorInSketchCommandRange(
        engineCommandManager.artifactMap,
        context.selectionRanges
      ),
    [engineCommandManager.artifactMap, context.selectionRanges]
  )

  function handleToolbarButtonsWheelEvent(ev: WheelEvent<HTMLSpanElement>) {
    const span = toolbarButtonsRef.current
    if (!span) {
      return
    }

    span.scrollLeft = span.scrollLeft += ev.deltaY
  }

  function ToolbarButtons({
    className = '',
    ...props
  }: React.HTMLAttributes<HTMLElement>) {
    return (
      <ul
        {...props}
        ref={toolbarButtonsRef}
        onWheel={handleToolbarButtonsWheelEvent}
        className={
          'm-0 py-1 rounded-l-sm flex gap-2 items-center overflow-x-auto ' +
          className
        }
        style={{ scrollbarWidth: 'thin' }}
      >
        {state.nextEvents.includes('Enter sketch') && (
          <li className="contents">
            <ActionButton
              Element="button"
              onClick={() => send({ type: 'Enter sketch' })}
              icon={{
                icon: 'sketch',
                bgClassName,
              }}
            >
              <span data-testid="start-sketch">Start Sketch</span>
            </ActionButton>
          </li>
        )}
        {state.nextEvents.includes('Enter sketch') && pathId && (
          <li className="contents">
            <ActionButton
              Element="button"
              onClick={() => send({ type: 'Enter sketch' })}
              icon={{
                icon: 'sketch',
                bgClassName,
              }}
            >
              Edit Sketch
            </ActionButton>
          </li>
        )}
        {state.nextEvents.includes('Cancel') && !state.matches('idle') && (
          <li className="contents">
            <ActionButton
              Element="button"
              onClick={() => send({ type: 'Cancel' })}
              icon={{
                icon: 'arrowLeft',
                bgClassName,
              }}
            >
              Exit Sketch
            </ActionButton>
          </li>
        )}
        {state.matches('Sketch') && !state.matches('idle') && (
<<<<<<< HEAD
          <button
            onClick={() =>
              state.matches('Sketch.Line Tool')
                ? send('CancelSketch')
                : send('Equip line tool')
            }
            className={
              'group ' +
              (state.matches('Sketch.Line Tool')
                ? '!text-fern-70 !bg-fern-10 !dark:text-fern-20 !border-fern-50'
                : '')
            }
          >
            <ActionIcon icon="line" className="!p-0.5" size="md" />
            Line
          </button>
=======
          <li className="contents">
            <ActionButton
              Element="button"
              onClick={() =>
                state.matches('Sketch.Line Tool')
                  ? send('CancelSketch')
                  : send('Equip tool')
              }
              aria-pressed={state.matches('Sketch.Line Tool')}
              className="pressed:bg-energy-10/20 dark:pressed:bg-energy-80"
              icon={{
                icon: 'line',
                bgClassName,
              }}
            >
              Line
            </ActionButton>
          </li>
>>>>>>> 3ae5393d
        )}
        {state.matches('Sketch') && !state.matches('idle') && (
          <button
            onClick={() =>
              state.matches('Sketch.TangentialArc Tool')
                ? send('CancelSketch')
                : send('Equip tangential arc tool')
            }
            className={
              'group ' +
              (state.matches('Sketch.TangentialArc Tool')
                ? '!text-fern-70 !bg-fern-10 !dark:text-fern-20 !border-fern-50'
                : '')
            }
          >
            {/* TODO: icon */}
            <ActionIcon icon="line" className="!p-0.5" size="md" />
            Tangential Arc
          </button>
        )}
        {state.matches('Sketch') && (
          <li className="contents">
            <ActionButton
              Element="button"
              onClick={() =>
                state.matches('Sketch.Move Tool')
                  ? send('CancelSketch')
                  : send('Equip move tool')
              }
              aria-pressed={state.matches('Sketch.Move Tool')}
              className="pressed:bg-energy-10/20 dark:pressed:bg-energy-80"
              icon={{
                icon: 'move',
                bgClassName,
              }}
            >
              Move
            </ActionButton>
          </li>
        )}
        {state.matches('Sketch.SketchIdle') &&
          state.nextEvents
            .filter(
              (eventName) =>
                eventName.includes('Make segment') ||
                eventName.includes('Constrain')
            )
            .sort((a, b) => {
              const aisEnabled = state.nextEvents
                .filter((event) => state.can(event as any))
                .includes(a)
              const bIsEnabled = state.nextEvents
                .filter((event) => state.can(event as any))
                .includes(b)
              if (aisEnabled && !bIsEnabled) {
                return -1
              }
              if (!aisEnabled && bIsEnabled) {
                return 1
              }
              return 0
            })
            .map((eventName) => (
              <li className="contents">
                <ActionButton
                  Element="button"
                  className="text-sm"
                  key={eventName}
                  onClick={() => send(eventName)}
                  disabled={
                    !state.nextEvents
                      .filter((event) => state.can(event as any))
                      .includes(eventName)
                  }
                  title={eventName}
                  icon={{
                    icon: 'line',
                    bgClassName,
                  }}
                >
                  {eventName
                    .replace('Make segment ', '')
                    .replace('Constrain ', '')}
                </ActionButton>
              </li>
            ))}
        {state.matches('idle') && (
          <li className="contents">
            <ActionButton
              Element="button"
              className="text-sm"
              onClick={() => send('extrude intent')}
              disabled={!state.can('extrude intent')}
              title={
                state.can('extrude intent')
                  ? 'extrude'
                  : 'sketches need to be closed, or not already extruded'
              }
              icon={{
                icon: 'extrude',
                bgClassName,
              }}
            >
              Extrude
            </ActionButton>
          </li>
        )}
      </ul>
    )
  }

  return (
    <div className="max-w-full flex items-stretch rounded-l-sm rounded-r-full bg-chalkboard-10 dark:bg-chalkboard-100 relative">
      <menu className="flex-1 pl-1 pr-2 py-0 overflow-hidden rounded-l-sm whitespace-nowrap bg-chalkboard-10 dark:bg-chalkboard-100 border-solid border border-energy-10 dark:border-chalkboard-90 border-r-0">
        <ToolbarButtons />
      </menu>
      <ActionButton
        Element="button"
        onClick={() => setCommandBarOpen(true)}
        className="rounded-r-full pr-4 self-stretch border-energy-10 hover:border-energy-10 dark:border-chalkboard-80 bg-energy-10/50 hover:bg-energy-10 dark:bg-chalkboard-80 dark:text-energy-10"
      >
        ⌘K
      </ActionButton>
    </div>
  )
}<|MERGE_RESOLUTION|>--- conflicted
+++ resolved
@@ -87,31 +87,13 @@
           </li>
         )}
         {state.matches('Sketch') && !state.matches('idle') && (
-<<<<<<< HEAD
-          <button
-            onClick={() =>
-              state.matches('Sketch.Line Tool')
-                ? send('CancelSketch')
-                : send('Equip line tool')
-            }
-            className={
-              'group ' +
-              (state.matches('Sketch.Line Tool')
-                ? '!text-fern-70 !bg-fern-10 !dark:text-fern-20 !border-fern-50'
-                : '')
-            }
-          >
-            <ActionIcon icon="line" className="!p-0.5" size="md" />
-            Line
-          </button>
-=======
           <li className="contents">
             <ActionButton
               Element="button"
               onClick={() =>
                 state.matches('Sketch.Line Tool')
                   ? send('CancelSketch')
-                  : send('Equip tool')
+                  : send('Equip line tool')
               }
               aria-pressed={state.matches('Sketch.Line Tool')}
               className="pressed:bg-energy-10/20 dark:pressed:bg-energy-80"
@@ -123,7 +105,6 @@
               Line
             </ActionButton>
           </li>
->>>>>>> 3ae5393d
         )}
         {state.matches('Sketch') && !state.matches('idle') && (
           <button
