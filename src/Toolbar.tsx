import { useStore, toolTips, ToolTip } from './useStore'
import { extrudeSketch, sketchOnExtrudedFace } from './lang/modifyAst'
import { getNodePathFromSourceRange } from './lang/queryAst'
import { HorzVert } from './components/Toolbar/HorzVert'
import { RemoveConstrainingValues } from './components/Toolbar/RemoveConstrainingValues'
import { EqualLength } from './components/Toolbar/EqualLength'
import { EqualAngle } from './components/Toolbar/EqualAngle'
import { Intersect } from './components/Toolbar/Intersect'
import { SetHorzVertDistance } from './components/Toolbar/SetHorzVertDistance'
import { SetAngleLength } from './components/Toolbar/setAngleLength'
import { SetAbsDistance } from './components/Toolbar/SetAbsDistance'
import { SetAngleBetween } from './components/Toolbar/SetAngleBetween'
<<<<<<< HEAD
import { Fragment, useMemo } from 'react'
=======
import { Fragment, WheelEvent, useRef } from 'react'
>>>>>>> 8a4e7175
import { FontAwesomeIcon } from '@fortawesome/react-fontawesome'
import { faSearch, faX } from '@fortawesome/free-solid-svg-icons'
import { Popover, Transition } from '@headlessui/react'
import styles from './Toolbar.module.css'
import { v4 as uuidv4 } from 'uuid'
import { isCursorInSketchCommandRange, useAppMode } from 'hooks/useAppMode'
import { ActionIcon } from 'components/ActionIcon'
import { engineCommandManager } from './lang/std/engineConnection'
import { useModelingContext } from 'hooks/useModelingContext'
import { kclManager } from 'lang/KclSinglton'

export const sketchButtonClassnames = {
  background:
    'bg-chalkboard-100 group-hover:bg-chalkboard-90 hover:bg-chalkboard-90 dark:bg-fern-20 dark:group-hover:bg-fern-10 dark:hover:bg-fern-10 group-disabled:bg-chalkboard-50 dark:group-disabled:bg-chalkboard-60 group-hover:group-disabled:bg-chalkboard-50 dark:group-hover:group-disabled:bg-chalkboard-50',
  icon: 'text-fern-20 h-auto group-hover:text-fern-10 hover:text-fern-10 dark:text-chalkboard-100 dark:group-hover:text-chalkboard-100 dark:hover:text-chalkboard-100 group-disabled:bg-chalkboard-60 hover:group-disabled:text-inherit',
}

const sketchFnLabels: Record<ToolTip | 'sketch_line' | 'move', string> = {
  sketch_line: 'Line',
  line: 'Line',
  move: 'Move',
  angledLine: 'Angled Line',
  angledLineThatIntersects: 'Angled Line That Intersects',
  angledLineOfXLength: 'Angled Line Of X Length',
  angledLineOfYLength: 'Angled Line Of Y Length',
  angledLineToX: 'Angled Line To X',
  angledLineToY: 'Angled Line To Y',
  lineTo: 'Line to Point',
  xLine: 'Horizontal Line',
  yLine: 'Vertical Line',
  xLineTo: 'Horizontal Line to Point',
  yLineTo: 'Vertical Line to Point',
}

export const Toolbar = () => {
  const { setGuiMode, guiMode, selectionRanges } = useStore((s) => ({
    guiMode: s.guiMode,
    setGuiMode: s.setGuiMode,
    selectionRanges: s.selectionRanges,
  }))
  useAppMode()
<<<<<<< HEAD
  const { state, send } = useModelingContext()
  const pathId = useMemo(
    () =>
      isCursorInSketchCommandRange(
        engineCommandManager.artifactMap,
        selectionRanges
      ),
    [engineCommandManager.artifactMap, selectionRanges]
  )

  function ToolbarButtons({ className }: React.HTMLAttributes<HTMLElement>) {
    return (
      <span className={styles.toolbarButtons + ' ' + className}>
        {state.nextEvents.includes('Enter sketch') && (
=======
  const toolbarButtonsRef = useRef<HTMLSpanElement>(null)

  function handleToolbarButtonsWheelEvent(ev: WheelEvent<HTMLSpanElement>) {
    const span = toolbarButtonsRef.current
    if (!span) {
      return
    }

    span.scrollLeft = span.scrollLeft += ev.deltaY
  }

  function ToolbarButtons({ className }: React.HTMLAttributes<HTMLElement>) {
    return (
      <span
        ref={toolbarButtonsRef}
        onWheel={handleToolbarButtonsWheelEvent}
        className={styles.toolbarButtons + ' ' + className}
      >
        {guiMode.mode === 'default' && (
>>>>>>> 8a4e7175
          <button
            onClick={() => send({ type: 'Enter sketch' })}
            className="group"
          >
            <ActionIcon icon="sketch" className="!p-0.5" size="md" />
            Start Sketch
          </button>
        )}
        {state.nextEvents.includes('Enter sketch') && pathId && (
          <button
            onClick={() => send({ type: 'Enter sketch' })}
            className="group"
          >
            <ActionIcon icon="sketch" className="!p-0.5" size="md" />
            Edit Sketch
          </button>
        )}
        {state.nextEvents.includes('Cancel') && !state.matches('idle') && (
          <button onClick={() => send({ type: 'Cancel' })} className="group">
            <ActionIcon icon="exit" className="!p-0.5" size="md" />
            Exit Sketch v2
          </button>
        )}
        {state.matches('Sketch') && (
          <button
            onClick={() => {
              state.matches('Sketch.Line Tool')
                ? send('CancelSketch')
                : send('Equip tool')
            }}
            className={
              'group ' +
              (state.matches('Sketch.Line Tool')
                ? '!text-fern-70 !bg-fern-10 !dark:text-fern-20 !border-fern-50'
                : '')
            }
          >
            <ActionIcon icon="line" className="!p-0.5" size="md" />
            Line
          </button>
        )}
        {state.matches('Sketch') && (
          <button
            onClick={() => {
              console.log('yo', state.matches('Sketch.Move Tool'))
              state.matches('Sketch.Move Tool')
                ? send('CancelSketch')
                : send('Equip move tool')
            }}
            className={
              'group ' +
              (state.matches('Sketch.Move Tool')
                ? '!text-fern-70 !bg-fern-10 !dark:text-fern-20 !border-fern-50'
                : '')
            }
          >
            <ActionIcon icon="move" className="!p-0.5" size="md" />
            Move
          </button>
        )}
        {state.matches('Sketch.SketchIdle') &&
          state.nextEvents
            .filter(
              (eventName) =>
                eventName.includes('Make segment') ||
                eventName.includes('Constrain')
            )
            .map((eventName) => (
              <button
                key={eventName}
                onClick={() => send(eventName)}
                className="group"
                disabled={
                  !state.nextEvents
                    .filter((event) => state.can(event as any))
                    .includes(eventName)
                }
                title={eventName}
              >
                <ActionIcon
                  icon={'line'} // TODO
                  bgClassName={sketchButtonClassnames.background}
                  iconClassName={sketchButtonClassnames.icon}
                  size="md"
                />
                {eventName
                  .replace('Make segment ', '')
                  .replace('Constrain ', '')}
              </button>
            ))}
        {guiMode.mode === 'canEditExtrude' && (
          <button
            onClick={() => {
              const pathToNode = getNodePathFromSourceRange(
                kclManager.ast,
                selectionRanges.codeBasedSelections[0].range
              )
              const { modifiedAst } = sketchOnExtrudedFace(
                kclManager.ast,
                pathToNode,
                kclManager.programMemory
              )
              kclManager.updateAst(modifiedAst, true)
            }}
            className="group"
          >
            <ActionIcon icon="sketch" className="!p-0.5" size="md" />
            Sketch on Face
          </button>
        )}
        {guiMode.mode === 'canEditSketch' && (
          <>
            <button
              onClick={() => {
                const pathToNode = getNodePathFromSourceRange(
                  kclManager.ast,
                  selectionRanges.codeBasedSelections[0].range
                )
                const { modifiedAst, pathToExtrudeArg } = extrudeSketch(
                  kclManager.ast,
                  pathToNode
                )
                // TODO not handling focusPath correctly I think
                kclManager.updateAst(modifiedAst, true, {
                  focusPath: pathToExtrudeArg,
                })
              }}
              className="group"
            >
              <ActionIcon icon="extrude" className="!p-0.5" size="md" />
              Extrude
            </button>
            <button
              onClick={() => {
                const pathToNode = getNodePathFromSourceRange(
                  kclManager.ast,
                  selectionRanges.codeBasedSelections[0].range
                )
                const { modifiedAst, pathToExtrudeArg } = extrudeSketch(
                  kclManager.ast,
                  pathToNode,
                  false
                )
                // TODO not handling focusPath correctly I think
                kclManager.updateAst(modifiedAst, true, {
                  focusPath: pathToExtrudeArg,
                })
              }}
              className="group"
            >
              <ActionIcon icon="extrude" className="!p-0.5" size="md" />
              Extrude as new
            </button>
          </>
        )}

        {toolTips
          .filter(
            // (sketchFnName) => !['angledLineThatIntersects'].includes(sketchFnName)
            (sketchFnName) => ['sketch_line', 'move'].includes(sketchFnName)
          )
          .map((sketchFnName) => {
            if (
              guiMode.mode !== 'sketch' ||
              !('isTooltip' in guiMode || guiMode.sketchMode === 'sketchEdit')
            )
              return null
            return (
              <button
                key={sketchFnName}
                onClick={() => {
                  engineCommandManager.sendSceneCommand({
                    type: 'modeling_cmd_req',
                    cmd_id: uuidv4(),
                    cmd: {
                      type: 'set_tool',
                      tool:
                        guiMode.sketchMode === sketchFnName
                          ? 'select'
                          : (sketchFnName as any),
                    },
                  })
                  setGuiMode({
                    ...guiMode,
                    ...(guiMode.sketchMode === sketchFnName
                      ? {
                          sketchMode: 'sketchEdit',
                          // todo: ...guiMod is adding isTooltip: true, will probably just fix with xstate migtaion
                        }
                      : {
                          sketchMode: sketchFnName,
                          waitingFirstClick: true,
                          isTooltip: true,
                          pathId: guiMode.pathId,
                        }),
                  })
                }}
                className={
                  'group ' +
                  (guiMode.sketchMode === sketchFnName
                    ? '!text-fern-70 !bg-fern-10 !dark:text-fern-20 !border-fern-50'
                    : '')
                }
              >
                <ActionIcon
                  icon={sketchFnName.includes('line') ? 'line' : 'move'}
                  className="!p-0.5"
                  bgClassName={sketchButtonClassnames.background}
                  iconClassName={sketchButtonClassnames.icon}
                  size="md"
                />
                {sketchFnLabels[sketchFnName]}
              </button>
            )
          })}
        <HorzVert horOrVert="horizontal" />
        <HorzVert horOrVert="vertical" />
        <EqualLength />
        <EqualAngle />
        <SetHorzVertDistance buttonType="alignEndsVertically" />
        <SetHorzVertDistance buttonType="setHorzDistance" />
        <SetAbsDistance buttonType="snapToYAxis" />
        <SetAbsDistance buttonType="xAbs" />
        <SetHorzVertDistance buttonType="alignEndsHorizontally" />
        <SetAbsDistance buttonType="snapToXAxis" />
        <SetHorzVertDistance buttonType="setVertDistance" />
        <SetAbsDistance buttonType="yAbs" />
        <SetAngleLength angleOrLength="setAngle" />
        <SetAngleLength angleOrLength="setLength" />
        <Intersect />
        <RemoveConstrainingValues />
        <SetAngleBetween />
      </span>
    )
  }

  return (
    <Popover className={styles.toolbarWrapper + ' ' + guiMode.mode}>
      <div className={styles.toolbar}>
        <span className={styles.toolbarCap + ' ' + styles.label}>
          {guiMode.mode === 'sketch' ? '2D' : '3D'}
        </span>
        <menu className="flex-1 gap-2 py-0.5 overflow-hidden whitespace-nowrap">
          <ToolbarButtons />
        </menu>
        <Popover.Button
          className={styles.toolbarCap + ' ' + styles.popoverToggle}
        >
          <FontAwesomeIcon icon={faSearch} />
        </Popover.Button>
      </div>
      <Transition
        as={Fragment}
        enter="transition ease-out duration-200"
        enterFrom="opacity-0"
        enterTo="opacity-100"
        leave="transition ease-out duration-100"
        leaveFrom="opacity-100"
        leaveTo="opacity-0"
      >
        <Popover.Overlay className="fixed inset-0 bg-chalkboard-110/20 dark:bg-chalkboard-110/50" />
      </Transition>
      <Transition
        as={Fragment}
        enter="transition ease-out duration-100"
        enterFrom="opacity-0 translate-y-1 scale-95"
        enterTo="opacity-100 translate-y-0 scale-100"
        leave="transition ease-out duration-75"
        leaveFrom="opacity-100 translate-y-0"
        leaveTo="opacity-0 translate-y-2"
      >
        <Popover.Panel className="absolute top-0 w-screen max-w-xl left-1/2 -translate-x-1/2 flex flex-col gap-8 bg-chalkboard-10 dark:bg-chalkboard-100 p-5 rounded border border-chalkboard-20/30 dark:border-chalkboard-70/50">
          <section className="flex justify-between items-center">
            <p
              className={`${styles.toolbarCap} ${styles.label} !self-center rounded-r-full w-fit`}
            >
              You're in {guiMode.mode === 'sketch' ? '2D' : '3D'}
            </p>
            <Popover.Button className="p-2 flex items-center justify-center rounded-sm bg-chalkboard-20 text-chalkboard-110 dark:bg-chalkboard-70 dark:text-chalkboard-20 border-none hover:bg-chalkboard-30 dark:hover:bg-chalkboard-60">
              <FontAwesomeIcon icon={faX} className="w-4 h-4" />
            </Popover.Button>
          </section>
          <section>
            <ToolbarButtons className="flex-wrap" />
          </section>
        </Popover.Panel>
      </Transition>
    </Popover>
  )
}<|MERGE_RESOLUTION|>--- conflicted
+++ resolved
@@ -10,11 +10,7 @@
 import { SetAngleLength } from './components/Toolbar/setAngleLength'
 import { SetAbsDistance } from './components/Toolbar/SetAbsDistance'
 import { SetAngleBetween } from './components/Toolbar/SetAngleBetween'
-<<<<<<< HEAD
-import { Fragment, useMemo } from 'react'
-=======
-import { Fragment, WheelEvent, useRef } from 'react'
->>>>>>> 8a4e7175
+import { Fragment, WheelEvent, useRef, useMemo } from 'react'
 import { FontAwesomeIcon } from '@fortawesome/react-fontawesome'
 import { faSearch, faX } from '@fortawesome/free-solid-svg-icons'
 import { Popover, Transition } from '@headlessui/react'
@@ -56,8 +52,8 @@
     selectionRanges: s.selectionRanges,
   }))
   useAppMode()
-<<<<<<< HEAD
   const { state, send } = useModelingContext()
+  const toolbarButtonsRef = useRef<HTMLSpanElement>(null)
   const pathId = useMemo(
     () =>
       isCursorInSketchCommandRange(
@@ -67,13 +63,6 @@
     [engineCommandManager.artifactMap, selectionRanges]
   )
 
-  function ToolbarButtons({ className }: React.HTMLAttributes<HTMLElement>) {
-    return (
-      <span className={styles.toolbarButtons + ' ' + className}>
-        {state.nextEvents.includes('Enter sketch') && (
-=======
-  const toolbarButtonsRef = useRef<HTMLSpanElement>(null)
-
   function handleToolbarButtonsWheelEvent(ev: WheelEvent<HTMLSpanElement>) {
     const span = toolbarButtonsRef.current
     if (!span) {
@@ -90,8 +79,7 @@
         onWheel={handleToolbarButtonsWheelEvent}
         className={styles.toolbarButtons + ' ' + className}
       >
-        {guiMode.mode === 'default' && (
->>>>>>> 8a4e7175
+        {state.nextEvents.includes('Enter sketch') && (
           <button
             onClick={() => send({ type: 'Enter sketch' })}
             className="group"
