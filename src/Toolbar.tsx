import { WheelEvent, useRef, useMemo } from 'react'
import { isCursorInSketchCommandRange } from 'lang/util'
import { engineCommandManager, kclManager } from 'lib/singletons'
import { useModelingContext } from 'hooks/useModelingContext'
import { useCommandsContext } from 'hooks/useCommandsContext'
import { ActionButton } from 'components/ActionButton'
import { isSingleCursorInPipe } from 'lang/queryAst'
<<<<<<< HEAD
import { useShouldDisableModelingActions } from 'hooks/useShouldDisableModelingActions'
import { useInteractionMap } from 'hooks/useInteractionMap'
=======
import { useKclContext } from 'lang/KclProvider'
import {
  NetworkHealthState,
  useNetworkStatus,
} from 'components/NetworkHealthIndicator'
import { useStore } from 'useStore'
import { ActionButtonDropdown } from 'components/ActionButtonDropdown'
>>>>>>> 63159c1c

export const Toolbar = () => {
  const { commandBarSend } = useCommandsContext()
  const { state, send, context } = useModelingContext()
  const shouldDisableModelingActions = useShouldDisableModelingActions()
  useInteractionMap(
    [
      {
        name: 'sketch',
        title: 'Start Sketch',
        sequence: 'shift+s',
        action: () =>
          send({ type: 'Enter sketch', data: { forceNewSketch: true } }),
        guard: () => !shouldDisableModelingActions && state.matches('idle'),
      },
      {
        name: 'extrude',
        title: 'Extrude',
        sequence: 'ctrl+c shift+e',
        action: () =>
          commandBarSend({
            type: 'Find and select command',
            data: { name: 'Extrude', ownerMachine: 'modeling' },
          }),
        guard: () => !shouldDisableModelingActions && state.matches('idle'),
      },
    ],
    [shouldDisableModelingActions, commandBarSend, state]
  )
  const toolbarButtonsRef = useRef<HTMLUListElement>(null)
  const iconClassName =
    'group-disabled:text-chalkboard-50 group-enabled:group-hover:!text-primary dark:group-enabled:group-hover:!text-inherit group-pressed:!text-chalkboard-10 group-ui-open:!text-chalkboard-10 dark:group-ui-open:!text-chalkboard-10'
  const bgClassName =
    'group-disabled:!bg-transparent group-enabled:group-hover:bg-primary/10 dark:group-enabled:group-hover:bg-primary group-pressed:bg-primary group-ui-open:bg-primary'
  const buttonClassName =
    'bg-chalkboard-10 dark:bg-chalkboard-100 enabled:hover:bg-chalkboard-10 dark:enabled:hover:bg-chalkboard-100 pressed:!border-primary ui-open:!border-primary'
  const pathId = useMemo(() => {
    if (!isSingleCursorInPipe(context.selectionRanges, kclManager.ast)) {
      return false
    }
    return isCursorInSketchCommandRange(
      engineCommandManager.artifactMap,
      context.selectionRanges
    )
  }, [engineCommandManager.artifactMap, context.selectionRanges])

  function handleToolbarButtonsWheelEvent(ev: WheelEvent<HTMLSpanElement>) {
    const span = toolbarButtonsRef.current
    if (!span) {
      return
    }

    span.scrollLeft = span.scrollLeft += ev.deltaY
  }

  function ToolbarButtons({
    className = '',
    ...props
  }: React.HTMLAttributes<HTMLElement>) {
    return (
      <ul
        {...props}
        ref={toolbarButtonsRef}
        onWheel={handleToolbarButtonsWheelEvent}
        className={'m-0 py-1 rounded-l-sm flex gap-2 items-center ' + className}
        style={{ scrollbarWidth: 'thin' }}
      >
        {state.nextEvents.includes('Enter sketch') && (
          <li className="contents">
            <ActionButton
              className={buttonClassName}
              Element="button"
              onClick={() =>
                send({ type: 'Enter sketch', data: { forceNewSketch: true } })
              }
              iconStart={{
                icon: 'sketch',
                iconClassName,
                bgClassName,
              }}
              disabled={shouldDisableModelingActions}
            >
              <span data-testid="start-sketch">Start Sketch</span>
            </ActionButton>
          </li>
        )}
        {state.nextEvents.includes('Enter sketch') && pathId && (
          <li className="contents">
            <ActionButton
              className={buttonClassName}
              Element="button"
              onClick={() => send({ type: 'Enter sketch' })}
              iconStart={{
                icon: 'sketch',
                iconClassName,
                bgClassName,
              }}
              disabled={shouldDisableModelingActions}
            >
              Edit Sketch
            </ActionButton>
          </li>
        )}
        {state.nextEvents.includes('Cancel') && !state.matches('idle') && (
          <li className="contents">
            <ActionButton
              className={buttonClassName}
              Element="button"
              onClick={() => send({ type: 'Cancel' })}
              iconStart={{
                icon: 'arrowLeft',
                iconClassName,
                bgClassName,
              }}
              disabled={shouldDisableModelingActions}
            >
              Exit Sketch
            </ActionButton>
          </li>
        )}
        {state.matches('Sketch') && !state.matches('idle') && (
          <>
            <li className="contents" key="line-button">
              <ActionButton
                className={buttonClassName}
                Element="button"
                onClick={() =>
                  state?.matches('Sketch.Line tool')
                    ? send('CancelSketch')
                    : send('Equip Line tool')
                }
                aria-pressed={state?.matches('Sketch.Line tool')}
                iconStart={{
                  icon: 'line',
                  iconClassName,
                  bgClassName,
                }}
                disabled={shouldDisableModelingActions}
              >
                Line
              </ActionButton>
            </li>
            <li className="contents" key="tangential-arc-button">
              <ActionButton
                className={buttonClassName}
                Element="button"
                onClick={() =>
                  state.matches('Sketch.Tangential arc to')
                    ? send('CancelSketch')
                    : send('Equip tangential arc to')
                }
                aria-pressed={state.matches('Sketch.Tangential arc to')}
                iconStart={{
                  icon: 'arc',
                  iconClassName,
                  bgClassName,
                }}
                disabled={
                  (!state.can('Equip tangential arc to') &&
                    !state.matches('Sketch.Tangential arc to')) ||
                  shouldDisableModelingActions
                }
              >
                Tangential Arc
              </ActionButton>
            </li>
            <li className="contents" key="rectangle-button">
              <ActionButton
                className={buttonClassName}
                Element="button"
                onClick={() =>
                  state.matches('Sketch.Rectangle tool')
                    ? send('CancelSketch')
                    : send('Equip rectangle tool')
                }
                aria-pressed={state.matches('Sketch.Rectangle tool')}
                iconStart={{
                  icon: 'rectangle',
                  iconClassName,
                  bgClassName,
                }}
                disabled={
                  (!state.can('Equip rectangle tool') &&
                    !state.matches('Sketch.Rectangle tool')) ||
                  shouldDisableModelingActions
                }
                title={
                  state.can('Equip rectangle tool')
                    ? 'Rectangle'
                    : 'Can only be used when a sketch is empty currently'
                }
              >
                Rectangle
              </ActionButton>
            </li>
          </>
        )}
        {state.matches('Sketch.SketchIdle') &&
<<<<<<< HEAD
          state.nextEvents
            .filter(
              (eventName) =>
                eventName.includes('Make segment') ||
                eventName.includes('Constrain')
            )
            .sort((a, b) => {
              const aisEnabled = state.nextEvents
                .filter((event) => state.can(event as any))
                .includes(a)
              const bIsEnabled = state.nextEvents
                .filter((event) => state.can(event as any))
                .includes(b)
              if (aisEnabled && !bIsEnabled) {
                return -1
              }
              if (!aisEnabled && bIsEnabled) {
                return 1
              }
              return 0
            })
            .map((eventName) => (
              <li className="contents" key={eventName}>
                <ActionButton
                  className={buttonClassName}
                  Element="button"
                  key={eventName}
                  onClick={() => send(eventName)}
                  disabled={
                    !state.nextEvents
                      .filter((event) => state.can(event as any))
                      .includes(eventName) || shouldDisableModelingActions
=======
          state.nextEvents.filter(
            (eventName) =>
              eventName.includes('Make segment') ||
              eventName.includes('Constrain')
          ).length > 0 && (
            <ActionButtonDropdown
              splitMenuItems={state.nextEvents
                .filter(
                  (eventName) =>
                    eventName.includes('Make segment') ||
                    eventName.includes('Constrain')
                )
                .sort((a, b) => {
                  const aisEnabled = state.nextEvents
                    .filter((event) => state.can(event as any))
                    .includes(a)
                  const bIsEnabled = state.nextEvents
                    .filter((event) => state.can(event as any))
                    .includes(b)
                  if (aisEnabled && !bIsEnabled) {
                    return -1
>>>>>>> 63159c1c
                  }
                  if (!aisEnabled && bIsEnabled) {
                    return 1
                  }
                  return 0
                })
                .map((eventName) => ({
                  label: eventName
                    .replace('Make segment ', '')
                    .replace('Constrain ', ''),
                  onClick: () => send(eventName),
                  disabled:
                    !state.nextEvents
                      .filter((event) => state.can(event as any))
                      .includes(eventName) || disableAllButtons,
                }))}
              className={buttonClassName}
              Element="button"
              iconStart={{
                icon: 'dimension',
                iconClassName,
                bgClassName,
              }}
            >
              Constrain
            </ActionButtonDropdown>
          )}
        {state.matches('idle') && (
          <li className="contents">
            <ActionButton
              className={buttonClassName}
              Element="button"
              onClick={() =>
                commandBarSend({
                  type: 'Find and select command',
                  data: { name: 'Extrude', ownerMachine: 'modeling' },
                })
              }
              disabled={!state.can('Extrude') || shouldDisableModelingActions}
              title={
                state.can('Extrude')
                  ? 'extrude'
                  : 'sketches need to be closed, or not already extruded'
              }
              iconStart={{
                icon: 'extrude',
                iconClassName,
                bgClassName,
              }}
            >
              Extrude
            </ActionButton>
          </li>
        )}
      </ul>
    )
  }

  return (
    <menu className="max-w-full whitespace-nowrap rounded px-1.5 py-0.5 backdrop-blur-sm bg-chalkboard-10/80 dark:bg-chalkboard-110/70 relative">
      <ToolbarButtons />
    </menu>
  )
}<|MERGE_RESOLUTION|>--- conflicted
+++ resolved
@@ -5,18 +5,9 @@
 import { useCommandsContext } from 'hooks/useCommandsContext'
 import { ActionButton } from 'components/ActionButton'
 import { isSingleCursorInPipe } from 'lang/queryAst'
-<<<<<<< HEAD
 import { useShouldDisableModelingActions } from 'hooks/useShouldDisableModelingActions'
 import { useInteractionMap } from 'hooks/useInteractionMap'
-=======
-import { useKclContext } from 'lang/KclProvider'
-import {
-  NetworkHealthState,
-  useNetworkStatus,
-} from 'components/NetworkHealthIndicator'
-import { useStore } from 'useStore'
 import { ActionButtonDropdown } from 'components/ActionButtonDropdown'
->>>>>>> 63159c1c
 
 export const Toolbar = () => {
   const { commandBarSend } = useCommandsContext()
@@ -215,40 +206,6 @@
           </>
         )}
         {state.matches('Sketch.SketchIdle') &&
-<<<<<<< HEAD
-          state.nextEvents
-            .filter(
-              (eventName) =>
-                eventName.includes('Make segment') ||
-                eventName.includes('Constrain')
-            )
-            .sort((a, b) => {
-              const aisEnabled = state.nextEvents
-                .filter((event) => state.can(event as any))
-                .includes(a)
-              const bIsEnabled = state.nextEvents
-                .filter((event) => state.can(event as any))
-                .includes(b)
-              if (aisEnabled && !bIsEnabled) {
-                return -1
-              }
-              if (!aisEnabled && bIsEnabled) {
-                return 1
-              }
-              return 0
-            })
-            .map((eventName) => (
-              <li className="contents" key={eventName}>
-                <ActionButton
-                  className={buttonClassName}
-                  Element="button"
-                  key={eventName}
-                  onClick={() => send(eventName)}
-                  disabled={
-                    !state.nextEvents
-                      .filter((event) => state.can(event as any))
-                      .includes(eventName) || shouldDisableModelingActions
-=======
           state.nextEvents.filter(
             (eventName) =>
               eventName.includes('Make segment') ||
@@ -270,7 +227,6 @@
                     .includes(b)
                   if (aisEnabled && !bIsEnabled) {
                     return -1
->>>>>>> 63159c1c
                   }
                   if (!aisEnabled && bIsEnabled) {
                     return 1
@@ -285,7 +241,7 @@
                   disabled:
                     !state.nextEvents
                       .filter((event) => state.can(event as any))
-                      .includes(eventName) || disableAllButtons,
+                      .includes(eventName) || shouldDisableModelingActions,
                 }))}
               className={buttonClassName}
               Element="button"
