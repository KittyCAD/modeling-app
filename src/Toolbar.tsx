import { useRef, useMemo, memo } from 'react'
import { isCursorInSketchCommandRange } from 'lang/util'
import { engineCommandManager, kclManager } from 'lib/singletons'
import { useModelingContext } from 'hooks/useModelingContext'
import { useCommandsContext } from 'hooks/useCommandsContext'
import { useNetworkContext } from 'hooks/useNetworkContext'
import { NetworkHealthState } from 'hooks/useNetworkStatus'
import { ActionButton } from 'components/ActionButton'
import { isSingleCursorInPipe } from 'lang/queryAst'
<<<<<<< HEAD
import { useShouldDisableModelingActions } from 'hooks/useShouldDisableModelingActions'
import { useInteractionMap } from 'hooks/useInteractionMap'
import { ActionButtonDropdown } from 'components/ActionButtonDropdown'
import { useHotkeys } from 'react-hotkeys-hook'
import Tooltip from 'components/Tooltip'
import { KEYBINDING_CATEGORIES } from 'lib/constants'
=======
import { useKclContext } from 'lang/KclProvider'
import { ActionButtonDropdown } from 'components/ActionButtonDropdown'
import { useHotkeys } from 'react-hotkeys-hook'
import Tooltip from 'components/Tooltip'
import { useAppState } from 'AppState'
import { CustomIcon } from 'components/CustomIcon'
import {
  toolbarConfig,
  ToolbarItem,
  ToolbarItemCallbackProps,
  ToolbarItemResolved,
  ToolbarModeName,
} from 'lib/toolbar'
>>>>>>> 19a93e8d

export function Toolbar({
  className = '',
  ...props
}: React.HTMLAttributes<HTMLElement>) {
  const { state, send, context } = useModelingContext()
  const { commandBarSend } = useCommandsContext()
  const shouldDisableModelingActions = useShouldDisableModelingActions()
  useInteractionMap(
    [
      {
        name: 'sketch',
        title: 'Start Sketch',
        sequence: 'shift+s',
        action: () =>
          send({ type: 'Enter sketch', data: { forceNewSketch: true } }),
        guard: () => !shouldDisableModelingActions && state.matches('idle'),
      },
      {
        name: 'extrude',
        title: 'Extrude',
        sequence: 'ctrl+c shift+e',
        action: () =>
          commandBarSend({
            type: 'Find and select command',
            data: { name: 'Extrude', ownerMachine: 'modeling' },
          }),
        guard: () => !shouldDisableModelingActions && state.matches('idle'),
      },
    ],
    [shouldDisableModelingActions, commandBarSend, state],
    KEYBINDING_CATEGORIES.MODELING
  )
  const iconClassName =
    'group-disabled:text-chalkboard-50 !text-inherit dark:group-enabled:group-hover:!text-inherit'
  const bgClassName = '!bg-transparent'
  const buttonBgClassName =
    'bg-chalkboard-transparent dark:bg-transparent disabled:bg-transparent dark:disabled:bg-transparent enabled:hover:bg-chalkboard-10 dark:enabled:hover:bg-chalkboard-100 pressed:!bg-primary pressed:enabled:hover:!text-chalkboard-10'
  const buttonBorderClassName =
    '!border-transparent hover:!border-chalkboard-20 dark:enabled:hover:!border-primary pressed:!border-primary ui-open:!border-primary'

  const sketchPathId = useMemo(() => {
    if (!isSingleCursorInPipe(context.selectionRanges, kclManager.ast)) {
      return false
    }
    return isCursorInSketchCommandRange(
      engineCommandManager.artifactMap,
      context.selectionRanges
    )
  }, [engineCommandManager.artifactMap, context.selectionRanges])

  const toolbarButtonsRef = useRef<HTMLUListElement>(null)
<<<<<<< HEAD

  useHotkeys(
    'l',
    () =>
      state.matches('Sketch.Line tool')
        ? send('CancelSketch')
        : send('Equip Line tool'),
    { enabled: !shouldDisableModelingActions, scopes: ['sketch'] }
  )
  useHotkeys(
    'a',
    () =>
      state.matches('Sketch.Tangential arc to')
        ? send('CancelSketch')
        : send('Equip tangential arc to'),
    { enabled: !shouldDisableModelingActions, scopes: ['sketch'] }
  )
  useHotkeys(
    'r',
    () =>
      state.matches('Sketch.Rectangle tool')
        ? send('CancelSketch')
        : send('Equip rectangle tool'),
    { enabled: !shouldDisableModelingActions, scopes: ['sketch'] }
  )
  useHotkeys(
    's',
    () =>
      state.nextEvents.includes('Enter sketch') && pathId
        ? send({ type: 'Enter sketch' })
        : send({ type: 'Enter sketch', data: { forceNewSketch: true } }),
    { enabled: !shouldDisableModelingActions, scopes: ['modeling'] }
  )
  useHotkeys(
    'esc',
    () =>
      state.matches('Sketch.SketchIdle')
        ? send('Cancel')
        : send('CancelSketch'),
    { enabled: !shouldDisableModelingActions, scopes: ['sketch'] }
  )
  useHotkeys(
    'e',
    () =>
      commandBarSend({
        type: 'Find and select command',
        data: { name: 'Extrude', ownerMachine: 'modeling' },
      }),
    { enabled: !shouldDisableModelingActions, scopes: ['modeling'] }
=======
  const { overallState } = useNetworkContext()
  const { isExecuting } = useKclContext()
  const { isStreamReady } = useAppState()

  const disableAllButtons =
    (overallState !== NetworkHealthState.Ok &&
      overallState !== NetworkHealthState.Weak) ||
    isExecuting ||
    !isStreamReady

  const currentMode =
    (Object.entries(toolbarConfig).find(([_, mode]) =>
      mode.check(state)
    )?.[0] as ToolbarModeName) || 'modeling'

  /** These are the props that will be passed to the callbacks in the toolbar config
   * They are memoized to prevent unnecessary re-renders,
   * but they still get a lot of churn from the state machine
   * so I think there's a lot of room for improvement here
   */
  const configCallbackProps: ToolbarItemCallbackProps = useMemo(
    () => ({
      modelingStateMatches: state.matches,
      modelingSend: send,
      commandBarSend,
      sketchPathId,
    }),
    [state.matches, send, commandBarSend, sketchPathId]
>>>>>>> 19a93e8d
  )

  /**
   * Resolve all the callbacks and values for the current mode,
   * so we don't need to worry about the other modes
   */
  const currentModeItems: (
    | ToolbarItemResolved
    | ToolbarItemResolved[]
    | 'break'
  )[] = useMemo(() => {
    return toolbarConfig[currentMode].items.map((maybeIconConfig) => {
      if (maybeIconConfig === 'break') {
        return 'break'
      } else if (Array.isArray(maybeIconConfig)) {
        return maybeIconConfig.map(resolveItemConfig)
      } else {
        return resolveItemConfig(maybeIconConfig)
      }
    })

<<<<<<< HEAD
    span.scrollLeft = span.scrollLeft += ev.deltaY
  }
  const nextEvents = useMemo(() => state.nextEvents, [state.nextEvents])
  const splitMenuItems = useMemo(
    () =>
      nextEvents
        .filter(
          (eventName) =>
            eventName.includes('Make segment') ||
            eventName.includes('Constrain')
        )
        .sort((a, b) => {
          const aisEnabled = nextEvents
            .filter((event) => state.can(event as any))
            .includes(a)
          const bIsEnabled = nextEvents
            .filter((event) => state.can(event as any))
            .includes(b)
          if (aisEnabled && !bIsEnabled) {
            return -1
          }
          if (!aisEnabled && bIsEnabled) {
            return 1
          }
          return 0
        })
        .map((eventName) => ({
          label: eventName
            .replace('Make segment ', '')
            .replace('Constrain ', ''),
          onClick: () => send(eventName),
          disabled:
            !nextEvents
              .filter((event) => state.can(event as any))
              .includes(eventName) || shouldDisableModelingActions,
        })),
=======
    function resolveItemConfig(
      maybeIconConfig: ToolbarItem
    ): ToolbarItemResolved {
      return {
        ...maybeIconConfig,
        title:
          typeof maybeIconConfig.title === 'string'
            ? maybeIconConfig.title
            : maybeIconConfig.title(configCallbackProps),
        description: maybeIconConfig.description,
        links: maybeIconConfig.links || [],
        isActive: maybeIconConfig.isActive?.(state),
        hotkey:
          typeof maybeIconConfig.hotkey === 'string'
            ? maybeIconConfig.hotkey
            : maybeIconConfig.hotkey?.(state),
        disabled:
          disableAllButtons ||
          maybeIconConfig.status !== 'available' ||
          maybeIconConfig.disabled?.(state) === true,
        disableHotkey: maybeIconConfig.disableHotkey?.(state),
        status: maybeIconConfig.status,
      }
    }
  }, [currentMode, disableAllButtons, configCallbackProps])
>>>>>>> 19a93e8d

  return (
    <menu className="max-w-full whitespace-nowrap rounded-b px-2 py-1 bg-chalkboard-10 dark:bg-chalkboard-90 relative border border-chalkboard-20 dark:border-chalkboard-80 border-t-0 shadow-sm">
      <ul
        {...props}
        ref={toolbarButtonsRef}
        className={
          'has-[[aria-expanded=true]]:!pointer-events-none m-0 py-1 rounded-l-sm flex gap-1.5 items-center ' +
          className
        }
      >
<<<<<<< HEAD
        {nextEvents.includes('Enter sketch') && (
          <li className="contents">
            <ActionButton
              className={buttonClassName}
              Element="button"
              onClick={() =>
                send({ type: 'Enter sketch', data: { forceNewSketch: true } })
              }
              iconStart={{
                icon: 'sketch',
                iconClassName,
                bgClassName,
              }}
              disabled={shouldDisableModelingActions}
            >
              <span data-testid="start-sketch">Start Sketch</span>
              <Tooltip
                delay={1250}
                position="bottom"
                className="!px-2 !text-xs"
              >
                Shortcut: S
              </Tooltip>
            </ActionButton>
          </li>
        )}
        {nextEvents.includes('Enter sketch') && pathId && (
          <li className="contents">
            <ActionButton
              className={buttonClassName}
              Element="button"
              onClick={() => send({ type: 'Enter sketch' })}
              iconStart={{
                icon: 'sketch',
                iconClassName,
                bgClassName,
              }}
              disabled={shouldDisableModelingActions}
            >
              Edit Sketch
              <Tooltip
                delay={1250}
                position="bottom"
                className="!px-2 !text-xs"
              >
                Shortcut: S
              </Tooltip>
            </ActionButton>
          </li>
        )}
        {nextEvents.includes('Cancel') && !state.matches('idle') && (
          <li className="contents">
            <ActionButton
              className={buttonClassName}
              Element="button"
              onClick={() => send({ type: 'Cancel' })}
              iconStart={{
                icon: 'arrowLeft',
                iconClassName,
                bgClassName,
              }}
              disabled={shouldDisableModelingActions}
            >
              Exit Sketch
              <Tooltip
                delay={1250}
                position="bottom"
                className="!px-2 !text-xs"
              >
                Shortcut: Esc
              </Tooltip>
            </ActionButton>
          </li>
        )}
        {state.matches('Sketch') && !state.matches('idle') && (
          <>
            <li className="contents" key="line-button">
              <ActionButton
                className={buttonClassName}
                Element="button"
                onClick={() =>
                  state?.matches('Sketch.Line tool')
                    ? send('CancelSketch')
                    : send('Equip Line tool')
                }
                aria-pressed={state?.matches('Sketch.Line tool')}
                iconStart={{
                  icon: 'line',
                  iconClassName,
                  bgClassName,
                }}
                disabled={shouldDisableModelingActions}
              >
                Line
                <Tooltip
                  delay={1250}
                  position="bottom"
                  className="!px-2 !text-xs"
                >
                  Shortcut: L
                </Tooltip>
              </ActionButton>
            </li>
            <li className="contents" key="tangential-arc-button">
              <ActionButton
                className={buttonClassName}
                Element="button"
                onClick={() =>
                  state.matches('Sketch.Tangential arc to')
                    ? send('CancelSketch')
                    : send('Equip tangential arc to')
                }
                aria-pressed={state.matches('Sketch.Tangential arc to')}
                iconStart={{
                  icon: 'arc',
                  iconClassName,
                  bgClassName,
                }}
                disabled={
                  (!state.can('Equip tangential arc to') &&
                    !state.matches('Sketch.Tangential arc to')) ||
                  shouldDisableModelingActions
=======
        {/* A menu item will either be a vertical line break, a button with a dropdown, or a single button */}
        {currentModeItems.map((maybeIconConfig, i) => {
          if (maybeIconConfig === 'break') {
            return (
              <div
                key={'break-' + i}
                className="h-5 w-[1px] block bg-chalkboard-30 dark:bg-chalkboard-80"
              />
            )
          } else if (Array.isArray(maybeIconConfig)) {
            return (
              <ActionButtonDropdown
                Element="button"
                key={maybeIconConfig[0].id}
                data-testid={maybeIconConfig[0].id + '-dropdown'}
                id={maybeIconConfig[0].id + '-dropdown'}
                name={maybeIconConfig[0].title}
                className={
                  'group/wrapper ' +
                  buttonBorderClassName +
                  ' !bg-transparent relative group !gap-0'
>>>>>>> 19a93e8d
                }
                splitMenuItems={maybeIconConfig.map((itemConfig) => ({
                  id: itemConfig.id,
                  label: itemConfig.title,
                  hotkey: itemConfig.hotkey,
                  onClick: () => itemConfig.onClick(configCallbackProps),
                  disabled:
                    disableAllButtons ||
                    itemConfig.status !== 'available' ||
                    itemConfig.disabled === true,
                  status: itemConfig.status,
                }))}
              >
                <ActionButton
                  Element="button"
                  id={maybeIconConfig[0].id}
                  data-testid={maybeIconConfig[0].id}
                  iconStart={{
                    icon: maybeIconConfig[0].icon,
                    className: iconClassName,
                    bgClassName: bgClassName,
                  }}
                  className={
                    '!border-transparent !px-0 pressed:!text-chalkboard-10 pressed:enabled:hovered:!text-chalkboard-10 ' +
                    buttonBgClassName
                  }
                  aria-pressed={maybeIconConfig[0].isActive}
                  disabled={
                    disableAllButtons ||
                    maybeIconConfig[0].status !== 'available' ||
                    maybeIconConfig[0].disabled
                  }
                  name={maybeIconConfig[0].title}
                  aria-description={maybeIconConfig[0].description}
                  onClick={() =>
                    maybeIconConfig[0].onClick(configCallbackProps)
                  }
                >
<<<<<<< HEAD
                  Shortcut: A
                </Tooltip>
              </ActionButton>
            </li>
            <li className="contents" key="rectangle-button">
              <ActionButton
                className={buttonClassName}
                Element="button"
                onClick={() =>
                  state.matches('Sketch.Rectangle tool')
                    ? send('CancelSketch')
                    : send('Equip rectangle tool')
                }
                aria-pressed={state.matches('Sketch.Rectangle tool')}
                iconStart={{
                  icon: 'rectangle',
                  iconClassName,
                  bgClassName,
                }}
                disabled={
                  (!state.can('Equip rectangle tool') &&
                    !state.matches('Sketch.Rectangle tool')) ||
                  shouldDisableModelingActions
                }
                title={
                  state.can('Equip rectangle tool')
                    ? 'Rectangle'
                    : 'Can only be used when a sketch is empty currently'
                }
              >
                Rectangle
                <Tooltip
                  delay={1250}
                  position="bottom"
                  className="!px-2 !text-xs"
                >
                  Shortcut: R
                </Tooltip>
              </ActionButton>
            </li>
          </>
        )}
        {state.matches('Sketch.SketchIdle') &&
          nextEvents.filter(
            (eventName) =>
              eventName.includes('Make segment') ||
              eventName.includes('Constrain')
          ).length > 0 && (
            <ActionButtonDropdown
              splitMenuItems={splitMenuItems}
              className={buttonClassName}
=======
                  <ToolbarItemContents
                    itemConfig={maybeIconConfig[0]}
                    configCallbackProps={configCallbackProps}
                  />
                </ActionButton>
              </ActionButtonDropdown>
            )
          }
          const itemConfig = maybeIconConfig

          return (
            <ActionButton
>>>>>>> 19a93e8d
              Element="button"
              key={itemConfig.id}
              id={itemConfig.id}
              data-testid={itemConfig.id}
              iconStart={{
                icon: itemConfig.icon,
                className: iconClassName,
                bgClassName: bgClassName,
              }}
              className={
                'pressed:!text-chalkboard-10 pressed:enabled:hovered:!text-chalkboard-10 ' +
                buttonBorderClassName +
                ' ' +
                buttonBgClassName +
                (!itemConfig.showTitle ? ' !px-0' : '')
              }
<<<<<<< HEAD
              disabled={!state.can('Extrude') || shouldDisableModelingActions}
              title={
                state.can('Extrude')
                  ? 'extrude'
                  : 'sketches need to be closed, or not already extruded'
=======
              name={itemConfig.title}
              aria-description={itemConfig.description}
              aria-pressed={itemConfig.isActive}
              disabled={
                disableAllButtons ||
                itemConfig.status !== 'available' ||
                itemConfig.disabled
>>>>>>> 19a93e8d
              }
              onClick={() => itemConfig.onClick(configCallbackProps)}
            >
              <ToolbarItemContents
                itemConfig={itemConfig}
                configCallbackProps={configCallbackProps}
              />
            </ActionButton>
          )
        })}
      </ul>
      {state.matches('Sketch no face') && (
        <div className="absolute top-full left-1/2 -translate-x-1/2 mt-2 py-1 px-2 bg-chalkboard-10 dark:bg-chalkboard-90 border border-chalkboard-20 dark:border-chalkboard-80 rounded shadow-lg">
          <p className="text-xs">Select a plane or face to start sketching</p>
        </div>
      )}
    </menu>
  )
}

/**
 * The single button and dropdown button share content, so we extract it here
 * It contains a tooltip with the title, description, and links
 * and a hotkey listener
 */
const ToolbarItemContents = memo(function ToolbarItemContents({
  itemConfig,
  configCallbackProps,
}: {
  itemConfig: ToolbarItemResolved
  configCallbackProps: ToolbarItemCallbackProps
}) {
  useHotkeys(
    itemConfig.hotkey || '',
    () => {
      itemConfig.onClick(configCallbackProps)
    },
    {
      enabled:
        itemConfig.status === 'available' &&
        !!itemConfig.hotkey &&
        !itemConfig.disabled &&
        !itemConfig.disableHotkey,
    }
  )

  return (
    <>
      <span className={!itemConfig.showTitle ? 'sr-only' : ''}>
        {itemConfig.title}
      </span>
      <Tooltip
        position="bottom"
        wrapperClassName="!p-4 !pointer-events-auto"
        contentClassName="!text-left text-wrap !text-xs !p-0 !pb-2 flex gap-2 !max-w-none !w-72 flex-col items-stretch"
      >
        <div className="rounded-top flex items-center gap-2 pt-3 pb-2 px-2 bg-chalkboard-20/50 dark:bg-chalkboard-80/50">
          <span
            className={`text-sm flex-1 ${
              itemConfig.status !== 'available'
                ? 'text-chalkboard-70 dark:text-chalkboard-40'
                : ''
            }`}
          >
            {itemConfig.title}
          </span>
          {itemConfig.status === 'available' && itemConfig.hotkey ? (
            <kbd className="flex-none hotkey">{itemConfig.hotkey}</kbd>
          ) : itemConfig.status === 'kcl-only' ? (
            <>
              <span className="text-wrap font-sans flex-0 text-chalkboard-70 dark:text-chalkboard-40">
                KCL code only
              </span>
              <CustomIcon
                name="code"
                className="w-5 h-5 text-chalkboard-70 dark:text-chalkboard-40"
              />
            </>
          ) : (
            itemConfig.status === 'unavailable' && (
              <>
                <span className="text-wrap font-sans flex-0 text-chalkboard-70 dark:text-chalkboard-40">
                  In development
                </span>
                <CustomIcon
                  name="lockClosed"
                  className="w-5 h-5 text-chalkboard-70 dark:text-chalkboard-40"
                />
              </>
            )
          )}
        </div>
        <p className="px-2 text-ch font-sans">{itemConfig.description}</p>
        {itemConfig.links.length > 0 && (
          <>
            <hr className="border-chalkboard-20 dark:border-chalkboard-80" />
            <ul className="p-0 px-1 m-0 flex flex-col">
              {itemConfig.links.map((link) => (
                <li key={link.label} className="contents">
                  <a
                    href={link.url}
                    target="_blank"
                    rel="noreferrer"
                    className="flex items-center rounded-sm p-1 no-underline text-inherit hover:bg-primary/10 hover:text-primary dark:hover:bg-chalkboard-70 dark:hover:text-inherit"
                  >
                    <span className="flex-1">Open {link.label}</span>
                    <CustomIcon name="link" className="w-4 h-4" />
                  </a>
                </li>
              ))}
            </ul>
          </>
        )}
      </Tooltip>
    </>
  )
})<|MERGE_RESOLUTION|>--- conflicted
+++ resolved
@@ -7,18 +7,12 @@
 import { NetworkHealthState } from 'hooks/useNetworkStatus'
 import { ActionButton } from 'components/ActionButton'
 import { isSingleCursorInPipe } from 'lang/queryAst'
-<<<<<<< HEAD
 import { useShouldDisableModelingActions } from 'hooks/useShouldDisableModelingActions'
 import { useInteractionMap } from 'hooks/useInteractionMap'
 import { ActionButtonDropdown } from 'components/ActionButtonDropdown'
 import { useHotkeys } from 'react-hotkeys-hook'
 import Tooltip from 'components/Tooltip'
 import { KEYBINDING_CATEGORIES } from 'lib/constants'
-=======
-import { useKclContext } from 'lang/KclProvider'
-import { ActionButtonDropdown } from 'components/ActionButtonDropdown'
-import { useHotkeys } from 'react-hotkeys-hook'
-import Tooltip from 'components/Tooltip'
 import { useAppState } from 'AppState'
 import { CustomIcon } from 'components/CustomIcon'
 import {
@@ -28,7 +22,7 @@
   ToolbarItemResolved,
   ToolbarModeName,
 } from 'lib/toolbar'
->>>>>>> 19a93e8d
+import { useKclContext } from 'lang/KclProvider'
 
 export function Toolbar({
   className = '',
@@ -54,7 +48,7 @@
         action: () =>
           commandBarSend({
             type: 'Find and select command',
-            data: { name: 'Extrude', ownerMachine: 'modeling' },
+            data: { name: 'Extrude', groupId: 'modeling' },
           }),
         guard: () => !shouldDisableModelingActions && state.matches('idle'),
       },
@@ -81,57 +75,6 @@
   }, [engineCommandManager.artifactMap, context.selectionRanges])
 
   const toolbarButtonsRef = useRef<HTMLUListElement>(null)
-<<<<<<< HEAD
-
-  useHotkeys(
-    'l',
-    () =>
-      state.matches('Sketch.Line tool')
-        ? send('CancelSketch')
-        : send('Equip Line tool'),
-    { enabled: !shouldDisableModelingActions, scopes: ['sketch'] }
-  )
-  useHotkeys(
-    'a',
-    () =>
-      state.matches('Sketch.Tangential arc to')
-        ? send('CancelSketch')
-        : send('Equip tangential arc to'),
-    { enabled: !shouldDisableModelingActions, scopes: ['sketch'] }
-  )
-  useHotkeys(
-    'r',
-    () =>
-      state.matches('Sketch.Rectangle tool')
-        ? send('CancelSketch')
-        : send('Equip rectangle tool'),
-    { enabled: !shouldDisableModelingActions, scopes: ['sketch'] }
-  )
-  useHotkeys(
-    's',
-    () =>
-      state.nextEvents.includes('Enter sketch') && pathId
-        ? send({ type: 'Enter sketch' })
-        : send({ type: 'Enter sketch', data: { forceNewSketch: true } }),
-    { enabled: !shouldDisableModelingActions, scopes: ['modeling'] }
-  )
-  useHotkeys(
-    'esc',
-    () =>
-      state.matches('Sketch.SketchIdle')
-        ? send('Cancel')
-        : send('CancelSketch'),
-    { enabled: !shouldDisableModelingActions, scopes: ['sketch'] }
-  )
-  useHotkeys(
-    'e',
-    () =>
-      commandBarSend({
-        type: 'Find and select command',
-        data: { name: 'Extrude', ownerMachine: 'modeling' },
-      }),
-    { enabled: !shouldDisableModelingActions, scopes: ['modeling'] }
-=======
   const { overallState } = useNetworkContext()
   const { isExecuting } = useKclContext()
   const { isStreamReady } = useAppState()
@@ -160,7 +103,6 @@
       sketchPathId,
     }),
     [state.matches, send, commandBarSend, sketchPathId]
->>>>>>> 19a93e8d
   )
 
   /**
@@ -182,44 +124,6 @@
       }
     })
 
-<<<<<<< HEAD
-    span.scrollLeft = span.scrollLeft += ev.deltaY
-  }
-  const nextEvents = useMemo(() => state.nextEvents, [state.nextEvents])
-  const splitMenuItems = useMemo(
-    () =>
-      nextEvents
-        .filter(
-          (eventName) =>
-            eventName.includes('Make segment') ||
-            eventName.includes('Constrain')
-        )
-        .sort((a, b) => {
-          const aisEnabled = nextEvents
-            .filter((event) => state.can(event as any))
-            .includes(a)
-          const bIsEnabled = nextEvents
-            .filter((event) => state.can(event as any))
-            .includes(b)
-          if (aisEnabled && !bIsEnabled) {
-            return -1
-          }
-          if (!aisEnabled && bIsEnabled) {
-            return 1
-          }
-          return 0
-        })
-        .map((eventName) => ({
-          label: eventName
-            .replace('Make segment ', '')
-            .replace('Constrain ', ''),
-          onClick: () => send(eventName),
-          disabled:
-            !nextEvents
-              .filter((event) => state.can(event as any))
-              .includes(eventName) || shouldDisableModelingActions,
-        })),
-=======
     function resolveItemConfig(
       maybeIconConfig: ToolbarItem
     ): ToolbarItemResolved {
@@ -245,7 +149,6 @@
       }
     }
   }, [currentMode, disableAllButtons, configCallbackProps])
->>>>>>> 19a93e8d
 
   return (
     <menu className="max-w-full whitespace-nowrap rounded-b px-2 py-1 bg-chalkboard-10 dark:bg-chalkboard-90 relative border border-chalkboard-20 dark:border-chalkboard-80 border-t-0 shadow-sm">
@@ -257,130 +160,6 @@
           className
         }
       >
-<<<<<<< HEAD
-        {nextEvents.includes('Enter sketch') && (
-          <li className="contents">
-            <ActionButton
-              className={buttonClassName}
-              Element="button"
-              onClick={() =>
-                send({ type: 'Enter sketch', data: { forceNewSketch: true } })
-              }
-              iconStart={{
-                icon: 'sketch',
-                iconClassName,
-                bgClassName,
-              }}
-              disabled={shouldDisableModelingActions}
-            >
-              <span data-testid="start-sketch">Start Sketch</span>
-              <Tooltip
-                delay={1250}
-                position="bottom"
-                className="!px-2 !text-xs"
-              >
-                Shortcut: S
-              </Tooltip>
-            </ActionButton>
-          </li>
-        )}
-        {nextEvents.includes('Enter sketch') && pathId && (
-          <li className="contents">
-            <ActionButton
-              className={buttonClassName}
-              Element="button"
-              onClick={() => send({ type: 'Enter sketch' })}
-              iconStart={{
-                icon: 'sketch',
-                iconClassName,
-                bgClassName,
-              }}
-              disabled={shouldDisableModelingActions}
-            >
-              Edit Sketch
-              <Tooltip
-                delay={1250}
-                position="bottom"
-                className="!px-2 !text-xs"
-              >
-                Shortcut: S
-              </Tooltip>
-            </ActionButton>
-          </li>
-        )}
-        {nextEvents.includes('Cancel') && !state.matches('idle') && (
-          <li className="contents">
-            <ActionButton
-              className={buttonClassName}
-              Element="button"
-              onClick={() => send({ type: 'Cancel' })}
-              iconStart={{
-                icon: 'arrowLeft',
-                iconClassName,
-                bgClassName,
-              }}
-              disabled={shouldDisableModelingActions}
-            >
-              Exit Sketch
-              <Tooltip
-                delay={1250}
-                position="bottom"
-                className="!px-2 !text-xs"
-              >
-                Shortcut: Esc
-              </Tooltip>
-            </ActionButton>
-          </li>
-        )}
-        {state.matches('Sketch') && !state.matches('idle') && (
-          <>
-            <li className="contents" key="line-button">
-              <ActionButton
-                className={buttonClassName}
-                Element="button"
-                onClick={() =>
-                  state?.matches('Sketch.Line tool')
-                    ? send('CancelSketch')
-                    : send('Equip Line tool')
-                }
-                aria-pressed={state?.matches('Sketch.Line tool')}
-                iconStart={{
-                  icon: 'line',
-                  iconClassName,
-                  bgClassName,
-                }}
-                disabled={shouldDisableModelingActions}
-              >
-                Line
-                <Tooltip
-                  delay={1250}
-                  position="bottom"
-                  className="!px-2 !text-xs"
-                >
-                  Shortcut: L
-                </Tooltip>
-              </ActionButton>
-            </li>
-            <li className="contents" key="tangential-arc-button">
-              <ActionButton
-                className={buttonClassName}
-                Element="button"
-                onClick={() =>
-                  state.matches('Sketch.Tangential arc to')
-                    ? send('CancelSketch')
-                    : send('Equip tangential arc to')
-                }
-                aria-pressed={state.matches('Sketch.Tangential arc to')}
-                iconStart={{
-                  icon: 'arc',
-                  iconClassName,
-                  bgClassName,
-                }}
-                disabled={
-                  (!state.can('Equip tangential arc to') &&
-                    !state.matches('Sketch.Tangential arc to')) ||
-                  shouldDisableModelingActions
-=======
         {/* A menu item will either be a vertical line break, a button with a dropdown, or a single button */}
         {currentModeItems.map((maybeIconConfig, i) => {
           if (maybeIconConfig === 'break') {
@@ -402,7 +181,6 @@
                   'group/wrapper ' +
                   buttonBorderClassName +
                   ' !bg-transparent relative group !gap-0'
->>>>>>> 19a93e8d
                 }
                 splitMenuItems={maybeIconConfig.map((itemConfig) => ({
                   id: itemConfig.id,
@@ -441,59 +219,6 @@
                     maybeIconConfig[0].onClick(configCallbackProps)
                   }
                 >
-<<<<<<< HEAD
-                  Shortcut: A
-                </Tooltip>
-              </ActionButton>
-            </li>
-            <li className="contents" key="rectangle-button">
-              <ActionButton
-                className={buttonClassName}
-                Element="button"
-                onClick={() =>
-                  state.matches('Sketch.Rectangle tool')
-                    ? send('CancelSketch')
-                    : send('Equip rectangle tool')
-                }
-                aria-pressed={state.matches('Sketch.Rectangle tool')}
-                iconStart={{
-                  icon: 'rectangle',
-                  iconClassName,
-                  bgClassName,
-                }}
-                disabled={
-                  (!state.can('Equip rectangle tool') &&
-                    !state.matches('Sketch.Rectangle tool')) ||
-                  shouldDisableModelingActions
-                }
-                title={
-                  state.can('Equip rectangle tool')
-                    ? 'Rectangle'
-                    : 'Can only be used when a sketch is empty currently'
-                }
-              >
-                Rectangle
-                <Tooltip
-                  delay={1250}
-                  position="bottom"
-                  className="!px-2 !text-xs"
-                >
-                  Shortcut: R
-                </Tooltip>
-              </ActionButton>
-            </li>
-          </>
-        )}
-        {state.matches('Sketch.SketchIdle') &&
-          nextEvents.filter(
-            (eventName) =>
-              eventName.includes('Make segment') ||
-              eventName.includes('Constrain')
-          ).length > 0 && (
-            <ActionButtonDropdown
-              splitMenuItems={splitMenuItems}
-              className={buttonClassName}
-=======
                   <ToolbarItemContents
                     itemConfig={maybeIconConfig[0]}
                     configCallbackProps={configCallbackProps}
@@ -506,7 +231,6 @@
 
           return (
             <ActionButton
->>>>>>> 19a93e8d
               Element="button"
               key={itemConfig.id}
               id={itemConfig.id}
@@ -523,13 +247,6 @@
                 buttonBgClassName +
                 (!itemConfig.showTitle ? ' !px-0' : '')
               }
-<<<<<<< HEAD
-              disabled={!state.can('Extrude') || shouldDisableModelingActions}
-              title={
-                state.can('Extrude')
-                  ? 'extrude'
-                  : 'sketches need to be closed, or not already extruded'
-=======
               name={itemConfig.title}
               aria-description={itemConfig.description}
               aria-pressed={itemConfig.isActive}
@@ -537,7 +254,6 @@
                 disableAllButtons ||
                 itemConfig.status !== 'available' ||
                 itemConfig.disabled
->>>>>>> 19a93e8d
               }
               onClick={() => itemConfig.onClick(configCallbackProps)}
             >
