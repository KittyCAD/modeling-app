#[cfg(test)]
mod test_examples_import {
    #[tokio::test(flavor = "multi_thread", worker_threads = 5)]
    async fn serial_test_example_import0() {
        let user_agent = concat!(env!("CARGO_PKG_NAME"), ".rs/", env!("CARGO_PKG_VERSION"),);
        let http_client = reqwest::Client::builder()
            .user_agent(user_agent)
            .timeout(std::time::Duration::from_secs(600))
            .connect_timeout(std::time::Duration::from_secs(60));
        let ws_client = reqwest::Client::builder()
            .user_agent(user_agent)
            .timeout(std::time::Duration::from_secs(600))
            .connect_timeout(std::time::Duration::from_secs(60))
            .connection_verbose(true)
            .tcp_keepalive(std::time::Duration::from_secs(600))
            .http1_only();
        let token = std::env::var("KITTYCAD_API_TOKEN").expect("KITTYCAD_API_TOKEN not set");
        let mut client = kittycad::Client::new_from_reqwest(token, http_client, ws_client);
        if let Ok(addr) = std::env::var("LOCAL_ENGINE_ADDR") {
            client.set_base_url(addr);
        }

        let ws = client
            .modeling()
            .commands_ws(None, None, None, None, None, Some(false))
            .await
            .unwrap();
        let tokens = crate::token::lexer("This is code.\nIt does other shit.\nimport");
        let parser = crate::parser::Parser::new(tokens);
        let program = parser.ast().unwrap();
        let mut mem: crate::executor::ProgramMemory = Default::default();
        let units = kittycad::types::UnitLength::Mm;
        let ctx = crate::executor::ExecutorContext::new(ws, units.clone())
            .await
            .unwrap();
        crate::executor::execute(program, &mut mem, crate::executor::BodyType::Root, &ctx)
            .await
            .unwrap();
        let (x, y) = crate::std::utils::get_camera_zoom_magnitude_per_unit_length(units);
        ctx.engine
            .send_modeling_cmd(
<<<<<<< HEAD
                false,
=======
>>>>>>> bcbd3f5b
                uuid::Uuid::new_v4(),
                crate::executor::SourceRange::default(),
                kittycad::types::ModelingCmd::DefaultCameraLookAt {
                    center: kittycad::types::Point3D {
                        x: 0.0,
                        y: 0.0,
                        z: 0.0,
                    },
                    up: kittycad::types::Point3D {
                        x: 0.0,
                        y: 0.0,
                        z: 1.0,
                    },
                    vantage: kittycad::types::Point3D {
                        x: 0.0,
                        y: -x,
                        z: y,
                    },
                    sequence: None,
                },
            )
            .await
            .unwrap();
        let resp = ctx
            .engine
            .send_modeling_cmd(
<<<<<<< HEAD
                false,
=======
>>>>>>> bcbd3f5b
                uuid::Uuid::new_v4(),
                crate::executor::SourceRange::default(),
                kittycad::types::ModelingCmd::TakeSnapshot {
                    format: kittycad::types::ImageFormat::Png,
                },
            )
            .await
            .unwrap();
        let output_file =
            std::env::temp_dir().join(format!("kcl_output_{}.png", uuid::Uuid::new_v4()));
        if let kittycad::types::OkWebSocketResponseData::Modeling {
            modeling_response: kittycad::types::OkModelingCmdResponse::TakeSnapshot { data },
        } = &resp
        {
            std::fs::write(&output_file, &data.contents.0).unwrap();
        } else {
            panic!("Unexpected response from engine: {:?}", resp);
        }

        let actual = image::io::Reader::open(output_file)
            .unwrap()
            .decode()
            .unwrap();
        twenty_twenty::assert_image(
            &format!("tests/outputs/{}.png", "serial_test_example_import0"),
            &actual,
            1.0,
        );
    }
}

#[allow(non_camel_case_types, missing_docs)]
#[doc = "Std lib function: import\nThis is some function.\nIt does shit."]
#[derive(Debug, Clone, Copy, PartialEq, Eq, Hash, schemars :: JsonSchema, ts_rs :: TS)]
#[ts(export)]
pub(crate) struct Import {}

#[allow(non_upper_case_globals, missing_docs)]
#[doc = "Std lib function: import\nThis is some function.\nIt does shit."]
pub(crate) const Import: Import = Import {};
fn boxed_import(
    args: crate::std::Args,
) -> std::pin::Pin<
    Box<
        dyn std::future::Future<
            Output = anyhow::Result<crate::executor::MemoryItem, crate::errors::KclError>,
        >,
    >,
> {
    Box::pin(import(args))
}

impl crate::docs::StdLibFn for Import {
    fn name(&self) -> String {
        "import".to_string()
    }

    fn summary(&self) -> String {
        "This is some function.".to_string()
    }

    fn description(&self) -> String {
        "It does shit.".to_string()
    }

    fn tags(&self) -> Vec<String> {
        vec![]
    }

    fn args(&self) -> Vec<crate::docs::StdLibFnArg> {
        let mut settings = schemars::gen::SchemaSettings::openapi3();
        settings.inline_subschemas = true;
        let mut generator = schemars::gen::SchemaGenerator::new(settings);
        vec![crate::docs::StdLibFnArg {
            name: "args".to_string(),
            type_: "kittycad::types::InputFormat".to_string(),
            schema: <Option<kittycad::types::InputFormat>>::json_schema(&mut generator),
            required: false,
        }]
    }

    fn return_value(&self) -> Option<crate::docs::StdLibFnArg> {
        let mut settings = schemars::gen::SchemaSettings::openapi3();
        settings.inline_subschemas = true;
        let mut generator = schemars::gen::SchemaGenerator::new(settings);
        Some(crate::docs::StdLibFnArg {
            name: "".to_string(),
            type_: "[SketchGroup]".to_string(),
            schema: <Vec<SketchGroup>>::json_schema(&mut generator),
            required: true,
        })
    }

    fn unpublished(&self) -> bool {
        false
    }

    fn deprecated(&self) -> bool {
        false
    }

    fn examples(&self) -> Vec<String> {
        let code_blocks = vec!["This is code.\nIt does other shit.\nimport"];
        code_blocks
            .iter()
            .map(|cb| {
                let tokens = crate::token::lexer(cb);
                let parser = crate::parser::Parser::new(tokens);
                let program = parser.ast().unwrap();
                let mut options: crate::ast::types::FormatOptions = Default::default();
                options.insert_final_newline = false;
                program.recast(&options, 0)
            })
            .collect::<Vec<String>>()
    }

    fn std_lib_fn(&self) -> crate::std::StdFn {
        boxed_import
    }

    fn clone_box(&self) -> Box<dyn crate::docs::StdLibFn> {
        Box::new(self.clone())
    }
}

#[doc = r" This is some function."]
#[doc = r" It does shit."]
#[doc = r""]
#[doc = r"     This is code."]
#[doc = r"     It does other shit."]
#[doc = r"     import"]
fn inner_import(
    #[doc = r" The args to do shit to."] args: Option<kittycad::types::InputFormat>,
) -> Result<Vec<SketchGroup>> {
    args
}<|MERGE_RESOLUTION|>--- conflicted
+++ resolved
@@ -39,10 +39,6 @@
         let (x, y) = crate::std::utils::get_camera_zoom_magnitude_per_unit_length(units);
         ctx.engine
             .send_modeling_cmd(
-<<<<<<< HEAD
-                false,
-=======
->>>>>>> bcbd3f5b
                 uuid::Uuid::new_v4(),
                 crate::executor::SourceRange::default(),
                 kittycad::types::ModelingCmd::DefaultCameraLookAt {
@@ -69,10 +65,6 @@
         let resp = ctx
             .engine
             .send_modeling_cmd(
-<<<<<<< HEAD
-                false,
-=======
->>>>>>> bcbd3f5b
                 uuid::Uuid::new_v4(),
                 crate::executor::SourceRange::default(),
                 kittycad::types::ModelingCmd::TakeSnapshot {
