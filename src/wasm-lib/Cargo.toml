--- conflicted
+++ resolved
@@ -106,8 +106,4 @@
 
 # Local development only. Placeholder to speed up development cycle
 #[package.metadata.wasm-pack.profile.release]
-<<<<<<< HEAD
-# wasm-opt = false
-=======
-#wasm-opt = false
->>>>>>> cb5ad3ab
+#wasm-opt = false