--- conflicted
+++ resolved
@@ -72,9 +72,6 @@
   },
   {
     "labeledArgs": {
-<<<<<<< HEAD
-      "radius": {
-=======
       "data": {
         "value": {
           "type": "Object",
@@ -108,16 +105,12 @@
             }
           }
         },
->>>>>>> df3668ad
         "sourceRange": [
-          227,
-          228,
+          218,
+          291,
           0
         ]
       },
-<<<<<<< HEAD
-      "tags": {
-=======
       "solid": {
         "value": {
           "type": "Solid",
@@ -125,10 +118,9 @@
             "artifactId": "[uuid]"
           }
         },
->>>>>>> df3668ad
         "sourceRange": [
-          237,
-          268,
+          293,
+          294,
           0
         ]
       }
@@ -136,7 +128,7 @@
     "name": "fillet",
     "sourceRange": [
       211,
-      269,
+      295,
       0
     ],
     "type": "StdLibCall",
