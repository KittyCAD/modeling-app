--- conflicted
+++ resolved
@@ -72,9 +72,6 @@
   },
   {
     "labeledArgs": {
-<<<<<<< HEAD
-      "radius": {
-=======
       "data": {
         "value": {
           "type": "Object",
@@ -104,16 +101,12 @@
             }
           }
         },
->>>>>>> df3668ad
-        "sourceRange": [
-          508,
-          510,
-          0
-        ]
-      },
-<<<<<<< HEAD
-      "tags": {
-=======
+        "sourceRange": [
+          499,
+          530,
+          0
+        ]
+      },
       "solid": {
         "value": {
           "type": "Solid",
@@ -121,10 +114,9 @@
             "artifactId": "[uuid]"
           }
         },
->>>>>>> df3668ad
-        "sourceRange": [
-          519,
-          526,
+        "sourceRange": [
+          532,
+          533,
           0
         ]
       }
@@ -132,17 +124,14 @@
     "name": "fillet",
     "sourceRange": [
       492,
-      527,
-      0
-    ],
-    "type": "StdLibCall",
-    "unlabeledArg": null
-  },
-  {
-    "labeledArgs": {
-<<<<<<< HEAD
-      "length": {
-=======
+      534,
+      0
+    ],
+    "type": "StdLibCall",
+    "unlabeledArg": null
+  },
+  {
+    "labeledArgs": {
       "data": {
         "value": {
           "type": "Object",
@@ -171,16 +160,12 @@
             }
           }
         },
->>>>>>> df3668ad
-        "sourceRange": [
-          550,
-          552,
-          0
-        ]
-      },
-<<<<<<< HEAD
-      "tag": {
-=======
+        "sourceRange": [
+          548,
+          615,
+          0
+        ]
+      },
       "solid": {
         "value": {
           "type": "Solid",
@@ -188,43 +173,35 @@
             "artifactId": "[uuid]"
           }
         },
->>>>>>> df3668ad
-        "sourceRange": [
-          593,
-          599,
-          0
-        ]
-      },
-<<<<<<< HEAD
-      "tags": {
-=======
+        "sourceRange": [
+          617,
+          618,
+          0
+        ]
+      },
       "tag": {
         "value": {
           "type": "TagDeclarator",
           "name": "seg03"
         },
->>>>>>> df3668ad
-        "sourceRange": [
-          561,
-          585,
+        "sourceRange": [
+          620,
+          626,
           0
         ]
       }
     },
     "name": "chamfer",
     "sourceRange": [
-      533,
-      600,
-      0
-    ],
-    "type": "StdLibCall",
-    "unlabeledArg": null
-  },
-  {
-    "labeledArgs": {
-<<<<<<< HEAD
-      "length": {
-=======
+      540,
+      627,
+      0
+    ],
+    "type": "StdLibCall",
+    "unlabeledArg": null
+  },
+  {
+    "labeledArgs": {
       "data": {
         "value": {
           "type": "Object",
@@ -254,16 +231,12 @@
             }
           }
         },
->>>>>>> df3668ad
-        "sourceRange": [
-          623,
-          625,
-          0
-        ]
-      },
-<<<<<<< HEAD
-      "tag": {
-=======
+        "sourceRange": [
+          641,
+          672,
+          0
+        ]
+      },
       "solid": {
         "value": {
           "type": "Solid",
@@ -271,50 +244,45 @@
             "artifactId": "[uuid]"
           }
         },
->>>>>>> df3668ad
-        "sourceRange": [
-          649,
-          655,
-          0
-        ]
-      },
-<<<<<<< HEAD
-      "tags": {
-=======
+        "sourceRange": [
+          674,
+          675,
+          0
+        ]
+      },
       "tag": {
         "value": {
           "type": "TagDeclarator",
           "name": "seg04"
         },
->>>>>>> df3668ad
-        "sourceRange": [
-          634,
-          641,
+        "sourceRange": [
+          677,
+          683,
           0
         ]
       }
     },
     "name": "chamfer",
     "sourceRange": [
-      606,
-      656,
-      0
-    ],
-    "type": "StdLibCall",
-    "unlabeledArg": null
-  },
-  {
-    "labeledArgs": {
-      "data": {
-        "value": {
-          "type": "Solid",
-          "value": {
-            "artifactId": "[uuid]"
-          }
-        },
-        "sourceRange": [
-          684,
-          694,
+      633,
+      684,
+      0
+    ],
+    "type": "StdLibCall",
+    "unlabeledArg": null
+  },
+  {
+    "labeledArgs": {
+      "data": {
+        "value": {
+          "type": "Solid",
+          "value": {
+            "artifactId": "[uuid]"
+          }
+        },
+        "sourceRange": [
+          712,
+          722,
           0
         ]
       },
@@ -325,33 +293,33 @@
           "artifact_id": "[uuid]"
         },
         "sourceRange": [
-          696,
-          701,
+          724,
+          729,
           0
         ]
       }
     },
     "name": "startSketchOn",
     "sourceRange": [
-      670,
-      702,
-      0
-    ],
-    "type": "StdLibCall",
-    "unlabeledArg": null
-  },
-  {
-    "labeledArgs": {
-      "data": {
-        "value": {
-          "type": "Solid",
-          "value": {
-            "artifactId": "[uuid]"
-          }
-        },
-        "sourceRange": [
-          1132,
-          1142,
+      698,
+      730,
+      0
+    ],
+    "type": "StdLibCall",
+    "unlabeledArg": null
+  },
+  {
+    "labeledArgs": {
+      "data": {
+        "value": {
+          "type": "Solid",
+          "value": {
+            "artifactId": "[uuid]"
+          }
+        },
+        "sourceRange": [
+          1160,
+          1170,
           0
         ]
       },
@@ -362,16 +330,16 @@
           "artifact_id": "[uuid]"
         },
         "sourceRange": [
-          1144,
-          1149,
+          1172,
+          1177,
           0
         ]
       }
     },
     "name": "startSketchOn",
     "sourceRange": [
-      1118,
-      1150,
+      1146,
+      1178,
       0
     ],
     "type": "StdLibCall",
@@ -394,16 +362,16 @@
           }
         },
         "sourceRange": [
-          1597,
-          1599,
+          1625,
+          1627,
           0
         ]
       }
     },
     "name": "extrude",
     "sourceRange": [
-      1569,
-      1600,
+      1597,
+      1628,
       0
     ],
     "type": "StdLibCall",
@@ -415,8 +383,8 @@
         }
       },
       "sourceRange": [
-        1577,
-        1586,
+        1605,
+        1614,
         0
       ]
     }
