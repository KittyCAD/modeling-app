---
source: kcl/src/simulation_tests.rs
description: Operations executed basic_fillet_cube_next_adjacent.kcl
---
[
  {
    "labeledArgs": {
      "data": {
        "value": {
          "type": "String",
          "value": "XY"
        },
        "sourceRange": [
          24,
          28,
          0
        ]
      }
    },
    "name": "startSketchOn",
    "sourceRange": [
      10,
      29,
      0
    ],
    "type": "StdLibCall",
    "unlabeledArg": null
  },
  {
    "labeledArgs": {
      "length": {
        "value": {
          "type": "Number",
          "value": 10.0,
          "ty": {
            "type": "Default",
            "len": {
              "type": "Mm"
            },
            "angle": {
              "type": "Degrees"
            }
          }
        },
        "sourceRange": [
          229,
          231,
          0
        ]
      }
    },
    "name": "extrude",
    "sourceRange": [
      212,
      232,
      0
    ],
    "type": "StdLibCall",
    "unlabeledArg": {
      "value": {
        "type": "Sketch",
        "value": {
          "artifactId": "[uuid]"
        }
      },
      "sourceRange": [
        0,
        0,
        0
      ]
    }
  },
  {
    "labeledArgs": {
<<<<<<< HEAD
      "radius": {
=======
      "data": {
        "value": {
          "type": "Object",
          "value": {
            "radius": {
              "type": "Number",
              "value": 2.0,
              "ty": {
                "type": "Default",
                "len": {
                  "type": "Mm"
                },
                "angle": {
                  "type": "Degrees"
                }
              }
            },
            "tags": {
              "type": "Array",
              "value": [
                {
                  "type": "Uuid",
                  "value": "[uuid]"
                }
              ]
            }
          }
        },
>>>>>>> df3668ad
        "sourceRange": [
          254,
          255,
          0
        ]
      },
<<<<<<< HEAD
      "tags": {
=======
      "solid": {
        "value": {
          "type": "Solid",
          "value": {
            "artifactId": "[uuid]"
          }
        },
>>>>>>> df3668ad
        "sourceRange": [
          264,
          293,
          0
        ]
      }
    },
    "name": "fillet",
    "sourceRange": [
      238,
      294,
      0
    ],
    "type": "StdLibCall",
    "unlabeledArg": null
  }
]<|MERGE_RESOLUTION|>--- conflicted
+++ resolved
@@ -72,9 +72,6 @@
   },
   {
     "labeledArgs": {
-<<<<<<< HEAD
-      "radius": {
-=======
       "data": {
         "value": {
           "type": "Object",
@@ -103,16 +100,12 @@
             }
           }
         },
->>>>>>> df3668ad
         "sourceRange": [
-          254,
-          255,
+          245,
+          316,
           0
         ]
       },
-<<<<<<< HEAD
-      "tags": {
-=======
       "solid": {
         "value": {
           "type": "Solid",
@@ -120,10 +113,9 @@
             "artifactId": "[uuid]"
           }
         },
->>>>>>> df3668ad
         "sourceRange": [
-          264,
-          293,
+          318,
+          319,
           0
         ]
       }
@@ -131,7 +123,7 @@
     "name": "fillet",
     "sourceRange": [
       238,
-      294,
+      320,
       0
     ],
     "type": "StdLibCall",
