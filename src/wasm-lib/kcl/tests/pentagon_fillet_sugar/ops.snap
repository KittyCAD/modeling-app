--- conflicted
+++ resolved
@@ -172,9 +172,6 @@
   },
   {
     "labeledArgs": {
-<<<<<<< HEAD
-      "radius": {
-=======
       "data": {
         "value": {
           "type": "Object",
@@ -208,16 +205,12 @@
             }
           }
         },
->>>>>>> df3668ad
-        "sourceRange": [
-          670,
-          671,
-          0
-        ]
-      },
-<<<<<<< HEAD
-      "tags": {
-=======
+        "sourceRange": [
+          653,
+          773,
+          0
+        ]
+      },
       "solid": {
         "value": {
           "type": "Solid",
@@ -225,10 +218,9 @@
             "artifactId": "[uuid]"
           }
         },
->>>>>>> df3668ad
-        "sourceRange": [
-          687,
-          765,
+        "sourceRange": [
+          775,
+          776,
           0
         ]
       }
@@ -236,7 +228,7 @@
     "name": "fillet",
     "sourceRange": [
       646,
-      773,
+      777,
       0
     ],
     "type": "StdLibCall",
@@ -253,8 +245,8 @@
     "unlabeledArg": null,
     "labeledArgs": {},
     "sourceRange": [
-      779,
-      792,
+      783,
+      796,
       0
     ]
   },
@@ -315,16 +307,16 @@
           }
         },
         "sourceRange": [
-          829,
-          839,
+          833,
+          843,
           0
         ]
       }
     },
     "name": "extrude",
     "sourceRange": [
-      812,
-      840,
+      816,
+      844,
       0
     ],
     "type": "StdLibCall",
@@ -344,9 +336,6 @@
   },
   {
     "labeledArgs": {
-<<<<<<< HEAD
-      "radius": {
-=======
       "data": {
         "value": {
           "type": "Object",
@@ -380,16 +369,12 @@
             }
           }
         },
->>>>>>> df3668ad
-        "sourceRange": [
-          870,
-          871,
-          0
-        ]
-      },
-<<<<<<< HEAD
-      "tags": {
-=======
+        "sourceRange": [
+          857,
+          977,
+          0
+        ]
+      },
       "solid": {
         "value": {
           "type": "Solid",
@@ -397,18 +382,17 @@
             "artifactId": "[uuid]"
           }
         },
->>>>>>> df3668ad
-        "sourceRange": [
-          887,
-          965,
+        "sourceRange": [
+          979,
+          980,
           0
         ]
       }
     },
     "name": "fillet",
     "sourceRange": [
-      846,
-      973,
+      850,
+      981,
       0
     ],
     "type": "StdLibCall",
