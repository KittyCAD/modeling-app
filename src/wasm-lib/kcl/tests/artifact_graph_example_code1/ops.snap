---
source: kcl/src/simulation_tests.rs
description: Operations executed artifact_graph_example_code1.kcl
---
[
  {
    "labeledArgs": {
      "data": {
        "value": {
          "type": "String",
          "value": "XY"
        },
        "sourceRange": [
          26,
          30,
          0
        ]
      }
    },
    "name": "startSketchOn",
    "sourceRange": [
      12,
      31,
      0
    ],
    "type": "StdLibCall",
    "unlabeledArg": null
  },
  {
    "labeledArgs": {
      "length": {
        "value": {
          "type": "Number",
          "value": -10.0,
          "ty": {
            "type": "Default",
            "len": {
              "type": "Mm"
            },
            "angle": {
              "type": "Degrees"
            }
          }
        },
        "sourceRange": [
          288,
          291,
          0
        ]
      }
    },
    "name": "extrude",
    "sourceRange": [
      260,
      292,
      0
    ],
    "type": "StdLibCall",
    "unlabeledArg": {
      "value": {
        "type": "Sketch",
        "value": {
          "artifactId": "[uuid]"
        }
      },
      "sourceRange": [
        268,
        277,
        0
      ]
    }
  },
  {
    "labeledArgs": {
<<<<<<< HEAD
      "radius": {
=======
      "data": {
        "value": {
          "type": "Object",
          "value": {
            "radius": {
              "type": "Number",
              "value": 5.0,
              "ty": {
                "type": "Default",
                "len": {
                  "type": "Mm"
                },
                "angle": {
                  "type": "Degrees"
                }
              }
            },
            "tags": {
              "type": "Array",
              "value": [
                {
                  "type": "TagIdentifier",
                  "value": "seg01",
                  "artifact_id": "[uuid]"
                }
              ]
            }
          }
        },
>>>>>>> df3668ad
        "sourceRange": [
          314,
          315,
          0
        ]
      },
<<<<<<< HEAD
      "tags": {
=======
      "solid": {
        "value": {
          "type": "Solid",
          "value": {
            "artifactId": "[uuid]"
          }
        },
>>>>>>> df3668ad
        "sourceRange": [
          324,
          331,
          0
        ]
      }
    },
    "name": "fillet",
    "sourceRange": [
      298,
      332,
      0
    ],
    "type": "StdLibCall",
    "unlabeledArg": null
  },
  {
    "labeledArgs": {
      "data": {
        "value": {
          "type": "Solid",
          "value": {
            "artifactId": "[uuid]"
          }
        },
        "sourceRange": [
          359,
          369,
          0
        ]
      },
      "tag": {
        "value": {
          "type": "TagIdentifier",
          "value": "seg02",
          "artifact_id": "[uuid]"
        },
        "sourceRange": [
          371,
          376,
          0
        ]
      }
    },
    "name": "startSketchOn",
    "sourceRange": [
      345,
      377,
      0
    ],
    "type": "StdLibCall",
    "unlabeledArg": null
  },
  {
    "labeledArgs": {
      "length": {
        "value": {
          "type": "Number",
          "value": 5.0,
          "ty": {
            "type": "Default",
            "len": {
              "type": "Mm"
            },
            "angle": {
              "type": "Degrees"
            }
          }
        },
        "sourceRange": [
          576,
          577,
          0
        ]
      }
    },
    "name": "extrude",
    "sourceRange": [
      548,
      578,
      0
    ],
    "type": "StdLibCall",
    "unlabeledArg": {
      "value": {
        "type": "Sketch",
        "value": {
          "artifactId": "[uuid]"
        }
      },
      "sourceRange": [
        556,
        565,
        0
      ]
    }
  }
]<|MERGE_RESOLUTION|>--- conflicted
+++ resolved
@@ -72,9 +72,6 @@
   },
   {
     "labeledArgs": {
-<<<<<<< HEAD
-      "radius": {
-=======
       "data": {
         "value": {
           "type": "Object",
@@ -104,16 +101,12 @@
             }
           }
         },
->>>>>>> df3668ad
-        "sourceRange": [
-          314,
-          315,
-          0
-        ]
-      },
-<<<<<<< HEAD
-      "tags": {
-=======
+        "sourceRange": [
+          305,
+          335,
+          0
+        ]
+      },
       "solid": {
         "value": {
           "type": "Solid",
@@ -121,10 +114,9 @@
             "artifactId": "[uuid]"
           }
         },
->>>>>>> df3668ad
-        "sourceRange": [
-          324,
-          331,
+        "sourceRange": [
+          337,
+          338,
           0
         ]
       }
@@ -132,7 +124,7 @@
     "name": "fillet",
     "sourceRange": [
       298,
-      332,
+      339,
       0
     ],
     "type": "StdLibCall",
@@ -148,8 +140,8 @@
           }
         },
         "sourceRange": [
-          359,
-          369,
+          366,
+          376,
           0
         ]
       },
@@ -160,16 +152,16 @@
           "artifact_id": "[uuid]"
         },
         "sourceRange": [
-          371,
-          376,
+          378,
+          383,
           0
         ]
       }
     },
     "name": "startSketchOn",
     "sourceRange": [
-      345,
-      377,
+      352,
+      384,
       0
     ],
     "type": "StdLibCall",
@@ -192,16 +184,16 @@
           }
         },
         "sourceRange": [
-          576,
-          577,
+          583,
+          584,
           0
         ]
       }
     },
     "name": "extrude",
     "sourceRange": [
-      548,
-      578,
+      555,
+      585,
       0
     ],
     "type": "StdLibCall",
@@ -213,8 +205,8 @@
         }
       },
       "sourceRange": [
-        556,
-        565,
+        563,
+        572,
         0
       ]
     }
