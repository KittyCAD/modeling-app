[package]
name = "kcl-lib"
description = "KittyCAD Language"
version = "0.1.30"
edition = "2021"
license = "MIT"

# See more keys and their definitions at https://doc.rust-lang.org/cargo/reference/manifest.html

[dependencies]
anyhow = { version = "1.0.75", features = ["backtrace"] }
async-trait = "0.1.73"
clap = { version = "4.4.3", features = ["cargo", "derive", "env", "unicode"], optional = true }
dashmap = "5.5.3"
<<<<<<< HEAD
derive-docs = { version = "0.1.3" }
#derive-docs = { path = "../derive-docs" }
kittycad = { git = "https://github.com/KittyCAD/kittycad.rs", branch = "achalmers/relative-path-segments" }
=======
#derive-docs = { version = "0.1.4" }
derive-docs = { path = "../derive-docs" }
kittycad = { version = "0.2.25", default-features = false, features = ["js"] }
>>>>>>> ad482641
lazy_static = "1.4.0"
parse-display = "0.8.2"
regex = "1.7.1"
schemars = { version = "0.8", features = ["impl_json_schema", "url", "uuid1"] }
serde = { version = "1.0.188", features = ["derive"] }
serde_json = "1.0.107"
thiserror = "1.0.48"
ts-rs = { version = "7", package = "ts-rs-json-value", features = ["serde-json-impl", "schemars-impl", "uuid-impl"] }
uuid = { version = "1.4.1", features = ["v4", "js", "serde"] }

[target.'cfg(target_arch = "wasm32")'.dependencies]
js-sys = { version = "0.3.64" }
tower-lsp = { version = "0.20.0", default-features = false, features = ["runtime-agnostic"] }
wasm-bindgen = "0.2.87"
wasm-bindgen-futures = "0.4.37"
web-sys = { version = "0.3.64", features = ["console"] }

[target.'cfg(not(target_arch = "wasm32"))'.dependencies]
bson = { version = "2.7.0", features = ["uuid-1", "chrono"] }
futures = { version = "0.3.28" }
reqwest = { version = "0.11.20", default-features = false }
tokio = { version = "1.32.0", features = ["full"] }
tokio-tungstenite = { version = "0.20.0", features = ["rustls-tls-native-roots"] }
tower-lsp = { version = "0.20.0", features = ["proposed"] }

[features]
default = ["engine"]
cli = ["dep:clap"]
engine = []

[profile.release]
panic = "abort"
debug = true

[dev-dependencies]
expectorate = "1.0.7"
itertools = "0.11.0"
pretty_assertions = "1.4.0"
tokio = { version = "1.32.0", features = ["rt-multi-thread", "macros", "time"] }<|MERGE_RESOLUTION|>--- conflicted
+++ resolved
@@ -12,15 +12,9 @@
 async-trait = "0.1.73"
 clap = { version = "4.4.3", features = ["cargo", "derive", "env", "unicode"], optional = true }
 dashmap = "5.5.3"
-<<<<<<< HEAD
 derive-docs = { version = "0.1.3" }
 #derive-docs = { path = "../derive-docs" }
-kittycad = { git = "https://github.com/KittyCAD/kittycad.rs", branch = "achalmers/relative-path-segments" }
-=======
-#derive-docs = { version = "0.1.4" }
-derive-docs = { path = "../derive-docs" }
-kittycad = { version = "0.2.25", default-features = false, features = ["js"] }
->>>>>>> ad482641
+kittycad = { git = "https://github.com/KittyCAD/kittycad.rs", branch = "achalmers/relative-path-segments", default-features = false, features = ["js"] }
 lazy_static = "1.4.0"
 parse-display = "0.8.2"
 regex = "1.7.1"
