--- conflicted
+++ resolved
@@ -86,11 +86,7 @@
 handlebars = "6.2.0"
 iai = "0.1"
 image = { version = "0.25.3", default-features = false, features = ["png"] }
-<<<<<<< HEAD
-insta = { version = "1.41.0", features = ["json"] }
-=======
 insta = { version = "1.41.0", features = ["json", "filters"] }
->>>>>>> daf20a97
 itertools = "0.13.0"
 pretty_assertions = "1.4.1"
 tokio = { version = "1.40.0", features = ["rt-multi-thread", "macros", "time"] }
