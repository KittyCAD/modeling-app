use std::fmt::Write;

use crate::parsing::{
    ast::types::{
        Annotation, ArrayExpression, ArrayRangeExpression, BinaryExpression, BinaryOperator, BinaryPart, BodyItem,
        CallExpression, CallExpressionKw, CommentStyle, DefaultParamVal, Expr, FnArgType, FormatOptions,
        FunctionExpression, IfExpression, ImportSelector, ImportStatement, ItemVisibility, LabeledArg, Literal,
        LiteralIdentifier, LiteralValue, MemberExpression, MemberObject, Node, NonCodeNode, NonCodeValue,
        ObjectExpression, Parameter, PipeExpression, Program, TagDeclarator, UnaryExpression, VariableDeclaration,
        VariableKind,
    },
    token::NumericSuffix,
    PIPE_OPERATOR,
};

impl Program {
    pub fn recast(&self, options: &FormatOptions, indentation_level: usize) -> String {
        let indentation = options.get_indentation(indentation_level);

        let mut result = self
            .shebang
            .as_ref()
            .map(|sh| format!("{}\n\n", sh.inner.content))
            .unwrap_or_default();

<<<<<<< HEAD
=======
        for attr in &self.inner_attrs {
            result.push_str(&attr.recast(options, indentation_level));
        }
>>>>>>> 834f7133
        for start in &self.non_code_meta.start_nodes {
            result.push_str(&start.recast(options, indentation_level));
        }
        let result = result; // Remove mutation.

        let result = self
            .body
            .iter()
            .map(|body_item| {
                let mut result = String::new();
                for attr in body_item.get_attrs() {
                    result.push_str(&attr.recast(options, indentation_level));
                }
                result.push_str(&match body_item.clone() {
                    BodyItem::ImportStatement(stmt) => stmt.recast(options, indentation_level),
                    BodyItem::ExpressionStatement(expression_statement) => {
                        expression_statement
                            .expression
                            .recast(options, indentation_level, ExprContext::Other)
                    }
                    BodyItem::VariableDeclaration(variable_declaration) => {
                        variable_declaration.recast(options, indentation_level)
                    }
                    BodyItem::ReturnStatement(return_statement) => {
                        format!(
                            "{}return {}",
                            indentation,
                            return_statement
                                .argument
                                .recast(options, indentation_level, ExprContext::Other)
                                .trim_start()
                        )
                    }
                });
                result
            })
            .enumerate()
            .fold(result, |mut output, (index, recast_str)| {
<<<<<<< HEAD
                let start_string = if index == 0 && self.non_code_meta.start_nodes.is_empty() {
                    // We need to indent.
                    indentation.to_string()
                } else {
                    // Do nothing, we already applied the indentation elsewhere.
                    String::new()
                };
=======
                let start_string =
                    if index == 0 && self.non_code_meta.start_nodes.is_empty() && self.inner_attrs.is_empty() {
                        // We need to indent.
                        indentation.to_string()
                    } else {
                        // Do nothing, we already applied the indentation elsewhere.
                        String::new()
                    };
>>>>>>> 834f7133

                // determine the value of the end string
                // basically if we are inside a nested function we want to end with a new line
                let maybe_line_break: String = if index == self.body.len() - 1 && indentation_level == 0 {
                    String::new()
                } else {
                    "\n".to_string()
                };

                let custom_white_space_or_comment = match self.non_code_meta.non_code_nodes.get(&index) {
                    Some(noncodes) => noncodes
                        .iter()
                        .enumerate()
                        .map(|(i, custom_white_space_or_comment)| {
                            let formatted = custom_white_space_or_comment.recast(options, indentation_level);
                            if i == 0 && !formatted.trim().is_empty() {
                                if let NonCodeValue::BlockComment { .. } = custom_white_space_or_comment.value {
                                    format!("\n{}", formatted)
                                } else {
                                    formatted
                                }
                            } else {
                                formatted
                            }
                        })
                        .collect::<String>(),
                    None => String::new(),
                };
                let end_string = if custom_white_space_or_comment.is_empty() {
                    maybe_line_break
                } else {
                    custom_white_space_or_comment
                };

                let _ = write!(output, "{}{}{}", start_string, recast_str, end_string);
                output
            })
            .trim()
            .to_string();

        // Insert a final new line if the user wants it.
        if options.insert_final_newline && !result.is_empty() {
            format!("{}\n", result)
        } else {
            result
        }
    }
}

impl NonCodeValue {
    fn should_cause_array_newline(&self) -> bool {
        match self {
            Self::InlineComment { .. } => false,
            Self::BlockComment { .. } | Self::NewLineBlockComment { .. } | Self::NewLine => true,
        }
    }
}

impl Node<NonCodeNode> {
    fn recast(&self, options: &FormatOptions, indentation_level: usize) -> String {
        let indentation = options.get_indentation(indentation_level);
        match &self.value {
            NonCodeValue::InlineComment {
                value,
                style: CommentStyle::Line,
            } => format!(" // {}\n", value),
            NonCodeValue::InlineComment {
                value,
                style: CommentStyle::Block,
            } => format!(" /* {} */", value),
            NonCodeValue::BlockComment { value, style } => match style {
                CommentStyle::Block => format!("{}/* {} */", indentation, value),
                CommentStyle::Line => {
                    if value.trim().is_empty() {
                        format!("{}//\n", indentation)
                    } else {
                        format!("{}// {}\n", indentation, value.trim())
                    }
                }
            },
            NonCodeValue::NewLineBlockComment { value, style } => {
                let add_start_new_line = if self.start == 0 { "" } else { "\n\n" };
                match style {
                    CommentStyle::Block => format!("{}{}/* {} */\n", add_start_new_line, indentation, value),
                    CommentStyle::Line => {
                        if value.trim().is_empty() {
                            format!("{}{}//\n", add_start_new_line, indentation)
                        } else {
                            format!("{}{}// {}\n", add_start_new_line, indentation, value.trim())
                        }
                    }
                }
            }
            NonCodeValue::NewLine => "\n\n".to_string(),
        }
    }
}

impl Node<Annotation> {
    fn recast(&self, options: &FormatOptions, indentation_level: usize) -> String {
        let mut result = "@".to_owned();
        if let Some(name) = &self.name {
            result.push_str(&name.name);
        }
        if let Some(properties) = &self.properties {
            result.push('(');
            result.push_str(
                &properties
                    .iter()
                    .map(|prop| {
                        format!(
                            "{} = {}",
                            prop.key.name,
                            prop.value
                                .recast(options, indentation_level + 1, ExprContext::Other)
                                .trim()
                        )
                    })
                    .collect::<Vec<String>>()
                    .join(", "),
            );
            result.push(')');
            result.push('\n');
        }

        result
    }
}

impl ImportStatement {
    pub fn recast(&self, options: &FormatOptions, indentation_level: usize) -> String {
        let indentation = options.get_indentation(indentation_level);
        let vis = if self.visibility == ItemVisibility::Export {
            "export "
        } else {
            ""
        };
        let mut string = format!("{}{}import ", vis, indentation);
        match &self.selector {
            ImportSelector::List { items } => {
                for (i, item) in items.iter().enumerate() {
                    if i > 0 {
                        string.push_str(", ");
                    }
                    string.push_str(&item.name.name);
                    if let Some(alias) = &item.alias {
                        // If the alias is the same, don't output it.
                        if item.name.name != alias.name {
                            string.push_str(&format!(" as {}", alias.name));
                        }
                    }
                }
                string.push_str(" from ");
            }
            ImportSelector::Glob(_) => string.push_str("* from "),
            ImportSelector::None { .. } => {}
        }
        string.push_str(&format!("\"{}\"", self.path));

        if let ImportSelector::None { alias: Some(alias) } = &self.selector {
            string.push_str(" as ");
            string.push_str(&alias.name);
        }
        string
    }
}

#[derive(Copy, Clone, Debug, Eq, PartialEq)]
pub(crate) enum ExprContext {
    Pipe,
    Decl,
    Other,
}

impl Expr {
    pub(crate) fn recast(&self, options: &FormatOptions, indentation_level: usize, mut ctxt: ExprContext) -> String {
        let is_decl = matches!(ctxt, ExprContext::Decl);
        if is_decl {
            // Just because this expression is being bound to a variable, doesn't mean that every child
            // expression is being bound. So, reset the expression context if necessary.
            // This will still preserve the "::Pipe" context though.
            ctxt = ExprContext::Other;
        }
        match &self {
            Expr::BinaryExpression(bin_exp) => bin_exp.recast(options),
            Expr::ArrayExpression(array_exp) => array_exp.recast(options, indentation_level, ctxt),
            Expr::ArrayRangeExpression(range_exp) => range_exp.recast(options, indentation_level, ctxt),
            Expr::ObjectExpression(ref obj_exp) => obj_exp.recast(options, indentation_level, ctxt),
            Expr::MemberExpression(mem_exp) => mem_exp.recast(),
            Expr::Literal(literal) => literal.recast(),
            Expr::FunctionExpression(func_exp) => {
                let mut result = if is_decl { String::new() } else { "fn".to_owned() };
                result += &func_exp.recast(options, indentation_level);
                result
            }
            Expr::CallExpression(call_exp) => call_exp.recast(options, indentation_level, ctxt),
            Expr::CallExpressionKw(call_exp) => call_exp.recast(options, indentation_level, ctxt),
            Expr::Identifier(ident) => ident.name.to_string(),
            Expr::TagDeclarator(tag) => tag.recast(),
            Expr::PipeExpression(pipe_exp) => pipe_exp.recast(options, indentation_level),
            Expr::UnaryExpression(unary_exp) => unary_exp.recast(options),
            Expr::IfExpression(e) => e.recast(options, indentation_level, ctxt),
            Expr::PipeSubstitution(_) => crate::parsing::PIPE_SUBSTITUTION_OPERATOR.to_string(),
            Expr::LabelledExpression(e) => {
                let mut result = e.expr.recast(options, indentation_level, ctxt);
                result += " as ";
                result += &e.label.name;
                result
            }
            Expr::None(_) => {
                unimplemented!("there is no literal None, see https://github.com/KittyCAD/modeling-app/issues/1115")
            }
        }
    }
}

impl BinaryPart {
    fn recast(&self, options: &FormatOptions, indentation_level: usize) -> String {
        match &self {
            BinaryPart::Literal(literal) => literal.recast(),
            BinaryPart::Identifier(identifier) => identifier.name.to_string(),
            BinaryPart::BinaryExpression(binary_expression) => binary_expression.recast(options),
            BinaryPart::CallExpression(call_expression) => {
                call_expression.recast(options, indentation_level, ExprContext::Other)
            }
            BinaryPart::CallExpressionKw(call_expression) => {
                call_expression.recast(options, indentation_level, ExprContext::Other)
            }
            BinaryPart::UnaryExpression(unary_expression) => unary_expression.recast(options),
            BinaryPart::MemberExpression(member_expression) => member_expression.recast(),
            BinaryPart::IfExpression(e) => e.recast(options, indentation_level, ExprContext::Other),
        }
    }
}

impl CallExpression {
    fn recast(&self, options: &FormatOptions, indentation_level: usize, ctxt: ExprContext) -> String {
        format!(
            "{}{}({})",
            if ctxt == ExprContext::Pipe {
                "".to_string()
            } else {
                options.get_indentation(indentation_level)
            },
            self.callee.name,
            self.arguments
                .iter()
                .map(|arg| arg.recast(options, indentation_level, ctxt))
                .collect::<Vec<String>>()
                .join(", ")
        )
    }
}

impl CallExpressionKw {
    fn recast(&self, options: &FormatOptions, indentation_level: usize, ctxt: ExprContext) -> String {
        let indent = if ctxt == ExprContext::Pipe {
            "".to_string()
        } else {
            options.get_indentation(indentation_level)
        };
        let name = &self.callee.name;
        let mut arg_list = if let Some(first_arg) = &self.unlabeled {
            vec![first_arg.recast(options, indentation_level, ctxt)]
        } else {
            Vec::new()
        };
        arg_list.extend(
            self.arguments
                .iter()
                .map(|arg| arg.recast(options, indentation_level, ctxt)),
        );
        let args = arg_list.clone().join(", ");
        if arg_list.len() >= 4 {
            let inner_indentation = if ctxt == ExprContext::Pipe {
                options.get_indentation_offset_pipe(indentation_level + 1)
            } else {
                options.get_indentation(indentation_level + 1)
            };
            let mut args = arg_list.join(&format!(",\n{inner_indentation}"));
            args.push(',');
            let args = args;
            let end_indent = if ctxt == ExprContext::Pipe {
                options.get_indentation_offset_pipe(indentation_level)
            } else {
                options.get_indentation(indentation_level)
            };
            format!("{indent}{name}(\n{inner_indentation}{args}\n{end_indent})")
        } else {
            format!("{indent}{name}({args})")
        }
    }
}

impl LabeledArg {
    fn recast(&self, options: &FormatOptions, indentation_level: usize, ctxt: ExprContext) -> String {
        let label = &self.label.name;
        let arg = self.arg.recast(options, indentation_level, ctxt);
        format!("{label} = {arg}")
    }
}

impl VariableDeclaration {
    pub fn recast(&self, options: &FormatOptions, indentation_level: usize) -> String {
        let indentation = options.get_indentation(indentation_level);
        let mut output = match self.visibility {
            ItemVisibility::Default => String::new(),
            ItemVisibility::Export => "export ".to_owned(),
        };

        let (keyword, eq) = match self.kind {
            VariableKind::Fn => ("fn ", ""),
            VariableKind::Const => ("", " = "),
        };
        let _ = write!(
            output,
            "{}{keyword}{}{eq}{}",
            indentation,
            self.declaration.id.name,
            self.declaration
                .init
                .recast(options, indentation_level, ExprContext::Decl)
                .trim()
        );
        output
    }
}

// Used by TS.
pub fn format_number(value: f64, suffix: NumericSuffix) -> String {
    format!("{value}{suffix}")
}

impl Literal {
    fn recast(&self) -> String {
        match self.value {
            LiteralValue::Number { value, suffix } => {
                if self.raw.contains('.') && value.fract() == 0.0 {
                    format!("{value:?}{suffix}")
                } else {
                    format!("{}{suffix}", self.raw)
                }
            }
            LiteralValue::String(ref s) => {
                let quote = if self.raw.trim().starts_with('"') { '"' } else { '\'' };
                format!("{quote}{s}{quote}")
            }
            LiteralValue::Bool(_) => self.raw.clone(),
        }
    }
}

impl TagDeclarator {
    pub fn recast(&self) -> String {
        // TagDeclarators are always prefixed with a dollar sign.
        format!("${}", self.name)
    }
}

impl ArrayExpression {
    fn recast(&self, options: &FormatOptions, indentation_level: usize, ctxt: ExprContext) -> String {
        // Reconstruct the order of items in the array.
        // An item can be an element (i.e. an expression for a KCL value),
        // or a non-code item (e.g. a comment)
        let num_items = self.elements.len() + self.non_code_meta.non_code_nodes_len();
        let mut elems = self.elements.iter();
        let mut found_line_comment = false;
        let mut format_items: Vec<_> = (0..num_items)
            .flat_map(|i| {
                if let Some(noncode) = self.non_code_meta.non_code_nodes.get(&i) {
                    noncode
                        .iter()
                        .map(|nc| {
                            found_line_comment |= nc.value.should_cause_array_newline();
                            nc.recast(options, 0)
                        })
                        .collect::<Vec<_>>()
                } else {
                    let el = elems.next().unwrap();
                    let s = format!("{}, ", el.recast(options, 0, ExprContext::Other));
                    vec![s]
                }
            })
            .collect();

        // Format these items into a one-line array.
        if let Some(item) = format_items.last_mut() {
            if let Some(norm) = item.strip_suffix(", ") {
                *item = norm.to_owned();
            }
        }
        let format_items = format_items; // Remove mutability
        let flat_recast = format!("[{}]", format_items.join(""));

        // We might keep the one-line representation, if it's short enough.
        let max_array_length = 40;
        let multi_line = flat_recast.len() > max_array_length || found_line_comment;
        if !multi_line {
            return flat_recast;
        }

        // Otherwise, we format a multi-line representation.
        let inner_indentation = if ctxt == ExprContext::Pipe {
            options.get_indentation_offset_pipe(indentation_level + 1)
        } else {
            options.get_indentation(indentation_level + 1)
        };
        let formatted_array_lines = format_items
            .iter()
            .map(|s| {
                format!(
                    "{inner_indentation}{}{}",
                    if let Some(x) = s.strip_suffix(" ") { x } else { s },
                    if s.ends_with('\n') { "" } else { "\n" }
                )
            })
            .collect::<Vec<String>>()
            .join("")
            .to_owned();
        let end_indent = if ctxt == ExprContext::Pipe {
            options.get_indentation_offset_pipe(indentation_level)
        } else {
            options.get_indentation(indentation_level)
        };
        format!("[\n{formatted_array_lines}{end_indent}]")
    }
}

/// An expression is syntactically trivial: i.e., a literal, identifier, or similar.
fn expr_is_trivial(expr: &Expr) -> bool {
    match expr {
        Expr::Literal(_) | Expr::Identifier(_) | Expr::TagDeclarator(_) | Expr::PipeSubstitution(_) | Expr::None(_) => {
            true
        }
        Expr::BinaryExpression(_)
        | Expr::FunctionExpression(_)
        | Expr::CallExpression(_)
        | Expr::CallExpressionKw(_)
        | Expr::PipeExpression(_)
        | Expr::ArrayExpression(_)
        | Expr::ArrayRangeExpression(_)
        | Expr::ObjectExpression(_)
        | Expr::MemberExpression(_)
        | Expr::UnaryExpression(_)
        | Expr::IfExpression(_)
        | Expr::LabelledExpression(_) => false,
    }
}

impl ArrayRangeExpression {
    fn recast(&self, options: &FormatOptions, _: usize, _: ExprContext) -> String {
        let s1 = self.start_element.recast(options, 0, ExprContext::Other);
        let s2 = self.end_element.recast(options, 0, ExprContext::Other);

        // Format these items into a one-line array. Put spaces around the `..` if either expression
        // is non-trivial. This is a bit arbitrary but people seem to like simple ranges to be formatted
        // tightly, but this is a misleading visual representation of the precedence if the range
        // components are compound expressions.
        if expr_is_trivial(&self.start_element) && expr_is_trivial(&self.end_element) {
            format!("[{s1}..{s2}]")
        } else {
            format!("[{s1} .. {s2}]")
        }

        // Assume a range expression fits on one line.
    }
}

impl ObjectExpression {
    fn recast(&self, options: &FormatOptions, indentation_level: usize, ctxt: ExprContext) -> String {
        if self
            .non_code_meta
            .non_code_nodes
            .values()
            .any(|nc| nc.iter().any(|nc| nc.value.should_cause_array_newline()))
        {
            return self.recast_multi_line(options, indentation_level, ctxt);
        }
        let flat_recast = format!(
            "{{ {} }}",
            self.properties
                .iter()
                .map(|prop| {
                    format!(
                        "{} = {}",
                        prop.key.name,
                        prop.value.recast(options, indentation_level + 1, ctxt).trim()
                    )
                })
                .collect::<Vec<String>>()
                .join(", ")
        );
        let max_array_length = 40;
        let needs_multiple_lines = flat_recast.len() > max_array_length;
        if !needs_multiple_lines {
            return flat_recast;
        }
        self.recast_multi_line(options, indentation_level, ctxt)
    }

    /// Recast, but always outputs the object with newlines between each property.
    fn recast_multi_line(&self, options: &FormatOptions, indentation_level: usize, ctxt: ExprContext) -> String {
        let inner_indentation = if ctxt == ExprContext::Pipe {
            options.get_indentation_offset_pipe(indentation_level + 1)
        } else {
            options.get_indentation(indentation_level + 1)
        };
        let num_items = self.properties.len() + self.non_code_meta.non_code_nodes_len();
        let mut props = self.properties.iter();
        let format_items: Vec<_> = (0..num_items)
            .flat_map(|i| {
                if let Some(noncode) = self.non_code_meta.non_code_nodes.get(&i) {
                    noncode.iter().map(|nc| nc.recast(options, 0)).collect::<Vec<_>>()
                } else {
                    let prop = props.next().unwrap();
                    // Use a comma unless it's the last item
                    let comma = if i == num_items - 1 { "" } else { ",\n" };
                    let s = format!(
                        "{} = {}{comma}",
                        prop.key.name,
                        prop.value.recast(options, indentation_level + 1, ctxt).trim()
                    );
                    vec![s]
                }
            })
            .collect();
        let end_indent = if ctxt == ExprContext::Pipe {
            options.get_indentation_offset_pipe(indentation_level)
        } else {
            options.get_indentation(indentation_level)
        };
        format!(
            "{{\n{inner_indentation}{}\n{end_indent}}}",
            format_items.join(&inner_indentation),
        )
    }
}

impl MemberExpression {
    fn recast(&self) -> String {
        let key_str = match &self.property {
            LiteralIdentifier::Identifier(identifier) => {
                if self.computed {
                    format!("[{}]", &(*identifier.name))
                } else {
                    format!(".{}", &(*identifier.name))
                }
            }
            LiteralIdentifier::Literal(lit) => format!("[{}]", &(*lit.raw)),
        };

        match &self.object {
            MemberObject::MemberExpression(member_exp) => member_exp.recast() + key_str.as_str(),
            MemberObject::Identifier(identifier) => identifier.name.to_string() + key_str.as_str(),
        }
    }
}

impl BinaryExpression {
    fn recast(&self, options: &FormatOptions) -> String {
        let maybe_wrap_it = |a: String, doit: bool| -> String {
            if doit {
                format!("({})", a)
            } else {
                a
            }
        };

        let should_wrap_right = match &self.right {
            BinaryPart::BinaryExpression(bin_exp) => {
                self.precedence() > bin_exp.precedence()
                    || self.operator == BinaryOperator::Sub
                    || self.operator == BinaryOperator::Div
            }
            _ => false,
        };

        let should_wrap_left = match &self.left {
            BinaryPart::BinaryExpression(bin_exp) => self.precedence() > bin_exp.precedence(),
            _ => false,
        };

        format!(
            "{} {} {}",
            maybe_wrap_it(self.left.recast(options, 0), should_wrap_left),
            self.operator,
            maybe_wrap_it(self.right.recast(options, 0), should_wrap_right)
        )
    }
}

impl UnaryExpression {
    fn recast(&self, options: &FormatOptions) -> String {
        match self.argument {
            BinaryPart::Literal(_)
            | BinaryPart::Identifier(_)
            | BinaryPart::MemberExpression(_)
            | BinaryPart::IfExpression(_)
            | BinaryPart::CallExpressionKw(_)
            | BinaryPart::CallExpression(_) => {
                format!("{}{}", &self.operator, self.argument.recast(options, 0))
            }
            BinaryPart::BinaryExpression(_) | BinaryPart::UnaryExpression(_) => {
                format!("{}({})", &self.operator, self.argument.recast(options, 0))
            }
        }
    }
}

impl IfExpression {
    fn recast(&self, options: &FormatOptions, indentation_level: usize, ctxt: ExprContext) -> String {
        // We can calculate how many lines this will take, so let's do it and avoid growing the vec.
        // Total lines = starting lines, else-if lines, ending lines.
        let n = 2 + (self.else_ifs.len() * 2) + 3;
        let mut lines = Vec::with_capacity(n);

        let cond = self.cond.recast(options, indentation_level, ctxt);
        lines.push((0, format!("if {cond} {{")));
        lines.push((1, self.then_val.recast(options, indentation_level + 1)));
        for else_if in &self.else_ifs {
            let cond = else_if.cond.recast(options, indentation_level, ctxt);
            lines.push((0, format!("}} else if {cond} {{")));
            lines.push((1, else_if.then_val.recast(options, indentation_level + 1)));
        }
        lines.push((0, "} else {".to_owned()));
        lines.push((1, self.final_else.recast(options, indentation_level + 1)));
        lines.push((0, "}".to_owned()));
        lines
            .into_iter()
            .map(|(ind, line)| format!("{}{}", options.get_indentation(indentation_level + ind), line.trim()))
            .collect::<Vec<_>>()
            .join("\n")
    }
}

impl Node<PipeExpression> {
    fn recast(&self, options: &FormatOptions, indentation_level: usize) -> String {
        let pipe = self
            .body
            .iter()
            .enumerate()
            .map(|(index, statement)| {
                let indentation = options.get_indentation(indentation_level + 1);
                let mut s = statement.recast(options, indentation_level + 1, ExprContext::Pipe);
                let non_code_meta = self.non_code_meta.clone();
                if let Some(non_code_meta_value) = non_code_meta.non_code_nodes.get(&index) {
                    for val in non_code_meta_value {
                        let formatted = if val.end == self.end {
                            val.recast(options, indentation_level)
                                .trim_end_matches('\n')
                                .to_string()
                        } else {
                            val.recast(options, indentation_level + 1)
                                .trim_end_matches('\n')
                                .to_string()
                        };
                        if let NonCodeValue::BlockComment { .. } = val.value {
                            s += "\n";
                            s += &formatted;
                        } else {
                            s += &formatted;
                        }
                    }
                }

                if index != self.body.len() - 1 {
                    s += "\n";
                    s += &indentation;
                    s += PIPE_OPERATOR;
                    s += " ";
                }
                s
            })
            .collect::<String>();
        format!("{}{}", options.get_indentation(indentation_level), pipe)
    }
}

impl FunctionExpression {
    pub fn recast(&self, options: &FormatOptions, indentation_level: usize) -> String {
        // We don't want to end with a new line inside nested functions.
        let mut new_options = options.clone();
        new_options.insert_final_newline = false;
        let param_list = self
            .params
            .iter()
            .map(|param| param.recast(options, indentation_level))
            .collect::<Vec<String>>()
            .join(", ");
        let tab0 = options.get_indentation(indentation_level);
        let tab1 = options.get_indentation(indentation_level + 1);
        let return_type = match &self.return_type {
            Some(rt) => format!(": {}", rt.recast(&new_options, indentation_level)),
            None => String::new(),
        };
        let body = self.body.recast(&new_options, indentation_level + 1);

        format!("({param_list}){return_type} {{\n{tab1}{body}\n{tab0}}}")
    }
}

impl Parameter {
    pub fn recast(&self, options: &FormatOptions, indentation_level: usize) -> String {
        let at_sign = if self.labeled { "" } else { "@" };
        let identifier = &self.identifier.name;
        let question_mark = if self.default_value.is_some() { "?" } else { "" };
        let mut result = format!("{at_sign}{identifier}{question_mark}");
        if let Some(ty) = &self.type_ {
            result += ": ";
            result += &ty.recast(options, indentation_level);
        }
        if let Some(DefaultParamVal::Literal(ref literal)) = self.default_value {
            let lit = literal.recast();
            result.push_str(&format!(" = {lit}"));
        };

        result
    }
}

impl FnArgType {
    pub fn recast(&self, options: &FormatOptions, indentation_level: usize) -> String {
        match self {
            FnArgType::Primitive(t) => t.to_string(),
            FnArgType::Array(t) => format!("{t}[]"),
            FnArgType::Object { properties } => {
                let mut result = "{".to_owned();
                for p in properties {
                    result += " ";
                    result += &p.recast(options, indentation_level);
                    result += ",";
                }

                if result.ends_with(',') {
                    result.pop();
                    result += " ";
                }
                result += "}";

                result
            }
        }
    }
}

#[cfg(test)]
mod tests {
    use pretty_assertions::assert_eq;

    use super::*;
    use crate::{parsing::ast::types::FormatOptions, ModuleId};

    #[test]
    fn test_recast_annotations_without_body_items() {
        let input = r#"@settings(defaultLengthUnit = in)
"#;
        let program = crate::parsing::top_level_parse(input).unwrap();
        let output = program.recast(&Default::default(), 0);
        assert_eq!(output, input);
    }

    #[test]
    fn test_recast_annotations_in_function_body() {
        let input = r#"fn myFunc() {
  @meta(yes = true)
  x = 2
}
"#;
        let program = crate::parsing::top_level_parse(input).unwrap();
        let output = program.recast(&Default::default(), 0);
        assert_eq!(output, input);
    }

    #[test]
    fn test_recast_annotations_in_function_body_without_items() {
        let input = r#"fn myFunc() {
  @meta(yes = true)
}
"#;
        let program = crate::parsing::top_level_parse(input).unwrap();
        let output = program.recast(&Default::default(), 0);
        assert_eq!(output, input);
    }

    #[test]
    fn test_recast_annotations_without_body_items() {
        let input = r#"@settings(defaultLengthUnit = in)
"#;
        let program = crate::parsing::top_level_parse(input).unwrap();
        let output = program.recast(&Default::default(), 0);
        assert_eq!(output, input);
    }

    #[test]
    fn test_recast_annotations_in_function_body() {
        let input = r#"fn myFunc() {
  @meta(yes = true)
  x = 2
}
"#;
        let program = crate::parsing::top_level_parse(input).unwrap();
        let output = program.recast(&Default::default(), 0);
        assert_eq!(output, input);
    }

    #[test]
    fn test_recast_annotations_in_function_body_without_items() {
        let input = r#"fn myFunc() {
  @meta(yes = true)
}
"#;
        let program = crate::parsing::top_level_parse(input).unwrap();
        let output = program.recast(&Default::default(), 0);
        assert_eq!(output, input);
    }

    #[test]
    fn test_recast_if_else_if_same() {
        let input = r#"b = if false {
  3
} else if true {
  4
} else {
  5
}
"#;
        let program = crate::parsing::top_level_parse(input).unwrap();
        let output = program.recast(&Default::default(), 0);
        assert_eq!(output, input);
    }

    #[test]
    fn test_recast_if_same() {
        let input = r#"b = if false {
  3
} else {
  5
}
"#;
        let program = crate::parsing::top_level_parse(input).unwrap();
        let output = program.recast(&Default::default(), 0);
        assert_eq!(output, input);
    }

    #[test]
    fn test_recast_import() {
        let input = r#"import a from "a.kcl"
import a as aaa from "a.kcl"
import a, b from "a.kcl"
import a as aaa, b from "a.kcl"
import a, b as bbb from "a.kcl"
import a as aaa, b as bbb from "a.kcl"
import "a_b.kcl"
import "a-b.kcl" as b
import * from "a.kcl"
export import a as aaa from "a.kcl"
export import a, b from "a.kcl"
export import a as aaa, b from "a.kcl"
export import a, b as bbb from "a.kcl"
"#;
        let program = crate::parsing::top_level_parse(input).unwrap();
        let output = program.recast(&Default::default(), 0);
        assert_eq!(output, input);
    }

    #[test]
    fn test_recast_import_as_same_name() {
        let input = r#"import a as a from "a.kcl"
"#;
        let program = crate::parsing::top_level_parse(input).unwrap();
        let output = program.recast(&Default::default(), 0);
        let expected = r#"import a from "a.kcl"
"#;
        assert_eq!(output, expected);
    }

    #[test]
    fn test_recast_export_fn() {
        let input = r#"export fn a() {
  return 0
}
"#;
        let program = crate::parsing::top_level_parse(input).unwrap();
        let output = program.recast(&Default::default(), 0);
        assert_eq!(output, input);
    }

    #[test]
    fn test_recast_bug_fn_in_fn() {
        let some_program_string = r#"// Start point (top left)
zoo_x = -20
zoo_y = 7
// Scale
s = 1 // s = 1 -> height of Z is 13.4mm
// Depth
d = 1

fn rect(x, y, w, h) {
  startSketchOn('XY')
    |> startProfileAt([x, y], %)
    |> xLine(w, %)
    |> yLine(h, %)
    |> xLine(-w, %)
    |> close()
    |> extrude(d, %)
}

fn quad(x1, y1, x2, y2, x3, y3, x4, y4) {
  startSketchOn('XY')
    |> startProfileAt([x1, y1], %)
    |> line(endAbsolute = [x2, y2])
    |> line(endAbsolute = [x3, y3])
    |> line(endAbsolute = [x4, y4])
    |> close()
    |> extrude(d, %)
}

fn crosshair(x, y) {
  startSketchOn('XY')
    |> startProfileAt([x, y], %)
    |> yLine(1, %)
    |> yLine(-2, %)
    |> yLine(1, %)
    |> xLine(1, %)
    |> xLine(-2, %)
}

fn z(z_x, z_y) {
  z_end_w = s * 8.4
  z_end_h = s * 3
  z_corner = s * 2
  z_w = z_end_w + 2 * z_corner
  z_h = z_w * 1.08130081300813
  rect(z_x, z_y, z_end_w, -z_end_h)
  rect(z_x + z_w, z_y, -z_corner, -z_corner)
  rect(z_x + z_w, z_y - z_h, -z_end_w, z_end_h)
  rect(z_x, z_y - z_h, z_corner, z_corner)
  quad(z_x, z_y - z_h + z_corner, z_x + z_w - z_corner, z_y, z_x + z_w, z_y - z_corner, z_x + z_corner, z_y - z_h)
}

fn o(c_x, c_y) {
  // Outer and inner radii
  o_r = s * 6.95
  i_r = 0.5652173913043478 * o_r

  // Angle offset for diagonal break
  a = 7

  // Start point for the top sketch
  o_x1 = c_x + o_r * cos((45 + a) / 360 * tau())
  o_y1 = c_y + o_r * sin((45 + a) / 360 * tau())

  // Start point for the bottom sketch
  o_x2 = c_x + o_r * cos((225 + a) / 360 * tau())
  o_y2 = c_y + o_r * sin((225 + a) / 360 * tau())

  // End point for the bottom startSketchAt
  o_x3 = c_x + o_r * cos((45 - a) / 360 * tau())
  o_y3 = c_y + o_r * sin((45 - a) / 360 * tau())

  // Where is the center?
  // crosshair(c_x, c_y)


  startSketchOn('XY')
    |> startProfileAt([o_x1, o_y1], %)
    |> arc({
         radius = o_r,
         angle_start = 45 + a,
         angle_end = 225 - a
       }, %)
    |> angledLine([45, o_r - i_r], %)
    |> arc({
         radius = i_r,
         angle_start = 225 - a,
         angle_end = 45 + a
       }, %)
    |> close()
    |> extrude(d, %)

  startSketchOn('XY')
    |> startProfileAt([o_x2, o_y2], %)
    |> arc({
         radius = o_r,
         angle_start = 225 + a,
         angle_end = 360 + 45 - a
       }, %)
    |> angledLine([225, o_r - i_r], %)
    |> arc({
         radius = i_r,
         angle_start = 45 - a,
         angle_end = 225 + a - 360
       }, %)
    |> close()
    |> extrude(d, %)
}

fn zoo(x0, y0) {
  z(x0, y0)
  o(x0 + s * 20, y0 - (s * 6.7))
  o(x0 + s * 35, y0 - (s * 6.7))
}

zoo(zoo_x, zoo_y)
"#;
        let program = crate::parsing::top_level_parse(some_program_string).unwrap();

        let recasted = program.recast(&Default::default(), 0);
        assert_eq!(recasted, some_program_string);
    }

    #[test]
    fn test_recast_bug_extra_parens() {
        let some_program_string = r#"// Ball Bearing
// A ball bearing is a type of rolling-element bearing that uses balls to maintain the separation between the bearing races. The primary purpose of a ball bearing is to reduce rotational friction and support radial and axial loads. 

// Define constants like ball diameter, inside diameter, overhange length, and thickness
sphereDia = 0.5
insideDia = 1
thickness = 0.25
overHangLength = .4

// Sketch and revolve the inside bearing piece
insideRevolve = startSketchOn('XZ')
  |> startProfileAt([insideDia / 2, 0], %)
  |> line([0, thickness + sphereDia / 2], %)
  |> line([overHangLength, 0], %)
  |> line([0, -thickness], %)
  |> line([-overHangLength + thickness, 0], %)
  |> line([0, -sphereDia], %)
  |> line([overHangLength - thickness, 0], %)
  |> line([0, -thickness], %)
  |> line([-overHangLength, 0], %)
  |> close()
  |> revolve({ axis: 'y' }, %)

// Sketch and revolve one of the balls and duplicate it using a circular pattern. (This is currently a workaround, we have a bug with rotating on a sketch that touches the rotation axis)
sphere = startSketchOn('XZ')
  |> startProfileAt([
       0.05 + insideDia / 2 + thickness,
       0 - 0.05
     ], %)
  |> line([sphereDia - 0.1, 0], %)
  |> arc({
       angle_start = 0,
       angle_end = -180,
       radius = sphereDia / 2 - 0.05
     }, %)
  |> close()
  |> revolve({ axis: 'x' }, %)
  |> patternCircular3d(
       axis = [0, 0, 1],
       center = [0, 0, 0],
       repetitions = 10,
       arcDegrees = 360,
       rotateDuplicates = true
     )

// Sketch and revolve the outside bearing
outsideRevolve = startSketchOn('XZ')
  |> startProfileAt([
       insideDia / 2 + thickness + sphereDia,
       0
     ], %)
  |> line([0, sphereDia / 2], %)
  |> line([-overHangLength + thickness, 0], %)
  |> line([0, thickness], %)
  |> line([overHangLength, 0], %)
  |> line([0, -2 * thickness - sphereDia], %)
  |> line([-overHangLength, 0], %)
  |> line([0, thickness], %)
  |> line([overHangLength - thickness, 0], %)
  |> close()
  |> revolve({ axis: 'y' }, %)"#;
        let program = crate::parsing::top_level_parse(some_program_string).unwrap();

        let recasted = program.recast(&Default::default(), 0);
        assert_eq!(
            recasted,
            r#"// Ball Bearing
// A ball bearing is a type of rolling-element bearing that uses balls to maintain the separation between the bearing races. The primary purpose of a ball bearing is to reduce rotational friction and support radial and axial loads.


// Define constants like ball diameter, inside diameter, overhange length, and thickness
sphereDia = 0.5
insideDia = 1
thickness = 0.25
overHangLength = .4

// Sketch and revolve the inside bearing piece
insideRevolve = startSketchOn('XZ')
  |> startProfileAt([insideDia / 2, 0], %)
  |> line([0, thickness + sphereDia / 2], %)
  |> line([overHangLength, 0], %)
  |> line([0, -thickness], %)
  |> line([-overHangLength + thickness, 0], %)
  |> line([0, -sphereDia], %)
  |> line([overHangLength - thickness, 0], %)
  |> line([0, -thickness], %)
  |> line([-overHangLength, 0], %)
  |> close()
  |> revolve({ axis = 'y' }, %)

// Sketch and revolve one of the balls and duplicate it using a circular pattern. (This is currently a workaround, we have a bug with rotating on a sketch that touches the rotation axis)
sphere = startSketchOn('XZ')
  |> startProfileAt([
       0.05 + insideDia / 2 + thickness,
       0 - 0.05
     ], %)
  |> line([sphereDia - 0.1, 0], %)
  |> arc({
       angle_start = 0,
       angle_end = -180,
       radius = sphereDia / 2 - 0.05
     }, %)
  |> close()
  |> revolve({ axis = 'x' }, %)
  |> patternCircular3d(
       axis = [0, 0, 1],
       center = [0, 0, 0],
       repetitions = 10,
       arcDegrees = 360,
       rotateDuplicates = true,
     )

// Sketch and revolve the outside bearing
outsideRevolve = startSketchOn('XZ')
  |> startProfileAt([
       insideDia / 2 + thickness + sphereDia,
       0
     ], %)
  |> line([0, sphereDia / 2], %)
  |> line([-overHangLength + thickness, 0], %)
  |> line([0, thickness], %)
  |> line([overHangLength, 0], %)
  |> line([0, -2 * thickness - sphereDia], %)
  |> line([-overHangLength, 0], %)
  |> line([0, thickness], %)
  |> line([overHangLength - thickness, 0], %)
  |> close()
  |> revolve({ axis = 'y' }, %)
"#
        );
    }

    #[test]
    fn test_recast_fn_in_object() {
        let some_program_string = r#"bing = { yo = 55 }
myNestedVar = [{ prop = callExp(bing.yo) }]
"#;
        let program = crate::parsing::top_level_parse(some_program_string).unwrap();

        let recasted = program.recast(&Default::default(), 0);
        assert_eq!(recasted, some_program_string);
    }

    #[test]
    fn test_recast_fn_in_array() {
        let some_program_string = r#"bing = { yo = 55 }
myNestedVar = [callExp(bing.yo)]
"#;
        let program = crate::parsing::top_level_parse(some_program_string).unwrap();

        let recasted = program.recast(&Default::default(), 0);
        assert_eq!(recasted, some_program_string);
    }

    #[test]
    fn test_recast_ranges() {
        let some_program_string = r#"foo = [0..10]
ten = 10
bar = [0 + 1 .. ten]
"#;
        let program = crate::parsing::top_level_parse(some_program_string).unwrap();

        let recasted = program.recast(&Default::default(), 0);
        assert_eq!(recasted, some_program_string);
    }

    #[test]
    fn test_recast_space_in_fn_call() {
        let some_program_string = r#"fn thing = (x) => {
    return x + 1
}

thing ( 1 )
"#;
        let program = crate::parsing::top_level_parse(some_program_string).unwrap();

        let recasted = program.recast(&Default::default(), 0);
        assert_eq!(
            recasted,
            r#"fn thing(x) {
  return x + 1
}

thing(1)
"#
        );
    }

    #[test]
    fn test_recast_typed_fn() {
        let some_program_string = r#"fn thing(x: string, y: bool[]): number {
  return x + 1
}
"#;
        let program = crate::parsing::top_level_parse(some_program_string).unwrap();

        let recasted = program.recast(&Default::default(), 0);
        assert_eq!(recasted, some_program_string);
    }

    #[test]
    fn test_recast_object_fn_in_array_weird_bracket() {
        let some_program_string = r#"bing = { yo = 55 }
myNestedVar = [
  {
  prop:   line([bing.yo, 21], sketch001)
}
]
"#;
        let program = crate::parsing::top_level_parse(some_program_string).unwrap();

        let recasted = program.recast(&Default::default(), 0);
        assert_eq!(
            recasted,
            r#"bing = { yo = 55 }
myNestedVar = [
  {
  prop = line([bing.yo, 21], sketch001)
}
]
"#
        );
    }

    #[test]
    fn test_recast_empty_file() {
        let some_program_string = r#""#;
        let program = crate::parsing::top_level_parse(some_program_string).unwrap();

        let recasted = program.recast(&Default::default(), 0);
        // Its VERY important this comes back with zero new lines.
        assert_eq!(recasted, r#""#);
    }

    #[test]
    fn test_recast_empty_file_new_line() {
        let some_program_string = r#"
"#;
        let program = crate::parsing::top_level_parse(some_program_string).unwrap();

        let recasted = program.recast(&Default::default(), 0);
        // Its VERY important this comes back with zero new lines.
        assert_eq!(recasted, r#""#);
    }

    #[test]
    fn test_recast_shebang() {
        let some_program_string = r#"#!/usr/local/env zoo kcl
part001 = startSketchOn('XY')
  |> startProfileAt([-10, -10], %)
  |> line([20, 0], %)
  |> line([0, 20], %)
  |> line([-20, 0], %)
  |> close()
"#;

        let program = crate::parsing::top_level_parse(some_program_string).unwrap();

        let recasted = program.recast(&Default::default(), 0);
        assert_eq!(
            recasted,
            r#"#!/usr/local/env zoo kcl

part001 = startSketchOn('XY')
  |> startProfileAt([-10, -10], %)
  |> line([20, 0], %)
  |> line([0, 20], %)
  |> line([-20, 0], %)
  |> close()
"#
        );
    }

    #[test]
    fn test_recast_shebang_new_lines() {
        let some_program_string = r#"#!/usr/local/env zoo kcl
        


part001 = startSketchOn('XY')
  |> startProfileAt([-10, -10], %)
  |> line([20, 0], %)
  |> line([0, 20], %)
  |> line([-20, 0], %)
  |> close()
"#;

        let program = crate::parsing::top_level_parse(some_program_string).unwrap();

        let recasted = program.recast(&Default::default(), 0);
        assert_eq!(
            recasted,
            r#"#!/usr/local/env zoo kcl

part001 = startSketchOn('XY')
  |> startProfileAt([-10, -10], %)
  |> line([20, 0], %)
  |> line([0, 20], %)
  |> line([-20, 0], %)
  |> close()
"#
        );
    }

    #[test]
    fn test_recast_shebang_with_comments() {
        let some_program_string = r#"#!/usr/local/env zoo kcl
        
// Yo yo my comments.
part001 = startSketchOn('XY')
  |> startProfileAt([-10, -10], %)
  |> line([20, 0], %)
  |> line([0, 20], %)
  |> line([-20, 0], %)
  |> close()
"#;

        let program = crate::parsing::top_level_parse(some_program_string).unwrap();

        let recasted = program.recast(&Default::default(), 0);
        assert_eq!(
            recasted,
            r#"#!/usr/local/env zoo kcl

// Yo yo my comments.
part001 = startSketchOn('XY')
  |> startProfileAt([-10, -10], %)
  |> line([20, 0], %)
  |> line([0, 20], %)
  |> line([-20, 0], %)
  |> close()
"#
        );
    }

    #[test]
    fn test_recast_empty_function_body_with_comments() {
        let input = r#"fn myFunc() {
  // Yo yo my comments.
}
"#;

        let program = crate::parsing::top_level_parse(input).unwrap();
        let output = program.recast(&Default::default(), 0);
        assert_eq!(output, input);
    }

    #[test]
    fn test_recast_large_file() {
        let some_program_string = r#"@settings(units=mm)
// define nts
radius = 6.0
width = 144.0
length = 83.0
depth = 45.0
thk = 5
hole_diam = 5
// define a rectangular shape func
fn rectShape = (pos, w, l) => {
  rr = startSketchOn('xy')
    |> startProfileAt([pos[0] - (w / 2), pos[1] - (l / 2)], %)
    |> line(endAbsolute = [pos[0] + w / 2, pos[1] - (l / 2)], tag = $edge1)
    |> line(endAbsolute = [pos[0] + w / 2, pos[1] + l / 2], tag = $edge2)
    |> line(endAbsolute = [pos[0] - (w / 2), pos[1] + l / 2], tag = $edge3)
    |> close($edge4)
  return rr
}
// build the body of the focusrite scarlett solo gen 4
// only used for visualization
scarlett_body = rectShape([0, 0], width, length)
  |> extrude(depth, %)
  |> fillet({
       radius = radius,
       tags = [
  edge2,
  edge4,
  getOppositeEdge(edge2),
  getOppositeEdge(edge4)
]
     }, %)
  // build the bracket sketch around the body
fn bracketSketch = (w, d, t) => {
  s = startSketchOn({
         plane: {
  origin: { x = 0, y = length / 2 + thk, z = 0 },
  x_axis: { x = 1, y = 0, z = 0 },
  y_axis: { x = 0, y = 0, z = 1 },
  z_axis: { x = 0, y = 1, z = 0 }
}
       })
    |> startProfileAt([-w / 2 - t, d + t], %)
    |> line(endAbsolute = [-w / 2 - t, -t], tag = $edge1)
    |> line(endAbsolute = [w / 2 + t, -t], tag = $edge2)
    |> line(endAbsolute = [w / 2 + t, d + t], tag = $edge3)
    |> line(endAbsolute = [w / 2, d + t], tag = $edge4)
    |> line(endAbsolute = [w / 2, 0], tag = $edge5)
    |> line(endAbsolute = [-w / 2, 0], tag = $edge6)
    |> line(endAbsolute = [-w / 2, d + t], tag = $edge7)
    |> close($edge8)
  return s
}
// build the body of the bracket
bracket_body = bracketSketch(width, depth, thk)
  |> extrude(length + 10, %)
  |> fillet({
       radius = radius,
       tags: [
  getNextAdjacentEdge(edge7),
  getNextAdjacentEdge(edge2),
  getNextAdjacentEdge(edge3),
  getNextAdjacentEdge(edge6)
]
     }, %)
  // build the tabs of the mounting bracket (right side)
tabs_r = startSketchOn({
       plane: {
  origin: { x = 0, y = 0, z = depth + thk },
  x_axis: { x = 1, y = 0, z = 0 },
  y_axis: { x = 0, y = 1, z = 0 },
  z_axis: { x = 0, y = 0, z = 1 }
}
     })
  |> startProfileAt([width / 2 + thk, length / 2 + thk], %)
  |> line([10, -5], %)
  |> line([0, -10], %)
  |> line([-10, -5], %)
  |> close()
  |> hole(circle({
       center = [
         width / 2 + thk + hole_diam,
         length / 2 - hole_diam
       ],
       radius = hole_diam / 2
     }, %), %)
  |> extrude(-thk, %)
  |> patternLinear3d(
       axis = [0, -1, 0],
       repetitions = 1,
       distance = length - 10
     )
  // build the tabs of the mounting bracket (left side)
tabs_l = startSketchOn({
       plane: {
  origin = { x = 0, y = 0, z = depth + thk },
  x_axis = { x = 1, y = 0, z = 0 },
  y_axis = { x = 0, y = 1, z = 0 },
  z_axis = { x = 0, y = 0, z = 1 }
}
     })
  |> startProfileAt([-width / 2 - thk, length / 2 + thk], %)
  |> line([-10, -5], %)
  |> line([0, -10], %)
  |> line([10, -5], %)
  |> close()
  |> hole(circle({
       center = [
         -width / 2 - thk - hole_diam,
         length / 2 - hole_diam
       ],
       radius = hole_diam / 2
     }, %), %)
  |> extrude(-thk, %)
  |> patternLinear3d(axis = [0, -1, 0], repetitions = 1, distance = length - 10)
"#;
        let program = crate::parsing::top_level_parse(some_program_string).unwrap();

        let recasted = program.recast(&Default::default(), 0);
        // Its VERY important this comes back with zero new lines.
        assert_eq!(
            recasted,
            r#"@settings(units = mm)
// define nts
radius = 6.0
width = 144.0
length = 83.0
depth = 45.0
thk = 5
hole_diam = 5
// define a rectangular shape func
fn rectShape(pos, w, l) {
  rr = startSketchOn('xy')
    |> startProfileAt([pos[0] - (w / 2), pos[1] - (l / 2)], %)
    |> line(endAbsolute = [pos[0] + w / 2, pos[1] - (l / 2)], tag = $edge1)
    |> line(endAbsolute = [pos[0] + w / 2, pos[1] + l / 2], tag = $edge2)
    |> line(endAbsolute = [pos[0] - (w / 2), pos[1] + l / 2], tag = $edge3)
    |> close($edge4)
  return rr
}
// build the body of the focusrite scarlett solo gen 4
// only used for visualization
scarlett_body = rectShape([0, 0], width, length)
  |> extrude(depth, %)
  |> fillet({
       radius = radius,
       tags = [
         edge2,
         edge4,
         getOppositeEdge(edge2),
         getOppositeEdge(edge4)
       ]
     }, %)
// build the bracket sketch around the body
fn bracketSketch(w, d, t) {
  s = startSketchOn({
         plane = {
           origin = { x = 0, y = length / 2 + thk, z = 0 },
           x_axis = { x = 1, y = 0, z = 0 },
           y_axis = { x = 0, y = 0, z = 1 },
           z_axis = { x = 0, y = 1, z = 0 }
         }
       })
    |> startProfileAt([-w / 2 - t, d + t], %)
    |> line(endAbsolute = [-w / 2 - t, -t], tag = $edge1)
    |> line(endAbsolute = [w / 2 + t, -t], tag = $edge2)
    |> line(endAbsolute = [w / 2 + t, d + t], tag = $edge3)
    |> line(endAbsolute = [w / 2, d + t], tag = $edge4)
    |> line(endAbsolute = [w / 2, 0], tag = $edge5)
    |> line(endAbsolute = [-w / 2, 0], tag = $edge6)
    |> line(endAbsolute = [-w / 2, d + t], tag = $edge7)
    |> close($edge8)
  return s
}
// build the body of the bracket
bracket_body = bracketSketch(width, depth, thk)
  |> extrude(length + 10, %)
  |> fillet({
       radius = radius,
       tags = [
         getNextAdjacentEdge(edge7),
         getNextAdjacentEdge(edge2),
         getNextAdjacentEdge(edge3),
         getNextAdjacentEdge(edge6)
       ]
     }, %)
// build the tabs of the mounting bracket (right side)
tabs_r = startSketchOn({
       plane = {
         origin = { x = 0, y = 0, z = depth + thk },
         x_axis = { x = 1, y = 0, z = 0 },
         y_axis = { x = 0, y = 1, z = 0 },
         z_axis = { x = 0, y = 0, z = 1 }
       }
     })
  |> startProfileAt([width / 2 + thk, length / 2 + thk], %)
  |> line([10, -5], %)
  |> line([0, -10], %)
  |> line([-10, -5], %)
  |> close()
  |> hole(circle({
       center = [
         width / 2 + thk + hole_diam,
         length / 2 - hole_diam
       ],
       radius = hole_diam / 2
     }, %), %)
  |> extrude(-thk, %)
  |> patternLinear3d(axis = [0, -1, 0], repetitions = 1, distance = length - 10)
// build the tabs of the mounting bracket (left side)
tabs_l = startSketchOn({
       plane = {
         origin = { x = 0, y = 0, z = depth + thk },
         x_axis = { x = 1, y = 0, z = 0 },
         y_axis = { x = 0, y = 1, z = 0 },
         z_axis = { x = 0, y = 0, z = 1 }
       }
     })
  |> startProfileAt([-width / 2 - thk, length / 2 + thk], %)
  |> line([-10, -5], %)
  |> line([0, -10], %)
  |> line([10, -5], %)
  |> close()
  |> hole(circle({
       center = [
         -width / 2 - thk - hole_diam,
         length / 2 - hole_diam
       ],
       radius = hole_diam / 2
     }, %), %)
  |> extrude(-thk, %)
  |> patternLinear3d(axis = [0, -1, 0], repetitions = 1, distance = length - 10)
"#
        );
    }

    #[test]
    fn test_recast_nested_var_declaration_in_fn_body() {
        let some_program_string = r#"fn cube = (pos, scale) => {
   sg = startSketchOn('XY')
  |> startProfileAt(pos, %)
  |> line([0, scale], %)
  |> line([scale, 0], %)
  |> line([0, -scale], %)
  |> close()
  |> extrude(scale, %)
}"#;
        let program = crate::parsing::top_level_parse(some_program_string).unwrap();

        let recasted = program.recast(&Default::default(), 0);
        assert_eq!(
            recasted,
            r#"fn cube(pos, scale) {
  sg = startSketchOn('XY')
    |> startProfileAt(pos, %)
    |> line([0, scale], %)
    |> line([scale, 0], %)
    |> line([0, -scale], %)
    |> close()
    |> extrude(scale, %)
}
"#
        );
    }

    #[test]
    fn test_as() {
        let some_program_string = r#"fn cube(pos, scale) {
  x = dfsfs + dfsfsd as y

  sg = startSketchOn('XY')
    |> startProfileAt(pos, %) as foo
    |> line([0, scale], %)
    |> line([scale, 0], %) as bar
    |> line([0 as baz, -scale] as qux, %)
    |> close()
    |> extrude(scale, %)
}

cube(0, 0) as cub
"#;
        let program = crate::parsing::top_level_parse(some_program_string).unwrap();

        let recasted = program.recast(&Default::default(), 0);
        assert_eq!(recasted, some_program_string,);
    }

    #[test]
    fn test_recast_with_bad_indentation() {
        let some_program_string = r#"part001 = startSketchOn('XY')
  |> startProfileAt([0.0, 5.0], %)
              |> line([0.4900857016, -0.0240763666], %)
    |> line([0.6804562304, 0.9087880491], %)"#;
        let program = crate::parsing::top_level_parse(some_program_string).unwrap();

        let recasted = program.recast(&Default::default(), 0);
        assert_eq!(
            recasted,
            r#"part001 = startSketchOn('XY')
  |> startProfileAt([0.0, 5.0], %)
  |> line([0.4900857016, -0.0240763666], %)
  |> line([0.6804562304, 0.9087880491], %)
"#
        );
    }

    #[test]
    fn test_recast_with_bad_indentation_and_inline_comment() {
        let some_program_string = r#"part001 = startSketchOn('XY')
  |> startProfileAt([0.0, 5.0], %)
              |> line([0.4900857016, -0.0240763666], %) // hello world
    |> line([0.6804562304, 0.9087880491], %)"#;
        let program = crate::parsing::top_level_parse(some_program_string).unwrap();

        let recasted = program.recast(&Default::default(), 0);
        assert_eq!(
            recasted,
            r#"part001 = startSketchOn('XY')
  |> startProfileAt([0.0, 5.0], %)
  |> line([0.4900857016, -0.0240763666], %) // hello world
  |> line([0.6804562304, 0.9087880491], %)
"#
        );
    }
    #[test]
    fn test_recast_with_bad_indentation_and_line_comment() {
        let some_program_string = r#"part001 = startSketchOn('XY')
  |> startProfileAt([0.0, 5.0], %)
              |> line([0.4900857016, -0.0240763666], %)
        // hello world
    |> line([0.6804562304, 0.9087880491], %)"#;
        let program = crate::parsing::top_level_parse(some_program_string).unwrap();

        let recasted = program.recast(&Default::default(), 0);
        assert_eq!(
            recasted,
            r#"part001 = startSketchOn('XY')
  |> startProfileAt([0.0, 5.0], %)
  |> line([0.4900857016, -0.0240763666], %)
  // hello world
  |> line([0.6804562304, 0.9087880491], %)
"#
        );
    }

    #[test]
    fn test_recast_comment_in_a_fn_block() {
        let some_program_string = r#"fn myFn = () => {
  // this is a comment
  yo = { a = { b = { c = '123' } } } /* block
  comment */

  key = 'c'
  // this is also a comment
    return things
}"#;
        let program = crate::parsing::top_level_parse(some_program_string).unwrap();

        let recasted = program.recast(&Default::default(), 0);
        assert_eq!(
            recasted,
            r#"fn myFn() {
  // this is a comment
  yo = { a = { b = { c = '123' } } } /* block
  comment */

  key = 'c'
  // this is also a comment
  return things
}
"#
        );
    }

    #[test]
    fn test_recast_comment_under_variable() {
        let some_program_string = r#"key = 'c'
// this is also a comment
thing = 'foo'
"#;
        let program = crate::parsing::top_level_parse(some_program_string).unwrap();

        let recasted = program.recast(&Default::default(), 0);
        assert_eq!(
            recasted,
            r#"key = 'c'
// this is also a comment
thing = 'foo'
"#
        );
    }

    #[test]
    fn test_recast_multiline_comment_start_file() {
        let some_program_string = r#"// hello world
// I am a comment
key = 'c'
// this is also a comment
// hello
thing = 'foo'
"#;
        let program = crate::parsing::top_level_parse(some_program_string).unwrap();

        let recasted = program.recast(&Default::default(), 0);
        assert_eq!(
            recasted,
            r#"// hello world
// I am a comment
key = 'c'
// this is also a comment
// hello
thing = 'foo'
"#
        );
    }

    #[test]
    fn test_recast_empty_comment() {
        let some_program_string = r#"// hello world
//
// I am a comment
key = 'c'

//
// I am a comment
thing = 'c'

foo = 'bar' //
"#;
        let program = crate::parsing::top_level_parse(some_program_string).unwrap();

        let recasted = program.recast(&Default::default(), 0);
        assert_eq!(
            recasted,
            r#"// hello world
//
// I am a comment
key = 'c'

//
// I am a comment
thing = 'c'

foo = 'bar' //
"#
        );
    }

    #[test]
    fn test_recast_multiline_comment_under_variable() {
        let some_program_string = r#"key = 'c'
// this is also a comment
// hello
thing = 'foo'
"#;
        let program = crate::parsing::top_level_parse(some_program_string).unwrap();

        let recasted = program.recast(&Default::default(), 0);
        assert_eq!(
            recasted,
            r#"key = 'c'
// this is also a comment
// hello
thing = 'foo'
"#
        );
    }

    #[test]
    fn test_recast_comment_at_start() {
        let test_program = r#"
/* comment at start */

mySk1 = startSketchAt([0, 0])"#;
        let program = crate::parsing::top_level_parse(test_program).unwrap();

        let recasted = program.recast(&Default::default(), 0);
        assert_eq!(
            recasted,
            r#"/* comment at start */

mySk1 = startSketchAt([0, 0])
"#
        );
    }

    #[test]
    fn test_recast_lots_of_comments() {
        let some_program_string = r#"// comment at start
mySk1 = startSketchOn('XY')
  |> startProfileAt([0, 0], %)
  |> line(endAbsolute = [1, 1])
  // comment here
  |> line(endAbsolute = [0, 1], tag = $myTag)
  |> line(endAbsolute = [1, 1])
  /* and
  here
  */
  // a comment between pipe expression statements
  |> rx(90, %)
  // and another with just white space between others below
  |> ry(45, %)
  |> rx(45, %)
// one more for good measure"#;
        let program = crate::parsing::top_level_parse(some_program_string).unwrap();

        let recasted = program.recast(&Default::default(), 0);
        assert_eq!(
            recasted,
            r#"// comment at start
mySk1 = startSketchOn('XY')
  |> startProfileAt([0, 0], %)
  |> line(endAbsolute = [1, 1])
  // comment here
  |> line(endAbsolute = [0, 1], tag = $myTag)
  |> line(endAbsolute = [1, 1])
  /* and
  here */
  // a comment between pipe expression statements
  |> rx(90, %)
  // and another with just white space between others below
  |> ry(45, %)
  |> rx(45, %)
// one more for good measure
"#
        );
    }

    #[test]
    fn test_recast_multiline_object() {
        let some_program_string = r#"part001 = startSketchOn('XY')
  |> startProfileAt([-0.01, -0.08], %)
  |> line([0.62, 4.15], %, $seg01)
  |> line([2.77, -1.24], %)
  |> angledLineThatIntersects({
       angle = 201,
       offset = -1.35,
       intersectTag = seg01
     }, %)
  |> line([-0.42, -1.72], %)"#;
        let program = crate::parsing::top_level_parse(some_program_string).unwrap();

        let recasted = program.recast(&Default::default(), 0);
        assert_eq!(recasted.trim(), some_program_string);
    }

    #[test]
    fn test_recast_first_level_object() {
        let some_program_string = r#"three = 3

yo = {
  aStr = 'str',
  anum = 2,
  identifier = three,
  binExp = 4 + 5
}
yo = [
  1,
  "  2,",
  "three",
  4 + 5,
  "  hey oooooo really long long long"
]
"#;
        let program = crate::parsing::top_level_parse(some_program_string).unwrap();

        let recasted = program.recast(&Default::default(), 0);
        assert_eq!(recasted, some_program_string);
    }

    #[test]
    fn test_recast_new_line_before_comment() {
        let some_program_string = r#"
// this is a comment
yo = { a = { b = { c = '123' } } }

key = 'c'
things = "things"

// this is also a comment"#;
        let program = crate::parsing::top_level_parse(some_program_string).unwrap();

        let recasted = program.recast(&Default::default(), 0);
        let expected = some_program_string.trim();
        // Currently new parser removes an empty line
        let actual = recasted.trim();
        assert_eq!(actual, expected);
    }

    #[test]
    fn test_recast_comment_tokens_inside_strings() {
        let some_program_string = r#"b = {
  end = 141,
  start = 125,
  type_ = "NonCodeNode",
  value = "
 // a comment
   "
}"#;
        let program = crate::parsing::top_level_parse(some_program_string).unwrap();

        let recasted = program.recast(&Default::default(), 0);
        assert_eq!(recasted.trim(), some_program_string.trim());
    }

    #[test]
    fn test_recast_array_new_line_in_pipe() {
        let some_program_string = r#"myVar = 3
myVar2 = 5
myVar3 = 6
myAng = 40
myAng2 = 134
part001 = startSketchOn('XY')
  |> startProfileAt([0, 0], %)
  |> line([1, 3.82], %, $seg01) // ln-should-get-tag
  |> angledLineToX([
       -angleToMatchLengthX(seg01, myVar, %),
       myVar
     ], %) // ln-lineTo-xAbsolute should use angleToMatchLengthX helper
  |> angledLineToY([
       -angleToMatchLengthY(seg01, myVar, %),
       myVar
     ], %) // ln-lineTo-yAbsolute should use angleToMatchLengthY helper"#;
        let program = crate::parsing::top_level_parse(some_program_string).unwrap();

        let recasted = program.recast(&Default::default(), 0);
        assert_eq!(recasted.trim(), some_program_string);
    }

    #[test]
    fn test_recast_array_new_line_in_pipe_custom() {
        let some_program_string = r#"myVar = 3
myVar2 = 5
myVar3 = 6
myAng = 40
myAng2 = 134
part001 = startSketchOn('XY')
   |> startProfileAt([0, 0], %)
   |> line([1, 3.82], %, $seg01) // ln-should-get-tag
   |> angledLineToX([
         -angleToMatchLengthX(seg01, myVar, %),
         myVar
      ], %) // ln-lineTo-xAbsolute should use angleToMatchLengthX helper
   |> angledLineToY([
         -angleToMatchLengthY(seg01, myVar, %),
         myVar
      ], %) // ln-lineTo-yAbsolute should use angleToMatchLengthY helper
"#;
        let program = crate::parsing::top_level_parse(some_program_string).unwrap();

        let recasted = program.recast(
            &FormatOptions {
                tab_size: 3,
                use_tabs: false,
                insert_final_newline: true,
            },
            0,
        );
        assert_eq!(recasted, some_program_string);
    }

    #[test]
    fn test_recast_after_rename_std() {
        let some_program_string = r#"part001 = startSketchOn('XY')
  |> startProfileAt([0.0000000000, 5.0000000000], %)
    |> line([0.4900857016, -0.0240763666], %)

part002 = "part002"
things = [part001, 0.0]
blah = 1
foo = false
baz = {a: 1, part001: "thing"}

fn ghi = (part001) => {
  return part001
}
"#;
        let mut program = crate::parsing::top_level_parse(some_program_string).unwrap();
        program.rename_symbol("mySuperCoolPart", 6);

        let recasted = program.recast(&Default::default(), 0);
        assert_eq!(
            recasted,
            r#"mySuperCoolPart = startSketchOn('XY')
  |> startProfileAt([0.0, 5.0], %)
  |> line([0.4900857016, -0.0240763666], %)

part002 = "part002"
things = [mySuperCoolPart, 0.0]
blah = 1
foo = false
baz = { a = 1, part001 = "thing" }

fn ghi(part001) {
  return part001
}
"#
        );
    }

    #[test]
    fn test_recast_after_rename_fn_args() {
        let some_program_string = r#"fn ghi = (x, y, z) => {
  return x
}"#;
        let mut program = crate::parsing::top_level_parse(some_program_string).unwrap();
        program.rename_symbol("newName", 10);

        let recasted = program.recast(&Default::default(), 0);
        assert_eq!(
            recasted,
            r#"fn ghi(newName, y, z) {
  return newName
}
"#
        );
    }

    #[test]
    fn test_recast_trailing_comma() {
        let some_program_string = r#"startSketchOn('XY')
  |> startProfileAt([0, 0], %)
  |> arc({
    radius = 1,
    angle_start = 0,
    angle_end = 180,
  }, %)"#;
        let program = crate::parsing::top_level_parse(some_program_string).unwrap();

        let recasted = program.recast(&Default::default(), 0);
        assert_eq!(
            recasted,
            r#"startSketchOn('XY')
  |> startProfileAt([0, 0], %)
  |> arc({
       radius = 1,
       angle_start = 0,
       angle_end = 180
     }, %)
"#
        );
    }

    #[test]
    fn test_recast_negative_var() {
        let some_program_string = r#"w = 20
l = 8
h = 10

firstExtrude = startSketchOn('XY')
  |> startProfileAt([0,0], %)
  |> line([0, l], %)
  |> line([w, 0], %)
  |> line([0, -l], %)
  |> close()
  |> extrude(h, %)
"#;
        let program = crate::parsing::top_level_parse(some_program_string).unwrap();

        let recasted = program.recast(&Default::default(), 0);
        assert_eq!(
            recasted,
            r#"w = 20
l = 8
h = 10

firstExtrude = startSketchOn('XY')
  |> startProfileAt([0, 0], %)
  |> line([0, l], %)
  |> line([w, 0], %)
  |> line([0, -l], %)
  |> close()
  |> extrude(h, %)
"#
        );
    }

    #[test]
    fn test_recast_multiline_comment() {
        let some_program_string = r#"w = 20
l = 8
h = 10

// This is my comment
// It has multiple lines
// And it's really long
firstExtrude = startSketchOn('XY')
  |> startProfileAt([0,0], %)
  |> line([0, l], %)
  |> line([w, 0], %)
  |> line([0, -l], %)
  |> close()
  |> extrude(h, %)
"#;
        let program = crate::parsing::top_level_parse(some_program_string).unwrap();

        let recasted = program.recast(&Default::default(), 0);
        assert_eq!(
            recasted,
            r#"w = 20
l = 8
h = 10

// This is my comment
// It has multiple lines
// And it's really long
firstExtrude = startSketchOn('XY')
  |> startProfileAt([0, 0], %)
  |> line([0, l], %)
  |> line([w, 0], %)
  |> line([0, -l], %)
  |> close()
  |> extrude(h, %)
"#
        );
    }

    #[tokio::test(flavor = "multi_thread")]
    async fn test_recast_math_start_negative() {
        let some_program_string = r#"myVar = -5 + 6"#;
        let program = crate::parsing::top_level_parse(some_program_string).unwrap();

        let recasted = program.recast(&Default::default(), 0);
        assert_eq!(recasted.trim(), some_program_string);
    }

    #[tokio::test(flavor = "multi_thread")]
    async fn test_recast_math_negate_parens() {
        let some_program_string = r#"wallMountL = 3.82
thickness = 0.5

startSketchOn('XY')
  |> startProfileAt([0, 0], %)
  |> line([0, -(wallMountL - thickness)], %)
  |> line([0, -(5 - thickness)], %)
  |> line([0, -(5 - 1)], %)
  |> line([0, -(-5 - 1)], %)"#;
        let program = crate::parsing::top_level_parse(some_program_string).unwrap();

        let recasted = program.recast(&Default::default(), 0);
        assert_eq!(recasted.trim(), some_program_string);
    }

    #[tokio::test(flavor = "multi_thread")]
    async fn test_recast_math_nested_parens() {
        let some_program_string = r#"distance = 5
p = 3
FOS = 2
sigmaAllow = 8
width = 20
thickness = sqrt(distance * p * FOS * 6 / (sigmaAllow * width))"#;
        let program = crate::parsing::top_level_parse(some_program_string).unwrap();

        let recasted = program.recast(&Default::default(), 0);
        assert_eq!(recasted.trim(), some_program_string);
    }

    #[tokio::test(flavor = "multi_thread")]
    async fn no_vardec_keyword() {
        let some_program_string = r#"distance = 5"#;
        let program = crate::parsing::top_level_parse(some_program_string).unwrap();

        let recasted = program.recast(&Default::default(), 0);
        assert_eq!(recasted.trim(), some_program_string);
    }

    #[test]
    fn recast_nested_fn() {
        let some_program_string = r#"fn f = () => {
  return fn() => {
  return 1
}
}"#;
        let program = crate::parsing::top_level_parse(some_program_string).unwrap();
        let recasted = program.recast(&Default::default(), 0);
        let expected = "\
fn f() {
  return fn() {
    return 1
  }
}";
        assert_eq!(recasted.trim(), expected);
    }

    #[test]
    fn recast_literal() {
        use winnow::Parser;
        for (i, (raw, expected, reason)) in [
            (
                "5.0",
                "5.0",
                "fractional numbers should stay fractional, i.e. don't reformat this to '5'",
            ),
            (
                "5",
                "5",
                "integers should stay integral, i.e. don't reformat this to '5.0'",
            ),
            (
                "5.0000000",
                "5.0",
                "if the number is f64 but not fractional, use its canonical format",
            ),
            ("5.1", "5.1", "straightforward case works"),
        ]
        .into_iter()
        .enumerate()
        {
            let tokens = crate::parsing::token::lex(raw, ModuleId::default()).unwrap();
            let literal = crate::parsing::parser::unsigned_number_literal
                .parse(tokens.as_slice())
                .unwrap();
            assert_eq!(
                literal.recast(),
                expected,
                "failed test {i}, which is testing that {reason}"
            );
        }
    }

    #[test]
    fn recast_objects_no_comments() {
        let input = r#"
sketch002 = startSketchOn({
       plane: {
    origin: { x = 1, y = 2, z = 3 },
    x_axis: { x = 4, y = 5, z = 6 },
    y_axis: { x = 7, y = 8, z = 9 },
    z_axis: { x = 10, y = 11, z = 12 }
       }
  })
"#;
        let expected = r#"sketch002 = startSketchOn({
  plane = {
    origin = { x = 1, y = 2, z = 3 },
    x_axis = { x = 4, y = 5, z = 6 },
    y_axis = { x = 7, y = 8, z = 9 },
    z_axis = { x = 10, y = 11, z = 12 }
  }
})
"#;
        let ast = crate::parsing::top_level_parse(input).unwrap();
        let actual = ast.recast(&FormatOptions::new(), 0);
        assert_eq!(actual, expected);
    }

    #[test]
    fn unparse_fn_unnamed() {
        let input = r#"squares_out = reduce(arr, 0, fn(i, squares) {
  return 1
})
"#;
        let ast = crate::parsing::top_level_parse(input).unwrap();
        let actual = ast.recast(&FormatOptions::new(), 0);
        assert_eq!(actual, input);
    }

    #[test]
    fn unparse_fn_named() {
        let input = r#"fn f(x) {
  return 1
}
"#;
        let ast = crate::parsing::top_level_parse(input).unwrap();
        let actual = ast.recast(&FormatOptions::new(), 0);
        assert_eq!(actual, input);
    }

    #[test]
    fn recast_objects_with_comments() {
        use winnow::Parser;
        for (i, (input, expected, reason)) in [(
            "\
{
  a = 1,
  // b = 2,
  c = 3
}",
            "\
{
  a = 1,
  // b = 2,
  c = 3
}",
            "preserves comments",
        )]
        .into_iter()
        .enumerate()
        {
            let tokens = crate::parsing::token::lex(input, ModuleId::default()).unwrap();
            crate::parsing::parser::print_tokens(tokens.as_slice());
            let expr = crate::parsing::parser::object.parse(tokens.as_slice()).unwrap();
            assert_eq!(
                expr.recast(&FormatOptions::new(), 0, ExprContext::Other),
                expected,
                "failed test {i}, which is testing that recasting {reason}"
            );
        }
    }

    #[test]
    fn recast_array_with_comments() {
        use winnow::Parser;
        for (i, (input, expected, reason)) in [
            (
                "\
[
  1,
  2,
  3,
  4,
  5,
  6,
  7,
  8,
  9,
  10,
  11,
  12,
  13,
  14,
  15,
  16,
  17,
  18,
  19,
  20,
]",
                "\
[
  1,
  2,
  3,
  4,
  5,
  6,
  7,
  8,
  9,
  10,
  11,
  12,
  13,
  14,
  15,
  16,
  17,
  18,
  19,
  20
]",
                "preserves multi-line arrays",
            ),
            (
                "\
[
  1,
  // 2,
  3
]",
                "\
[
  1,
  // 2,
  3
]",
                "preserves comments",
            ),
            (
                "\
[
  1,
  2,
  // 3
]",
                "\
[
  1,
  2,
  // 3
]",
                "preserves comments at the end of the array",
            ),
        ]
        .into_iter()
        .enumerate()
        {
            let tokens = crate::parsing::token::lex(input, ModuleId::default()).unwrap();
            let expr = crate::parsing::parser::array_elem_by_elem
                .parse(tokens.as_slice())
                .unwrap();
            assert_eq!(
                expr.recast(&FormatOptions::new(), 0, ExprContext::Other),
                expected,
                "failed test {i}, which is testing that recasting {reason}"
            );
        }
    }
}<|MERGE_RESOLUTION|>--- conflicted
+++ resolved
@@ -23,12 +23,9 @@
             .map(|sh| format!("{}\n\n", sh.inner.content))
             .unwrap_or_default();
 
-<<<<<<< HEAD
-=======
         for attr in &self.inner_attrs {
             result.push_str(&attr.recast(options, indentation_level));
         }
->>>>>>> 834f7133
         for start in &self.non_code_meta.start_nodes {
             result.push_str(&start.recast(options, indentation_level));
         }
@@ -67,15 +64,6 @@
             })
             .enumerate()
             .fold(result, |mut output, (index, recast_str)| {
-<<<<<<< HEAD
-                let start_string = if index == 0 && self.non_code_meta.start_nodes.is_empty() {
-                    // We need to indent.
-                    indentation.to_string()
-                } else {
-                    // Do nothing, we already applied the indentation elsewhere.
-                    String::new()
-                };
-=======
                 let start_string =
                     if index == 0 && self.non_code_meta.start_nodes.is_empty() && self.inner_attrs.is_empty() {
                         // We need to indent.
@@ -84,7 +72,6 @@
                         // Do nothing, we already applied the indentation elsewhere.
                         String::new()
                     };
->>>>>>> 834f7133
 
                 // determine the value of the end string
                 // basically if we are inside a nested function we want to end with a new line
