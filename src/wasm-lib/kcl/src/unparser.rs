--- conflicted
+++ resolved
@@ -2,15 +2,10 @@
 
 use crate::{
     ast::types::{
-<<<<<<< HEAD
-        ArrayExpression, BinaryExpression, BinaryOperator, BinaryPart, BodyItem, CallExpression, Expr, FormatOptions,
-        FunctionExpression, IfExpression, ImportStatement, ItemVisibility, Literal, LiteralIdentifier, LiteralValue,
-=======
         ArrayExpression, ArrayRangeExpression, BinaryExpression, BinaryOperator, BinaryPart, BodyItem, CallExpression,
-        Expr, FormatOptions, FunctionExpression, IfExpression, Literal, LiteralIdentifier, LiteralValue,
->>>>>>> bd4783e8
-        MemberExpression, MemberObject, NonCodeValue, ObjectExpression, PipeExpression, Program, TagDeclarator,
-        UnaryExpression, VariableDeclaration, VariableKind,
+        Expr, FormatOptions, FunctionExpression, IfExpression, ImportStatement, ItemVisibility, Literal,
+        LiteralIdentifier, LiteralValue, MemberExpression, MemberObject, NonCodeValue, ObjectExpression,
+        PipeExpression, Program, TagDeclarator, UnaryExpression, VariableDeclaration, VariableKind,
     },
     parser::PIPE_OPERATOR,
 };
