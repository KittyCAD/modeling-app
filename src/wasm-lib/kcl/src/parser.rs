<<<<<<< HEAD
use crate::executor::SourceRange;
use crate::{
    ast::types::{
        ArrayExpression, BinaryExpression, BinaryPart, BodyItem, CallExpression, CommentStyle, ExpressionStatement,
        FunctionExpression, Identifier, Literal, LiteralIdentifier, MemberExpression, MemberObject, NonCodeMeta,
        NonCodeNode, NonCodeValue, ObjectExpression, ObjectKeyInfo, ObjectProperty, PipeExpression, PipeSubstitution,
        Program, ReturnStatement, UnaryExpression, UnaryOperator, Value, VariableDeclaration, VariableDeclarator,
        VariableKind,
    },
    errors::{KclError, KclErrorDetails},
    math_parser::MathParser,
    token::{Token, TokenType},
};
use std::{collections::HashMap, str::FromStr};
=======
use crate::{ast::types::Program, errors::KclError, token::Token};
>>>>>>> 0b0219b8

mod math;
mod parser_impl;

pub const PIPE_SUBSTITUTION_OPERATOR: &str = "%";
pub const PIPE_OPERATOR: &str = "|>";

pub struct Parser {
    pub tokens: Vec<Token>,
<<<<<<< HEAD
    pub unkown_tokens: Vec<Token>,
    stdlib: crate::std::StdLib,
=======
>>>>>>> 0b0219b8
}

impl Parser {
    pub fn new(tokens: Vec<Token>) -> Self {
<<<<<<< HEAD
        let stdlib = crate::std::StdLib::new();
        let (tokens, unkown_tokens): (Vec<Token>, Vec<Token>) = tokens
            .into_iter()
            .partition(|token| token.token_type != TokenType::Unknown);
        Self {
            tokens,
            unkown_tokens,
            stdlib,
        }
    }

    pub fn get_token(&self, index: usize) -> Result<&Token, KclError> {
        if self.tokens.is_empty() {
            return Err(KclError::Syntax(KclErrorDetails {
                source_ranges: vec![],
                message: "file is empty".to_string(),
            }));
        }

        if !self.unkown_tokens.is_empty() {
            return Err(KclError::Syntax(KclErrorDetails {
                source_ranges: self
                    .unkown_tokens
                    .clone()
                    .iter()
                    .map(|token| SourceRange::new(token.start, token.end))
                    .collect(),
                message: format!(
                    "found list of unkown tokens {:?}",
                    self.unkown_tokens
                        .clone()
                        .iter()
                        .map(|token| token.value.clone())
                        .collect::<Vec<_>>()
                        .join(" ")
                ),
            }));
        }

        let Some(token) = self.tokens.get(index) else {
            return Err(KclError::Syntax(KclErrorDetails {
                source_ranges: vec![self.tokens.last().unwrap().into()],
                message: "unexpected end".to_string(),
            }));
        };
        Ok(token)
=======
        Self { tokens }
>>>>>>> 0b0219b8
    }

    /// Run the parser
    pub fn ast(&self) -> Result<Program, KclError> {
        parser_impl::run_parser(&mut self.tokens.as_slice(), &mut self.unkown_tokens.as_slice())
    }
<<<<<<< HEAD

    /// Use the old handwritten recursive parser.
    pub fn ast_old(&self) -> Result<Program, KclError> {
        let body = self.make_body(
            0,
            vec![],
            NonCodeMeta {
                non_code_nodes: HashMap::new(),
                start: Vec::new(),
            },
        )?;
        let end = match self.get_token(body.last_index) {
            Ok(token) => token.end,
            Err(_) => self.tokens[self.tokens.len() - 1].end,
        };
        Ok(Program {
            start: 0,
            end,
            body: body.body,
            non_code_meta: body.non_code_meta,
        })
    }

    fn make_identifier(&self, index: usize) -> Result<Identifier, KclError> {
        let current_token = self.get_token(index)?;
        Ok(Identifier {
            start: current_token.start,
            end: current_token.end,
            name: current_token.value.clone(),
        })
    }

    fn make_literal(&self, index: usize) -> Result<Literal, KclError> {
        let token = self.get_token(index)?;
        let value = if token.token_type == TokenType::Number {
            if let Ok(value) = token.value.parse::<i64>() {
                serde_json::Value::Number(value.into())
            } else if let Ok(value) = token.value.parse::<f64>() {
                if let Some(n) = serde_json::Number::from_f64(value) {
                    serde_json::Value::Number(n)
                } else {
                    return Err(KclError::Syntax(KclErrorDetails {
                        source_ranges: vec![token.into()],
                        message: format!("Invalid float: {}", token.value),
                    }));
                }
            } else {
                return Err(KclError::Syntax(KclErrorDetails {
                    source_ranges: vec![token.into()],
                    message: format!("Invalid integer: {}", token.value),
                }));
            }
        } else {
            let mut str_val = token.value.clone();
            str_val.remove(0);
            str_val.pop();
            serde_json::Value::String(str_val)
        };
        Ok(Literal {
            start: token.start,
            end: token.end,
            value,
            raw: token.value.clone(),
        })
    }

    fn find_end_of_non_code_node(&self, index: usize) -> Result<usize, KclError> {
        if index == self.tokens.len() {
            return Ok(index);
        }

        let current_token = self.get_token(index)?;
        if !current_token.is_code_token() {
            return self.find_end_of_non_code_node(index + 1);
        }

        Ok(index)
    }

    fn find_start_of_non_code_node(&self, index: usize) -> Result<usize, KclError> {
        if index == 0 {
            return Ok(index);
        }

        let current_token = self.get_token(index)?;
        if !current_token.is_code_token() {
            return self.find_start_of_non_code_node(index - 1);
        }

        Ok(index + 1)
    }

    fn make_non_code_node(&self, index: usize) -> Result<(Option<NonCodeNode>, usize), KclError> {
        let end_index = self.find_end_of_non_code_node(index)?;
        let start_index = self.find_start_of_non_code_node(index)?;
        let non_code_tokens = self.tokens[index..end_index].to_vec();

        let has_comment = self.tokens[start_index..end_index]
            .iter()
            .any(|t| t.token_type == TokenType::BlockComment || t.token_type == TokenType::LineComment);

        if !has_comment
            && self.tokens[start_index..end_index]
                .iter()
                .map(|t| t.value.clone())
                .collect::<String>()
                .contains("\n\n")
        {
            return Ok((
                Some(NonCodeNode {
                    start: self.tokens[start_index].start,
                    end: self.tokens[end_index - 1].end,
                    value: NonCodeValue::NewLine,
                }),
                end_index - 1,
            ));
        }

        let is_block_style = non_code_tokens
            .first()
            .map(|tok| matches!(tok.token_type, TokenType::BlockComment))
            .unwrap_or_default();

        let full_string = non_code_tokens
            .iter()
            .map(|t| {
                if t.token_type == TokenType::BlockComment {
                    t.value
                        .trim()
                        .trim_start_matches("/*")
                        .trim_end_matches("*/")
                        .trim()
                        .to_string()
                        + "\n"
                } else {
                    t.value.trim().trim_start_matches("//").trim().to_string() + "\n"
                }
            })
            .collect::<String>()
            .trim()
            .to_string();

        if full_string.is_empty() {
            return Ok((None, end_index - 1));
        }

        let start_end_string = self.tokens[start_index..end_index]
            .iter()
            .map(|t| t.value.clone())
            .collect::<String>()
            .trim_start_matches(' ')
            .trim_end()
            .to_string();

        // Get the previous token if it exists.
        let is_new_line_comment =
            start_end_string.starts_with('\n') || start_end_string.contains('\n') || start_index == 0 || index == 0;

        let node = NonCodeNode {
            start: self.tokens[start_index].start,
            end: self.tokens[end_index - 1].end,
            value: if start_end_string.starts_with("\n\n") && is_new_line_comment {
                // Preserve if they want a whitespace line before the comment.
                // But let's just allow one.
                NonCodeValue::NewLineBlockComment {
                    value: full_string,
                    style: if is_block_style {
                        CommentStyle::Block
                    } else {
                        CommentStyle::Line
                    },
                }
            } else if is_new_line_comment {
                NonCodeValue::BlockComment {
                    value: full_string,
                    style: if is_block_style {
                        CommentStyle::Block
                    } else {
                        CommentStyle::Line
                    },
                }
            } else {
                NonCodeValue::InlineComment {
                    value: full_string,
                    style: if is_block_style {
                        CommentStyle::Block
                    } else {
                        CommentStyle::Line
                    },
                }
            },
        };
        Ok((Some(node), end_index - 1))
    }

    fn next_meaningful_token(&self, index: usize, offset: Option<usize>) -> Result<TokenReturnWithNonCode, KclError> {
        // There is no next meaningful token.
        if index >= self.tokens.len() - 1 {
            return Ok(TokenReturnWithNonCode {
                token: None,
                index: self.tokens.len() - 1,
                non_code_node: None,
            });
        }

        let new_index = index + offset.unwrap_or(1);
        let Ok(token) = self.get_token(new_index) else {
            return Ok(TokenReturnWithNonCode {
                token: Some(self.tokens[self.tokens.len() - 1].clone()),
                index: self.tokens.len() - 1,
                non_code_node: None,
            });
        };

        if !token.is_code_token() {
            let non_code_node = self.make_non_code_node(new_index)?;
            let new_new_index = non_code_node.1 + 1;
            let bonus_non_code_node = non_code_node.0;

            return Ok(TokenReturnWithNonCode {
                token: self.get_token(new_new_index).ok().cloned(),
                index: new_new_index,
                non_code_node: bonus_non_code_node,
            });
        }
        Ok(TokenReturnWithNonCode {
            token: Some(token.clone()),
            index: new_index,
            non_code_node: None,
        })
    }

    pub fn find_closing_brace(
        &self,
        index: usize,
        brace_count: usize,
        search_opening_brace: &str,
    ) -> Result<usize, KclError> {
        let closing_brace_map: HashMap<&str, &str> = [("(", ")"), ("{", "}"), ("[", "]")].iter().cloned().collect();
        let current_token = self.get_token(index)?;
        let mut search_opening_brace = search_opening_brace;
        let is_first_call = search_opening_brace.is_empty() && brace_count == 0;
        if is_first_call {
            search_opening_brace = &current_token.value;
            if !["(", "{", "["].contains(&search_opening_brace) {
                return Err(KclError::Syntax(KclErrorDetails {
                    source_ranges: vec![current_token.into()],
                    message: format!(
                        "expected to be started on a opening brace ( {{ [, instead found '{}'",
                        search_opening_brace
                    ),
                }));
            }
        }
        let found_closing_brace = brace_count == 1 && current_token.value == closing_brace_map[search_opening_brace];
        let found_another_opening_brace = current_token.value == search_opening_brace;
        let found_another_closing_brace = current_token.value == closing_brace_map[search_opening_brace];
        if found_closing_brace {
            return Ok(index);
        }
        if found_another_opening_brace {
            return self.find_closing_brace(index + 1, brace_count + 1, search_opening_brace);
        }
        if found_another_closing_brace && brace_count > 0 {
            return self.find_closing_brace(index + 1, brace_count - 1, search_opening_brace);
        }
        // non-brace token, increment and continue
        self.find_closing_brace(index + 1, brace_count, search_opening_brace)
    }

    fn is_call_expression(&self, index: usize) -> Result<Option<usize>, KclError> {
        if index + 1 >= self.tokens.len() {
            return Ok(None);
        }
        let current_token = self.get_token(index)?;
        let very_next_token = self.get_token(index + 1)?;
        if (current_token.token_type == TokenType::Word)
            && very_next_token.token_type == TokenType::Brace
            && very_next_token.value == "("
        {
            return Ok(Some(self.find_closing_brace(index + 1, 0, "")?));
        }
        Ok(None)
    }

    fn find_next_declaration_keyword(&self, index: usize) -> Result<TokenReturn, KclError> {
        if index >= self.tokens.len() - 1 {
            return Ok(TokenReturn {
                token: None,
                index: self.tokens.len() - 1,
            });
        }
        let next_token = self.next_meaningful_token(index, None)?;

        if next_token.index >= self.tokens.len() - 1 {
            return Ok(TokenReturn {
                token: None,
                index: self.tokens.len() - 1,
            });
        }
        if let Some(token_val) = next_token.token {
            if token_val.token_type == TokenType::Keyword && VariableKind::from_str(&token_val.value).is_ok() {
                return Ok(TokenReturn {
                    token: Some(token_val),
                    index: next_token.index,
                });
            }
            if token_val.token_type == TokenType::Brace && token_val.value == "(" {
                let closing_brace_index = self.find_closing_brace(next_token.index, 0, "")?;
                let arrow_token = self.next_meaningful_token(closing_brace_index, None)?.token;
                if let Some(arrow_token) = arrow_token {
                    if arrow_token.token_type == TokenType::Operator && arrow_token.value == "=>" {
                        return Ok(TokenReturn {
                            token: Some(token_val),
                            index: next_token.index,
                        });
                    }
                }
            }
        }
        self.find_next_declaration_keyword(next_token.index)
    }

    fn has_pipe_operator(&self, index: usize, _limit_index: Option<usize>) -> Result<TokenReturnWithNonCode, KclError> {
        let limit_index = match _limit_index {
            Some(i) => i,
            None => {
                let call_expression = self.is_call_expression(index)?;
                if let Some(ce) = call_expression {
                    let token_after_call_expression = self.next_meaningful_token(ce, None)?;

                    if let Some(token_after_call_expression_val) = token_after_call_expression.token {
                        if token_after_call_expression_val.token_type == TokenType::Operator
                            && token_after_call_expression_val.value == PIPE_OPERATOR
                        {
                            return Ok(TokenReturnWithNonCode {
                                token: Some(token_after_call_expression_val),
                                index: token_after_call_expression.index,
                                // non_code_node: None,
                                non_code_node: token_after_call_expression.non_code_node,
                            });
                        }
                        return Ok(TokenReturnWithNonCode {
                            token: None,
                            index: token_after_call_expression.index,
                            non_code_node: None,
                        });
                    }
                }
                let current_token = self.get_token(index)?;
                if current_token.token_type == TokenType::Brace && current_token.value == "{" {
                    let closing_brace_index = self.find_closing_brace(index, 0, "")?;
                    let token_after_closing_brace = self.next_meaningful_token(closing_brace_index, None)?;
                    if let Some(token_after_closing_brace_val) = token_after_closing_brace.token {
                        if token_after_closing_brace_val.token_type == TokenType::Operator
                            && token_after_closing_brace_val.value == PIPE_OPERATOR
                        {
                            return Ok(TokenReturnWithNonCode {
                                token: Some(token_after_closing_brace_val),
                                index: token_after_closing_brace.index,
                                non_code_node: token_after_closing_brace.non_code_node,
                            });
                        }
                        return Ok(TokenReturnWithNonCode {
                            token: None,
                            index: token_after_closing_brace.index,
                            non_code_node: None,
                        });
                    }
                }

                let next_declaration = self.find_next_declaration_keyword(index)?;
                next_declaration.index
            }
        };
        let next_token = self.next_meaningful_token(index, None)?;
        if next_token.index >= limit_index {
            return Ok(TokenReturnWithNonCode {
                token: None,
                index: next_token.index,
                non_code_node: None,
            });
        }
        if let Some(next_token_val) = next_token.token {
            if next_token_val.token_type == TokenType::Operator && next_token_val.value == PIPE_OPERATOR {
                return Ok(TokenReturnWithNonCode {
                    token: Some(next_token_val),
                    index: next_token.index,
                    non_code_node: next_token.non_code_node,
                });
            }
        }
        self.has_pipe_operator(next_token.index, Some(limit_index))
    }

    fn collect_object_keys(
        &self,
        index: usize,
        _previous_keys: Option<Vec<ObjectKeyInfo>>,
        has_opening_brace: bool,
    ) -> Result<Vec<ObjectKeyInfo>, KclError> {
        let previous_keys = _previous_keys.unwrap_or_default();
        let next_token = self.next_meaningful_token(index, None)?;
        if next_token.index == self.tokens.len() - 1 {
            return Ok(previous_keys);
        }
        let mut has_opening_brace = match &next_token.token {
            Some(next_token_val) => {
                if next_token_val.token_type == TokenType::Brace && next_token_val.value == "[" {
                    true
                } else {
                    has_opening_brace
                }
            }
            None => has_opening_brace,
        };
        let period_or_opening_bracket = match &next_token.token {
            Some(next_token_val) => {
                if has_opening_brace && next_token_val.token_type == TokenType::Brace && next_token_val.value == "]" {
                    // We need to reset our has_opening_brace flag, since we've closed it.
                    has_opening_brace = false;
                    let next_next_token = self.next_meaningful_token(next_token.index, None)?;
                    if let Some(next_next_token_val) = &next_next_token.token {
                        if next_next_token_val.token_type == TokenType::Brace && next_next_token_val.value == "[" {
                            // Set the opening brace flag again, since we've opened it again.
                            has_opening_brace = true;
                        }
                    }
                    next_next_token.clone()
                } else {
                    next_token.clone()
                }
            }
            None => next_token.clone(),
        };
        if let Some(period_or_opening_bracket_token) = period_or_opening_bracket.token {
            if period_or_opening_bracket_token.token_type != TokenType::Period
                && period_or_opening_bracket_token.token_type != TokenType::Brace
            {
                return Ok(previous_keys);
            }

            // We don't care if we never opened the brace.
            if !has_opening_brace && period_or_opening_bracket_token.token_type == TokenType::Brace {
                return Ok(previous_keys);
            }

            // Make sure its the right kind of brace, we don't care about ().
            if period_or_opening_bracket_token.token_type == TokenType::Brace
                && period_or_opening_bracket_token.value != "["
                && period_or_opening_bracket_token.value != "]"
            {
                return Ok(previous_keys);
            }

            let key_token = self.next_meaningful_token(period_or_opening_bracket.index, None)?;
            let next_period_or_opening_bracket = self.next_meaningful_token(key_token.index, None)?;
            let is_braced = match next_period_or_opening_bracket.token {
                Some(next_period_or_opening_bracket_val) => {
                    has_opening_brace
                        && next_period_or_opening_bracket_val.token_type == TokenType::Brace
                        && next_period_or_opening_bracket_val.value == "]"
                }
                None => false,
            };
            let end_index = if is_braced {
                next_period_or_opening_bracket.index
            } else {
                key_token.index
            };
            if let Some(key_token_token) = key_token.token {
                let key = if key_token_token.token_type == TokenType::Word {
                    LiteralIdentifier::Identifier(Box::new(self.make_identifier(key_token.index)?))
                } else {
                    LiteralIdentifier::Literal(Box::new(self.make_literal(key_token.index)?))
                };
                let computed = is_braced && key_token_token.token_type == TokenType::Word;
                let mut new_previous_keys = previous_keys;
                new_previous_keys.push(ObjectKeyInfo {
                    key,
                    index: end_index,
                    computed,
                });
                self.collect_object_keys(key_token.index, Some(new_previous_keys), has_opening_brace)
            } else {
                Err(KclError::Unimplemented(KclErrorDetails {
                    source_ranges: vec![period_or_opening_bracket_token.clone().into()],
                    message: format!("expression with token {:?}", period_or_opening_bracket_token),
                }))
            }
        } else {
            Ok(previous_keys)
        }
    }

    pub fn make_member_expression(&self, index: usize) -> Result<MemberExpressionReturn, KclError> {
        let current_token = self.get_token(index)?;
        let mut keys_info = self.collect_object_keys(index, None, false)?;
        if keys_info.is_empty() {
            return Err(KclError::Syntax(KclErrorDetails {
                source_ranges: vec![current_token.into()],
                message: "expected to be started on a identifier or literal".to_string(),
            }));
        }
        let last_key = keys_info[keys_info.len() - 1].clone();
        let first_key = keys_info.remove(0);
        let root = self.make_identifier(index)?;
        let mut member_expression = MemberExpression {
            start: current_token.start,
            end: self.get_token(first_key.index)?.end,
            object: MemberObject::Identifier(Box::new(root)),
            property: first_key.key.clone(),
            computed: first_key.computed,
        };
        for key_info_1 in keys_info.iter() {
            let end_token = self.get_token(key_info_1.index)?;
            member_expression = MemberExpression {
                start: current_token.start,
                end: end_token.end,
                object: MemberObject::MemberExpression(Box::new(member_expression)),
                property: key_info_1.key.clone(),
                computed: key_info_1.computed,
            };
        }
        Ok(MemberExpressionReturn {
            expression: member_expression,
            last_index: last_key.index,
        })
    }

    fn find_end_of_binary_expression(&self, index: usize) -> Result<usize, KclError> {
        let current_token = self.get_token(index)?;

        if current_token.token_type == TokenType::Brace && current_token.value == "(" {
            let closing_parenthesis = self.find_closing_brace(index, 0, "")?;
            let maybe_another_operator = self.next_meaningful_token(closing_parenthesis, None)?;
            return if let Some(maybe_another_operator_token) = maybe_another_operator.token {
                if maybe_another_operator_token.token_type != TokenType::Operator
                    || maybe_another_operator_token.value == PIPE_OPERATOR
                {
                    Ok(closing_parenthesis)
                } else {
                    let next_right = self.next_meaningful_token(maybe_another_operator.index, None)?;
                    self.find_end_of_binary_expression(next_right.index)
                }
            } else {
                Ok(closing_parenthesis)
            };
        }

        if current_token.token_type == TokenType::Word {
            if let Ok(next_token) = self.get_token(index + 1) {
                if next_token.token_type == TokenType::Period
                    || (next_token.token_type == TokenType::Brace && next_token.value == "[")
                {
                    let member_expression = self.make_member_expression(index)?;
                    return self.find_end_of_binary_expression(member_expression.last_index);
                }

                if next_token.token_type == TokenType::Brace && next_token.value == "(" {
                    let closing_parenthesis = self.find_closing_brace(index + 1, 0, "")?;
                    let maybe_another_operator = self.next_meaningful_token(closing_parenthesis, None)?;
                    return if let Some(maybe_another_operator_token) = maybe_another_operator.token {
                        if maybe_another_operator_token.token_type != TokenType::Operator
                            || maybe_another_operator_token.value == PIPE_OPERATOR
                        {
                            Ok(closing_parenthesis)
                        } else {
                            let next_right = self.next_meaningful_token(maybe_another_operator.index, None)?;
                            self.find_end_of_binary_expression(next_right.index)
                        }
                    } else {
                        Ok(closing_parenthesis)
                    };
                }
            }
        }

        let maybe_operator = self.next_meaningful_token(index, None)?;
        if let Some(maybe_operator_token) = maybe_operator.token {
            if maybe_operator_token.token_type == TokenType::Number
                || maybe_operator_token.token_type == TokenType::Word
            {
                return self.find_end_of_binary_expression(maybe_operator.index);
            } else if maybe_operator_token.token_type != TokenType::Operator
                || maybe_operator_token.value == PIPE_OPERATOR
            {
                return Ok(index);
            }
            let next_right = self.next_meaningful_token(maybe_operator.index, None)?;
            if next_right.index != index {
                self.find_end_of_binary_expression(next_right.index)
            } else {
                Ok(index)
            }
        } else {
            Ok(index)
        }
    }

    fn make_value(&self, index: usize) -> Result<ValueReturn, KclError> {
        let current_token = self.get_token(index)?;
        let next = self.next_meaningful_token(index, None)?;
        if let Some(next_token) = &next.token {
            if next_token.token_type == TokenType::Brace && next_token.value == "(" {
                let end_index = self.find_closing_brace(next.index, 0, "")?;
                let token_after_call_expression = self.next_meaningful_token(end_index, None)?;
                if let Some(token_after_call_expression_token) = token_after_call_expression.token {
                    if token_after_call_expression_token.token_type == TokenType::Operator
                        && token_after_call_expression_token.value != PIPE_OPERATOR
                    {
                        let binary_expression = self.make_binary_expression(index)?;
                        return Ok(ValueReturn {
                            value: Value::BinaryExpression(Box::new(binary_expression.expression)),
                            last_index: binary_expression.last_index,
                        });
                    }
                }

                let call_expression = self.make_call_expression(index)?;
                return Ok(ValueReturn {
                    value: Value::CallExpression(Box::new(call_expression.expression)),
                    last_index: call_expression.last_index,
                });
            }
        }

        if current_token.token_type == TokenType::Word
            || current_token.token_type == TokenType::Number
            || current_token.token_type == TokenType::String
        {
            if let Some(next_token) = &next.token {
                if next_token.token_type == TokenType::Operator {
                    let binary_expression = self.make_binary_expression(index)?;
                    return Ok(ValueReturn {
                        value: Value::BinaryExpression(Box::new(binary_expression.expression)),
                        last_index: binary_expression.last_index,
                    });
                }
            }
        }

        // Account for negative numbers.
        if current_token.token_type == TokenType::Operator || current_token.value == "-" {
            if let Some(next_token) = &next.token {
                if next_token.token_type == TokenType::Word
                    || next_token.token_type == TokenType::Number
                    || next_token.token_type == TokenType::String
                {
                    // See if the next token is an operator.
                    let next_right = self.next_meaningful_token(next.index, None)?;
                    if let Some(next_right_token) = next_right.token {
                        if next_right_token.token_type == TokenType::Operator {
                            let binary_expression = self.make_binary_expression(index)?;
                            return Ok(ValueReturn {
                                value: Value::BinaryExpression(Box::new(binary_expression.expression)),
                                last_index: binary_expression.last_index,
                            });
                        }
                    }
                }
            }
        }

        if current_token.token_type == TokenType::Brace && current_token.value == "{" {
            let object_expression = self.make_object_expression(index)?;
            return Ok(ValueReturn {
                value: Value::ObjectExpression(Box::new(object_expression.expression)),
                last_index: object_expression.last_index,
            });
        }
        if current_token.token_type == TokenType::Brace && current_token.value == "[" {
            let array_expression = self.make_array_expression(index)?;
            return Ok(ValueReturn {
                value: Value::ArrayExpression(Box::new(array_expression.expression)),
                last_index: array_expression.last_index,
            });
        }

        if let Some(next_token) = next.token {
            if (current_token.token_type == TokenType::Word)
                && (next_token.token_type == TokenType::Period
                    || (next_token.token_type == TokenType::Brace && next_token.value == "["))
            {
                let member_expression = self.make_member_expression(index)?;
                // If the next token is an operator, we need to make a binary expression.
                let next_right = self.next_meaningful_token(member_expression.last_index, None)?;
                if let Some(next_right_token) = next_right.token {
                    if next_right_token.token_type == TokenType::Operator
                        || next_right_token.token_type == TokenType::Number
                    {
                        let binary_expression = self.make_binary_expression(index)?;
                        return Ok(ValueReturn {
                            value: Value::BinaryExpression(Box::new(binary_expression.expression)),
                            last_index: binary_expression.last_index,
                        });
                    }
                }

                return Ok(ValueReturn {
                    value: Value::MemberExpression(Box::new(member_expression.expression)),
                    last_index: member_expression.last_index,
                });
            }
        }
        if current_token.token_type == TokenType::Word || current_token.token_type == TokenType::Keyword {
            let identifier = self.make_identifier(index)?;
            return Ok(ValueReturn {
                value: Value::Identifier(Box::new(identifier)),
                last_index: index,
            });
        }
        if current_token.token_type == TokenType::Number || current_token.token_type == TokenType::String {
            let literal = self.make_literal(index)?;
            return Ok(ValueReturn {
                value: Value::Literal(Box::new(literal)),
                last_index: index,
            });
        }

        if current_token.token_type == TokenType::Brace && current_token.value == "(" {
            let closing_brace_index = self.find_closing_brace(index, 0, "")?;
            return if let Some(arrow_token) = self.next_meaningful_token(closing_brace_index, None)?.token {
                if arrow_token.token_type == TokenType::Operator && arrow_token.value == "=>" {
                    let function_expression = self.make_function_expression(index)?;
                    Ok(ValueReturn {
                        value: Value::FunctionExpression(Box::new(function_expression.expression)),
                        last_index: function_expression.last_index,
                    })
                } else {
                    // This is likely a binary expression that starts with a parenthesis.
                    let binary_expression = self.make_binary_expression(index)?;
                    Ok(ValueReturn {
                        value: Value::BinaryExpression(Box::new(binary_expression.expression)),
                        last_index: binary_expression.last_index,
                    })
                }
            } else {
                return Err(KclError::Unimplemented(KclErrorDetails {
                    source_ranges: vec![current_token.into()],
                    message: "expression with braces".to_string(),
                }));
            };
        }

        if current_token.token_type == TokenType::Operator && current_token.value == "-" {
            let unary_expression = self.make_unary_expression(index)?;
            return Ok(ValueReturn {
                value: Value::UnaryExpression(Box::new(unary_expression.expression)),
                last_index: unary_expression.last_index,
            });
        }

        Err(KclError::Unexpected(KclErrorDetails {
            source_ranges: vec![current_token.into()],
            message: format!("Unexpected token {:?}", current_token),
        }))
    }

    fn make_array_elements(
        &self,
        index: usize,
        previous_elements: Vec<Value>,
    ) -> Result<ArrayElementsReturn, KclError> {
        let first_element_token = self.get_token(index)?;
        if first_element_token.token_type == TokenType::Brace && first_element_token.value == "]" {
            return Ok(ArrayElementsReturn {
                elements: previous_elements,
                last_index: index,
            });
        }
        let current_element = self.make_value(index)?;
        let next_token = self.next_meaningful_token(current_element.last_index, None)?;
        if let Some(next_token_token) = next_token.token {
            let is_closing_brace = next_token_token.token_type == TokenType::Brace && next_token_token.value == "]";
            let is_comma = next_token_token.token_type == TokenType::Comma;
            // Check if we have a double period, which would act as an expansion operator.
            let is_double_period = next_token_token.token_type == TokenType::DoublePeriod;
            if !is_closing_brace && !is_comma && !is_double_period {
                return Err(KclError::Syntax(KclErrorDetails {
                    source_ranges: vec![next_token_token.clone().into()],
                    message: format!("Expected a `,`, `]`, or `..`, found {:?}", next_token_token.value),
                }));
            }
            let next_call_index = if is_closing_brace {
                next_token.index
            } else {
                self.next_meaningful_token(next_token.index, None)?.index
            };

            if is_double_period {
                // We want to expand the array.
                // Make sure the previous element is a number literal.
                if first_element_token.token_type != TokenType::Number {
                    return Err(KclError::Syntax(KclErrorDetails {
                        source_ranges: vec![first_element_token.into()],
                        message: "`..` expansion operator requires a number literal on both sides".to_string(),
                    }));
                }

                // Make sure the next element is a number literal.
                let last_element_token = self.get_token(next_call_index)?;
                if last_element_token.token_type != TokenType::Number {
                    return Err(KclError::Syntax(KclErrorDetails {
                        source_ranges: vec![last_element_token.into()],
                        message: "`..` expansion operator requires a number literal on both sides".to_string(),
                    }));
                }

                // Expand the array.
                let mut previous_elements = previous_elements.clone();
                let first_element = first_element_token.value.parse::<i64>().map_err(|_| {
                    KclError::Syntax(KclErrorDetails {
                        source_ranges: vec![first_element_token.into()],
                        message: "expected a number literal".to_string(),
                    })
                })?;
                let last_element = last_element_token.value.parse::<i64>().map_err(|_| {
                    KclError::Syntax(KclErrorDetails {
                        source_ranges: vec![last_element_token.into()],
                        message: "expected a number literal".to_string(),
                    })
                })?;
                if first_element > last_element {
                    return Err(KclError::Syntax(KclErrorDetails {
                        source_ranges: vec![first_element_token.into(), last_element_token.into()],
                        message: "first element must be less than or equal to the last element".to_string(),
                    }));
                }
                for i in first_element..=last_element {
                    previous_elements.push(Value::Literal(Box::new(Literal {
                        start: first_element_token.start,
                        end: first_element_token.end,
                        value: i.into(),
                        raw: i.to_string(),
                    })));
                }
                return self.make_array_elements(next_call_index + 1, previous_elements);
            }

            let mut previous_elements = previous_elements.clone();
            previous_elements.push(current_element.value);
            self.make_array_elements(next_call_index, previous_elements)
        } else {
            Err(KclError::Unimplemented(KclErrorDetails {
                source_ranges: vec![first_element_token.into()],
                message: "no next token".to_string(),
            }))
        }
    }

    fn make_array_expression(&self, index: usize) -> Result<ArrayReturn, KclError> {
        let opening_brace_token = self.get_token(index)?;
        let first_element_token = self.next_meaningful_token(index, None)?;
        // Make sure there is a closing brace.
        let closing_brace_index = self.find_closing_brace(index, 0, "").map_err(|_| {
            KclError::Syntax(KclErrorDetails {
                source_ranges: vec![opening_brace_token.into()],
                message: "missing a closing brace for the array".to_string(),
            })
        })?;
        let closing_brace_token = self.get_token(closing_brace_index)?;
        let array_elements = self.make_array_elements(first_element_token.index, Vec::new())?;
        Ok(ArrayReturn {
            expression: ArrayExpression {
                start: opening_brace_token.start,
                end: closing_brace_token.end,
                elements: array_elements.elements,
            },
            last_index: array_elements.last_index,
        })
    }

    fn make_pipe_body(
        &self,
        index: usize,
        previous_values: Vec<Value>,
        previous_non_code_meta: Option<NonCodeMeta>,
    ) -> Result<PipeBodyReturn, KclError> {
        let non_code_meta = match previous_non_code_meta {
            Some(meta) => meta,
            None => NonCodeMeta {
                start: Vec::new(),
                non_code_nodes: HashMap::new(),
            },
        };
        let current_token = self.get_token(index)?;
        let expression_start = self.next_meaningful_token(index, None)?;
        let value: Value;
        let last_index: usize;
        if current_token.token_type == TokenType::Operator {
            let val = self.make_value(expression_start.index)?;
            value = val.value;
            last_index = val.last_index;
        } else {
            return Err(KclError::Syntax(KclErrorDetails {
                source_ranges: vec![current_token.into()],
                message: format!("Expected a pipe value, found {:?}", current_token.token_type),
            }));
        }
        let next_pipe = self.has_pipe_operator(index, None)?;
        if next_pipe.token.is_none() {
            let mut _previous_values = previous_values;
            _previous_values.push(value);
            return Ok(PipeBodyReturn {
                body: _previous_values,
                last_index,
                non_code_meta,
            });
        }
        let mut _non_code_meta: NonCodeMeta;
        if let Some(node) = next_pipe.non_code_node {
            _non_code_meta = non_code_meta;
            _non_code_meta.insert(previous_values.len(), node);
        } else {
            _non_code_meta = non_code_meta;
        }
        let mut _previous_values = previous_values;
        _previous_values.push(value);
        self.make_pipe_body(next_pipe.index, _previous_values, Some(_non_code_meta))
    }

    fn make_binary_expression(&self, index: usize) -> Result<BinaryExpressionReturn, KclError> {
        let end_index = self.find_end_of_binary_expression(index)?;
        let mut math_parser = MathParser::new(&self.tokens[index..end_index + 1]);
        let expression = math_parser.parse()?;
        Ok(BinaryExpressionReturn {
            expression,
            last_index: end_index,
        })
    }

    fn make_arguments(&self, index: usize, previous_args: Vec<Value>) -> Result<ArgumentsReturn, KclError> {
        let brace_or_comma_token = self.get_token(index)?;
        let should_finish_recursion =
            brace_or_comma_token.token_type == TokenType::Brace && brace_or_comma_token.value == ")";
        if should_finish_recursion {
            return Ok(ArgumentsReturn {
                arguments: previous_args,
                last_index: index,
            });
        }
        let argument_token = self.next_meaningful_token(index, None)?;

        if let Some(argument_token_token) = argument_token.token {
            let next_brace_or_comma = self.next_meaningful_token(argument_token.index, None)?;
            if let Some(next_brace_or_comma_token) = next_brace_or_comma.token {
                if (argument_token_token.token_type == TokenType::Word)
                    && (next_brace_or_comma_token.token_type == TokenType::Period
                        || (next_brace_or_comma_token.token_type == TokenType::Brace
                            && next_brace_or_comma_token.value == "["))
                {
                    let member_expression = self.make_member_expression(argument_token.index)?;
                    let mut _previous_args = previous_args;
                    _previous_args.push(Value::MemberExpression(Box::new(member_expression.expression)));
                    let next_comma_or_brace_token_index =
                        self.next_meaningful_token(member_expression.last_index, None)?.index;
                    return self.make_arguments(next_comma_or_brace_token_index, _previous_args);
                }

                let is_identifier_or_literal = next_brace_or_comma_token.token_type == TokenType::Comma
                    || next_brace_or_comma_token.token_type == TokenType::Brace;
                if argument_token_token.token_type == TokenType::Brace && argument_token_token.value == "[" {
                    let array_expression = self.make_array_expression(argument_token.index)?;
                    let next_comma_or_brace_token_index =
                        self.next_meaningful_token(array_expression.last_index, None)?.index;
                    let mut _previous_args = previous_args;
                    _previous_args.push(Value::ArrayExpression(Box::new(array_expression.expression)));
                    return self.make_arguments(next_comma_or_brace_token_index, _previous_args);
                }

                if argument_token_token.token_type == TokenType::Operator && argument_token_token.value == "-" {
                    let value = self.make_value(argument_token.index)?;
                    let next_comma_or_brace_token_index = self.next_meaningful_token(value.last_index, None)?.index;
                    let mut _previous_args = previous_args;
                    _previous_args.push(value.value);
                    return self.make_arguments(next_comma_or_brace_token_index, _previous_args);
                }
                if argument_token_token.token_type == TokenType::Brace && argument_token_token.value == "{" {
                    let object_expression = self.make_object_expression(argument_token.index)?;
                    let next_comma_or_brace_token_index =
                        self.next_meaningful_token(object_expression.last_index, None)?.index;
                    let mut _previous_args = previous_args;
                    _previous_args.push(Value::ObjectExpression(Box::new(object_expression.expression)));
                    return self.make_arguments(next_comma_or_brace_token_index, _previous_args);
                }
                if (argument_token_token.token_type == TokenType::Word
                    || argument_token_token.token_type == TokenType::Number
                    || argument_token_token.token_type == TokenType::String)
                    && next_brace_or_comma_token.token_type == TokenType::Operator
                {
                    let binary_expression = self.make_binary_expression(argument_token.index)?;
                    let next_comma_or_brace_token_index =
                        self.next_meaningful_token(binary_expression.last_index, None)?.index;
                    let mut _previous_args = previous_args;
                    _previous_args.push(Value::BinaryExpression(Box::new(binary_expression.expression)));
                    return self.make_arguments(next_comma_or_brace_token_index, _previous_args);
                }

                if !is_identifier_or_literal {
                    let binary_expression = self.make_binary_expression(next_brace_or_comma.index)?;
                    let mut _previous_args = previous_args;
                    _previous_args.push(Value::BinaryExpression(Box::new(binary_expression.expression)));
                    return self.make_arguments(binary_expression.last_index, _previous_args);
                }

                if argument_token_token.token_type == TokenType::Operator
                    && argument_token_token.value == PIPE_SUBSTITUTION_OPERATOR
                {
                    let value = Value::PipeSubstitution(Box::new(PipeSubstitution {
                        start: argument_token_token.start,
                        end: argument_token_token.end,
                    }));

                    let mut _previous_args = previous_args;
                    _previous_args.push(value);
                    return self.make_arguments(next_brace_or_comma.index, _previous_args);
                }
                if argument_token_token.token_type == TokenType::Word
                    && next_brace_or_comma_token.token_type == TokenType::Brace
                    && next_brace_or_comma_token.value == "("
                {
                    let closing_brace = self.find_closing_brace(next_brace_or_comma.index, 0, "")?;
                    return if let Some(token_after_closing_brace) =
                        self.next_meaningful_token(closing_brace, None)?.token
                    {
                        if token_after_closing_brace.token_type == TokenType::Operator
                            && token_after_closing_brace.value != PIPE_OPERATOR
                        {
                            let binary_expression = self.make_binary_expression(argument_token.index)?;
                            let next_comma_or_brace_token_index =
                                self.next_meaningful_token(binary_expression.last_index, None)?.index;
                            let mut _previous_args = previous_args;
                            _previous_args.push(Value::BinaryExpression(Box::new(binary_expression.expression)));
                            self.make_arguments(next_comma_or_brace_token_index, _previous_args)
                        } else {
                            let call_expression = self.make_call_expression(argument_token.index)?;
                            let next_comma_or_brace_token_index =
                                self.next_meaningful_token(call_expression.last_index, None)?.index;
                            let mut _previous_args = previous_args;
                            _previous_args.push(Value::CallExpression(Box::new(call_expression.expression)));
                            self.make_arguments(next_comma_or_brace_token_index, _previous_args)
                        }
                    } else {
                        return Err(KclError::Unimplemented(KclErrorDetails {
                            source_ranges: vec![argument_token_token.clone().into()],
                            message: format!("Unexpected token {}", argument_token_token.value),
                        }));
                    };
                }

                if argument_token_token.token_type == TokenType::Keyword
                    || argument_token_token.token_type == TokenType::Word
                {
                    let identifier = Value::Identifier(Box::new(self.make_identifier(argument_token.index)?));
                    let mut _previous_args = previous_args;
                    _previous_args.push(identifier);
                    return self.make_arguments(next_brace_or_comma.index, _previous_args);
                } else if argument_token_token.token_type == TokenType::Number
                    || argument_token_token.token_type == TokenType::String
                {
                    let literal = Value::Literal(Box::new(self.make_literal(argument_token.index)?));
                    let mut _previous_args = previous_args;
                    _previous_args.push(literal);
                    return self.make_arguments(next_brace_or_comma.index, _previous_args);
                } else if argument_token_token.token_type == TokenType::Brace && argument_token_token.value == ")" {
                    return self.make_arguments(argument_token.index, previous_args);
                }

                Err(KclError::Unimplemented(KclErrorDetails {
                    source_ranges: vec![argument_token_token.clone().into()],
                    message: format!("Unexpected token {}", argument_token_token.value),
                }))
            } else {
                Err(KclError::Unimplemented(KclErrorDetails {
                    source_ranges: vec![brace_or_comma_token.into()],
                    message: format!("Unexpected token {}", brace_or_comma_token.value),
                }))
            }
        } else {
            Err(KclError::Unimplemented(KclErrorDetails {
                source_ranges: vec![brace_or_comma_token.into()],
                message: format!("Unexpected token {}", brace_or_comma_token.value),
            }))
        }
    }

    pub fn make_call_expression(&self, index: usize) -> Result<CallExpressionResult, KclError> {
        let current_token = self.get_token(index)?;
        let brace_token = self.next_meaningful_token(index, None)?;
        let callee = self.make_identifier(index)?;
        // Make sure there is a closing brace.
        let closing_brace_index = self.find_closing_brace(brace_token.index, 0, "").map_err(|_| {
            KclError::Syntax(KclErrorDetails {
                source_ranges: vec![current_token.into()],
                message: "missing a closing brace for the function call".to_string(),
            })
        })?;
        let closing_brace_token = self.get_token(closing_brace_index)?;
        // Account for if we have no args.
        let args = if brace_token.index + 1 == closing_brace_index {
            ArgumentsReturn {
                arguments: vec![],
                last_index: closing_brace_index,
            }
        } else {
            self.make_arguments(brace_token.index, vec![])?
        };
        let function = if let Some(stdlib_fn) = self.stdlib.get(&callee.name) {
            crate::ast::types::Function::StdLib { func: stdlib_fn }
        } else {
            crate::ast::types::Function::InMemory
        };
        Ok(CallExpressionResult {
            expression: CallExpression {
                start: current_token.start,
                end: closing_brace_token.end,
                callee,
                arguments: args.arguments,
                optional: false,
                function,
            },
            last_index: args.last_index,
        })
    }

    fn make_pipe_expression(&self, index: usize) -> Result<PipeExpressionResult, KclError> {
        let current_token = self.get_token(index)?;
        let pipe_body_result = self.make_pipe_body(index, vec![], None)?;
        let end_token = self.get_token(pipe_body_result.last_index)?;
        Ok(PipeExpressionResult {
            expression: PipeExpression {
                start: pipe_body_result
                    .body
                    .first()
                    .map(|v| v.start())
                    .unwrap_or(current_token.start),
                end: end_token.end,
                body: pipe_body_result.body,
                non_code_meta: pipe_body_result.non_code_meta,
            },
            last_index: pipe_body_result.last_index,
        })
    }

    fn make_variable_declarators(
        &self,
        index: usize,
        previous_declarators: Vec<VariableDeclarator>,
    ) -> Result<VariableDeclaratorsReturn, KclError> {
        let current_token = self.get_token(index)?;

        // Make sure they are not assigning a variable to a reserved keyword.
        // Or a stdlib function.
        if current_token.token_type == TokenType::Keyword || self.stdlib.fns.contains_key(&current_token.value) {
            return Err(KclError::Syntax(KclErrorDetails {
                source_ranges: vec![current_token.into()],
                message: format!(
                    "Cannot assign a variable to a reserved keyword: {}",
                    current_token.value
                ),
            }));
        }

        let assignment = self.next_meaningful_token(index, None)?;
        let Some(assignment_token) = assignment.token else {
            return Err(KclError::Unimplemented(KclErrorDetails {
                source_ranges: vec![current_token.clone().into()],
                message: format!("Unexpected token {}", current_token.value),
            }));
        };

        let contents_start_token = self.next_meaningful_token(assignment.index, None)?;
        let pipe_start_index = if assignment_token.token_type == TokenType::Operator {
            contents_start_token.index
        } else {
            assignment.index
        };
        let next_pipe_operator = self.has_pipe_operator(pipe_start_index, None)?;
        let init: Value;
        let last_index = if next_pipe_operator.token.is_some() {
            let pipe_expression_result = self.make_pipe_expression(assignment.index)?;
            init = Value::PipeExpression(Box::new(pipe_expression_result.expression));
            pipe_expression_result.last_index
        } else {
            let value_result = self.make_value(contents_start_token.index)?;
            init = value_result.value;
            value_result.last_index
        };
        let current_declarator = VariableDeclarator {
            start: current_token.start,
            end: self.get_token(last_index)?.end,
            id: self.make_identifier(index)?,
            init,
        };
        let mut declarations = previous_declarators;
        declarations.push(current_declarator);
        Ok(VariableDeclaratorsReturn {
            declarations,
            last_index,
        })
    }

    fn make_variable_declaration(&self, index: usize) -> Result<VariableDeclarationResult, KclError> {
        let current_token = self.get_token(index)?;
        let declaration_start_token = self.next_meaningful_token(index, None)?;
        let kind = VariableKind::from_str(&current_token.value).map_err(|_| {
            KclError::Syntax(KclErrorDetails {
                source_ranges: vec![current_token.into()],
                message: format!("Unexpected token: {}", current_token.value),
            })
        })?;
        let variable_declarators_result = self.make_variable_declarators(declaration_start_token.index, vec![])?;

        // Check if we have a fn variable kind but are not assigning a function.
        if !variable_declarators_result.declarations.is_empty() {
            if let Some(declarator) = variable_declarators_result.declarations.get(0) {
                if let Value::FunctionExpression(_) = declarator.init {
                    if kind != VariableKind::Fn {
                        return Err(KclError::Syntax(KclErrorDetails {
                            source_ranges: vec![current_token.into()],
                            message: format!("Expected a `fn` variable kind, found: `{}`", current_token.value),
                        }));
                    }
                } else {
                    // If we have anything other than a function, make sure we are not using the `fn` variable kind.
                    if kind == VariableKind::Fn {
                        return Err(KclError::Syntax(KclErrorDetails {
                            source_ranges: vec![current_token.into()],
                            message: format!("Expected a `let` variable kind, found: `{}`", current_token.value),
                        }));
                    }
                }
            }
        }
        Ok(VariableDeclarationResult {
            declaration: VariableDeclaration {
                start: current_token.start,
                end: variable_declarators_result.declarations[variable_declarators_result.declarations.len() - 1].end,
                kind,
                declarations: variable_declarators_result.declarations,
            },
            last_index: variable_declarators_result.last_index,
        })
    }

    fn make_params(&self, index: usize, previous_params: Vec<Identifier>) -> Result<ParamsResult, KclError> {
        let brace_or_comma_token = self.get_token(index)?;
        let argument = self.next_meaningful_token(index, None)?;
        let Some(argument_token) = argument.token else {
            return Err(KclError::Unimplemented(KclErrorDetails {
                source_ranges: vec![brace_or_comma_token.into()],
                message: format!("expected a function parameter, found: {}", brace_or_comma_token.value),
            }));
        };

        let should_finish_recursion = (argument_token.token_type == TokenType::Brace && argument_token.value == ")")
            || (brace_or_comma_token.token_type == TokenType::Brace && brace_or_comma_token.value == ")");
        if should_finish_recursion {
            return Ok(ParamsResult {
                params: previous_params,
                last_index: index,
            });
        }

        // Make sure they are not assigning a variable to a reserved keyword.
        // Or a stdlib function.
        if argument_token.token_type == TokenType::Keyword || self.stdlib.fns.contains_key(&argument_token.value) {
            return Err(KclError::Syntax(KclErrorDetails {
                source_ranges: vec![argument_token.clone().into()],
                message: format!(
                    "Cannot assign a variable to a reserved keyword: {}",
                    argument_token.value
                ),
            }));
        }

        let next_brace_or_comma_token = self.next_meaningful_token(argument.index, None)?;
        let identifier = self.make_identifier(argument.index)?;
        let mut _previous_params = previous_params;
        _previous_params.push(identifier);
        self.make_params(next_brace_or_comma_token.index, _previous_params)
    }

    fn make_unary_expression(&self, index: usize) -> Result<UnaryExpressionResult, KclError> {
        let current_token = self.get_token(index)?;
        let next_token = self.next_meaningful_token(index, None)?;
        if next_token.token.is_none() {
            return Err(KclError::Syntax(KclErrorDetails {
                source_ranges: vec![current_token.into()],
                message: "expected another token".to_string(),
            }));
        }
        let argument = self.make_value(next_token.index)?;
        let argument_token = self.get_token(argument.last_index)?;
        Ok(UnaryExpressionResult {
            expression: UnaryExpression {
                operator: UnaryOperator::from_str(&current_token.value).map_err(|err| {
                    KclError::Syntax(KclErrorDetails {
                        source_ranges: vec![current_token.into()],
                        message: err.to_string(),
                    })
                })?,
                start: current_token.start,
                end: argument_token.end,
                argument: match argument.value {
                    Value::BinaryExpression(binary_expression) => BinaryPart::BinaryExpression(binary_expression),
                    Value::Identifier(identifier) => BinaryPart::Identifier(identifier),
                    Value::Literal(literal) => BinaryPart::Literal(literal),
                    Value::UnaryExpression(unary_expression) => BinaryPart::UnaryExpression(unary_expression),
                    Value::CallExpression(call_expression) => BinaryPart::CallExpression(call_expression),
                    Value::MemberExpression(member_expression) => BinaryPart::MemberExpression(member_expression),
                    _ => {
                        return Err(KclError::Syntax(KclErrorDetails {
                            source_ranges: vec![current_token.into()],
                            message: format!("Invalid argument for unary expression: {:?}", argument.value),
                        }));
                    }
                },
            },
            last_index: argument.last_index,
        })
    }

    fn make_expression_statement(&self, index: usize) -> Result<ExpressionStatementResult, KclError> {
        let current_token = self.get_token(index)?;
        let next = self.next_meaningful_token(index, None)?;
        if let Some(next_token) = &next.token {
            if next_token.token_type == TokenType::Brace && next_token.value == "(" {
                let call_expression = self.make_call_expression(index)?;
                let end = self.get_token(call_expression.last_index)?.end;
                return Ok(ExpressionStatementResult {
                    expression: ExpressionStatement {
                        start: current_token.start,
                        end,
                        expression: Value::CallExpression(Box::new(call_expression.expression)),
                    },
                    last_index: call_expression.last_index,
                });
            }
            let binary_expression = self.make_binary_expression(index)?;
            Ok(ExpressionStatementResult {
                expression: ExpressionStatement {
                    start: current_token.start,
                    end: binary_expression.expression.end,
                    expression: Value::BinaryExpression(Box::new(binary_expression.expression)),
                },
                last_index: binary_expression.last_index,
            })
        } else {
            Err(KclError::Unimplemented(KclErrorDetails {
                source_ranges: vec![current_token.into()],
                message: "make_expression_statement".to_string(),
            }))
        }
    }

    fn make_object_properties(
        &self,
        index: usize,
        previous_properties: Vec<ObjectProperty>,
    ) -> Result<ObjectPropertiesResult, KclError> {
        let property_key_token = self.get_token(index)?;
        if property_key_token.token_type == TokenType::Brace && property_key_token.value == "}" {
            return Ok(ObjectPropertiesResult {
                properties: previous_properties,
                last_index: index,
            });
        }
        let colon_token = self.next_meaningful_token(index, None)?;
        let value_start_token = self.next_meaningful_token(colon_token.index, None)?;
        let val = self.make_value(value_start_token.index)?;
        let value = val.value;
        let value_last_index = val.last_index;
        let comma_or_closing_brace_token = self.next_meaningful_token(value_last_index, None)?;
        let object_property = ObjectProperty {
            start: property_key_token.start,
            end: match &value {
                Value::BinaryExpression(binary_expression) => binary_expression.end,
                Value::Identifier(identifier) => identifier.end,
                Value::Literal(literal) => literal.end,
                Value::CallExpression(call_expression) => call_expression.end,
                Value::UnaryExpression(unary_expression) => unary_expression.end,
                Value::ObjectExpression(object_expression) => object_expression.end,
                Value::ArrayExpression(array_expression) => array_expression.end,
                Value::FunctionExpression(function_expression) => function_expression.end,
                Value::PipeExpression(pipe_expression) => pipe_expression.end,
                Value::PipeSubstitution(pipe_substitution) => pipe_substitution.end,
                Value::MemberExpression(member_expression) => member_expression.end,
            },
            key: self.make_identifier(index)?,
            value,
        };
        let next_key_token = self.next_meaningful_token(comma_or_closing_brace_token.index, None)?;
        if let Some(comma_or_closing_brace_token_token) = &comma_or_closing_brace_token.token {
            let next_key_index = if comma_or_closing_brace_token_token.token_type == TokenType::Brace
                && comma_or_closing_brace_token_token.value == "}"
            {
                comma_or_closing_brace_token.index
            } else {
                next_key_token.index
            };
            let mut _previous_properties = previous_properties;
            _previous_properties.push(object_property);
            self.make_object_properties(next_key_index, _previous_properties)
        } else {
            Err(KclError::Unimplemented(KclErrorDetails {
                source_ranges: vec![property_key_token.into()],
                message: "make_object_properties".to_string(),
            }))
        }
    }

    fn make_object_expression(&self, index: usize) -> Result<ObjectExpressionResult, KclError> {
        let opening_brace_token = self.get_token(index)?;
        // Make sure there is a closing brace.
        let _closing_brace = self.find_closing_brace(index, 0, "")?;
        let first_property_token = self.next_meaningful_token(index, None)?;
        let object_properties = self.make_object_properties(first_property_token.index, vec![])?;
        Ok(ObjectExpressionResult {
            expression: ObjectExpression {
                start: opening_brace_token.start,
                end: self.get_token(object_properties.last_index)?.end,
                properties: object_properties.properties,
            },
            last_index: object_properties.last_index,
        })
    }

    fn make_return_statement(&self, index: usize) -> Result<ReturnStatementResult, KclError> {
        let current_token = self.get_token(index)?;
        let next_token = self.next_meaningful_token(index, None)?;
        let val = self.make_value(next_token.index)?;
        let value = val.value;
        let last_index = val.last_index;
        Ok(ReturnStatementResult {
            statement: ReturnStatement {
                start: current_token.start,
                end: self.get_token(last_index)?.end,
                argument: value,
            },
            last_index,
        })
    }

    fn make_body(
        &self,
        token_index: usize,
        previous_body: Vec<BodyItem>,
        previous_non_code_meta: NonCodeMeta,
    ) -> Result<BodyResult, KclError> {
        let mut non_code_meta = previous_non_code_meta;
        if self.tokens.is_empty() {
            return Err(KclError::Semantic(KclErrorDetails {
                source_ranges: vec![],
                message: "file is empty".to_string(),
            }));
        }

        if !self.unkown_tokens.is_empty() {
            return Err(KclError::Syntax(KclErrorDetails {
                source_ranges: self
                    .unkown_tokens
                    .clone()
                    .iter()
                    .map(|token| SourceRange::new(token.start, token.end))
                    .collect(),
                message: format!(
                    "found list of unkown tokens {:?}",
                    self.unkown_tokens
                        .clone()
                        .iter()
                        .map(|token| token.value.clone())
                        .collect::<Vec<_>>()
                        .join(" ")
                ),
            }));
        }

        if token_index >= self.tokens.len() - 1 {
            return Ok(BodyResult {
                body: previous_body,
                last_index: token_index,
                non_code_meta,
            });
        }

        let token = self.get_token(token_index)?;
        if token.token_type == TokenType::Brace && token.value == "}" {
            return Ok(BodyResult {
                body: previous_body,
                last_index: token_index,
                non_code_meta,
            });
        }

        if !token.is_code_token() {
            let next_token = self.next_meaningful_token(token_index, Some(0))?;
            if let Some(node) = &next_token.non_code_node {
                if previous_body.is_empty() {
                    if let Some(next) = next_token.non_code_node {
                        non_code_meta.start.push(next);
                    }
                } else {
                    non_code_meta.insert(previous_body.len(), node.clone());
                }
            }
            return self.make_body(next_token.index, previous_body, non_code_meta);
        }

        let next = self.next_meaningful_token(token_index, None)?;
        if let Some(node) = &next.non_code_node {
            non_code_meta.insert(previous_body.len(), node.clone());
        }

        if token.token_type == TokenType::Keyword && VariableKind::from_str(&token.value).is_ok() {
            let declaration = self.make_variable_declaration(token_index)?;
            let next_thing = self.next_meaningful_token(declaration.last_index, None)?;
            if let Some(node) = &next_thing.non_code_node {
                non_code_meta.insert(previous_body.len(), node.clone());
            }
            let mut _previous_body = previous_body;
            _previous_body.push(BodyItem::VariableDeclaration(VariableDeclaration {
                start: declaration.declaration.start,
                end: declaration.declaration.end,
                kind: declaration.declaration.kind,
                declarations: declaration.declaration.declarations,
            }));
            let body = self.make_body(next_thing.index, _previous_body, non_code_meta)?;
            return Ok(BodyResult {
                body: body.body,
                last_index: body.last_index,
                non_code_meta: body.non_code_meta,
            });
        }

        if token.token_type == TokenType::Keyword && token.value == "return" {
            let statement = self.make_return_statement(token_index)?;
            let next_thing = self.next_meaningful_token(statement.last_index, None)?;
            if let Some(node) = &next_thing.non_code_node {
                non_code_meta.insert(previous_body.len(), node.clone());
            }
            let mut _previous_body = previous_body;
            _previous_body.push(BodyItem::ReturnStatement(ReturnStatement {
                start: statement.statement.start,
                end: statement.statement.end,
                argument: statement.statement.argument,
            }));
            let body = self.make_body(next_thing.index, _previous_body, non_code_meta)?;
            return Ok(BodyResult {
                body: body.body,
                last_index: body.last_index,
                non_code_meta: body.non_code_meta,
            });
        }

        if let Some(next_token) = next.token {
            if token.token_type == TokenType::Word
                && next_token.token_type == TokenType::Brace
                && next_token.value == "("
            {
                let expression = self.make_expression_statement(token_index)?;
                let next_thing = self.next_meaningful_token(expression.last_index, None)?;
                if let Some(node) = &next_thing.non_code_node {
                    non_code_meta.insert(previous_body.len(), node.clone());
                }
                let mut _previous_body = previous_body;
                _previous_body.push(BodyItem::ExpressionStatement(ExpressionStatement {
                    start: expression.expression.start,
                    end: expression.expression.end,
                    expression: expression.expression.expression,
                }));
                let body = self.make_body(next_thing.index, _previous_body, non_code_meta)?;
                return Ok(BodyResult {
                    body: body.body,
                    last_index: body.last_index,
                    non_code_meta: body.non_code_meta,
                });
            }
        }

        let next_thing = self.next_meaningful_token(token_index, None)?;
        if let Some(next_thing_token) = next_thing.token {
            if (token.token_type == TokenType::Number || token.token_type == TokenType::Word)
                && next_thing_token.token_type == TokenType::Operator
            {
                if let Some(node) = &next_thing.non_code_node {
                    non_code_meta.insert(previous_body.len(), node.clone());
                }
                let expression = self.make_expression_statement(token_index)?;
                let mut _previous_body = previous_body;
                _previous_body.push(BodyItem::ExpressionStatement(ExpressionStatement {
                    start: expression.expression.start,
                    end: expression.expression.end,
                    expression: expression.expression.expression,
                }));
                return Ok(BodyResult {
                    body: _previous_body,
                    last_index: expression.last_index,
                    non_code_meta,
                });
            }
        }

        Err(KclError::Syntax(KclErrorDetails {
            source_ranges: vec![token.into()],
            message: format!("unexpected token {}", token.value),
        }))
    }

    fn make_block_statement(&self, index: usize) -> Result<BlockStatementResult, KclError> {
        let opening_curly = self.get_token(index)?;
        let next_token = self.get_token(index + 1)?;
        let next_token_index = index + 1;
        let body = if next_token.value == "}" {
            BodyResult {
                body: vec![],
                last_index: next_token_index,
                non_code_meta: NonCodeMeta {
                    non_code_nodes: HashMap::new(),
                    start: Vec::new(),
                },
            }
        } else {
            self.make_body(
                next_token_index,
                vec![],
                NonCodeMeta {
                    non_code_nodes: HashMap::new(),
                    start: Vec::new(),
                },
            )?
        };
        Ok(BlockStatementResult {
            block: Program {
                start: opening_curly.start,
                end: self.get_token(body.last_index)?.end,
                body: body.body,
                non_code_meta: body.non_code_meta,
            },
            last_index: body.last_index,
        })
    }

    fn make_function_expression(&self, index: usize) -> Result<FunctionExpressionResult, KclError> {
        let current_token = self.get_token(index)?;
        let closing_brace_index = self.find_closing_brace(index, 0, "")?;
        let arrow_token = self.next_meaningful_token(closing_brace_index, None)?;
        let body_start_token = self.next_meaningful_token(arrow_token.index, None)?;
        let params = self.make_params(index, vec![])?;
        let block = self.make_block_statement(body_start_token.index)?;
        Ok(FunctionExpressionResult {
            expression: FunctionExpression {
                start: current_token.start,
                end: self.get_token(block.last_index)?.end,
                params: params.params,
                body: block.block,
            },
            last_index: block.last_index,
        })
    }
}

#[cfg(test)]
mod tests {
    use pretty_assertions::assert_eq;

    use super::*;
    use crate::ast::types::BinaryOperator;

    #[test]
    fn test_make_identifier() {
        let tokens = crate::token::lexer("a");
        let parser = Parser::new(tokens);
        let identifier = parser.make_identifier(0).unwrap();
        assert_eq!(
            Identifier {
                start: 0,
                end: 1,
                name: "a".to_string()
            },
            identifier
        );
    }

    #[test]
    fn test_make_identifier_with_const_myvar_equals_5_and_index_2() {
        let tokens = crate::token::lexer("const myVar = 5");
        let parser = Parser::new(tokens);
        let identifier = parser.make_identifier(2).unwrap();
        assert_eq!(
            Identifier {
                start: 6,
                end: 11,
                name: "myVar".to_string()
            },
            identifier
        );
    }

    #[test]
    fn test_make_identifier_multiline() {
        let tokens = crate::token::lexer("const myVar = 5\nconst newVar = myVar + 1");
        let parser = Parser::new(tokens);
        let identifier = parser.make_identifier(2).unwrap();
        assert_eq!(
            Identifier {
                start: 6,
                end: 11,
                name: "myVar".to_string()
            },
            identifier
        );
        let identifier = parser.make_identifier(10).unwrap();
        assert_eq!(
            Identifier {
                start: 22,
                end: 28,
                name: "newVar".to_string()
            },
            identifier
        );
    }

    #[test]
    fn test_make_identifier_call_expression() {
        let tokens = crate::token::lexer("log(5, \"hello\", aIdentifier)");
        let parser = Parser::new(tokens);
        let identifier = parser.make_identifier(0).unwrap();
        assert_eq!(
            Identifier {
                start: 0,
                end: 3,
                name: "log".to_string()
            },
            identifier
        );
        let identifier = parser.make_identifier(8).unwrap();
        assert_eq!(
            Identifier {
                start: 16,
                end: 27,
                name: "aIdentifier".to_string()
            },
            identifier
        );
    }
    #[test]
    fn test_make_non_code_node() {
        let tokens = crate::token::lexer("log(5, \"hello\", aIdentifier)");
        let parser = Parser::new(tokens);
        let index = 4;
        let expected_output = (None, 4);
        assert_eq!(parser.make_non_code_node(index).unwrap(), expected_output);

        let index = 7;
        let expected_output = (None, 7);
        assert_eq!(parser.make_non_code_node(index).unwrap(), expected_output);
        let tokens = crate::token::lexer(
            r#"
const yo = { a: { b: { c: '123' } } }
// this is a comment
const key = 'c'"#,
        );
        let parser = Parser::new(tokens);
        let index = 0;
        let expected_output = (None, 0);
        assert_eq!(parser.make_non_code_node(index).unwrap(), expected_output);

        let index = 2;
        let expected_output = (None, 2);
        assert_eq!(parser.make_non_code_node(index).unwrap(), expected_output);

        let index = 2;
        let expected_output = (None, 2);
        assert_eq!(parser.make_non_code_node(index).unwrap(), expected_output);

        let index = 29;
        let expected_output = (
            Some(NonCodeNode {
                start: 38,
                end: 60,
                value: NonCodeValue::BlockComment {
                    value: "this is a comment".to_string(),
                    style: CommentStyle::Line,
                },
            }),
            31,
        );
        assert_eq!(parser.make_non_code_node(index).unwrap(), expected_output);
    }

    #[test]
    fn test_collect_object_keys() {
        let tokens = crate::token::lexer("const prop = yo.one[\"two\"]");
        let parser = Parser::new(tokens);
        let keys_info = parser.collect_object_keys(6, None, false).unwrap();
        assert_eq!(keys_info.len(), 2);
        let first_key = match keys_info[0].key.clone() {
            LiteralIdentifier::Identifier(identifier) => format!("identifier-{}", identifier.name),
            _ => panic!("Expected first key to be an identifier"),
        };
        assert_eq!(first_key, "identifier-one");
        assert!(!keys_info[0].computed);
        let second_key = match keys_info[1].key.clone() {
            LiteralIdentifier::Literal(literal) => format!("literal-{}", literal.value),
            _ => panic!("Expected second key to be a literal"),
        };
        assert_eq!(second_key, "literal-\"two\"");
        assert!(!keys_info[1].computed);
    }

    #[test]
    fn test_make_literal_call_expression() {
        let tokens = crate::token::lexer("log(5, \"hello\", aIdentifier)");
        let parser = Parser::new(tokens);
        let literal = parser.make_literal(2).unwrap();
        assert_eq!(
            Literal {
                start: 4,
                end: 5,
                value: serde_json::Value::Number(5.into()),
                raw: "5".to_string()
            },
            literal
        );
        let literal = parser.make_literal(5).unwrap();
        assert_eq!(
            Literal {
                start: 7,
                end: 14,
                value: serde_json::Value::String("hello".to_string()),
                raw: "\"hello\"".to_string()
            },
            literal
        );
    }

    #[test]
    fn test_math_parse() {
        let tokens = crate::token::lexer(r#"5 + "a""#);
        let actual = Parser::new(tokens).ast().unwrap().body;
        let expr = BinaryExpression {
            start: 0,
            end: 7,
            operator: BinaryOperator::Add,
            left: BinaryPart::Literal(Box::new(Literal {
                start: 0,
                end: 1,
                value: serde_json::Value::Number(serde_json::Number::from(5)),
                raw: "5".to_owned(),
            })),
            right: BinaryPart::Literal(Box::new(Literal {
                start: 4,
                end: 7,
                value: serde_json::Value::String("a".to_owned()),
                raw: r#""a""#.to_owned(),
            })),
        };
        let expected = vec![BodyItem::ExpressionStatement(ExpressionStatement {
            start: 0,
            end: 7,
            expression: Value::BinaryExpression(Box::new(expr)),
        })];
        assert_eq!(expected, actual);
    }

    #[test]
    fn test_is_code_token() {
        let tokens = [
            Token {
                token_type: TokenType::Word,
                start: 0,
                end: 3,
                value: "log".to_string(),
            },
            Token {
                token_type: TokenType::Brace,
                start: 3,
                end: 4,
                value: "(".to_string(),
            },
            Token {
                token_type: TokenType::Number,
                start: 4,
                end: 5,
                value: "5".to_string(),
            },
            Token {
                token_type: TokenType::Comma,
                start: 5,
                end: 6,
                value: ",".to_string(),
            },
            Token {
                token_type: TokenType::String,
                start: 7,
                end: 14,
                value: "\"hello\"".to_string(),
            },
            Token {
                token_type: TokenType::Word,
                start: 16,
                end: 27,
                value: "aIdentifier".to_string(),
            },
            Token {
                token_type: TokenType::Brace,
                start: 27,
                end: 28,
                value: ")".to_string(),
            },
        ];
        for (i, token) in tokens.iter().enumerate() {
            assert!(token.is_code_token(), "failed test {i}: {token:?}")
        }
    }

    #[test]
    fn test_is_not_code_token() {
        let tokens = [
            Token {
                token_type: TokenType::Whitespace,
                start: 6,
                end: 7,
                value: " ".to_string(),
            },
            Token {
                token_type: TokenType::BlockComment,
                start: 28,
                end: 30,
                value: "/* abte */".to_string(),
            },
            Token {
                token_type: TokenType::LineComment,
                start: 30,
                end: 33,
                value: "// yoyo a line".to_string(),
            },
        ];
        for (i, token) in tokens.iter().enumerate() {
            assert!(!token.is_code_token(), "failed test {i}: {token:?}")
        }
    }

    #[test]
    fn test_next_meaningful_token() {
        let _offset = 1;
        let tokens = crate::token::lexer(
            r#"const mySketch = startSketchOn('XY')
  |> startProfileAt([0,0], %)
  |> lineTo({ to: [0, 1], tag: 'myPath' }, %)
  |> lineTo([1, 1], %) /* this is
      a comment
      spanning a few lines */
  |> lineTo({ to: [1,0], tag: "rightPath" }, %)
  |> close(%)"#,
        );
        let parser = Parser::new(tokens);
        let index = 17;
        let expected_output = TokenReturnWithNonCode {
            token: Some(Token {
                token_type: TokenType::Number,
                start: 60,
                end: 61,
                value: "0".to_string(),
            }),
            index: 18,
            non_code_node: None,
        };
        assert_eq!(parser.next_meaningful_token(index, None).unwrap(), expected_output);
        let index = 18;
        let expected_output = TokenReturnWithNonCode {
            token: Some(Token {
                token_type: TokenType::Brace,
                start: 61,
                end: 62,
                value: "]".to_string(),
            }),
            index: 19,
            non_code_node: None,
        };
        assert_eq!(parser.next_meaningful_token(index, None).unwrap(), expected_output);
        let index = 21;
        let expected_output = TokenReturnWithNonCode {
            token: Some(Token {
                token_type: TokenType::Operator,
                start: 64,
                end: 65,
                value: "%".to_string(),
            }),
            index: 22,
            non_code_node: None,
        };
        assert_eq!(parser.next_meaningful_token(index, None).unwrap(), expected_output);
        let index = 24;
        let expected_output = TokenReturnWithNonCode {
            token: Some(Token {
                token_type: TokenType::Operator,
                start: 69,
                end: 71,
                value: "|>".to_string(),
            }),
            index: 25,
            non_code_node: None,
        };
        assert_eq!(parser.next_meaningful_token(index, None).unwrap(), expected_output);
        let index = 25;
        let expected_output = TokenReturnWithNonCode {
            token: Some(Token {
                token_type: TokenType::Word,
                start: 72,
                end: 78,
                value: "lineTo".to_string(),
            }),
            index: 27,
            non_code_node: None,
        };
        assert_eq!(parser.next_meaningful_token(index, None).unwrap(), expected_output);
    }

    #[test]
    fn test_find_closing_brace() {
        let tokens = crate::token::lexer(
            r#"const mySketch = startSketchOn('XY')
  |> startProfileAt([0,0], %)
|> lineTo({ to: [0, 1], tag: 'myPath' }, %)
|> lineTo([1, 1], %) /* this is
  a comment
  spanning a few lines */
|> lineTo({ to: [1,0], tag: "rightPath" }, %)
|> close(%)"#,
        );
        let parser = Parser::new(tokens);
        assert_eq!(parser.find_closing_brace(7, 0, "").unwrap(), 9);
        assert_eq!(parser.find_closing_brace(14, 0, "").unwrap(), 23);
        assert_eq!(parser.find_closing_brace(29, 0, "").unwrap(), 47);
        assert_eq!(parser.find_closing_brace(57, 0, "").unwrap(), 62);

        let basic = "( hey )";
        let parser = Parser::new(crate::token::lexer(basic));
        assert_eq!(parser.find_closing_brace(0, 0, "").unwrap(), 4);

        let handles_non_zero_index = "(indexForBracketToRightOfThisIsTwo(shouldBeFour)AndNotThisSix)";
        let parser = Parser::new(crate::token::lexer(handles_non_zero_index));
        assert_eq!(parser.find_closing_brace(2, 0, "").unwrap(), 4);
        assert_eq!(parser.find_closing_brace(0, 0, "").unwrap(), 6);

        let handles_nested = "{a{b{c(}d]}eathou athoeu tah u} thatOneToTheLeftIsLast }";
        let parser = Parser::new(crate::token::lexer(handles_nested));
        assert_eq!(parser.find_closing_brace(0, 0, "").unwrap(), 18);

        // TODO expect error when not started on a brace
    }

    #[test]
    fn test_is_call_expression() {
        let tokens = crate::token::lexer(
            r#"const mySketch = startSketchOn('XY')
  |> startProfileAt([0,0], %)
|> lineTo({ to: [0, 1], tag: 'myPath' }, %)
|> lineTo([1, 1], %) /* this is
  a comment
  spanning a few lines */
|> lineTo({ to: [1,0], tag: "rightPath" }, %)
|> close(%)"#,
        );
        let parser = Parser::new(tokens);

        assert_eq!(parser.is_call_expression(4).unwrap(), None);
        assert_eq!(parser.is_call_expression(6).unwrap(), Some(9));
        assert_eq!(parser.is_call_expression(9).unwrap(), None);
        assert_eq!(parser.is_call_expression(43).unwrap(), None);
        assert_eq!(parser.is_call_expression(60).unwrap(), None);
        assert_eq!(parser.is_call_expression(87).unwrap(), None);
    }

    #[test]
    fn test_find_next_declaration_keyword() {
        let tokens = crate::token::lexer(
            r#"const mySketch = startSketchOn('XY')
  |> startProfileAt([0,0], %)
|> lineTo({ to: [0, 1], tag: 'myPath' }, %)
|> lineTo([1, 1], %) /* this is
  a comment
  spanning a few lines */
|> lineTo({ to: [1,0], tag: "rightPath" }, %)
|> close(%)"#,
        );
        let parser = Parser::new(tokens);
        assert_eq!(
            parser.find_next_declaration_keyword(4).unwrap(),
            TokenReturn {
                token: None,
                index: 102
            }
        );

        let tokens = crate::token::lexer(
            r#"const myVar = 5
const newVar = myVar + 1
"#,
        );
        let parser = Parser::new(tokens);
        assert_eq!(
            parser.find_next_declaration_keyword(6).unwrap(),
            TokenReturn {
                token: Some(Token {
                    token_type: TokenType::Keyword,
                    start: 16,
                    end: 21,
                    value: "const".to_string(),
                }),
                index: 8,
            }
        );
        assert_eq!(
            parser.find_next_declaration_keyword(14).unwrap(),
            TokenReturn { token: None, index: 19 }
        );
    }

    #[test]
    fn test_has_pipe_operator() {
        let code = r#"sketch mySketch {
  lineTo(2, 3)
} |> rx(45, %)
"#;
        let tokens = crate::token::lexer(code);
        let parser = Parser::new(tokens);
        assert_eq!(
            parser.has_pipe_operator(0, None).unwrap(),
            TokenReturnWithNonCode {
                token: Some(Token {
                    token_type: TokenType::Operator,
                    start: 35,
                    end: 37,
                    value: "|>".to_string(),
                }),
                index: 16,
                non_code_node: None,
            }
        );
        let code = r#"sketch mySketch {
  lineTo(2, 3)
} |> rx(45, %) |> rx(45, %)
"#;
        let tokens = crate::token::lexer(code);
        let parser = Parser::new(tokens);
        assert_eq!(
            parser.has_pipe_operator(0, None).unwrap(),
            TokenReturnWithNonCode {
                token: Some(Token {
                    token_type: TokenType::Operator,
                    start: 35,
                    end: 37,
                    value: "|>".to_string(),
                }),
                index: 16,
                non_code_node: None,
            }
        );

        let code = r#"sketch mySketch {
  lineTo(2, 3)
}
const yo = myFunc(9()
  |> rx(45, %)
"#;
        let tokens = crate::token::lexer(code);
        let parser = Parser::new(tokens);
        assert_eq!(
            parser.has_pipe_operator(0, None).unwrap(),
            TokenReturnWithNonCode {
                token: None,
                index: 16,
                non_code_node: None,
            }
        );

        let code = "const myVar2 = 5 + 1 |> myFn(%)";
        let tokens = crate::token::lexer(code);
        let parser = Parser::new(tokens);
        assert_eq!(
            parser.has_pipe_operator(1, None).unwrap(),
            TokenReturnWithNonCode {
                token: Some(Token {
                    token_type: TokenType::Operator,
                    start: 21,
                    end: 23,
                    value: "|>".to_string(),
                }),
                index: 12,
                non_code_node: None,
            }
        );

        let code = r#"sketch mySk1 {
  lineTo(1,1)
  path myPath = lineTo(0, 1)
  lineTo(1,1)
} |> rx(90, %)
show(mySk1)"#;
        let tokens = crate::token::lexer(code);
        let parser = Parser::new(tokens.clone());
        let token_with_my_path_index = tokens.iter().position(|token| token.value == "myPath").unwrap();
        // loop through getting the token and it's index
        let token_with_line_to_index_for_var_dec_index = tokens
            .iter()
            .enumerate()
            .find(|(index, token)| token.value == "lineTo" && index > &token_with_my_path_index)
            .unwrap()
            .0;
        // expect to return None,
        assert_eq!(
            parser
                .has_pipe_operator(token_with_line_to_index_for_var_dec_index, None)
                .unwrap(),
            TokenReturnWithNonCode {
                token: None,
                index: 27,
                non_code_node: None,
            }
        );

        let brace_token_index = tokens.iter().position(|token| token.value == "{").unwrap();
        assert_eq!(
            parser.has_pipe_operator(brace_token_index, None).unwrap(),
            TokenReturnWithNonCode {
                token: Some(Token {
                    token_type: TokenType::Operator,
                    start: 74,
                    end: 76,
                    value: "|>".to_string(),
                }),
                index: 36,
                non_code_node: None,
            }
        );
    }

    #[test]
    fn test_make_member_expression() {
        let tokens = crate::token::lexer("const prop = yo.one[\"two\"]");
        let parser = Parser::new(tokens);
        let member_expression_return = parser.make_member_expression(6).unwrap();
        let member_expression = member_expression_return.expression;
        let last_index = member_expression_return.last_index;
        assert_eq!(member_expression.start, 13);
        assert_eq!(member_expression.end, 26);
        let member_object = match member_expression.object {
            MemberObject::MemberExpression(member_expression) => member_expression,
            _ => panic!("Expected member expression"),
        };
        assert_eq!(member_object.start, 13);
        assert_eq!(member_object.end, 19);
        let member_object_object = match member_object.object {
            MemberObject::Identifier(identifier) => identifier,
            _ => panic!("Expected identifier"),
        };
        assert_eq!(member_object_object.start, 13);
        assert_eq!(member_object_object.end, 15);
        assert_eq!(member_object_object.name, "yo");
        let member_object_property = match member_object.property {
            LiteralIdentifier::Identifier(identifier) => identifier,
            _ => panic!("Expected identifier"),
        };
        assert_eq!(member_object_property.start, 16);
        assert_eq!(member_object_property.end, 19);
        assert_eq!(member_object_property.name, "one");
        assert!(!member_object.computed);
        let member_expression_property = match member_expression.property {
            LiteralIdentifier::Literal(literal) => literal,
            _ => panic!("Expected literal"),
        };
        assert_eq!(member_expression_property.start, 20);
        assert_eq!(member_expression_property.end, 25);
        assert_eq!(member_expression_property.value, "two");
        assert!(!member_expression.computed);
        assert_eq!(last_index, 11);
    }

    #[test]
    fn test_find_end_of_binary_expression() {
        let code = "1 + 2 * 3\nconst yo = 5";
        let tokens = crate::token::lexer(code);
        let parser = Parser::new(tokens.clone());
        let end = parser.find_end_of_binary_expression(0).unwrap();
        assert_eq!(tokens[end].value, "3");

        let code = "(1 + 25) / 5 - 3\nconst yo = 5";
        let tokens = crate::token::lexer(code);
        let parser = Parser::new(tokens.clone());
        let end = parser.find_end_of_binary_expression(0).unwrap();
        assert_eq!(tokens[end].value, "3");
        let index_of_5 = code.find('5').unwrap();
        let end_starting_at_the_5 = parser.find_end_of_binary_expression(index_of_5).unwrap();
        assert_eq!(end_starting_at_the_5, end);
        // whole thing wrapped
        let code = "((1 + 2) / 5 - 3)\nconst yo = 5";
        let tokens = crate::token::lexer(code);
        let parser = Parser::new(tokens.clone());
        let end = parser.find_end_of_binary_expression(0).unwrap();
        assert_eq!(tokens[end].end, code.find("3)").unwrap() + 2);
        // whole thing wrapped but given index after the first brace
        let code = "((1 + 2) / 5 - 3)\nconst yo = 5";
        let tokens = crate::token::lexer(code);
        let parser = Parser::new(tokens.clone());
        let end = parser.find_end_of_binary_expression(1).unwrap();
        assert_eq!(tokens[end].value, "3");
        // given the index of a small wrapped section i.e. `1 + 2` in ((1 + 2) / 5 - 3)'
        let code = "((1 + 2) / 5 - 3)\nconst yo = 5";
        let tokens = crate::token::lexer(code);
        let parser = Parser::new(tokens.clone());
        let end = parser.find_end_of_binary_expression(2).unwrap();
        assert_eq!(tokens[end].value, "2");
        // lots of silly nesting
        let code = "(1 + 2) / (5 - (3))\nconst yo = 5";
        let tokens = crate::token::lexer(code);
        let parser = Parser::new(tokens.clone());
        let end = parser.find_end_of_binary_expression(0).unwrap();
        assert_eq!(tokens[end].end, code.find("))").unwrap() + 2);
        // with pipe operator at the end
        let code = "(1 + 2) / (5 - (3))\n  |> fn(%)";
        let tokens = crate::token::lexer(code);
        let parser = Parser::new(tokens.clone());
        let end = parser.find_end_of_binary_expression(0).unwrap();
        assert_eq!(tokens[end].end, code.find("))").unwrap() + 2);
        // with call expression at the start of binary expression
        let code = "yo(2) + 3\n  |> fn(%)";
        let tokens = crate::token::lexer(code);
        let parser = Parser::new(tokens.clone());
        let end = parser.find_end_of_binary_expression(0).unwrap();
        assert_eq!(tokens[end].value, "3");
        // with call expression at the end of binary expression
        let code = "3 + yo(2)\n  |> fn(%)";
        let tokens = crate::token::lexer(code);
        let parser = Parser::new(tokens);
        let _end = parser.find_end_of_binary_expression(0).unwrap();
        // with call expression at the end of binary expression
        let code = "-legX + 2, ";
        let tokens = crate::token::lexer(code);
        let parser = Parser::new(tokens.clone());
        let end = parser.find_end_of_binary_expression(0).unwrap();
        assert_eq!(tokens[end].value, "2");
    }

    #[test]
    fn test_make_array_expression() {
        // input_index: 6, output_index: 14, output: {"type":"ArrayExpression","start":11,"end":26,"elements":[{"type":"Literal","start":12,"end":15,"value":"1","raw":"\"1\""},{"type":"Literal","start":17,"end":18,"value":2,"raw":"2"},{"type":"Identifier","start":20,"end":25,"name":"three"}]}
        let tokens = crate::token::lexer("const yo = [\"1\", 2, three]");
        let parser = Parser::new(tokens);
        let array_expression = parser.make_array_expression(6).unwrap();
        let expression = array_expression.expression;
        assert_eq!(array_expression.last_index, 14);
        assert_eq!(expression.start, 11);
        assert_eq!(expression.end, 26);
        let elements = expression.elements;
        assert_eq!(elements.len(), 3);
        match &elements[0] {
            Value::Literal(literal) => {
                assert_eq!(literal.start, 12);
                assert_eq!(literal.end, 15);
                assert_eq!(literal.value, serde_json::Value::String("1".to_string()));
                assert_eq!(literal.raw, "\"1\"".to_string());
            }
            _ => panic!("Expected literal"),
        }
        match &elements[1] {
            Value::Literal(literal) => {
                assert_eq!(literal.start, 17);
                assert_eq!(literal.end, 18);
                assert_eq!(literal.value, serde_json::Value::Number(2.into()));
                assert_eq!(literal.raw, "2".to_string());
            }
            _ => panic!("Expected literal"),
        }
        match &elements[2] {
            Value::Identifier(identifier) => {
                assert_eq!(identifier.start, 20);
                assert_eq!(identifier.end, 25);
                assert_eq!(identifier.name, "three".to_string());
            }
            _ => panic!("Expected identifier"),
        }
    }

    #[test]
    fn test_make_call_expression() {
        let tokens = crate::token::lexer("foo(\"a\", a, 3)");
        let parser = Parser::new(tokens);
        let result = parser.make_call_expression(0).unwrap();
        assert_eq!(result.last_index, 9);
        assert_eq!(result.expression.start, 0);
        assert_eq!(result.expression.end, 14);
        assert_eq!(result.expression.callee.name, "foo");
        assert_eq!(result.expression.arguments.len(), 3);
        assert!(!result.expression.optional);
        let arguments = result.expression.arguments;
        match arguments[0] {
            Value::Literal(ref literal) => {
                assert_eq!(literal.value, "a");
                assert_eq!(literal.raw, "\"a\"");
            }
            _ => panic!("Expected literal"),
        }
        match arguments[1] {
            Value::Identifier(ref identifier) => {
                assert_eq!(identifier.name, "a");
            }
            _ => panic!("Expected identifier"),
        }
        match arguments[2] {
            Value::Literal(ref literal) => {
                assert_eq!(literal.value, 3);
                assert_eq!(literal.raw, "3");
            }
            _ => panic!("Expected literal"),
        }
    }

    #[test]
    fn test_make_variable_declaration() {
        let tokens = crate::token::lexer(
            r#"const yo = startSketch([0, 0])
  |> lineTo([1, myVar], %)
  |> foo(myVar2, %)
  |> close(%)"#,
        );
        let parser = Parser::new(tokens);
        let result = parser.make_variable_declaration(0).unwrap();
        assert_eq!(result.declaration.kind.to_string(), "const");
        assert_eq!(result.declaration.declarations.len(), 1);
        assert_eq!(result.declaration.declarations[0].id.name, "yo");
        let declaration = result.declaration.declarations[0].clone();
        let body = match declaration.init {
            Value::PipeExpression(body) => body,
            _ => panic!("expected pipe expression"),
        };
        assert_eq!(body.body.len(), 4);
        let first_call_expression = match &body.body[0] {
            Value::CallExpression(call_expression) => call_expression,
            _ => panic!("expected call expression"),
        };
        assert_eq!(first_call_expression.callee.name, "startSketch");
        assert_eq!(first_call_expression.arguments.len(), 1);
        let first_argument = &first_call_expression.arguments[0];
        let first_argument_array_expression = match first_argument {
            Value::ArrayExpression(array_expression) => array_expression,
            _ => panic!("expected array expression"),
        };
        assert_eq!(first_argument_array_expression.elements.len(), 2);
        let second_call_expression = match &body.body[1] {
            Value::CallExpression(call_expression) => call_expression,
            _ => panic!("expected call expression"),
        };
        assert_eq!(second_call_expression.callee.name, "lineTo");
        assert_eq!(second_call_expression.arguments.len(), 2);
        let first_argument = &second_call_expression.arguments[0];
        let first_argument_array_expression = match first_argument {
            Value::ArrayExpression(array_expression) => array_expression,
            _ => panic!("expected array expression"),
        };
        assert_eq!(first_argument_array_expression.elements.len(), 2);
        let second_argument = &second_call_expression.arguments[1];
        let second_argument_pipe_substitution = match second_argument {
            Value::PipeSubstitution(pipe_substitution) => pipe_substitution,
            _ => panic!("expected pipe substitution"),
        };
        assert_eq!(second_argument_pipe_substitution.start, 55);
        let third_call_expression = match &body.body[2] {
            Value::CallExpression(call_expression) => call_expression,
            _ => panic!("expected call expression"),
        };
        assert_eq!(third_call_expression.callee.name, "foo");
        assert_eq!(third_call_expression.arguments.len(), 2);
        let first_argument = &third_call_expression.arguments[0];
        let first_argument_identifier = match first_argument {
            Value::Identifier(identifier) => identifier,
            _ => panic!("expected identifier"),
        };
        assert_eq!(first_argument_identifier.name, "myVar2");

        let fourth_call_expression = match &body.body[3] {
            Value::CallExpression(call_expression) => call_expression,
            _ => panic!("expected call expression"),
        };
        assert_eq!(fourth_call_expression.callee.name, "close");
        assert_eq!(fourth_call_expression.arguments.len(), 1);
    }

    #[test]
    fn test_make_body() {
        let tokens = crate::token::lexer("const myVar = 5");
        let parser = Parser::new(tokens);
        let body = parser
            .make_body(
                0,
                vec![],
                NonCodeMeta {
                    non_code_nodes: HashMap::new(),
                    start: Vec::new(),
                },
            )
            .unwrap();
        assert_eq!(body.body.len(), 1);
    }

    #[test]
    fn test_abstract_syntax_tree() {
        let code = "5 +6";
        let parser = Parser::new(crate::token::lexer(code));
        let result = parser.ast().unwrap();
        let expected_result = Program {
            start: 0,
            end: 4,
            body: vec![BodyItem::ExpressionStatement(ExpressionStatement {
                start: 0,
                end: 4,
                expression: Value::BinaryExpression(Box::new(BinaryExpression {
                    start: 0,
                    end: 4,
                    left: BinaryPart::Literal(Box::new(Literal {
                        start: 0,
                        end: 1,
                        value: serde_json::Value::Number(serde_json::Number::from(5)),
                        raw: "5".to_string(),
                    })),
                    operator: BinaryOperator::Add,
                    right: BinaryPart::Literal(Box::new(Literal {
                        start: 3,
                        end: 4,
                        value: serde_json::Value::Number(serde_json::Number::from(6)),
                        raw: "6".to_string(),
                    })),
                })),
            })],
            non_code_meta: NonCodeMeta::default(),
        };

        assert_eq!(result, expected_result);
    }

    #[test]
    fn test_empty_file() {
        let some_program_string = r#""#;
        let tokens = crate::token::lexer(some_program_string);
        let parser = Parser::new(tokens);
        let result = parser.ast();
        assert!(result.is_err());
        assert!(result.err().unwrap().to_string().contains("file is empty"));
    }

    #[test]
    fn test_parse_half_pipe_small() {
        let tokens = crate::token::lexer(
            "const secondExtrude = startSketchOn('XY')
  |> startProfileAt([0,0], %)
  |",
        );
        let parser = Parser::new(tokens);
        let result = parser.ast();
        assert!(result.is_err());
        assert!(result.err().unwrap().to_string().contains("Unexpected token"));
    }

    #[test]
    fn test_parse_member_expression_double_nested_braces() {
        let tokens = crate::token::lexer(r#"const prop = yo["one"][two]"#);
        let parser = Parser::new(tokens);
        parser.ast().unwrap();
    }

    #[test]
    fn test_parse_member_expression_binary_expression_period_number_first() {
        let tokens = crate::token::lexer(
            r#"const obj = { a: 1, b: 2 }
const height = 1 - obj.a"#,
        );
        let parser = Parser::new(tokens);
        parser.ast().unwrap();
    }

    #[test]
    fn test_parse_member_expression_binary_expression_brace_number_first() {
        let tokens = crate::token::lexer(
            r#"const obj = { a: 1, b: 2 }
const height = 1 - obj["a"]"#,
        );
        let parser = Parser::new(tokens);
        parser.ast().unwrap();
    }

    #[test]
    fn test_parse_member_expression_binary_expression_brace_number_second() {
        let tokens = crate::token::lexer(
            r#"const obj = { a: 1, b: 2 }
const height = obj["a"] - 1"#,
        );
        let parser = Parser::new(tokens);
        parser.ast().unwrap();
    }

    #[test]
    fn test_parse_member_expression_binary_expression_in_array_number_first() {
        let tokens = crate::token::lexer(
            r#"const obj = { a: 1, b: 2 }
const height = [1 - obj["a"], 0]"#,
        );
        let parser = Parser::new(tokens);
        parser.ast().unwrap();
    }

    #[test]
    fn test_parse_member_expression_binary_expression_in_array_number_second() {
        let tokens = crate::token::lexer(
            r#"const obj = { a: 1, b: 2 }
const height = [obj["a"] - 1, 0]"#,
        );
        let parser = Parser::new(tokens);
        parser.ast().unwrap();
    }

    #[test]
    fn test_parse_member_expression_binary_expression_in_array_number_second_missing_space() {
        let tokens = crate::token::lexer(
            r#"const obj = { a: 1, b: 2 }
const height = [obj["a"] -1, 0]"#,
        );
        let parser = Parser::new(tokens);
        parser.ast().unwrap();
    }

    #[test]
    fn test_parse_half_pipe() {
        let tokens = crate::token::lexer(
            "const height = 10

const firstExtrude = startSketchOn('XY')
  |> startProfileAt([0,0], %)
  |> line([0, 8], %)
  |> line([20, 0], %)
  |> line([0, -8], %)
  |> close(%)
  |> extrude(2, %)

show(firstExtrude)

const secondExtrude = startSketchOn('XY')
  |> startProfileAt([0,0], %)
  |",
        );
        let parser = Parser::new(tokens);
        let result = parser.ast();
        assert!(result.is_err());
        assert!(result.err().unwrap().to_string().contains("Unexpected token"));
    }

    #[test]
    fn test_parse_greater_bang() {
        let tokens = crate::token::lexer(">!");

        let parser = Parser::new(tokens);

        let err = parser.ast().unwrap_err();

        // TODO: Better errors when program cannot tokenize.
        // https://github.com/KittyCAD/modeling-app/issues/696
        assert!(err.to_string().contains("found list of unkown tokens"));
    }

    #[test]
    fn test_parse_z_percent_parens() {
        let tokens = crate::token::lexer("z%)");
        let parser = Parser::new(tokens);
        let result = parser.ast();
        assert!(result.is_err());
        assert!(result.err().unwrap().to_string().contains("Unexpected token"));
    }

    #[test]
    fn test_parse_parens_unicode() {
        let tokens = crate::token::lexer("(ޜ");

        let parser = Parser::new(tokens);
        let result = parser.ast();
        // TODO: Better errors when program cannot tokenize.
        // https://github.com/KittyCAD/modeling-app/issues/696
        assert!(result.is_err());
    }

    #[test]
    fn test_parse_negative_in_array_binary_expression() {
        let tokens = crate::token::lexer(
            r#"const leg1 = 5
const thickness = 0.56

const bracket = [-leg2 + thickness, 0]
"#,
        );
        let parser = Parser::new(tokens);
        let result = parser.ast();
        assert!(result.is_ok());
    }

    #[test]
    fn test_parse_nested_open_brackets() {
        let tokens = crate::token::lexer(
            r#"
z(-[["#,
        );
        let parser = Parser::new(tokens);
        let result = parser.ast();
        assert!(result.is_err());
    }

    #[test]
    fn test_parse_weird_new_line_function() {
        let tokens = crate::token::lexer(
            r#"z
 (--#"#,
        );
        let parser = Parser::new(tokens);
        let result = parser.ast();
        assert!(result.is_err());
        // TODO: Better errors when program cannot tokenize.
        // https://github.com/KittyCAD/modeling-app/issues/696
        assert_eq!(
            result.err().unwrap().to_string(),
            r##"lexical: KclErrorDetails { source_ranges: [SourceRange([6, 7])], message: "found list of unkown tokens \"#\"" }"##
        );
    }

    #[test]
    fn test_parse_weird_lots_of_fancy_brackets() {
        let tokens = crate::token::lexer(r#"zz({{{{{{{{)iegAng{{{{{{{##"#);
        let parser = Parser::new(tokens);
        let result = parser.ast();
        assert!(result.is_err());
        // TODO: Better errors when program cannot tokenize.
        // https://github.com/KittyCAD/modeling-app/issues/696
        assert_eq!(
            result.err().unwrap().to_string(),
            r##"lexical: KclErrorDetails { source_ranges: [SourceRange([25, 26]), SourceRange([26, 27])], message: "found list of unkown tokens \"# #\"" }"##
        );
    }

    #[test]
    fn test_parse_weird_close_before_open() {
        let tokens = crate::token::lexer(
            r#"fn)n
e
["#,
        );
        let parser = Parser::new(tokens);
        let result = parser.ast();
        assert!(result.is_err());
        assert!(result
            .err()
            .unwrap()
            .to_string()
            .contains("expected whitespace, found ')' which is brace"));
    }

    #[test]
    fn test_parse_weird_close_before_nada() {
        let tokens = crate::token::lexer(r#"fn)n-"#);
        let parser = Parser::new(tokens);
        let result = parser.ast();
        assert!(result.is_err());
        assert!(result
            .err()
            .unwrap()
            .to_string()
            .contains("expected whitespace, found ')' which is brace"));
    }

    #[test]
    fn test_parse_weird_lots_of_slashes() {
        let tokens = crate::token::lexer(
            r#"J///////////o//+///////////P++++*++++++P///////˟
++4"#,
        );
        let parser = Parser::new(tokens);
        let result = parser.ast();
        assert!(result.is_err());
        assert!(result.err().unwrap().to_string().contains("Unexpected token"));
    }

    #[test]
    fn test_parse_expand_array() {
        let code = "const myArray = [0..10]";
        let parser = Parser::new(crate::token::lexer(code));
        let result = parser.ast().unwrap();
        let expected_result = Program {
            start: 0,
            end: 23,
            body: vec![BodyItem::VariableDeclaration(VariableDeclaration {
                start: 0,
                end: 23,
                declarations: vec![VariableDeclarator {
                    start: 6,
                    end: 23,
                    id: Identifier {
                        start: 6,
                        end: 13,
                        name: "myArray".to_string(),
                    },
                    init: Value::ArrayExpression(Box::new(ArrayExpression {
                        start: 16,
                        end: 23,
                        elements: vec![
                            Value::Literal(Box::new(Literal {
                                start: 17,
                                end: 18,
                                value: 0.into(),
                                raw: "0".to_string(),
                            })),
                            Value::Literal(Box::new(Literal {
                                start: 17,
                                end: 18,
                                value: 1.into(),
                                raw: "1".to_string(),
                            })),
                            Value::Literal(Box::new(Literal {
                                start: 17,
                                end: 18,
                                value: 2.into(),
                                raw: "2".to_string(),
                            })),
                            Value::Literal(Box::new(Literal {
                                start: 17,
                                end: 18,
                                value: 3.into(),
                                raw: "3".to_string(),
                            })),
                            Value::Literal(Box::new(Literal {
                                start: 17,
                                end: 18,
                                value: 4.into(),
                                raw: "4".to_string(),
                            })),
                            Value::Literal(Box::new(Literal {
                                start: 17,
                                end: 18,
                                value: 5.into(),
                                raw: "5".to_string(),
                            })),
                            Value::Literal(Box::new(Literal {
                                start: 17,
                                end: 18,
                                value: 6.into(),
                                raw: "6".to_string(),
                            })),
                            Value::Literal(Box::new(Literal {
                                start: 17,
                                end: 18,
                                value: 7.into(),
                                raw: "7".to_string(),
                            })),
                            Value::Literal(Box::new(Literal {
                                start: 17,
                                end: 18,
                                value: 8.into(),
                                raw: "8".to_string(),
                            })),
                            Value::Literal(Box::new(Literal {
                                start: 17,
                                end: 18,
                                value: 9.into(),
                                raw: "9".to_string(),
                            })),
                            Value::Literal(Box::new(Literal {
                                start: 17,
                                end: 18,
                                value: 10.into(),
                                raw: "10".to_string(),
                            })),
                        ],
                    })),
                }],
                kind: VariableKind::Const,
            })],
            non_code_meta: NonCodeMeta::default(),
        };

        assert_eq!(result, expected_result);
    }

    #[test]
    fn test_error_keyword_in_variable() {
        let some_program_string = r#"const let = "thing""#;
        let tokens = crate::token::lexer(some_program_string);
        let parser = Parser::new(tokens);
        let result = parser.ast();
        assert!(result.is_err());
        assert_eq!(
            result.err().unwrap().to_string(),
            r#"syntax: KclErrorDetails { source_ranges: [SourceRange([6, 9])], message: "Cannot assign a variable to a reserved keyword: let" }"#
        );
    }

    #[test]
    fn test_error_keyword_in_fn_name() {
        let some_program_string = r#"fn let = () {}"#;
        let tokens = crate::token::lexer(some_program_string);
        let parser = Parser::new(tokens);
        let result = parser.ast();
        assert!(result.is_err());
        assert_eq!(
            result.err().unwrap().to_string(),
            r#"syntax: KclErrorDetails { source_ranges: [SourceRange([3, 6])], message: "Cannot assign a variable to a reserved keyword: let" }"#
        );
    }

    #[test]
    fn test_error_stdlib_in_fn_name() {
        let some_program_string = r#"fn cos = () => {
            return 1
        }"#;
        let tokens = crate::token::lexer(some_program_string);
        let parser = Parser::new(tokens);
        let result = parser.ast();
        assert!(result.is_err());
        assert_eq!(
            result.err().unwrap().to_string(),
            r#"syntax: KclErrorDetails { source_ranges: [SourceRange([3, 6])], message: "Cannot assign a variable to a reserved keyword: cos" }"#
        );
    }

    #[test]
    fn test_error_keyword_in_fn_args() {
        let some_program_string = r#"fn thing = (let) => {
    return 1
}"#;
        let tokens = crate::token::lexer(some_program_string);
        let parser = Parser::new(tokens);
        let result = parser.ast();
        assert!(result.is_err());
        assert_eq!(
            result.err().unwrap().to_string(),
            r#"syntax: KclErrorDetails { source_ranges: [SourceRange([12, 15])], message: "Cannot assign a variable to a reserved keyword: let" }"#
        );
    }

    #[test]
    fn test_error_stdlib_in_fn_args() {
        let some_program_string = r#"fn thing = (cos) => {
    return 1
}"#;
        let tokens = crate::token::lexer(some_program_string);
        let parser = Parser::new(tokens);
        let result = parser.ast();
        assert!(result.is_err());
        assert_eq!(
            result.err().unwrap().to_string(),
            r#"syntax: KclErrorDetails { source_ranges: [SourceRange([12, 15])], message: "Cannot assign a variable to a reserved keyword: cos" }"#
        );
    }

    #[test]
    fn zero_param_function() {
        let program = r#"
        fn firstPrimeNumber = () => {
            return 2
        }
        firstPrimeNumber()
        "#;
        let tokens = crate::token::lexer(program);
        let parser = Parser::new(tokens);
        let _ast = parser.ast().unwrap();
    }

    #[test]
    fn test_keyword_ok_in_fn_args_return() {
        let some_program_string = r#"fn thing = (param) => {
    return true
}

thing(false)
"#;
        let tokens = crate::token::lexer(some_program_string);
        let parser = Parser::new(tokens);
        parser.ast().unwrap();
    }

    #[test]
    fn test_error_define_function_as_var() {
        for name in ["var", "let", "const"] {
            let some_program_string = format!(
                r#"{} thing = (param) => {{
    return true
}}

thing(false)
"#,
                name
            );
            let tokens = crate::token::lexer(&some_program_string);
            let parser = Parser::new(tokens);
            let result = parser.ast();
            assert!(result.is_err());
            assert_eq!(
                result.err().unwrap().to_string(),
                format!(
                    r#"syntax: KclErrorDetails {{ source_ranges: [SourceRange([0, {}])], message: "Expected a `fn` variable kind, found: `{}`" }}"#,
                    name.len(),
                    name
                )
            );
        }
    }

    #[test]
    fn test_error_define_var_as_function() {
        let some_program_string = r#"fn thing = "thing""#;
        let tokens = crate::token::lexer(some_program_string);
        let parser = Parser::new(tokens);
        let result = parser.ast();
        assert!(result.is_err());
        // TODO: https://github.com/KittyCAD/modeling-app/issues/784
        // Improve this error message.
        // It should say that the compiler is expecting a function expression on the RHS.
        assert_eq!(
            result.err().unwrap().to_string(),
            r#"syntax: KclErrorDetails { source_ranges: [SourceRange([11, 18])], message: "Unexpected token" }"#
        );
    }

    #[test]
    fn test_member_expression_sketch_group() {
        let some_program_string = r#"fn cube = (pos, scale) => {
  const sg = startSketchOn('XY')
  |> startProfileAt(pos, %)
    |> line([0, scale], %)
    |> line([scale, 0], %)
    |> line([0, -scale], %)

  return sg
}

const b1 = cube([0,0], 10)
const b2 = cube([3,3], 4)

const pt1 = b1[0]
const pt2 = b2[0]

show(b1)
show(b2)"#;
        let tokens = crate::token::lexer(some_program_string);
        let parser = Parser::new(tokens);
        parser.ast().unwrap();
    }

    #[test]
    fn test_math_with_stdlib() {
        let some_program_string = r#"const d2r = pi() / 2
let other_thing = 2 * cos(3)"#;
        let tokens = crate::token::lexer(some_program_string);
        let parser = Parser::new(tokens);
        parser.ast().unwrap();
    }

    #[test]
    fn test_negative_arguments() {
        let some_program_string = r#"fn box = (p, h, l, w) => {
 const myBox = startSketchOn('XY')
    |> startProfileAt(p, %)
    |> line([0, l], %)
    |> line([w, 0], %)
    |> line([0, -l], %)
    |> close(%)
    |> extrude(h, %)

  return myBox
}
let myBox = box([0,0], -3, -16, -10)
show(myBox)"#;
        let tokens = crate::token::lexer(some_program_string);
        let parser = Parser::new(tokens);
        parser.ast().unwrap();
    }
=======
>>>>>>> 0b0219b8
}<|MERGE_RESOLUTION|>--- conflicted
+++ resolved
@@ -1,21 +1,4 @@
-<<<<<<< HEAD
-use crate::executor::SourceRange;
-use crate::{
-    ast::types::{
-        ArrayExpression, BinaryExpression, BinaryPart, BodyItem, CallExpression, CommentStyle, ExpressionStatement,
-        FunctionExpression, Identifier, Literal, LiteralIdentifier, MemberExpression, MemberObject, NonCodeMeta,
-        NonCodeNode, NonCodeValue, ObjectExpression, ObjectKeyInfo, ObjectProperty, PipeExpression, PipeSubstitution,
-        Program, ReturnStatement, UnaryExpression, UnaryOperator, Value, VariableDeclaration, VariableDeclarator,
-        VariableKind,
-    },
-    errors::{KclError, KclErrorDetails},
-    math_parser::MathParser,
-    token::{Token, TokenType},
-};
-use std::{collections::HashMap, str::FromStr};
-=======
-use crate::{ast::types::Program, errors::KclError, token::Token};
->>>>>>> 0b0219b8
+use crate::{ast::types::Program, errors::KclError, token::{Token, TokenType}, executor::SourceRange, errors::KclErrorDetails};
 
 mod math;
 mod parser_impl;
@@ -25,37 +8,25 @@
 
 pub struct Parser {
     pub tokens: Vec<Token>,
-<<<<<<< HEAD
-    pub unkown_tokens: Vec<Token>,
-    stdlib: crate::std::StdLib,
-=======
->>>>>>> 0b0219b8
+    pub unkown_tokens: Vec<Token>
 }
 
 impl Parser {
     pub fn new(tokens: Vec<Token>) -> Self {
-<<<<<<< HEAD
-        let stdlib = crate::std::StdLib::new();
         let (tokens, unkown_tokens): (Vec<Token>, Vec<Token>) = tokens
             .into_iter()
             .partition(|token| token.token_type != TokenType::Unknown);
         Self {
             tokens,
             unkown_tokens,
-            stdlib,
         }
     }
 
-    pub fn get_token(&self, index: usize) -> Result<&Token, KclError> {
-        if self.tokens.is_empty() {
-            return Err(KclError::Syntax(KclErrorDetails {
-                source_ranges: vec![],
-                message: "file is empty".to_string(),
-            }));
-        }
+    /// Run the parser
+    pub fn ast(&self) -> Result<Program, KclError> {
 
         if !self.unkown_tokens.is_empty() {
-            return Err(KclError::Syntax(KclErrorDetails {
+            return Err(KclError::Lexical(KclErrorDetails {
                 source_ranges: self
                     .unkown_tokens
                     .clone()
@@ -74,3105 +45,6 @@
             }));
         }
 
-        let Some(token) = self.tokens.get(index) else {
-            return Err(KclError::Syntax(KclErrorDetails {
-                source_ranges: vec![self.tokens.last().unwrap().into()],
-                message: "unexpected end".to_string(),
-            }));
-        };
-        Ok(token)
-=======
-        Self { tokens }
->>>>>>> 0b0219b8
-    }
-
-    /// Run the parser
-    pub fn ast(&self) -> Result<Program, KclError> {
         parser_impl::run_parser(&mut self.tokens.as_slice(), &mut self.unkown_tokens.as_slice())
     }
-<<<<<<< HEAD
-
-    /// Use the old handwritten recursive parser.
-    pub fn ast_old(&self) -> Result<Program, KclError> {
-        let body = self.make_body(
-            0,
-            vec![],
-            NonCodeMeta {
-                non_code_nodes: HashMap::new(),
-                start: Vec::new(),
-            },
-        )?;
-        let end = match self.get_token(body.last_index) {
-            Ok(token) => token.end,
-            Err(_) => self.tokens[self.tokens.len() - 1].end,
-        };
-        Ok(Program {
-            start: 0,
-            end,
-            body: body.body,
-            non_code_meta: body.non_code_meta,
-        })
-    }
-
-    fn make_identifier(&self, index: usize) -> Result<Identifier, KclError> {
-        let current_token = self.get_token(index)?;
-        Ok(Identifier {
-            start: current_token.start,
-            end: current_token.end,
-            name: current_token.value.clone(),
-        })
-    }
-
-    fn make_literal(&self, index: usize) -> Result<Literal, KclError> {
-        let token = self.get_token(index)?;
-        let value = if token.token_type == TokenType::Number {
-            if let Ok(value) = token.value.parse::<i64>() {
-                serde_json::Value::Number(value.into())
-            } else if let Ok(value) = token.value.parse::<f64>() {
-                if let Some(n) = serde_json::Number::from_f64(value) {
-                    serde_json::Value::Number(n)
-                } else {
-                    return Err(KclError::Syntax(KclErrorDetails {
-                        source_ranges: vec![token.into()],
-                        message: format!("Invalid float: {}", token.value),
-                    }));
-                }
-            } else {
-                return Err(KclError::Syntax(KclErrorDetails {
-                    source_ranges: vec![token.into()],
-                    message: format!("Invalid integer: {}", token.value),
-                }));
-            }
-        } else {
-            let mut str_val = token.value.clone();
-            str_val.remove(0);
-            str_val.pop();
-            serde_json::Value::String(str_val)
-        };
-        Ok(Literal {
-            start: token.start,
-            end: token.end,
-            value,
-            raw: token.value.clone(),
-        })
-    }
-
-    fn find_end_of_non_code_node(&self, index: usize) -> Result<usize, KclError> {
-        if index == self.tokens.len() {
-            return Ok(index);
-        }
-
-        let current_token = self.get_token(index)?;
-        if !current_token.is_code_token() {
-            return self.find_end_of_non_code_node(index + 1);
-        }
-
-        Ok(index)
-    }
-
-    fn find_start_of_non_code_node(&self, index: usize) -> Result<usize, KclError> {
-        if index == 0 {
-            return Ok(index);
-        }
-
-        let current_token = self.get_token(index)?;
-        if !current_token.is_code_token() {
-            return self.find_start_of_non_code_node(index - 1);
-        }
-
-        Ok(index + 1)
-    }
-
-    fn make_non_code_node(&self, index: usize) -> Result<(Option<NonCodeNode>, usize), KclError> {
-        let end_index = self.find_end_of_non_code_node(index)?;
-        let start_index = self.find_start_of_non_code_node(index)?;
-        let non_code_tokens = self.tokens[index..end_index].to_vec();
-
-        let has_comment = self.tokens[start_index..end_index]
-            .iter()
-            .any(|t| t.token_type == TokenType::BlockComment || t.token_type == TokenType::LineComment);
-
-        if !has_comment
-            && self.tokens[start_index..end_index]
-                .iter()
-                .map(|t| t.value.clone())
-                .collect::<String>()
-                .contains("\n\n")
-        {
-            return Ok((
-                Some(NonCodeNode {
-                    start: self.tokens[start_index].start,
-                    end: self.tokens[end_index - 1].end,
-                    value: NonCodeValue::NewLine,
-                }),
-                end_index - 1,
-            ));
-        }
-
-        let is_block_style = non_code_tokens
-            .first()
-            .map(|tok| matches!(tok.token_type, TokenType::BlockComment))
-            .unwrap_or_default();
-
-        let full_string = non_code_tokens
-            .iter()
-            .map(|t| {
-                if t.token_type == TokenType::BlockComment {
-                    t.value
-                        .trim()
-                        .trim_start_matches("/*")
-                        .trim_end_matches("*/")
-                        .trim()
-                        .to_string()
-                        + "\n"
-                } else {
-                    t.value.trim().trim_start_matches("//").trim().to_string() + "\n"
-                }
-            })
-            .collect::<String>()
-            .trim()
-            .to_string();
-
-        if full_string.is_empty() {
-            return Ok((None, end_index - 1));
-        }
-
-        let start_end_string = self.tokens[start_index..end_index]
-            .iter()
-            .map(|t| t.value.clone())
-            .collect::<String>()
-            .trim_start_matches(' ')
-            .trim_end()
-            .to_string();
-
-        // Get the previous token if it exists.
-        let is_new_line_comment =
-            start_end_string.starts_with('\n') || start_end_string.contains('\n') || start_index == 0 || index == 0;
-
-        let node = NonCodeNode {
-            start: self.tokens[start_index].start,
-            end: self.tokens[end_index - 1].end,
-            value: if start_end_string.starts_with("\n\n") && is_new_line_comment {
-                // Preserve if they want a whitespace line before the comment.
-                // But let's just allow one.
-                NonCodeValue::NewLineBlockComment {
-                    value: full_string,
-                    style: if is_block_style {
-                        CommentStyle::Block
-                    } else {
-                        CommentStyle::Line
-                    },
-                }
-            } else if is_new_line_comment {
-                NonCodeValue::BlockComment {
-                    value: full_string,
-                    style: if is_block_style {
-                        CommentStyle::Block
-                    } else {
-                        CommentStyle::Line
-                    },
-                }
-            } else {
-                NonCodeValue::InlineComment {
-                    value: full_string,
-                    style: if is_block_style {
-                        CommentStyle::Block
-                    } else {
-                        CommentStyle::Line
-                    },
-                }
-            },
-        };
-        Ok((Some(node), end_index - 1))
-    }
-
-    fn next_meaningful_token(&self, index: usize, offset: Option<usize>) -> Result<TokenReturnWithNonCode, KclError> {
-        // There is no next meaningful token.
-        if index >= self.tokens.len() - 1 {
-            return Ok(TokenReturnWithNonCode {
-                token: None,
-                index: self.tokens.len() - 1,
-                non_code_node: None,
-            });
-        }
-
-        let new_index = index + offset.unwrap_or(1);
-        let Ok(token) = self.get_token(new_index) else {
-            return Ok(TokenReturnWithNonCode {
-                token: Some(self.tokens[self.tokens.len() - 1].clone()),
-                index: self.tokens.len() - 1,
-                non_code_node: None,
-            });
-        };
-
-        if !token.is_code_token() {
-            let non_code_node = self.make_non_code_node(new_index)?;
-            let new_new_index = non_code_node.1 + 1;
-            let bonus_non_code_node = non_code_node.0;
-
-            return Ok(TokenReturnWithNonCode {
-                token: self.get_token(new_new_index).ok().cloned(),
-                index: new_new_index,
-                non_code_node: bonus_non_code_node,
-            });
-        }
-        Ok(TokenReturnWithNonCode {
-            token: Some(token.clone()),
-            index: new_index,
-            non_code_node: None,
-        })
-    }
-
-    pub fn find_closing_brace(
-        &self,
-        index: usize,
-        brace_count: usize,
-        search_opening_brace: &str,
-    ) -> Result<usize, KclError> {
-        let closing_brace_map: HashMap<&str, &str> = [("(", ")"), ("{", "}"), ("[", "]")].iter().cloned().collect();
-        let current_token = self.get_token(index)?;
-        let mut search_opening_brace = search_opening_brace;
-        let is_first_call = search_opening_brace.is_empty() && brace_count == 0;
-        if is_first_call {
-            search_opening_brace = &current_token.value;
-            if !["(", "{", "["].contains(&search_opening_brace) {
-                return Err(KclError::Syntax(KclErrorDetails {
-                    source_ranges: vec![current_token.into()],
-                    message: format!(
-                        "expected to be started on a opening brace ( {{ [, instead found '{}'",
-                        search_opening_brace
-                    ),
-                }));
-            }
-        }
-        let found_closing_brace = brace_count == 1 && current_token.value == closing_brace_map[search_opening_brace];
-        let found_another_opening_brace = current_token.value == search_opening_brace;
-        let found_another_closing_brace = current_token.value == closing_brace_map[search_opening_brace];
-        if found_closing_brace {
-            return Ok(index);
-        }
-        if found_another_opening_brace {
-            return self.find_closing_brace(index + 1, brace_count + 1, search_opening_brace);
-        }
-        if found_another_closing_brace && brace_count > 0 {
-            return self.find_closing_brace(index + 1, brace_count - 1, search_opening_brace);
-        }
-        // non-brace token, increment and continue
-        self.find_closing_brace(index + 1, brace_count, search_opening_brace)
-    }
-
-    fn is_call_expression(&self, index: usize) -> Result<Option<usize>, KclError> {
-        if index + 1 >= self.tokens.len() {
-            return Ok(None);
-        }
-        let current_token = self.get_token(index)?;
-        let very_next_token = self.get_token(index + 1)?;
-        if (current_token.token_type == TokenType::Word)
-            && very_next_token.token_type == TokenType::Brace
-            && very_next_token.value == "("
-        {
-            return Ok(Some(self.find_closing_brace(index + 1, 0, "")?));
-        }
-        Ok(None)
-    }
-
-    fn find_next_declaration_keyword(&self, index: usize) -> Result<TokenReturn, KclError> {
-        if index >= self.tokens.len() - 1 {
-            return Ok(TokenReturn {
-                token: None,
-                index: self.tokens.len() - 1,
-            });
-        }
-        let next_token = self.next_meaningful_token(index, None)?;
-
-        if next_token.index >= self.tokens.len() - 1 {
-            return Ok(TokenReturn {
-                token: None,
-                index: self.tokens.len() - 1,
-            });
-        }
-        if let Some(token_val) = next_token.token {
-            if token_val.token_type == TokenType::Keyword && VariableKind::from_str(&token_val.value).is_ok() {
-                return Ok(TokenReturn {
-                    token: Some(token_val),
-                    index: next_token.index,
-                });
-            }
-            if token_val.token_type == TokenType::Brace && token_val.value == "(" {
-                let closing_brace_index = self.find_closing_brace(next_token.index, 0, "")?;
-                let arrow_token = self.next_meaningful_token(closing_brace_index, None)?.token;
-                if let Some(arrow_token) = arrow_token {
-                    if arrow_token.token_type == TokenType::Operator && arrow_token.value == "=>" {
-                        return Ok(TokenReturn {
-                            token: Some(token_val),
-                            index: next_token.index,
-                        });
-                    }
-                }
-            }
-        }
-        self.find_next_declaration_keyword(next_token.index)
-    }
-
-    fn has_pipe_operator(&self, index: usize, _limit_index: Option<usize>) -> Result<TokenReturnWithNonCode, KclError> {
-        let limit_index = match _limit_index {
-            Some(i) => i,
-            None => {
-                let call_expression = self.is_call_expression(index)?;
-                if let Some(ce) = call_expression {
-                    let token_after_call_expression = self.next_meaningful_token(ce, None)?;
-
-                    if let Some(token_after_call_expression_val) = token_after_call_expression.token {
-                        if token_after_call_expression_val.token_type == TokenType::Operator
-                            && token_after_call_expression_val.value == PIPE_OPERATOR
-                        {
-                            return Ok(TokenReturnWithNonCode {
-                                token: Some(token_after_call_expression_val),
-                                index: token_after_call_expression.index,
-                                // non_code_node: None,
-                                non_code_node: token_after_call_expression.non_code_node,
-                            });
-                        }
-                        return Ok(TokenReturnWithNonCode {
-                            token: None,
-                            index: token_after_call_expression.index,
-                            non_code_node: None,
-                        });
-                    }
-                }
-                let current_token = self.get_token(index)?;
-                if current_token.token_type == TokenType::Brace && current_token.value == "{" {
-                    let closing_brace_index = self.find_closing_brace(index, 0, "")?;
-                    let token_after_closing_brace = self.next_meaningful_token(closing_brace_index, None)?;
-                    if let Some(token_after_closing_brace_val) = token_after_closing_brace.token {
-                        if token_after_closing_brace_val.token_type == TokenType::Operator
-                            && token_after_closing_brace_val.value == PIPE_OPERATOR
-                        {
-                            return Ok(TokenReturnWithNonCode {
-                                token: Some(token_after_closing_brace_val),
-                                index: token_after_closing_brace.index,
-                                non_code_node: token_after_closing_brace.non_code_node,
-                            });
-                        }
-                        return Ok(TokenReturnWithNonCode {
-                            token: None,
-                            index: token_after_closing_brace.index,
-                            non_code_node: None,
-                        });
-                    }
-                }
-
-                let next_declaration = self.find_next_declaration_keyword(index)?;
-                next_declaration.index
-            }
-        };
-        let next_token = self.next_meaningful_token(index, None)?;
-        if next_token.index >= limit_index {
-            return Ok(TokenReturnWithNonCode {
-                token: None,
-                index: next_token.index,
-                non_code_node: None,
-            });
-        }
-        if let Some(next_token_val) = next_token.token {
-            if next_token_val.token_type == TokenType::Operator && next_token_val.value == PIPE_OPERATOR {
-                return Ok(TokenReturnWithNonCode {
-                    token: Some(next_token_val),
-                    index: next_token.index,
-                    non_code_node: next_token.non_code_node,
-                });
-            }
-        }
-        self.has_pipe_operator(next_token.index, Some(limit_index))
-    }
-
-    fn collect_object_keys(
-        &self,
-        index: usize,
-        _previous_keys: Option<Vec<ObjectKeyInfo>>,
-        has_opening_brace: bool,
-    ) -> Result<Vec<ObjectKeyInfo>, KclError> {
-        let previous_keys = _previous_keys.unwrap_or_default();
-        let next_token = self.next_meaningful_token(index, None)?;
-        if next_token.index == self.tokens.len() - 1 {
-            return Ok(previous_keys);
-        }
-        let mut has_opening_brace = match &next_token.token {
-            Some(next_token_val) => {
-                if next_token_val.token_type == TokenType::Brace && next_token_val.value == "[" {
-                    true
-                } else {
-                    has_opening_brace
-                }
-            }
-            None => has_opening_brace,
-        };
-        let period_or_opening_bracket = match &next_token.token {
-            Some(next_token_val) => {
-                if has_opening_brace && next_token_val.token_type == TokenType::Brace && next_token_val.value == "]" {
-                    // We need to reset our has_opening_brace flag, since we've closed it.
-                    has_opening_brace = false;
-                    let next_next_token = self.next_meaningful_token(next_token.index, None)?;
-                    if let Some(next_next_token_val) = &next_next_token.token {
-                        if next_next_token_val.token_type == TokenType::Brace && next_next_token_val.value == "[" {
-                            // Set the opening brace flag again, since we've opened it again.
-                            has_opening_brace = true;
-                        }
-                    }
-                    next_next_token.clone()
-                } else {
-                    next_token.clone()
-                }
-            }
-            None => next_token.clone(),
-        };
-        if let Some(period_or_opening_bracket_token) = period_or_opening_bracket.token {
-            if period_or_opening_bracket_token.token_type != TokenType::Period
-                && period_or_opening_bracket_token.token_type != TokenType::Brace
-            {
-                return Ok(previous_keys);
-            }
-
-            // We don't care if we never opened the brace.
-            if !has_opening_brace && period_or_opening_bracket_token.token_type == TokenType::Brace {
-                return Ok(previous_keys);
-            }
-
-            // Make sure its the right kind of brace, we don't care about ().
-            if period_or_opening_bracket_token.token_type == TokenType::Brace
-                && period_or_opening_bracket_token.value != "["
-                && period_or_opening_bracket_token.value != "]"
-            {
-                return Ok(previous_keys);
-            }
-
-            let key_token = self.next_meaningful_token(period_or_opening_bracket.index, None)?;
-            let next_period_or_opening_bracket = self.next_meaningful_token(key_token.index, None)?;
-            let is_braced = match next_period_or_opening_bracket.token {
-                Some(next_period_or_opening_bracket_val) => {
-                    has_opening_brace
-                        && next_period_or_opening_bracket_val.token_type == TokenType::Brace
-                        && next_period_or_opening_bracket_val.value == "]"
-                }
-                None => false,
-            };
-            let end_index = if is_braced {
-                next_period_or_opening_bracket.index
-            } else {
-                key_token.index
-            };
-            if let Some(key_token_token) = key_token.token {
-                let key = if key_token_token.token_type == TokenType::Word {
-                    LiteralIdentifier::Identifier(Box::new(self.make_identifier(key_token.index)?))
-                } else {
-                    LiteralIdentifier::Literal(Box::new(self.make_literal(key_token.index)?))
-                };
-                let computed = is_braced && key_token_token.token_type == TokenType::Word;
-                let mut new_previous_keys = previous_keys;
-                new_previous_keys.push(ObjectKeyInfo {
-                    key,
-                    index: end_index,
-                    computed,
-                });
-                self.collect_object_keys(key_token.index, Some(new_previous_keys), has_opening_brace)
-            } else {
-                Err(KclError::Unimplemented(KclErrorDetails {
-                    source_ranges: vec![period_or_opening_bracket_token.clone().into()],
-                    message: format!("expression with token {:?}", period_or_opening_bracket_token),
-                }))
-            }
-        } else {
-            Ok(previous_keys)
-        }
-    }
-
-    pub fn make_member_expression(&self, index: usize) -> Result<MemberExpressionReturn, KclError> {
-        let current_token = self.get_token(index)?;
-        let mut keys_info = self.collect_object_keys(index, None, false)?;
-        if keys_info.is_empty() {
-            return Err(KclError::Syntax(KclErrorDetails {
-                source_ranges: vec![current_token.into()],
-                message: "expected to be started on a identifier or literal".to_string(),
-            }));
-        }
-        let last_key = keys_info[keys_info.len() - 1].clone();
-        let first_key = keys_info.remove(0);
-        let root = self.make_identifier(index)?;
-        let mut member_expression = MemberExpression {
-            start: current_token.start,
-            end: self.get_token(first_key.index)?.end,
-            object: MemberObject::Identifier(Box::new(root)),
-            property: first_key.key.clone(),
-            computed: first_key.computed,
-        };
-        for key_info_1 in keys_info.iter() {
-            let end_token = self.get_token(key_info_1.index)?;
-            member_expression = MemberExpression {
-                start: current_token.start,
-                end: end_token.end,
-                object: MemberObject::MemberExpression(Box::new(member_expression)),
-                property: key_info_1.key.clone(),
-                computed: key_info_1.computed,
-            };
-        }
-        Ok(MemberExpressionReturn {
-            expression: member_expression,
-            last_index: last_key.index,
-        })
-    }
-
-    fn find_end_of_binary_expression(&self, index: usize) -> Result<usize, KclError> {
-        let current_token = self.get_token(index)?;
-
-        if current_token.token_type == TokenType::Brace && current_token.value == "(" {
-            let closing_parenthesis = self.find_closing_brace(index, 0, "")?;
-            let maybe_another_operator = self.next_meaningful_token(closing_parenthesis, None)?;
-            return if let Some(maybe_another_operator_token) = maybe_another_operator.token {
-                if maybe_another_operator_token.token_type != TokenType::Operator
-                    || maybe_another_operator_token.value == PIPE_OPERATOR
-                {
-                    Ok(closing_parenthesis)
-                } else {
-                    let next_right = self.next_meaningful_token(maybe_another_operator.index, None)?;
-                    self.find_end_of_binary_expression(next_right.index)
-                }
-            } else {
-                Ok(closing_parenthesis)
-            };
-        }
-
-        if current_token.token_type == TokenType::Word {
-            if let Ok(next_token) = self.get_token(index + 1) {
-                if next_token.token_type == TokenType::Period
-                    || (next_token.token_type == TokenType::Brace && next_token.value == "[")
-                {
-                    let member_expression = self.make_member_expression(index)?;
-                    return self.find_end_of_binary_expression(member_expression.last_index);
-                }
-
-                if next_token.token_type == TokenType::Brace && next_token.value == "(" {
-                    let closing_parenthesis = self.find_closing_brace(index + 1, 0, "")?;
-                    let maybe_another_operator = self.next_meaningful_token(closing_parenthesis, None)?;
-                    return if let Some(maybe_another_operator_token) = maybe_another_operator.token {
-                        if maybe_another_operator_token.token_type != TokenType::Operator
-                            || maybe_another_operator_token.value == PIPE_OPERATOR
-                        {
-                            Ok(closing_parenthesis)
-                        } else {
-                            let next_right = self.next_meaningful_token(maybe_another_operator.index, None)?;
-                            self.find_end_of_binary_expression(next_right.index)
-                        }
-                    } else {
-                        Ok(closing_parenthesis)
-                    };
-                }
-            }
-        }
-
-        let maybe_operator = self.next_meaningful_token(index, None)?;
-        if let Some(maybe_operator_token) = maybe_operator.token {
-            if maybe_operator_token.token_type == TokenType::Number
-                || maybe_operator_token.token_type == TokenType::Word
-            {
-                return self.find_end_of_binary_expression(maybe_operator.index);
-            } else if maybe_operator_token.token_type != TokenType::Operator
-                || maybe_operator_token.value == PIPE_OPERATOR
-            {
-                return Ok(index);
-            }
-            let next_right = self.next_meaningful_token(maybe_operator.index, None)?;
-            if next_right.index != index {
-                self.find_end_of_binary_expression(next_right.index)
-            } else {
-                Ok(index)
-            }
-        } else {
-            Ok(index)
-        }
-    }
-
-    fn make_value(&self, index: usize) -> Result<ValueReturn, KclError> {
-        let current_token = self.get_token(index)?;
-        let next = self.next_meaningful_token(index, None)?;
-        if let Some(next_token) = &next.token {
-            if next_token.token_type == TokenType::Brace && next_token.value == "(" {
-                let end_index = self.find_closing_brace(next.index, 0, "")?;
-                let token_after_call_expression = self.next_meaningful_token(end_index, None)?;
-                if let Some(token_after_call_expression_token) = token_after_call_expression.token {
-                    if token_after_call_expression_token.token_type == TokenType::Operator
-                        && token_after_call_expression_token.value != PIPE_OPERATOR
-                    {
-                        let binary_expression = self.make_binary_expression(index)?;
-                        return Ok(ValueReturn {
-                            value: Value::BinaryExpression(Box::new(binary_expression.expression)),
-                            last_index: binary_expression.last_index,
-                        });
-                    }
-                }
-
-                let call_expression = self.make_call_expression(index)?;
-                return Ok(ValueReturn {
-                    value: Value::CallExpression(Box::new(call_expression.expression)),
-                    last_index: call_expression.last_index,
-                });
-            }
-        }
-
-        if current_token.token_type == TokenType::Word
-            || current_token.token_type == TokenType::Number
-            || current_token.token_type == TokenType::String
-        {
-            if let Some(next_token) = &next.token {
-                if next_token.token_type == TokenType::Operator {
-                    let binary_expression = self.make_binary_expression(index)?;
-                    return Ok(ValueReturn {
-                        value: Value::BinaryExpression(Box::new(binary_expression.expression)),
-                        last_index: binary_expression.last_index,
-                    });
-                }
-            }
-        }
-
-        // Account for negative numbers.
-        if current_token.token_type == TokenType::Operator || current_token.value == "-" {
-            if let Some(next_token) = &next.token {
-                if next_token.token_type == TokenType::Word
-                    || next_token.token_type == TokenType::Number
-                    || next_token.token_type == TokenType::String
-                {
-                    // See if the next token is an operator.
-                    let next_right = self.next_meaningful_token(next.index, None)?;
-                    if let Some(next_right_token) = next_right.token {
-                        if next_right_token.token_type == TokenType::Operator {
-                            let binary_expression = self.make_binary_expression(index)?;
-                            return Ok(ValueReturn {
-                                value: Value::BinaryExpression(Box::new(binary_expression.expression)),
-                                last_index: binary_expression.last_index,
-                            });
-                        }
-                    }
-                }
-            }
-        }
-
-        if current_token.token_type == TokenType::Brace && current_token.value == "{" {
-            let object_expression = self.make_object_expression(index)?;
-            return Ok(ValueReturn {
-                value: Value::ObjectExpression(Box::new(object_expression.expression)),
-                last_index: object_expression.last_index,
-            });
-        }
-        if current_token.token_type == TokenType::Brace && current_token.value == "[" {
-            let array_expression = self.make_array_expression(index)?;
-            return Ok(ValueReturn {
-                value: Value::ArrayExpression(Box::new(array_expression.expression)),
-                last_index: array_expression.last_index,
-            });
-        }
-
-        if let Some(next_token) = next.token {
-            if (current_token.token_type == TokenType::Word)
-                && (next_token.token_type == TokenType::Period
-                    || (next_token.token_type == TokenType::Brace && next_token.value == "["))
-            {
-                let member_expression = self.make_member_expression(index)?;
-                // If the next token is an operator, we need to make a binary expression.
-                let next_right = self.next_meaningful_token(member_expression.last_index, None)?;
-                if let Some(next_right_token) = next_right.token {
-                    if next_right_token.token_type == TokenType::Operator
-                        || next_right_token.token_type == TokenType::Number
-                    {
-                        let binary_expression = self.make_binary_expression(index)?;
-                        return Ok(ValueReturn {
-                            value: Value::BinaryExpression(Box::new(binary_expression.expression)),
-                            last_index: binary_expression.last_index,
-                        });
-                    }
-                }
-
-                return Ok(ValueReturn {
-                    value: Value::MemberExpression(Box::new(member_expression.expression)),
-                    last_index: member_expression.last_index,
-                });
-            }
-        }
-        if current_token.token_type == TokenType::Word || current_token.token_type == TokenType::Keyword {
-            let identifier = self.make_identifier(index)?;
-            return Ok(ValueReturn {
-                value: Value::Identifier(Box::new(identifier)),
-                last_index: index,
-            });
-        }
-        if current_token.token_type == TokenType::Number || current_token.token_type == TokenType::String {
-            let literal = self.make_literal(index)?;
-            return Ok(ValueReturn {
-                value: Value::Literal(Box::new(literal)),
-                last_index: index,
-            });
-        }
-
-        if current_token.token_type == TokenType::Brace && current_token.value == "(" {
-            let closing_brace_index = self.find_closing_brace(index, 0, "")?;
-            return if let Some(arrow_token) = self.next_meaningful_token(closing_brace_index, None)?.token {
-                if arrow_token.token_type == TokenType::Operator && arrow_token.value == "=>" {
-                    let function_expression = self.make_function_expression(index)?;
-                    Ok(ValueReturn {
-                        value: Value::FunctionExpression(Box::new(function_expression.expression)),
-                        last_index: function_expression.last_index,
-                    })
-                } else {
-                    // This is likely a binary expression that starts with a parenthesis.
-                    let binary_expression = self.make_binary_expression(index)?;
-                    Ok(ValueReturn {
-                        value: Value::BinaryExpression(Box::new(binary_expression.expression)),
-                        last_index: binary_expression.last_index,
-                    })
-                }
-            } else {
-                return Err(KclError::Unimplemented(KclErrorDetails {
-                    source_ranges: vec![current_token.into()],
-                    message: "expression with braces".to_string(),
-                }));
-            };
-        }
-
-        if current_token.token_type == TokenType::Operator && current_token.value == "-" {
-            let unary_expression = self.make_unary_expression(index)?;
-            return Ok(ValueReturn {
-                value: Value::UnaryExpression(Box::new(unary_expression.expression)),
-                last_index: unary_expression.last_index,
-            });
-        }
-
-        Err(KclError::Unexpected(KclErrorDetails {
-            source_ranges: vec![current_token.into()],
-            message: format!("Unexpected token {:?}", current_token),
-        }))
-    }
-
-    fn make_array_elements(
-        &self,
-        index: usize,
-        previous_elements: Vec<Value>,
-    ) -> Result<ArrayElementsReturn, KclError> {
-        let first_element_token = self.get_token(index)?;
-        if first_element_token.token_type == TokenType::Brace && first_element_token.value == "]" {
-            return Ok(ArrayElementsReturn {
-                elements: previous_elements,
-                last_index: index,
-            });
-        }
-        let current_element = self.make_value(index)?;
-        let next_token = self.next_meaningful_token(current_element.last_index, None)?;
-        if let Some(next_token_token) = next_token.token {
-            let is_closing_brace = next_token_token.token_type == TokenType::Brace && next_token_token.value == "]";
-            let is_comma = next_token_token.token_type == TokenType::Comma;
-            // Check if we have a double period, which would act as an expansion operator.
-            let is_double_period = next_token_token.token_type == TokenType::DoublePeriod;
-            if !is_closing_brace && !is_comma && !is_double_period {
-                return Err(KclError::Syntax(KclErrorDetails {
-                    source_ranges: vec![next_token_token.clone().into()],
-                    message: format!("Expected a `,`, `]`, or `..`, found {:?}", next_token_token.value),
-                }));
-            }
-            let next_call_index = if is_closing_brace {
-                next_token.index
-            } else {
-                self.next_meaningful_token(next_token.index, None)?.index
-            };
-
-            if is_double_period {
-                // We want to expand the array.
-                // Make sure the previous element is a number literal.
-                if first_element_token.token_type != TokenType::Number {
-                    return Err(KclError::Syntax(KclErrorDetails {
-                        source_ranges: vec![first_element_token.into()],
-                        message: "`..` expansion operator requires a number literal on both sides".to_string(),
-                    }));
-                }
-
-                // Make sure the next element is a number literal.
-                let last_element_token = self.get_token(next_call_index)?;
-                if last_element_token.token_type != TokenType::Number {
-                    return Err(KclError::Syntax(KclErrorDetails {
-                        source_ranges: vec![last_element_token.into()],
-                        message: "`..` expansion operator requires a number literal on both sides".to_string(),
-                    }));
-                }
-
-                // Expand the array.
-                let mut previous_elements = previous_elements.clone();
-                let first_element = first_element_token.value.parse::<i64>().map_err(|_| {
-                    KclError::Syntax(KclErrorDetails {
-                        source_ranges: vec![first_element_token.into()],
-                        message: "expected a number literal".to_string(),
-                    })
-                })?;
-                let last_element = last_element_token.value.parse::<i64>().map_err(|_| {
-                    KclError::Syntax(KclErrorDetails {
-                        source_ranges: vec![last_element_token.into()],
-                        message: "expected a number literal".to_string(),
-                    })
-                })?;
-                if first_element > last_element {
-                    return Err(KclError::Syntax(KclErrorDetails {
-                        source_ranges: vec![first_element_token.into(), last_element_token.into()],
-                        message: "first element must be less than or equal to the last element".to_string(),
-                    }));
-                }
-                for i in first_element..=last_element {
-                    previous_elements.push(Value::Literal(Box::new(Literal {
-                        start: first_element_token.start,
-                        end: first_element_token.end,
-                        value: i.into(),
-                        raw: i.to_string(),
-                    })));
-                }
-                return self.make_array_elements(next_call_index + 1, previous_elements);
-            }
-
-            let mut previous_elements = previous_elements.clone();
-            previous_elements.push(current_element.value);
-            self.make_array_elements(next_call_index, previous_elements)
-        } else {
-            Err(KclError::Unimplemented(KclErrorDetails {
-                source_ranges: vec![first_element_token.into()],
-                message: "no next token".to_string(),
-            }))
-        }
-    }
-
-    fn make_array_expression(&self, index: usize) -> Result<ArrayReturn, KclError> {
-        let opening_brace_token = self.get_token(index)?;
-        let first_element_token = self.next_meaningful_token(index, None)?;
-        // Make sure there is a closing brace.
-        let closing_brace_index = self.find_closing_brace(index, 0, "").map_err(|_| {
-            KclError::Syntax(KclErrorDetails {
-                source_ranges: vec![opening_brace_token.into()],
-                message: "missing a closing brace for the array".to_string(),
-            })
-        })?;
-        let closing_brace_token = self.get_token(closing_brace_index)?;
-        let array_elements = self.make_array_elements(first_element_token.index, Vec::new())?;
-        Ok(ArrayReturn {
-            expression: ArrayExpression {
-                start: opening_brace_token.start,
-                end: closing_brace_token.end,
-                elements: array_elements.elements,
-            },
-            last_index: array_elements.last_index,
-        })
-    }
-
-    fn make_pipe_body(
-        &self,
-        index: usize,
-        previous_values: Vec<Value>,
-        previous_non_code_meta: Option<NonCodeMeta>,
-    ) -> Result<PipeBodyReturn, KclError> {
-        let non_code_meta = match previous_non_code_meta {
-            Some(meta) => meta,
-            None => NonCodeMeta {
-                start: Vec::new(),
-                non_code_nodes: HashMap::new(),
-            },
-        };
-        let current_token = self.get_token(index)?;
-        let expression_start = self.next_meaningful_token(index, None)?;
-        let value: Value;
-        let last_index: usize;
-        if current_token.token_type == TokenType::Operator {
-            let val = self.make_value(expression_start.index)?;
-            value = val.value;
-            last_index = val.last_index;
-        } else {
-            return Err(KclError::Syntax(KclErrorDetails {
-                source_ranges: vec![current_token.into()],
-                message: format!("Expected a pipe value, found {:?}", current_token.token_type),
-            }));
-        }
-        let next_pipe = self.has_pipe_operator(index, None)?;
-        if next_pipe.token.is_none() {
-            let mut _previous_values = previous_values;
-            _previous_values.push(value);
-            return Ok(PipeBodyReturn {
-                body: _previous_values,
-                last_index,
-                non_code_meta,
-            });
-        }
-        let mut _non_code_meta: NonCodeMeta;
-        if let Some(node) = next_pipe.non_code_node {
-            _non_code_meta = non_code_meta;
-            _non_code_meta.insert(previous_values.len(), node);
-        } else {
-            _non_code_meta = non_code_meta;
-        }
-        let mut _previous_values = previous_values;
-        _previous_values.push(value);
-        self.make_pipe_body(next_pipe.index, _previous_values, Some(_non_code_meta))
-    }
-
-    fn make_binary_expression(&self, index: usize) -> Result<BinaryExpressionReturn, KclError> {
-        let end_index = self.find_end_of_binary_expression(index)?;
-        let mut math_parser = MathParser::new(&self.tokens[index..end_index + 1]);
-        let expression = math_parser.parse()?;
-        Ok(BinaryExpressionReturn {
-            expression,
-            last_index: end_index,
-        })
-    }
-
-    fn make_arguments(&self, index: usize, previous_args: Vec<Value>) -> Result<ArgumentsReturn, KclError> {
-        let brace_or_comma_token = self.get_token(index)?;
-        let should_finish_recursion =
-            brace_or_comma_token.token_type == TokenType::Brace && brace_or_comma_token.value == ")";
-        if should_finish_recursion {
-            return Ok(ArgumentsReturn {
-                arguments: previous_args,
-                last_index: index,
-            });
-        }
-        let argument_token = self.next_meaningful_token(index, None)?;
-
-        if let Some(argument_token_token) = argument_token.token {
-            let next_brace_or_comma = self.next_meaningful_token(argument_token.index, None)?;
-            if let Some(next_brace_or_comma_token) = next_brace_or_comma.token {
-                if (argument_token_token.token_type == TokenType::Word)
-                    && (next_brace_or_comma_token.token_type == TokenType::Period
-                        || (next_brace_or_comma_token.token_type == TokenType::Brace
-                            && next_brace_or_comma_token.value == "["))
-                {
-                    let member_expression = self.make_member_expression(argument_token.index)?;
-                    let mut _previous_args = previous_args;
-                    _previous_args.push(Value::MemberExpression(Box::new(member_expression.expression)));
-                    let next_comma_or_brace_token_index =
-                        self.next_meaningful_token(member_expression.last_index, None)?.index;
-                    return self.make_arguments(next_comma_or_brace_token_index, _previous_args);
-                }
-
-                let is_identifier_or_literal = next_brace_or_comma_token.token_type == TokenType::Comma
-                    || next_brace_or_comma_token.token_type == TokenType::Brace;
-                if argument_token_token.token_type == TokenType::Brace && argument_token_token.value == "[" {
-                    let array_expression = self.make_array_expression(argument_token.index)?;
-                    let next_comma_or_brace_token_index =
-                        self.next_meaningful_token(array_expression.last_index, None)?.index;
-                    let mut _previous_args = previous_args;
-                    _previous_args.push(Value::ArrayExpression(Box::new(array_expression.expression)));
-                    return self.make_arguments(next_comma_or_brace_token_index, _previous_args);
-                }
-
-                if argument_token_token.token_type == TokenType::Operator && argument_token_token.value == "-" {
-                    let value = self.make_value(argument_token.index)?;
-                    let next_comma_or_brace_token_index = self.next_meaningful_token(value.last_index, None)?.index;
-                    let mut _previous_args = previous_args;
-                    _previous_args.push(value.value);
-                    return self.make_arguments(next_comma_or_brace_token_index, _previous_args);
-                }
-                if argument_token_token.token_type == TokenType::Brace && argument_token_token.value == "{" {
-                    let object_expression = self.make_object_expression(argument_token.index)?;
-                    let next_comma_or_brace_token_index =
-                        self.next_meaningful_token(object_expression.last_index, None)?.index;
-                    let mut _previous_args = previous_args;
-                    _previous_args.push(Value::ObjectExpression(Box::new(object_expression.expression)));
-                    return self.make_arguments(next_comma_or_brace_token_index, _previous_args);
-                }
-                if (argument_token_token.token_type == TokenType::Word
-                    || argument_token_token.token_type == TokenType::Number
-                    || argument_token_token.token_type == TokenType::String)
-                    && next_brace_or_comma_token.token_type == TokenType::Operator
-                {
-                    let binary_expression = self.make_binary_expression(argument_token.index)?;
-                    let next_comma_or_brace_token_index =
-                        self.next_meaningful_token(binary_expression.last_index, None)?.index;
-                    let mut _previous_args = previous_args;
-                    _previous_args.push(Value::BinaryExpression(Box::new(binary_expression.expression)));
-                    return self.make_arguments(next_comma_or_brace_token_index, _previous_args);
-                }
-
-                if !is_identifier_or_literal {
-                    let binary_expression = self.make_binary_expression(next_brace_or_comma.index)?;
-                    let mut _previous_args = previous_args;
-                    _previous_args.push(Value::BinaryExpression(Box::new(binary_expression.expression)));
-                    return self.make_arguments(binary_expression.last_index, _previous_args);
-                }
-
-                if argument_token_token.token_type == TokenType::Operator
-                    && argument_token_token.value == PIPE_SUBSTITUTION_OPERATOR
-                {
-                    let value = Value::PipeSubstitution(Box::new(PipeSubstitution {
-                        start: argument_token_token.start,
-                        end: argument_token_token.end,
-                    }));
-
-                    let mut _previous_args = previous_args;
-                    _previous_args.push(value);
-                    return self.make_arguments(next_brace_or_comma.index, _previous_args);
-                }
-                if argument_token_token.token_type == TokenType::Word
-                    && next_brace_or_comma_token.token_type == TokenType::Brace
-                    && next_brace_or_comma_token.value == "("
-                {
-                    let closing_brace = self.find_closing_brace(next_brace_or_comma.index, 0, "")?;
-                    return if let Some(token_after_closing_brace) =
-                        self.next_meaningful_token(closing_brace, None)?.token
-                    {
-                        if token_after_closing_brace.token_type == TokenType::Operator
-                            && token_after_closing_brace.value != PIPE_OPERATOR
-                        {
-                            let binary_expression = self.make_binary_expression(argument_token.index)?;
-                            let next_comma_or_brace_token_index =
-                                self.next_meaningful_token(binary_expression.last_index, None)?.index;
-                            let mut _previous_args = previous_args;
-                            _previous_args.push(Value::BinaryExpression(Box::new(binary_expression.expression)));
-                            self.make_arguments(next_comma_or_brace_token_index, _previous_args)
-                        } else {
-                            let call_expression = self.make_call_expression(argument_token.index)?;
-                            let next_comma_or_brace_token_index =
-                                self.next_meaningful_token(call_expression.last_index, None)?.index;
-                            let mut _previous_args = previous_args;
-                            _previous_args.push(Value::CallExpression(Box::new(call_expression.expression)));
-                            self.make_arguments(next_comma_or_brace_token_index, _previous_args)
-                        }
-                    } else {
-                        return Err(KclError::Unimplemented(KclErrorDetails {
-                            source_ranges: vec![argument_token_token.clone().into()],
-                            message: format!("Unexpected token {}", argument_token_token.value),
-                        }));
-                    };
-                }
-
-                if argument_token_token.token_type == TokenType::Keyword
-                    || argument_token_token.token_type == TokenType::Word
-                {
-                    let identifier = Value::Identifier(Box::new(self.make_identifier(argument_token.index)?));
-                    let mut _previous_args = previous_args;
-                    _previous_args.push(identifier);
-                    return self.make_arguments(next_brace_or_comma.index, _previous_args);
-                } else if argument_token_token.token_type == TokenType::Number
-                    || argument_token_token.token_type == TokenType::String
-                {
-                    let literal = Value::Literal(Box::new(self.make_literal(argument_token.index)?));
-                    let mut _previous_args = previous_args;
-                    _previous_args.push(literal);
-                    return self.make_arguments(next_brace_or_comma.index, _previous_args);
-                } else if argument_token_token.token_type == TokenType::Brace && argument_token_token.value == ")" {
-                    return self.make_arguments(argument_token.index, previous_args);
-                }
-
-                Err(KclError::Unimplemented(KclErrorDetails {
-                    source_ranges: vec![argument_token_token.clone().into()],
-                    message: format!("Unexpected token {}", argument_token_token.value),
-                }))
-            } else {
-                Err(KclError::Unimplemented(KclErrorDetails {
-                    source_ranges: vec![brace_or_comma_token.into()],
-                    message: format!("Unexpected token {}", brace_or_comma_token.value),
-                }))
-            }
-        } else {
-            Err(KclError::Unimplemented(KclErrorDetails {
-                source_ranges: vec![brace_or_comma_token.into()],
-                message: format!("Unexpected token {}", brace_or_comma_token.value),
-            }))
-        }
-    }
-
-    pub fn make_call_expression(&self, index: usize) -> Result<CallExpressionResult, KclError> {
-        let current_token = self.get_token(index)?;
-        let brace_token = self.next_meaningful_token(index, None)?;
-        let callee = self.make_identifier(index)?;
-        // Make sure there is a closing brace.
-        let closing_brace_index = self.find_closing_brace(brace_token.index, 0, "").map_err(|_| {
-            KclError::Syntax(KclErrorDetails {
-                source_ranges: vec![current_token.into()],
-                message: "missing a closing brace for the function call".to_string(),
-            })
-        })?;
-        let closing_brace_token = self.get_token(closing_brace_index)?;
-        // Account for if we have no args.
-        let args = if brace_token.index + 1 == closing_brace_index {
-            ArgumentsReturn {
-                arguments: vec![],
-                last_index: closing_brace_index,
-            }
-        } else {
-            self.make_arguments(brace_token.index, vec![])?
-        };
-        let function = if let Some(stdlib_fn) = self.stdlib.get(&callee.name) {
-            crate::ast::types::Function::StdLib { func: stdlib_fn }
-        } else {
-            crate::ast::types::Function::InMemory
-        };
-        Ok(CallExpressionResult {
-            expression: CallExpression {
-                start: current_token.start,
-                end: closing_brace_token.end,
-                callee,
-                arguments: args.arguments,
-                optional: false,
-                function,
-            },
-            last_index: args.last_index,
-        })
-    }
-
-    fn make_pipe_expression(&self, index: usize) -> Result<PipeExpressionResult, KclError> {
-        let current_token = self.get_token(index)?;
-        let pipe_body_result = self.make_pipe_body(index, vec![], None)?;
-        let end_token = self.get_token(pipe_body_result.last_index)?;
-        Ok(PipeExpressionResult {
-            expression: PipeExpression {
-                start: pipe_body_result
-                    .body
-                    .first()
-                    .map(|v| v.start())
-                    .unwrap_or(current_token.start),
-                end: end_token.end,
-                body: pipe_body_result.body,
-                non_code_meta: pipe_body_result.non_code_meta,
-            },
-            last_index: pipe_body_result.last_index,
-        })
-    }
-
-    fn make_variable_declarators(
-        &self,
-        index: usize,
-        previous_declarators: Vec<VariableDeclarator>,
-    ) -> Result<VariableDeclaratorsReturn, KclError> {
-        let current_token = self.get_token(index)?;
-
-        // Make sure they are not assigning a variable to a reserved keyword.
-        // Or a stdlib function.
-        if current_token.token_type == TokenType::Keyword || self.stdlib.fns.contains_key(&current_token.value) {
-            return Err(KclError::Syntax(KclErrorDetails {
-                source_ranges: vec![current_token.into()],
-                message: format!(
-                    "Cannot assign a variable to a reserved keyword: {}",
-                    current_token.value
-                ),
-            }));
-        }
-
-        let assignment = self.next_meaningful_token(index, None)?;
-        let Some(assignment_token) = assignment.token else {
-            return Err(KclError::Unimplemented(KclErrorDetails {
-                source_ranges: vec![current_token.clone().into()],
-                message: format!("Unexpected token {}", current_token.value),
-            }));
-        };
-
-        let contents_start_token = self.next_meaningful_token(assignment.index, None)?;
-        let pipe_start_index = if assignment_token.token_type == TokenType::Operator {
-            contents_start_token.index
-        } else {
-            assignment.index
-        };
-        let next_pipe_operator = self.has_pipe_operator(pipe_start_index, None)?;
-        let init: Value;
-        let last_index = if next_pipe_operator.token.is_some() {
-            let pipe_expression_result = self.make_pipe_expression(assignment.index)?;
-            init = Value::PipeExpression(Box::new(pipe_expression_result.expression));
-            pipe_expression_result.last_index
-        } else {
-            let value_result = self.make_value(contents_start_token.index)?;
-            init = value_result.value;
-            value_result.last_index
-        };
-        let current_declarator = VariableDeclarator {
-            start: current_token.start,
-            end: self.get_token(last_index)?.end,
-            id: self.make_identifier(index)?,
-            init,
-        };
-        let mut declarations = previous_declarators;
-        declarations.push(current_declarator);
-        Ok(VariableDeclaratorsReturn {
-            declarations,
-            last_index,
-        })
-    }
-
-    fn make_variable_declaration(&self, index: usize) -> Result<VariableDeclarationResult, KclError> {
-        let current_token = self.get_token(index)?;
-        let declaration_start_token = self.next_meaningful_token(index, None)?;
-        let kind = VariableKind::from_str(&current_token.value).map_err(|_| {
-            KclError::Syntax(KclErrorDetails {
-                source_ranges: vec![current_token.into()],
-                message: format!("Unexpected token: {}", current_token.value),
-            })
-        })?;
-        let variable_declarators_result = self.make_variable_declarators(declaration_start_token.index, vec![])?;
-
-        // Check if we have a fn variable kind but are not assigning a function.
-        if !variable_declarators_result.declarations.is_empty() {
-            if let Some(declarator) = variable_declarators_result.declarations.get(0) {
-                if let Value::FunctionExpression(_) = declarator.init {
-                    if kind != VariableKind::Fn {
-                        return Err(KclError::Syntax(KclErrorDetails {
-                            source_ranges: vec![current_token.into()],
-                            message: format!("Expected a `fn` variable kind, found: `{}`", current_token.value),
-                        }));
-                    }
-                } else {
-                    // If we have anything other than a function, make sure we are not using the `fn` variable kind.
-                    if kind == VariableKind::Fn {
-                        return Err(KclError::Syntax(KclErrorDetails {
-                            source_ranges: vec![current_token.into()],
-                            message: format!("Expected a `let` variable kind, found: `{}`", current_token.value),
-                        }));
-                    }
-                }
-            }
-        }
-        Ok(VariableDeclarationResult {
-            declaration: VariableDeclaration {
-                start: current_token.start,
-                end: variable_declarators_result.declarations[variable_declarators_result.declarations.len() - 1].end,
-                kind,
-                declarations: variable_declarators_result.declarations,
-            },
-            last_index: variable_declarators_result.last_index,
-        })
-    }
-
-    fn make_params(&self, index: usize, previous_params: Vec<Identifier>) -> Result<ParamsResult, KclError> {
-        let brace_or_comma_token = self.get_token(index)?;
-        let argument = self.next_meaningful_token(index, None)?;
-        let Some(argument_token) = argument.token else {
-            return Err(KclError::Unimplemented(KclErrorDetails {
-                source_ranges: vec![brace_or_comma_token.into()],
-                message: format!("expected a function parameter, found: {}", brace_or_comma_token.value),
-            }));
-        };
-
-        let should_finish_recursion = (argument_token.token_type == TokenType::Brace && argument_token.value == ")")
-            || (brace_or_comma_token.token_type == TokenType::Brace && brace_or_comma_token.value == ")");
-        if should_finish_recursion {
-            return Ok(ParamsResult {
-                params: previous_params,
-                last_index: index,
-            });
-        }
-
-        // Make sure they are not assigning a variable to a reserved keyword.
-        // Or a stdlib function.
-        if argument_token.token_type == TokenType::Keyword || self.stdlib.fns.contains_key(&argument_token.value) {
-            return Err(KclError::Syntax(KclErrorDetails {
-                source_ranges: vec![argument_token.clone().into()],
-                message: format!(
-                    "Cannot assign a variable to a reserved keyword: {}",
-                    argument_token.value
-                ),
-            }));
-        }
-
-        let next_brace_or_comma_token = self.next_meaningful_token(argument.index, None)?;
-        let identifier = self.make_identifier(argument.index)?;
-        let mut _previous_params = previous_params;
-        _previous_params.push(identifier);
-        self.make_params(next_brace_or_comma_token.index, _previous_params)
-    }
-
-    fn make_unary_expression(&self, index: usize) -> Result<UnaryExpressionResult, KclError> {
-        let current_token = self.get_token(index)?;
-        let next_token = self.next_meaningful_token(index, None)?;
-        if next_token.token.is_none() {
-            return Err(KclError::Syntax(KclErrorDetails {
-                source_ranges: vec![current_token.into()],
-                message: "expected another token".to_string(),
-            }));
-        }
-        let argument = self.make_value(next_token.index)?;
-        let argument_token = self.get_token(argument.last_index)?;
-        Ok(UnaryExpressionResult {
-            expression: UnaryExpression {
-                operator: UnaryOperator::from_str(&current_token.value).map_err(|err| {
-                    KclError::Syntax(KclErrorDetails {
-                        source_ranges: vec![current_token.into()],
-                        message: err.to_string(),
-                    })
-                })?,
-                start: current_token.start,
-                end: argument_token.end,
-                argument: match argument.value {
-                    Value::BinaryExpression(binary_expression) => BinaryPart::BinaryExpression(binary_expression),
-                    Value::Identifier(identifier) => BinaryPart::Identifier(identifier),
-                    Value::Literal(literal) => BinaryPart::Literal(literal),
-                    Value::UnaryExpression(unary_expression) => BinaryPart::UnaryExpression(unary_expression),
-                    Value::CallExpression(call_expression) => BinaryPart::CallExpression(call_expression),
-                    Value::MemberExpression(member_expression) => BinaryPart::MemberExpression(member_expression),
-                    _ => {
-                        return Err(KclError::Syntax(KclErrorDetails {
-                            source_ranges: vec![current_token.into()],
-                            message: format!("Invalid argument for unary expression: {:?}", argument.value),
-                        }));
-                    }
-                },
-            },
-            last_index: argument.last_index,
-        })
-    }
-
-    fn make_expression_statement(&self, index: usize) -> Result<ExpressionStatementResult, KclError> {
-        let current_token = self.get_token(index)?;
-        let next = self.next_meaningful_token(index, None)?;
-        if let Some(next_token) = &next.token {
-            if next_token.token_type == TokenType::Brace && next_token.value == "(" {
-                let call_expression = self.make_call_expression(index)?;
-                let end = self.get_token(call_expression.last_index)?.end;
-                return Ok(ExpressionStatementResult {
-                    expression: ExpressionStatement {
-                        start: current_token.start,
-                        end,
-                        expression: Value::CallExpression(Box::new(call_expression.expression)),
-                    },
-                    last_index: call_expression.last_index,
-                });
-            }
-            let binary_expression = self.make_binary_expression(index)?;
-            Ok(ExpressionStatementResult {
-                expression: ExpressionStatement {
-                    start: current_token.start,
-                    end: binary_expression.expression.end,
-                    expression: Value::BinaryExpression(Box::new(binary_expression.expression)),
-                },
-                last_index: binary_expression.last_index,
-            })
-        } else {
-            Err(KclError::Unimplemented(KclErrorDetails {
-                source_ranges: vec![current_token.into()],
-                message: "make_expression_statement".to_string(),
-            }))
-        }
-    }
-
-    fn make_object_properties(
-        &self,
-        index: usize,
-        previous_properties: Vec<ObjectProperty>,
-    ) -> Result<ObjectPropertiesResult, KclError> {
-        let property_key_token = self.get_token(index)?;
-        if property_key_token.token_type == TokenType::Brace && property_key_token.value == "}" {
-            return Ok(ObjectPropertiesResult {
-                properties: previous_properties,
-                last_index: index,
-            });
-        }
-        let colon_token = self.next_meaningful_token(index, None)?;
-        let value_start_token = self.next_meaningful_token(colon_token.index, None)?;
-        let val = self.make_value(value_start_token.index)?;
-        let value = val.value;
-        let value_last_index = val.last_index;
-        let comma_or_closing_brace_token = self.next_meaningful_token(value_last_index, None)?;
-        let object_property = ObjectProperty {
-            start: property_key_token.start,
-            end: match &value {
-                Value::BinaryExpression(binary_expression) => binary_expression.end,
-                Value::Identifier(identifier) => identifier.end,
-                Value::Literal(literal) => literal.end,
-                Value::CallExpression(call_expression) => call_expression.end,
-                Value::UnaryExpression(unary_expression) => unary_expression.end,
-                Value::ObjectExpression(object_expression) => object_expression.end,
-                Value::ArrayExpression(array_expression) => array_expression.end,
-                Value::FunctionExpression(function_expression) => function_expression.end,
-                Value::PipeExpression(pipe_expression) => pipe_expression.end,
-                Value::PipeSubstitution(pipe_substitution) => pipe_substitution.end,
-                Value::MemberExpression(member_expression) => member_expression.end,
-            },
-            key: self.make_identifier(index)?,
-            value,
-        };
-        let next_key_token = self.next_meaningful_token(comma_or_closing_brace_token.index, None)?;
-        if let Some(comma_or_closing_brace_token_token) = &comma_or_closing_brace_token.token {
-            let next_key_index = if comma_or_closing_brace_token_token.token_type == TokenType::Brace
-                && comma_or_closing_brace_token_token.value == "}"
-            {
-                comma_or_closing_brace_token.index
-            } else {
-                next_key_token.index
-            };
-            let mut _previous_properties = previous_properties;
-            _previous_properties.push(object_property);
-            self.make_object_properties(next_key_index, _previous_properties)
-        } else {
-            Err(KclError::Unimplemented(KclErrorDetails {
-                source_ranges: vec![property_key_token.into()],
-                message: "make_object_properties".to_string(),
-            }))
-        }
-    }
-
-    fn make_object_expression(&self, index: usize) -> Result<ObjectExpressionResult, KclError> {
-        let opening_brace_token = self.get_token(index)?;
-        // Make sure there is a closing brace.
-        let _closing_brace = self.find_closing_brace(index, 0, "")?;
-        let first_property_token = self.next_meaningful_token(index, None)?;
-        let object_properties = self.make_object_properties(first_property_token.index, vec![])?;
-        Ok(ObjectExpressionResult {
-            expression: ObjectExpression {
-                start: opening_brace_token.start,
-                end: self.get_token(object_properties.last_index)?.end,
-                properties: object_properties.properties,
-            },
-            last_index: object_properties.last_index,
-        })
-    }
-
-    fn make_return_statement(&self, index: usize) -> Result<ReturnStatementResult, KclError> {
-        let current_token = self.get_token(index)?;
-        let next_token = self.next_meaningful_token(index, None)?;
-        let val = self.make_value(next_token.index)?;
-        let value = val.value;
-        let last_index = val.last_index;
-        Ok(ReturnStatementResult {
-            statement: ReturnStatement {
-                start: current_token.start,
-                end: self.get_token(last_index)?.end,
-                argument: value,
-            },
-            last_index,
-        })
-    }
-
-    fn make_body(
-        &self,
-        token_index: usize,
-        previous_body: Vec<BodyItem>,
-        previous_non_code_meta: NonCodeMeta,
-    ) -> Result<BodyResult, KclError> {
-        let mut non_code_meta = previous_non_code_meta;
-        if self.tokens.is_empty() {
-            return Err(KclError::Semantic(KclErrorDetails {
-                source_ranges: vec![],
-                message: "file is empty".to_string(),
-            }));
-        }
-
-        if !self.unkown_tokens.is_empty() {
-            return Err(KclError::Syntax(KclErrorDetails {
-                source_ranges: self
-                    .unkown_tokens
-                    .clone()
-                    .iter()
-                    .map(|token| SourceRange::new(token.start, token.end))
-                    .collect(),
-                message: format!(
-                    "found list of unkown tokens {:?}",
-                    self.unkown_tokens
-                        .clone()
-                        .iter()
-                        .map(|token| token.value.clone())
-                        .collect::<Vec<_>>()
-                        .join(" ")
-                ),
-            }));
-        }
-
-        if token_index >= self.tokens.len() - 1 {
-            return Ok(BodyResult {
-                body: previous_body,
-                last_index: token_index,
-                non_code_meta,
-            });
-        }
-
-        let token = self.get_token(token_index)?;
-        if token.token_type == TokenType::Brace && token.value == "}" {
-            return Ok(BodyResult {
-                body: previous_body,
-                last_index: token_index,
-                non_code_meta,
-            });
-        }
-
-        if !token.is_code_token() {
-            let next_token = self.next_meaningful_token(token_index, Some(0))?;
-            if let Some(node) = &next_token.non_code_node {
-                if previous_body.is_empty() {
-                    if let Some(next) = next_token.non_code_node {
-                        non_code_meta.start.push(next);
-                    }
-                } else {
-                    non_code_meta.insert(previous_body.len(), node.clone());
-                }
-            }
-            return self.make_body(next_token.index, previous_body, non_code_meta);
-        }
-
-        let next = self.next_meaningful_token(token_index, None)?;
-        if let Some(node) = &next.non_code_node {
-            non_code_meta.insert(previous_body.len(), node.clone());
-        }
-
-        if token.token_type == TokenType::Keyword && VariableKind::from_str(&token.value).is_ok() {
-            let declaration = self.make_variable_declaration(token_index)?;
-            let next_thing = self.next_meaningful_token(declaration.last_index, None)?;
-            if let Some(node) = &next_thing.non_code_node {
-                non_code_meta.insert(previous_body.len(), node.clone());
-            }
-            let mut _previous_body = previous_body;
-            _previous_body.push(BodyItem::VariableDeclaration(VariableDeclaration {
-                start: declaration.declaration.start,
-                end: declaration.declaration.end,
-                kind: declaration.declaration.kind,
-                declarations: declaration.declaration.declarations,
-            }));
-            let body = self.make_body(next_thing.index, _previous_body, non_code_meta)?;
-            return Ok(BodyResult {
-                body: body.body,
-                last_index: body.last_index,
-                non_code_meta: body.non_code_meta,
-            });
-        }
-
-        if token.token_type == TokenType::Keyword && token.value == "return" {
-            let statement = self.make_return_statement(token_index)?;
-            let next_thing = self.next_meaningful_token(statement.last_index, None)?;
-            if let Some(node) = &next_thing.non_code_node {
-                non_code_meta.insert(previous_body.len(), node.clone());
-            }
-            let mut _previous_body = previous_body;
-            _previous_body.push(BodyItem::ReturnStatement(ReturnStatement {
-                start: statement.statement.start,
-                end: statement.statement.end,
-                argument: statement.statement.argument,
-            }));
-            let body = self.make_body(next_thing.index, _previous_body, non_code_meta)?;
-            return Ok(BodyResult {
-                body: body.body,
-                last_index: body.last_index,
-                non_code_meta: body.non_code_meta,
-            });
-        }
-
-        if let Some(next_token) = next.token {
-            if token.token_type == TokenType::Word
-                && next_token.token_type == TokenType::Brace
-                && next_token.value == "("
-            {
-                let expression = self.make_expression_statement(token_index)?;
-                let next_thing = self.next_meaningful_token(expression.last_index, None)?;
-                if let Some(node) = &next_thing.non_code_node {
-                    non_code_meta.insert(previous_body.len(), node.clone());
-                }
-                let mut _previous_body = previous_body;
-                _previous_body.push(BodyItem::ExpressionStatement(ExpressionStatement {
-                    start: expression.expression.start,
-                    end: expression.expression.end,
-                    expression: expression.expression.expression,
-                }));
-                let body = self.make_body(next_thing.index, _previous_body, non_code_meta)?;
-                return Ok(BodyResult {
-                    body: body.body,
-                    last_index: body.last_index,
-                    non_code_meta: body.non_code_meta,
-                });
-            }
-        }
-
-        let next_thing = self.next_meaningful_token(token_index, None)?;
-        if let Some(next_thing_token) = next_thing.token {
-            if (token.token_type == TokenType::Number || token.token_type == TokenType::Word)
-                && next_thing_token.token_type == TokenType::Operator
-            {
-                if let Some(node) = &next_thing.non_code_node {
-                    non_code_meta.insert(previous_body.len(), node.clone());
-                }
-                let expression = self.make_expression_statement(token_index)?;
-                let mut _previous_body = previous_body;
-                _previous_body.push(BodyItem::ExpressionStatement(ExpressionStatement {
-                    start: expression.expression.start,
-                    end: expression.expression.end,
-                    expression: expression.expression.expression,
-                }));
-                return Ok(BodyResult {
-                    body: _previous_body,
-                    last_index: expression.last_index,
-                    non_code_meta,
-                });
-            }
-        }
-
-        Err(KclError::Syntax(KclErrorDetails {
-            source_ranges: vec![token.into()],
-            message: format!("unexpected token {}", token.value),
-        }))
-    }
-
-    fn make_block_statement(&self, index: usize) -> Result<BlockStatementResult, KclError> {
-        let opening_curly = self.get_token(index)?;
-        let next_token = self.get_token(index + 1)?;
-        let next_token_index = index + 1;
-        let body = if next_token.value == "}" {
-            BodyResult {
-                body: vec![],
-                last_index: next_token_index,
-                non_code_meta: NonCodeMeta {
-                    non_code_nodes: HashMap::new(),
-                    start: Vec::new(),
-                },
-            }
-        } else {
-            self.make_body(
-                next_token_index,
-                vec![],
-                NonCodeMeta {
-                    non_code_nodes: HashMap::new(),
-                    start: Vec::new(),
-                },
-            )?
-        };
-        Ok(BlockStatementResult {
-            block: Program {
-                start: opening_curly.start,
-                end: self.get_token(body.last_index)?.end,
-                body: body.body,
-                non_code_meta: body.non_code_meta,
-            },
-            last_index: body.last_index,
-        })
-    }
-
-    fn make_function_expression(&self, index: usize) -> Result<FunctionExpressionResult, KclError> {
-        let current_token = self.get_token(index)?;
-        let closing_brace_index = self.find_closing_brace(index, 0, "")?;
-        let arrow_token = self.next_meaningful_token(closing_brace_index, None)?;
-        let body_start_token = self.next_meaningful_token(arrow_token.index, None)?;
-        let params = self.make_params(index, vec![])?;
-        let block = self.make_block_statement(body_start_token.index)?;
-        Ok(FunctionExpressionResult {
-            expression: FunctionExpression {
-                start: current_token.start,
-                end: self.get_token(block.last_index)?.end,
-                params: params.params,
-                body: block.block,
-            },
-            last_index: block.last_index,
-        })
-    }
-}
-
-#[cfg(test)]
-mod tests {
-    use pretty_assertions::assert_eq;
-
-    use super::*;
-    use crate::ast::types::BinaryOperator;
-
-    #[test]
-    fn test_make_identifier() {
-        let tokens = crate::token::lexer("a");
-        let parser = Parser::new(tokens);
-        let identifier = parser.make_identifier(0).unwrap();
-        assert_eq!(
-            Identifier {
-                start: 0,
-                end: 1,
-                name: "a".to_string()
-            },
-            identifier
-        );
-    }
-
-    #[test]
-    fn test_make_identifier_with_const_myvar_equals_5_and_index_2() {
-        let tokens = crate::token::lexer("const myVar = 5");
-        let parser = Parser::new(tokens);
-        let identifier = parser.make_identifier(2).unwrap();
-        assert_eq!(
-            Identifier {
-                start: 6,
-                end: 11,
-                name: "myVar".to_string()
-            },
-            identifier
-        );
-    }
-
-    #[test]
-    fn test_make_identifier_multiline() {
-        let tokens = crate::token::lexer("const myVar = 5\nconst newVar = myVar + 1");
-        let parser = Parser::new(tokens);
-        let identifier = parser.make_identifier(2).unwrap();
-        assert_eq!(
-            Identifier {
-                start: 6,
-                end: 11,
-                name: "myVar".to_string()
-            },
-            identifier
-        );
-        let identifier = parser.make_identifier(10).unwrap();
-        assert_eq!(
-            Identifier {
-                start: 22,
-                end: 28,
-                name: "newVar".to_string()
-            },
-            identifier
-        );
-    }
-
-    #[test]
-    fn test_make_identifier_call_expression() {
-        let tokens = crate::token::lexer("log(5, \"hello\", aIdentifier)");
-        let parser = Parser::new(tokens);
-        let identifier = parser.make_identifier(0).unwrap();
-        assert_eq!(
-            Identifier {
-                start: 0,
-                end: 3,
-                name: "log".to_string()
-            },
-            identifier
-        );
-        let identifier = parser.make_identifier(8).unwrap();
-        assert_eq!(
-            Identifier {
-                start: 16,
-                end: 27,
-                name: "aIdentifier".to_string()
-            },
-            identifier
-        );
-    }
-    #[test]
-    fn test_make_non_code_node() {
-        let tokens = crate::token::lexer("log(5, \"hello\", aIdentifier)");
-        let parser = Parser::new(tokens);
-        let index = 4;
-        let expected_output = (None, 4);
-        assert_eq!(parser.make_non_code_node(index).unwrap(), expected_output);
-
-        let index = 7;
-        let expected_output = (None, 7);
-        assert_eq!(parser.make_non_code_node(index).unwrap(), expected_output);
-        let tokens = crate::token::lexer(
-            r#"
-const yo = { a: { b: { c: '123' } } }
-// this is a comment
-const key = 'c'"#,
-        );
-        let parser = Parser::new(tokens);
-        let index = 0;
-        let expected_output = (None, 0);
-        assert_eq!(parser.make_non_code_node(index).unwrap(), expected_output);
-
-        let index = 2;
-        let expected_output = (None, 2);
-        assert_eq!(parser.make_non_code_node(index).unwrap(), expected_output);
-
-        let index = 2;
-        let expected_output = (None, 2);
-        assert_eq!(parser.make_non_code_node(index).unwrap(), expected_output);
-
-        let index = 29;
-        let expected_output = (
-            Some(NonCodeNode {
-                start: 38,
-                end: 60,
-                value: NonCodeValue::BlockComment {
-                    value: "this is a comment".to_string(),
-                    style: CommentStyle::Line,
-                },
-            }),
-            31,
-        );
-        assert_eq!(parser.make_non_code_node(index).unwrap(), expected_output);
-    }
-
-    #[test]
-    fn test_collect_object_keys() {
-        let tokens = crate::token::lexer("const prop = yo.one[\"two\"]");
-        let parser = Parser::new(tokens);
-        let keys_info = parser.collect_object_keys(6, None, false).unwrap();
-        assert_eq!(keys_info.len(), 2);
-        let first_key = match keys_info[0].key.clone() {
-            LiteralIdentifier::Identifier(identifier) => format!("identifier-{}", identifier.name),
-            _ => panic!("Expected first key to be an identifier"),
-        };
-        assert_eq!(first_key, "identifier-one");
-        assert!(!keys_info[0].computed);
-        let second_key = match keys_info[1].key.clone() {
-            LiteralIdentifier::Literal(literal) => format!("literal-{}", literal.value),
-            _ => panic!("Expected second key to be a literal"),
-        };
-        assert_eq!(second_key, "literal-\"two\"");
-        assert!(!keys_info[1].computed);
-    }
-
-    #[test]
-    fn test_make_literal_call_expression() {
-        let tokens = crate::token::lexer("log(5, \"hello\", aIdentifier)");
-        let parser = Parser::new(tokens);
-        let literal = parser.make_literal(2).unwrap();
-        assert_eq!(
-            Literal {
-                start: 4,
-                end: 5,
-                value: serde_json::Value::Number(5.into()),
-                raw: "5".to_string()
-            },
-            literal
-        );
-        let literal = parser.make_literal(5).unwrap();
-        assert_eq!(
-            Literal {
-                start: 7,
-                end: 14,
-                value: serde_json::Value::String("hello".to_string()),
-                raw: "\"hello\"".to_string()
-            },
-            literal
-        );
-    }
-
-    #[test]
-    fn test_math_parse() {
-        let tokens = crate::token::lexer(r#"5 + "a""#);
-        let actual = Parser::new(tokens).ast().unwrap().body;
-        let expr = BinaryExpression {
-            start: 0,
-            end: 7,
-            operator: BinaryOperator::Add,
-            left: BinaryPart::Literal(Box::new(Literal {
-                start: 0,
-                end: 1,
-                value: serde_json::Value::Number(serde_json::Number::from(5)),
-                raw: "5".to_owned(),
-            })),
-            right: BinaryPart::Literal(Box::new(Literal {
-                start: 4,
-                end: 7,
-                value: serde_json::Value::String("a".to_owned()),
-                raw: r#""a""#.to_owned(),
-            })),
-        };
-        let expected = vec![BodyItem::ExpressionStatement(ExpressionStatement {
-            start: 0,
-            end: 7,
-            expression: Value::BinaryExpression(Box::new(expr)),
-        })];
-        assert_eq!(expected, actual);
-    }
-
-    #[test]
-    fn test_is_code_token() {
-        let tokens = [
-            Token {
-                token_type: TokenType::Word,
-                start: 0,
-                end: 3,
-                value: "log".to_string(),
-            },
-            Token {
-                token_type: TokenType::Brace,
-                start: 3,
-                end: 4,
-                value: "(".to_string(),
-            },
-            Token {
-                token_type: TokenType::Number,
-                start: 4,
-                end: 5,
-                value: "5".to_string(),
-            },
-            Token {
-                token_type: TokenType::Comma,
-                start: 5,
-                end: 6,
-                value: ",".to_string(),
-            },
-            Token {
-                token_type: TokenType::String,
-                start: 7,
-                end: 14,
-                value: "\"hello\"".to_string(),
-            },
-            Token {
-                token_type: TokenType::Word,
-                start: 16,
-                end: 27,
-                value: "aIdentifier".to_string(),
-            },
-            Token {
-                token_type: TokenType::Brace,
-                start: 27,
-                end: 28,
-                value: ")".to_string(),
-            },
-        ];
-        for (i, token) in tokens.iter().enumerate() {
-            assert!(token.is_code_token(), "failed test {i}: {token:?}")
-        }
-    }
-
-    #[test]
-    fn test_is_not_code_token() {
-        let tokens = [
-            Token {
-                token_type: TokenType::Whitespace,
-                start: 6,
-                end: 7,
-                value: " ".to_string(),
-            },
-            Token {
-                token_type: TokenType::BlockComment,
-                start: 28,
-                end: 30,
-                value: "/* abte */".to_string(),
-            },
-            Token {
-                token_type: TokenType::LineComment,
-                start: 30,
-                end: 33,
-                value: "// yoyo a line".to_string(),
-            },
-        ];
-        for (i, token) in tokens.iter().enumerate() {
-            assert!(!token.is_code_token(), "failed test {i}: {token:?}")
-        }
-    }
-
-    #[test]
-    fn test_next_meaningful_token() {
-        let _offset = 1;
-        let tokens = crate::token::lexer(
-            r#"const mySketch = startSketchOn('XY')
-  |> startProfileAt([0,0], %)
-  |> lineTo({ to: [0, 1], tag: 'myPath' }, %)
-  |> lineTo([1, 1], %) /* this is
-      a comment
-      spanning a few lines */
-  |> lineTo({ to: [1,0], tag: "rightPath" }, %)
-  |> close(%)"#,
-        );
-        let parser = Parser::new(tokens);
-        let index = 17;
-        let expected_output = TokenReturnWithNonCode {
-            token: Some(Token {
-                token_type: TokenType::Number,
-                start: 60,
-                end: 61,
-                value: "0".to_string(),
-            }),
-            index: 18,
-            non_code_node: None,
-        };
-        assert_eq!(parser.next_meaningful_token(index, None).unwrap(), expected_output);
-        let index = 18;
-        let expected_output = TokenReturnWithNonCode {
-            token: Some(Token {
-                token_type: TokenType::Brace,
-                start: 61,
-                end: 62,
-                value: "]".to_string(),
-            }),
-            index: 19,
-            non_code_node: None,
-        };
-        assert_eq!(parser.next_meaningful_token(index, None).unwrap(), expected_output);
-        let index = 21;
-        let expected_output = TokenReturnWithNonCode {
-            token: Some(Token {
-                token_type: TokenType::Operator,
-                start: 64,
-                end: 65,
-                value: "%".to_string(),
-            }),
-            index: 22,
-            non_code_node: None,
-        };
-        assert_eq!(parser.next_meaningful_token(index, None).unwrap(), expected_output);
-        let index = 24;
-        let expected_output = TokenReturnWithNonCode {
-            token: Some(Token {
-                token_type: TokenType::Operator,
-                start: 69,
-                end: 71,
-                value: "|>".to_string(),
-            }),
-            index: 25,
-            non_code_node: None,
-        };
-        assert_eq!(parser.next_meaningful_token(index, None).unwrap(), expected_output);
-        let index = 25;
-        let expected_output = TokenReturnWithNonCode {
-            token: Some(Token {
-                token_type: TokenType::Word,
-                start: 72,
-                end: 78,
-                value: "lineTo".to_string(),
-            }),
-            index: 27,
-            non_code_node: None,
-        };
-        assert_eq!(parser.next_meaningful_token(index, None).unwrap(), expected_output);
-    }
-
-    #[test]
-    fn test_find_closing_brace() {
-        let tokens = crate::token::lexer(
-            r#"const mySketch = startSketchOn('XY')
-  |> startProfileAt([0,0], %)
-|> lineTo({ to: [0, 1], tag: 'myPath' }, %)
-|> lineTo([1, 1], %) /* this is
-  a comment
-  spanning a few lines */
-|> lineTo({ to: [1,0], tag: "rightPath" }, %)
-|> close(%)"#,
-        );
-        let parser = Parser::new(tokens);
-        assert_eq!(parser.find_closing_brace(7, 0, "").unwrap(), 9);
-        assert_eq!(parser.find_closing_brace(14, 0, "").unwrap(), 23);
-        assert_eq!(parser.find_closing_brace(29, 0, "").unwrap(), 47);
-        assert_eq!(parser.find_closing_brace(57, 0, "").unwrap(), 62);
-
-        let basic = "( hey )";
-        let parser = Parser::new(crate::token::lexer(basic));
-        assert_eq!(parser.find_closing_brace(0, 0, "").unwrap(), 4);
-
-        let handles_non_zero_index = "(indexForBracketToRightOfThisIsTwo(shouldBeFour)AndNotThisSix)";
-        let parser = Parser::new(crate::token::lexer(handles_non_zero_index));
-        assert_eq!(parser.find_closing_brace(2, 0, "").unwrap(), 4);
-        assert_eq!(parser.find_closing_brace(0, 0, "").unwrap(), 6);
-
-        let handles_nested = "{a{b{c(}d]}eathou athoeu tah u} thatOneToTheLeftIsLast }";
-        let parser = Parser::new(crate::token::lexer(handles_nested));
-        assert_eq!(parser.find_closing_brace(0, 0, "").unwrap(), 18);
-
-        // TODO expect error when not started on a brace
-    }
-
-    #[test]
-    fn test_is_call_expression() {
-        let tokens = crate::token::lexer(
-            r#"const mySketch = startSketchOn('XY')
-  |> startProfileAt([0,0], %)
-|> lineTo({ to: [0, 1], tag: 'myPath' }, %)
-|> lineTo([1, 1], %) /* this is
-  a comment
-  spanning a few lines */
-|> lineTo({ to: [1,0], tag: "rightPath" }, %)
-|> close(%)"#,
-        );
-        let parser = Parser::new(tokens);
-
-        assert_eq!(parser.is_call_expression(4).unwrap(), None);
-        assert_eq!(parser.is_call_expression(6).unwrap(), Some(9));
-        assert_eq!(parser.is_call_expression(9).unwrap(), None);
-        assert_eq!(parser.is_call_expression(43).unwrap(), None);
-        assert_eq!(parser.is_call_expression(60).unwrap(), None);
-        assert_eq!(parser.is_call_expression(87).unwrap(), None);
-    }
-
-    #[test]
-    fn test_find_next_declaration_keyword() {
-        let tokens = crate::token::lexer(
-            r#"const mySketch = startSketchOn('XY')
-  |> startProfileAt([0,0], %)
-|> lineTo({ to: [0, 1], tag: 'myPath' }, %)
-|> lineTo([1, 1], %) /* this is
-  a comment
-  spanning a few lines */
-|> lineTo({ to: [1,0], tag: "rightPath" }, %)
-|> close(%)"#,
-        );
-        let parser = Parser::new(tokens);
-        assert_eq!(
-            parser.find_next_declaration_keyword(4).unwrap(),
-            TokenReturn {
-                token: None,
-                index: 102
-            }
-        );
-
-        let tokens = crate::token::lexer(
-            r#"const myVar = 5
-const newVar = myVar + 1
-"#,
-        );
-        let parser = Parser::new(tokens);
-        assert_eq!(
-            parser.find_next_declaration_keyword(6).unwrap(),
-            TokenReturn {
-                token: Some(Token {
-                    token_type: TokenType::Keyword,
-                    start: 16,
-                    end: 21,
-                    value: "const".to_string(),
-                }),
-                index: 8,
-            }
-        );
-        assert_eq!(
-            parser.find_next_declaration_keyword(14).unwrap(),
-            TokenReturn { token: None, index: 19 }
-        );
-    }
-
-    #[test]
-    fn test_has_pipe_operator() {
-        let code = r#"sketch mySketch {
-  lineTo(2, 3)
-} |> rx(45, %)
-"#;
-        let tokens = crate::token::lexer(code);
-        let parser = Parser::new(tokens);
-        assert_eq!(
-            parser.has_pipe_operator(0, None).unwrap(),
-            TokenReturnWithNonCode {
-                token: Some(Token {
-                    token_type: TokenType::Operator,
-                    start: 35,
-                    end: 37,
-                    value: "|>".to_string(),
-                }),
-                index: 16,
-                non_code_node: None,
-            }
-        );
-        let code = r#"sketch mySketch {
-  lineTo(2, 3)
-} |> rx(45, %) |> rx(45, %)
-"#;
-        let tokens = crate::token::lexer(code);
-        let parser = Parser::new(tokens);
-        assert_eq!(
-            parser.has_pipe_operator(0, None).unwrap(),
-            TokenReturnWithNonCode {
-                token: Some(Token {
-                    token_type: TokenType::Operator,
-                    start: 35,
-                    end: 37,
-                    value: "|>".to_string(),
-                }),
-                index: 16,
-                non_code_node: None,
-            }
-        );
-
-        let code = r#"sketch mySketch {
-  lineTo(2, 3)
-}
-const yo = myFunc(9()
-  |> rx(45, %)
-"#;
-        let tokens = crate::token::lexer(code);
-        let parser = Parser::new(tokens);
-        assert_eq!(
-            parser.has_pipe_operator(0, None).unwrap(),
-            TokenReturnWithNonCode {
-                token: None,
-                index: 16,
-                non_code_node: None,
-            }
-        );
-
-        let code = "const myVar2 = 5 + 1 |> myFn(%)";
-        let tokens = crate::token::lexer(code);
-        let parser = Parser::new(tokens);
-        assert_eq!(
-            parser.has_pipe_operator(1, None).unwrap(),
-            TokenReturnWithNonCode {
-                token: Some(Token {
-                    token_type: TokenType::Operator,
-                    start: 21,
-                    end: 23,
-                    value: "|>".to_string(),
-                }),
-                index: 12,
-                non_code_node: None,
-            }
-        );
-
-        let code = r#"sketch mySk1 {
-  lineTo(1,1)
-  path myPath = lineTo(0, 1)
-  lineTo(1,1)
-} |> rx(90, %)
-show(mySk1)"#;
-        let tokens = crate::token::lexer(code);
-        let parser = Parser::new(tokens.clone());
-        let token_with_my_path_index = tokens.iter().position(|token| token.value == "myPath").unwrap();
-        // loop through getting the token and it's index
-        let token_with_line_to_index_for_var_dec_index = tokens
-            .iter()
-            .enumerate()
-            .find(|(index, token)| token.value == "lineTo" && index > &token_with_my_path_index)
-            .unwrap()
-            .0;
-        // expect to return None,
-        assert_eq!(
-            parser
-                .has_pipe_operator(token_with_line_to_index_for_var_dec_index, None)
-                .unwrap(),
-            TokenReturnWithNonCode {
-                token: None,
-                index: 27,
-                non_code_node: None,
-            }
-        );
-
-        let brace_token_index = tokens.iter().position(|token| token.value == "{").unwrap();
-        assert_eq!(
-            parser.has_pipe_operator(brace_token_index, None).unwrap(),
-            TokenReturnWithNonCode {
-                token: Some(Token {
-                    token_type: TokenType::Operator,
-                    start: 74,
-                    end: 76,
-                    value: "|>".to_string(),
-                }),
-                index: 36,
-                non_code_node: None,
-            }
-        );
-    }
-
-    #[test]
-    fn test_make_member_expression() {
-        let tokens = crate::token::lexer("const prop = yo.one[\"two\"]");
-        let parser = Parser::new(tokens);
-        let member_expression_return = parser.make_member_expression(6).unwrap();
-        let member_expression = member_expression_return.expression;
-        let last_index = member_expression_return.last_index;
-        assert_eq!(member_expression.start, 13);
-        assert_eq!(member_expression.end, 26);
-        let member_object = match member_expression.object {
-            MemberObject::MemberExpression(member_expression) => member_expression,
-            _ => panic!("Expected member expression"),
-        };
-        assert_eq!(member_object.start, 13);
-        assert_eq!(member_object.end, 19);
-        let member_object_object = match member_object.object {
-            MemberObject::Identifier(identifier) => identifier,
-            _ => panic!("Expected identifier"),
-        };
-        assert_eq!(member_object_object.start, 13);
-        assert_eq!(member_object_object.end, 15);
-        assert_eq!(member_object_object.name, "yo");
-        let member_object_property = match member_object.property {
-            LiteralIdentifier::Identifier(identifier) => identifier,
-            _ => panic!("Expected identifier"),
-        };
-        assert_eq!(member_object_property.start, 16);
-        assert_eq!(member_object_property.end, 19);
-        assert_eq!(member_object_property.name, "one");
-        assert!(!member_object.computed);
-        let member_expression_property = match member_expression.property {
-            LiteralIdentifier::Literal(literal) => literal,
-            _ => panic!("Expected literal"),
-        };
-        assert_eq!(member_expression_property.start, 20);
-        assert_eq!(member_expression_property.end, 25);
-        assert_eq!(member_expression_property.value, "two");
-        assert!(!member_expression.computed);
-        assert_eq!(last_index, 11);
-    }
-
-    #[test]
-    fn test_find_end_of_binary_expression() {
-        let code = "1 + 2 * 3\nconst yo = 5";
-        let tokens = crate::token::lexer(code);
-        let parser = Parser::new(tokens.clone());
-        let end = parser.find_end_of_binary_expression(0).unwrap();
-        assert_eq!(tokens[end].value, "3");
-
-        let code = "(1 + 25) / 5 - 3\nconst yo = 5";
-        let tokens = crate::token::lexer(code);
-        let parser = Parser::new(tokens.clone());
-        let end = parser.find_end_of_binary_expression(0).unwrap();
-        assert_eq!(tokens[end].value, "3");
-        let index_of_5 = code.find('5').unwrap();
-        let end_starting_at_the_5 = parser.find_end_of_binary_expression(index_of_5).unwrap();
-        assert_eq!(end_starting_at_the_5, end);
-        // whole thing wrapped
-        let code = "((1 + 2) / 5 - 3)\nconst yo = 5";
-        let tokens = crate::token::lexer(code);
-        let parser = Parser::new(tokens.clone());
-        let end = parser.find_end_of_binary_expression(0).unwrap();
-        assert_eq!(tokens[end].end, code.find("3)").unwrap() + 2);
-        // whole thing wrapped but given index after the first brace
-        let code = "((1 + 2) / 5 - 3)\nconst yo = 5";
-        let tokens = crate::token::lexer(code);
-        let parser = Parser::new(tokens.clone());
-        let end = parser.find_end_of_binary_expression(1).unwrap();
-        assert_eq!(tokens[end].value, "3");
-        // given the index of a small wrapped section i.e. `1 + 2` in ((1 + 2) / 5 - 3)'
-        let code = "((1 + 2) / 5 - 3)\nconst yo = 5";
-        let tokens = crate::token::lexer(code);
-        let parser = Parser::new(tokens.clone());
-        let end = parser.find_end_of_binary_expression(2).unwrap();
-        assert_eq!(tokens[end].value, "2");
-        // lots of silly nesting
-        let code = "(1 + 2) / (5 - (3))\nconst yo = 5";
-        let tokens = crate::token::lexer(code);
-        let parser = Parser::new(tokens.clone());
-        let end = parser.find_end_of_binary_expression(0).unwrap();
-        assert_eq!(tokens[end].end, code.find("))").unwrap() + 2);
-        // with pipe operator at the end
-        let code = "(1 + 2) / (5 - (3))\n  |> fn(%)";
-        let tokens = crate::token::lexer(code);
-        let parser = Parser::new(tokens.clone());
-        let end = parser.find_end_of_binary_expression(0).unwrap();
-        assert_eq!(tokens[end].end, code.find("))").unwrap() + 2);
-        // with call expression at the start of binary expression
-        let code = "yo(2) + 3\n  |> fn(%)";
-        let tokens = crate::token::lexer(code);
-        let parser = Parser::new(tokens.clone());
-        let end = parser.find_end_of_binary_expression(0).unwrap();
-        assert_eq!(tokens[end].value, "3");
-        // with call expression at the end of binary expression
-        let code = "3 + yo(2)\n  |> fn(%)";
-        let tokens = crate::token::lexer(code);
-        let parser = Parser::new(tokens);
-        let _end = parser.find_end_of_binary_expression(0).unwrap();
-        // with call expression at the end of binary expression
-        let code = "-legX + 2, ";
-        let tokens = crate::token::lexer(code);
-        let parser = Parser::new(tokens.clone());
-        let end = parser.find_end_of_binary_expression(0).unwrap();
-        assert_eq!(tokens[end].value, "2");
-    }
-
-    #[test]
-    fn test_make_array_expression() {
-        // input_index: 6, output_index: 14, output: {"type":"ArrayExpression","start":11,"end":26,"elements":[{"type":"Literal","start":12,"end":15,"value":"1","raw":"\"1\""},{"type":"Literal","start":17,"end":18,"value":2,"raw":"2"},{"type":"Identifier","start":20,"end":25,"name":"three"}]}
-        let tokens = crate::token::lexer("const yo = [\"1\", 2, three]");
-        let parser = Parser::new(tokens);
-        let array_expression = parser.make_array_expression(6).unwrap();
-        let expression = array_expression.expression;
-        assert_eq!(array_expression.last_index, 14);
-        assert_eq!(expression.start, 11);
-        assert_eq!(expression.end, 26);
-        let elements = expression.elements;
-        assert_eq!(elements.len(), 3);
-        match &elements[0] {
-            Value::Literal(literal) => {
-                assert_eq!(literal.start, 12);
-                assert_eq!(literal.end, 15);
-                assert_eq!(literal.value, serde_json::Value::String("1".to_string()));
-                assert_eq!(literal.raw, "\"1\"".to_string());
-            }
-            _ => panic!("Expected literal"),
-        }
-        match &elements[1] {
-            Value::Literal(literal) => {
-                assert_eq!(literal.start, 17);
-                assert_eq!(literal.end, 18);
-                assert_eq!(literal.value, serde_json::Value::Number(2.into()));
-                assert_eq!(literal.raw, "2".to_string());
-            }
-            _ => panic!("Expected literal"),
-        }
-        match &elements[2] {
-            Value::Identifier(identifier) => {
-                assert_eq!(identifier.start, 20);
-                assert_eq!(identifier.end, 25);
-                assert_eq!(identifier.name, "three".to_string());
-            }
-            _ => panic!("Expected identifier"),
-        }
-    }
-
-    #[test]
-    fn test_make_call_expression() {
-        let tokens = crate::token::lexer("foo(\"a\", a, 3)");
-        let parser = Parser::new(tokens);
-        let result = parser.make_call_expression(0).unwrap();
-        assert_eq!(result.last_index, 9);
-        assert_eq!(result.expression.start, 0);
-        assert_eq!(result.expression.end, 14);
-        assert_eq!(result.expression.callee.name, "foo");
-        assert_eq!(result.expression.arguments.len(), 3);
-        assert!(!result.expression.optional);
-        let arguments = result.expression.arguments;
-        match arguments[0] {
-            Value::Literal(ref literal) => {
-                assert_eq!(literal.value, "a");
-                assert_eq!(literal.raw, "\"a\"");
-            }
-            _ => panic!("Expected literal"),
-        }
-        match arguments[1] {
-            Value::Identifier(ref identifier) => {
-                assert_eq!(identifier.name, "a");
-            }
-            _ => panic!("Expected identifier"),
-        }
-        match arguments[2] {
-            Value::Literal(ref literal) => {
-                assert_eq!(literal.value, 3);
-                assert_eq!(literal.raw, "3");
-            }
-            _ => panic!("Expected literal"),
-        }
-    }
-
-    #[test]
-    fn test_make_variable_declaration() {
-        let tokens = crate::token::lexer(
-            r#"const yo = startSketch([0, 0])
-  |> lineTo([1, myVar], %)
-  |> foo(myVar2, %)
-  |> close(%)"#,
-        );
-        let parser = Parser::new(tokens);
-        let result = parser.make_variable_declaration(0).unwrap();
-        assert_eq!(result.declaration.kind.to_string(), "const");
-        assert_eq!(result.declaration.declarations.len(), 1);
-        assert_eq!(result.declaration.declarations[0].id.name, "yo");
-        let declaration = result.declaration.declarations[0].clone();
-        let body = match declaration.init {
-            Value::PipeExpression(body) => body,
-            _ => panic!("expected pipe expression"),
-        };
-        assert_eq!(body.body.len(), 4);
-        let first_call_expression = match &body.body[0] {
-            Value::CallExpression(call_expression) => call_expression,
-            _ => panic!("expected call expression"),
-        };
-        assert_eq!(first_call_expression.callee.name, "startSketch");
-        assert_eq!(first_call_expression.arguments.len(), 1);
-        let first_argument = &first_call_expression.arguments[0];
-        let first_argument_array_expression = match first_argument {
-            Value::ArrayExpression(array_expression) => array_expression,
-            _ => panic!("expected array expression"),
-        };
-        assert_eq!(first_argument_array_expression.elements.len(), 2);
-        let second_call_expression = match &body.body[1] {
-            Value::CallExpression(call_expression) => call_expression,
-            _ => panic!("expected call expression"),
-        };
-        assert_eq!(second_call_expression.callee.name, "lineTo");
-        assert_eq!(second_call_expression.arguments.len(), 2);
-        let first_argument = &second_call_expression.arguments[0];
-        let first_argument_array_expression = match first_argument {
-            Value::ArrayExpression(array_expression) => array_expression,
-            _ => panic!("expected array expression"),
-        };
-        assert_eq!(first_argument_array_expression.elements.len(), 2);
-        let second_argument = &second_call_expression.arguments[1];
-        let second_argument_pipe_substitution = match second_argument {
-            Value::PipeSubstitution(pipe_substitution) => pipe_substitution,
-            _ => panic!("expected pipe substitution"),
-        };
-        assert_eq!(second_argument_pipe_substitution.start, 55);
-        let third_call_expression = match &body.body[2] {
-            Value::CallExpression(call_expression) => call_expression,
-            _ => panic!("expected call expression"),
-        };
-        assert_eq!(third_call_expression.callee.name, "foo");
-        assert_eq!(third_call_expression.arguments.len(), 2);
-        let first_argument = &third_call_expression.arguments[0];
-        let first_argument_identifier = match first_argument {
-            Value::Identifier(identifier) => identifier,
-            _ => panic!("expected identifier"),
-        };
-        assert_eq!(first_argument_identifier.name, "myVar2");
-
-        let fourth_call_expression = match &body.body[3] {
-            Value::CallExpression(call_expression) => call_expression,
-            _ => panic!("expected call expression"),
-        };
-        assert_eq!(fourth_call_expression.callee.name, "close");
-        assert_eq!(fourth_call_expression.arguments.len(), 1);
-    }
-
-    #[test]
-    fn test_make_body() {
-        let tokens = crate::token::lexer("const myVar = 5");
-        let parser = Parser::new(tokens);
-        let body = parser
-            .make_body(
-                0,
-                vec![],
-                NonCodeMeta {
-                    non_code_nodes: HashMap::new(),
-                    start: Vec::new(),
-                },
-            )
-            .unwrap();
-        assert_eq!(body.body.len(), 1);
-    }
-
-    #[test]
-    fn test_abstract_syntax_tree() {
-        let code = "5 +6";
-        let parser = Parser::new(crate::token::lexer(code));
-        let result = parser.ast().unwrap();
-        let expected_result = Program {
-            start: 0,
-            end: 4,
-            body: vec![BodyItem::ExpressionStatement(ExpressionStatement {
-                start: 0,
-                end: 4,
-                expression: Value::BinaryExpression(Box::new(BinaryExpression {
-                    start: 0,
-                    end: 4,
-                    left: BinaryPart::Literal(Box::new(Literal {
-                        start: 0,
-                        end: 1,
-                        value: serde_json::Value::Number(serde_json::Number::from(5)),
-                        raw: "5".to_string(),
-                    })),
-                    operator: BinaryOperator::Add,
-                    right: BinaryPart::Literal(Box::new(Literal {
-                        start: 3,
-                        end: 4,
-                        value: serde_json::Value::Number(serde_json::Number::from(6)),
-                        raw: "6".to_string(),
-                    })),
-                })),
-            })],
-            non_code_meta: NonCodeMeta::default(),
-        };
-
-        assert_eq!(result, expected_result);
-    }
-
-    #[test]
-    fn test_empty_file() {
-        let some_program_string = r#""#;
-        let tokens = crate::token::lexer(some_program_string);
-        let parser = Parser::new(tokens);
-        let result = parser.ast();
-        assert!(result.is_err());
-        assert!(result.err().unwrap().to_string().contains("file is empty"));
-    }
-
-    #[test]
-    fn test_parse_half_pipe_small() {
-        let tokens = crate::token::lexer(
-            "const secondExtrude = startSketchOn('XY')
-  |> startProfileAt([0,0], %)
-  |",
-        );
-        let parser = Parser::new(tokens);
-        let result = parser.ast();
-        assert!(result.is_err());
-        assert!(result.err().unwrap().to_string().contains("Unexpected token"));
-    }
-
-    #[test]
-    fn test_parse_member_expression_double_nested_braces() {
-        let tokens = crate::token::lexer(r#"const prop = yo["one"][two]"#);
-        let parser = Parser::new(tokens);
-        parser.ast().unwrap();
-    }
-
-    #[test]
-    fn test_parse_member_expression_binary_expression_period_number_first() {
-        let tokens = crate::token::lexer(
-            r#"const obj = { a: 1, b: 2 }
-const height = 1 - obj.a"#,
-        );
-        let parser = Parser::new(tokens);
-        parser.ast().unwrap();
-    }
-
-    #[test]
-    fn test_parse_member_expression_binary_expression_brace_number_first() {
-        let tokens = crate::token::lexer(
-            r#"const obj = { a: 1, b: 2 }
-const height = 1 - obj["a"]"#,
-        );
-        let parser = Parser::new(tokens);
-        parser.ast().unwrap();
-    }
-
-    #[test]
-    fn test_parse_member_expression_binary_expression_brace_number_second() {
-        let tokens = crate::token::lexer(
-            r#"const obj = { a: 1, b: 2 }
-const height = obj["a"] - 1"#,
-        );
-        let parser = Parser::new(tokens);
-        parser.ast().unwrap();
-    }
-
-    #[test]
-    fn test_parse_member_expression_binary_expression_in_array_number_first() {
-        let tokens = crate::token::lexer(
-            r#"const obj = { a: 1, b: 2 }
-const height = [1 - obj["a"], 0]"#,
-        );
-        let parser = Parser::new(tokens);
-        parser.ast().unwrap();
-    }
-
-    #[test]
-    fn test_parse_member_expression_binary_expression_in_array_number_second() {
-        let tokens = crate::token::lexer(
-            r#"const obj = { a: 1, b: 2 }
-const height = [obj["a"] - 1, 0]"#,
-        );
-        let parser = Parser::new(tokens);
-        parser.ast().unwrap();
-    }
-
-    #[test]
-    fn test_parse_member_expression_binary_expression_in_array_number_second_missing_space() {
-        let tokens = crate::token::lexer(
-            r#"const obj = { a: 1, b: 2 }
-const height = [obj["a"] -1, 0]"#,
-        );
-        let parser = Parser::new(tokens);
-        parser.ast().unwrap();
-    }
-
-    #[test]
-    fn test_parse_half_pipe() {
-        let tokens = crate::token::lexer(
-            "const height = 10
-
-const firstExtrude = startSketchOn('XY')
-  |> startProfileAt([0,0], %)
-  |> line([0, 8], %)
-  |> line([20, 0], %)
-  |> line([0, -8], %)
-  |> close(%)
-  |> extrude(2, %)
-
-show(firstExtrude)
-
-const secondExtrude = startSketchOn('XY')
-  |> startProfileAt([0,0], %)
-  |",
-        );
-        let parser = Parser::new(tokens);
-        let result = parser.ast();
-        assert!(result.is_err());
-        assert!(result.err().unwrap().to_string().contains("Unexpected token"));
-    }
-
-    #[test]
-    fn test_parse_greater_bang() {
-        let tokens = crate::token::lexer(">!");
-
-        let parser = Parser::new(tokens);
-
-        let err = parser.ast().unwrap_err();
-
-        // TODO: Better errors when program cannot tokenize.
-        // https://github.com/KittyCAD/modeling-app/issues/696
-        assert!(err.to_string().contains("found list of unkown tokens"));
-    }
-
-    #[test]
-    fn test_parse_z_percent_parens() {
-        let tokens = crate::token::lexer("z%)");
-        let parser = Parser::new(tokens);
-        let result = parser.ast();
-        assert!(result.is_err());
-        assert!(result.err().unwrap().to_string().contains("Unexpected token"));
-    }
-
-    #[test]
-    fn test_parse_parens_unicode() {
-        let tokens = crate::token::lexer("(ޜ");
-
-        let parser = Parser::new(tokens);
-        let result = parser.ast();
-        // TODO: Better errors when program cannot tokenize.
-        // https://github.com/KittyCAD/modeling-app/issues/696
-        assert!(result.is_err());
-    }
-
-    #[test]
-    fn test_parse_negative_in_array_binary_expression() {
-        let tokens = crate::token::lexer(
-            r#"const leg1 = 5
-const thickness = 0.56
-
-const bracket = [-leg2 + thickness, 0]
-"#,
-        );
-        let parser = Parser::new(tokens);
-        let result = parser.ast();
-        assert!(result.is_ok());
-    }
-
-    #[test]
-    fn test_parse_nested_open_brackets() {
-        let tokens = crate::token::lexer(
-            r#"
-z(-[["#,
-        );
-        let parser = Parser::new(tokens);
-        let result = parser.ast();
-        assert!(result.is_err());
-    }
-
-    #[test]
-    fn test_parse_weird_new_line_function() {
-        let tokens = crate::token::lexer(
-            r#"z
- (--#"#,
-        );
-        let parser = Parser::new(tokens);
-        let result = parser.ast();
-        assert!(result.is_err());
-        // TODO: Better errors when program cannot tokenize.
-        // https://github.com/KittyCAD/modeling-app/issues/696
-        assert_eq!(
-            result.err().unwrap().to_string(),
-            r##"lexical: KclErrorDetails { source_ranges: [SourceRange([6, 7])], message: "found list of unkown tokens \"#\"" }"##
-        );
-    }
-
-    #[test]
-    fn test_parse_weird_lots_of_fancy_brackets() {
-        let tokens = crate::token::lexer(r#"zz({{{{{{{{)iegAng{{{{{{{##"#);
-        let parser = Parser::new(tokens);
-        let result = parser.ast();
-        assert!(result.is_err());
-        // TODO: Better errors when program cannot tokenize.
-        // https://github.com/KittyCAD/modeling-app/issues/696
-        assert_eq!(
-            result.err().unwrap().to_string(),
-            r##"lexical: KclErrorDetails { source_ranges: [SourceRange([25, 26]), SourceRange([26, 27])], message: "found list of unkown tokens \"# #\"" }"##
-        );
-    }
-
-    #[test]
-    fn test_parse_weird_close_before_open() {
-        let tokens = crate::token::lexer(
-            r#"fn)n
-e
-["#,
-        );
-        let parser = Parser::new(tokens);
-        let result = parser.ast();
-        assert!(result.is_err());
-        assert!(result
-            .err()
-            .unwrap()
-            .to_string()
-            .contains("expected whitespace, found ')' which is brace"));
-    }
-
-    #[test]
-    fn test_parse_weird_close_before_nada() {
-        let tokens = crate::token::lexer(r#"fn)n-"#);
-        let parser = Parser::new(tokens);
-        let result = parser.ast();
-        assert!(result.is_err());
-        assert!(result
-            .err()
-            .unwrap()
-            .to_string()
-            .contains("expected whitespace, found ')' which is brace"));
-    }
-
-    #[test]
-    fn test_parse_weird_lots_of_slashes() {
-        let tokens = crate::token::lexer(
-            r#"J///////////o//+///////////P++++*++++++P///////˟
-++4"#,
-        );
-        let parser = Parser::new(tokens);
-        let result = parser.ast();
-        assert!(result.is_err());
-        assert!(result.err().unwrap().to_string().contains("Unexpected token"));
-    }
-
-    #[test]
-    fn test_parse_expand_array() {
-        let code = "const myArray = [0..10]";
-        let parser = Parser::new(crate::token::lexer(code));
-        let result = parser.ast().unwrap();
-        let expected_result = Program {
-            start: 0,
-            end: 23,
-            body: vec![BodyItem::VariableDeclaration(VariableDeclaration {
-                start: 0,
-                end: 23,
-                declarations: vec![VariableDeclarator {
-                    start: 6,
-                    end: 23,
-                    id: Identifier {
-                        start: 6,
-                        end: 13,
-                        name: "myArray".to_string(),
-                    },
-                    init: Value::ArrayExpression(Box::new(ArrayExpression {
-                        start: 16,
-                        end: 23,
-                        elements: vec![
-                            Value::Literal(Box::new(Literal {
-                                start: 17,
-                                end: 18,
-                                value: 0.into(),
-                                raw: "0".to_string(),
-                            })),
-                            Value::Literal(Box::new(Literal {
-                                start: 17,
-                                end: 18,
-                                value: 1.into(),
-                                raw: "1".to_string(),
-                            })),
-                            Value::Literal(Box::new(Literal {
-                                start: 17,
-                                end: 18,
-                                value: 2.into(),
-                                raw: "2".to_string(),
-                            })),
-                            Value::Literal(Box::new(Literal {
-                                start: 17,
-                                end: 18,
-                                value: 3.into(),
-                                raw: "3".to_string(),
-                            })),
-                            Value::Literal(Box::new(Literal {
-                                start: 17,
-                                end: 18,
-                                value: 4.into(),
-                                raw: "4".to_string(),
-                            })),
-                            Value::Literal(Box::new(Literal {
-                                start: 17,
-                                end: 18,
-                                value: 5.into(),
-                                raw: "5".to_string(),
-                            })),
-                            Value::Literal(Box::new(Literal {
-                                start: 17,
-                                end: 18,
-                                value: 6.into(),
-                                raw: "6".to_string(),
-                            })),
-                            Value::Literal(Box::new(Literal {
-                                start: 17,
-                                end: 18,
-                                value: 7.into(),
-                                raw: "7".to_string(),
-                            })),
-                            Value::Literal(Box::new(Literal {
-                                start: 17,
-                                end: 18,
-                                value: 8.into(),
-                                raw: "8".to_string(),
-                            })),
-                            Value::Literal(Box::new(Literal {
-                                start: 17,
-                                end: 18,
-                                value: 9.into(),
-                                raw: "9".to_string(),
-                            })),
-                            Value::Literal(Box::new(Literal {
-                                start: 17,
-                                end: 18,
-                                value: 10.into(),
-                                raw: "10".to_string(),
-                            })),
-                        ],
-                    })),
-                }],
-                kind: VariableKind::Const,
-            })],
-            non_code_meta: NonCodeMeta::default(),
-        };
-
-        assert_eq!(result, expected_result);
-    }
-
-    #[test]
-    fn test_error_keyword_in_variable() {
-        let some_program_string = r#"const let = "thing""#;
-        let tokens = crate::token::lexer(some_program_string);
-        let parser = Parser::new(tokens);
-        let result = parser.ast();
-        assert!(result.is_err());
-        assert_eq!(
-            result.err().unwrap().to_string(),
-            r#"syntax: KclErrorDetails { source_ranges: [SourceRange([6, 9])], message: "Cannot assign a variable to a reserved keyword: let" }"#
-        );
-    }
-
-    #[test]
-    fn test_error_keyword_in_fn_name() {
-        let some_program_string = r#"fn let = () {}"#;
-        let tokens = crate::token::lexer(some_program_string);
-        let parser = Parser::new(tokens);
-        let result = parser.ast();
-        assert!(result.is_err());
-        assert_eq!(
-            result.err().unwrap().to_string(),
-            r#"syntax: KclErrorDetails { source_ranges: [SourceRange([3, 6])], message: "Cannot assign a variable to a reserved keyword: let" }"#
-        );
-    }
-
-    #[test]
-    fn test_error_stdlib_in_fn_name() {
-        let some_program_string = r#"fn cos = () => {
-            return 1
-        }"#;
-        let tokens = crate::token::lexer(some_program_string);
-        let parser = Parser::new(tokens);
-        let result = parser.ast();
-        assert!(result.is_err());
-        assert_eq!(
-            result.err().unwrap().to_string(),
-            r#"syntax: KclErrorDetails { source_ranges: [SourceRange([3, 6])], message: "Cannot assign a variable to a reserved keyword: cos" }"#
-        );
-    }
-
-    #[test]
-    fn test_error_keyword_in_fn_args() {
-        let some_program_string = r#"fn thing = (let) => {
-    return 1
-}"#;
-        let tokens = crate::token::lexer(some_program_string);
-        let parser = Parser::new(tokens);
-        let result = parser.ast();
-        assert!(result.is_err());
-        assert_eq!(
-            result.err().unwrap().to_string(),
-            r#"syntax: KclErrorDetails { source_ranges: [SourceRange([12, 15])], message: "Cannot assign a variable to a reserved keyword: let" }"#
-        );
-    }
-
-    #[test]
-    fn test_error_stdlib_in_fn_args() {
-        let some_program_string = r#"fn thing = (cos) => {
-    return 1
-}"#;
-        let tokens = crate::token::lexer(some_program_string);
-        let parser = Parser::new(tokens);
-        let result = parser.ast();
-        assert!(result.is_err());
-        assert_eq!(
-            result.err().unwrap().to_string(),
-            r#"syntax: KclErrorDetails { source_ranges: [SourceRange([12, 15])], message: "Cannot assign a variable to a reserved keyword: cos" }"#
-        );
-    }
-
-    #[test]
-    fn zero_param_function() {
-        let program = r#"
-        fn firstPrimeNumber = () => {
-            return 2
-        }
-        firstPrimeNumber()
-        "#;
-        let tokens = crate::token::lexer(program);
-        let parser = Parser::new(tokens);
-        let _ast = parser.ast().unwrap();
-    }
-
-    #[test]
-    fn test_keyword_ok_in_fn_args_return() {
-        let some_program_string = r#"fn thing = (param) => {
-    return true
-}
-
-thing(false)
-"#;
-        let tokens = crate::token::lexer(some_program_string);
-        let parser = Parser::new(tokens);
-        parser.ast().unwrap();
-    }
-
-    #[test]
-    fn test_error_define_function_as_var() {
-        for name in ["var", "let", "const"] {
-            let some_program_string = format!(
-                r#"{} thing = (param) => {{
-    return true
-}}
-
-thing(false)
-"#,
-                name
-            );
-            let tokens = crate::token::lexer(&some_program_string);
-            let parser = Parser::new(tokens);
-            let result = parser.ast();
-            assert!(result.is_err());
-            assert_eq!(
-                result.err().unwrap().to_string(),
-                format!(
-                    r#"syntax: KclErrorDetails {{ source_ranges: [SourceRange([0, {}])], message: "Expected a `fn` variable kind, found: `{}`" }}"#,
-                    name.len(),
-                    name
-                )
-            );
-        }
-    }
-
-    #[test]
-    fn test_error_define_var_as_function() {
-        let some_program_string = r#"fn thing = "thing""#;
-        let tokens = crate::token::lexer(some_program_string);
-        let parser = Parser::new(tokens);
-        let result = parser.ast();
-        assert!(result.is_err());
-        // TODO: https://github.com/KittyCAD/modeling-app/issues/784
-        // Improve this error message.
-        // It should say that the compiler is expecting a function expression on the RHS.
-        assert_eq!(
-            result.err().unwrap().to_string(),
-            r#"syntax: KclErrorDetails { source_ranges: [SourceRange([11, 18])], message: "Unexpected token" }"#
-        );
-    }
-
-    #[test]
-    fn test_member_expression_sketch_group() {
-        let some_program_string = r#"fn cube = (pos, scale) => {
-  const sg = startSketchOn('XY')
-  |> startProfileAt(pos, %)
-    |> line([0, scale], %)
-    |> line([scale, 0], %)
-    |> line([0, -scale], %)
-
-  return sg
-}
-
-const b1 = cube([0,0], 10)
-const b2 = cube([3,3], 4)
-
-const pt1 = b1[0]
-const pt2 = b2[0]
-
-show(b1)
-show(b2)"#;
-        let tokens = crate::token::lexer(some_program_string);
-        let parser = Parser::new(tokens);
-        parser.ast().unwrap();
-    }
-
-    #[test]
-    fn test_math_with_stdlib() {
-        let some_program_string = r#"const d2r = pi() / 2
-let other_thing = 2 * cos(3)"#;
-        let tokens = crate::token::lexer(some_program_string);
-        let parser = Parser::new(tokens);
-        parser.ast().unwrap();
-    }
-
-    #[test]
-    fn test_negative_arguments() {
-        let some_program_string = r#"fn box = (p, h, l, w) => {
- const myBox = startSketchOn('XY')
-    |> startProfileAt(p, %)
-    |> line([0, l], %)
-    |> line([w, 0], %)
-    |> line([0, -l], %)
-    |> close(%)
-    |> extrude(h, %)
-
-  return myBox
-}
-let myBox = box([0,0], -3, -16, -10)
-show(myBox)"#;
-        let tokens = crate::token::lexer(some_program_string);
-        let parser = Parser::new(tokens);
-        parser.ast().unwrap();
-    }
-=======
->>>>>>> 0b0219b8
 }