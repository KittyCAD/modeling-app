--- conflicted
+++ resolved
@@ -3347,8 +3347,7 @@
         dynamic_state: &DynamicState,
         pipe_info: &PipeInfo,
         ctx: &ExecutorContext,
-<<<<<<< HEAD
-    ) -> Result<MemoryItem, KclError> {
+    ) -> Result<KclValue, KclError> {
         if self.operator == UnaryOperator::Not {
             let value = self
                 .argument
@@ -3362,7 +3361,7 @@
                 }));
             };
             let negated = !bool_value;
-            return Ok(MemoryItem::UserVal(UserVal {
+            return Ok(KclValue::UserVal(UserVal {
                 value: serde_json::Value::Bool(negated),
                 meta: vec![Metadata {
                     source_range: self.into(),
@@ -3370,9 +3369,6 @@
             }));
         }
 
-=======
-    ) -> Result<KclValue, KclError> {
->>>>>>> f1ab8602
         let num = parse_json_number_as_f64(
             &self
                 .argument
