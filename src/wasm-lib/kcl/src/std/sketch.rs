//! Functions related to sketching.

use anyhow::Result;
use derive_docs::stdlib;
use indexmap::IndexMap;
use kcmc::shared::Point2d as KPoint2d; // Point2d is already defined in this pkg, to impl ts_rs traits.
use kcmc::{each_cmd as mcmd, length_unit::LengthUnit, shared::Angle, ModelingCmd};
use kittycad_modeling_cmds as kcmc;
use kittycad_modeling_cmds::shared::PathSegment;
use parse_display::{Display, FromStr};
use schemars::JsonSchema;
use serde::{Deserialize, Serialize};

use crate::execution::{CodeRef, StartSketchOnFace, StartSketchOnPlane};
use crate::{
    errors::{KclError, KclErrorDetails},
    execution::{
        Artifact, ArtifactId, BasePath, ExecState, Face, GeoMeta, KclValue, Path, Plane, Point2d, Point3d, Sketch,
        SketchSet, SketchSurface, Solid, TagEngineInfo, TagIdentifier,
    },
    parsing::ast::types::TagNode,
    std::{
        args::{Args, TyF64},
        utils::{
            arc_angles, arc_center_and_end, calculate_circle_center, get_tangential_arc_to_info, get_x_component,
            get_y_component, intersection_with_parallel_line, TangentialArcInfoInput,
        },
    },
};

/// A tag for a face.
#[derive(Debug, Clone, Deserialize, Serialize, PartialEq, ts_rs::TS, JsonSchema)]
#[ts(export)]
#[serde(rename_all = "snake_case", untagged)]
pub enum FaceTag {
    StartOrEnd(StartOrEnd),
    /// A tag for the face.
    Tag(Box<TagIdentifier>),
}

impl std::fmt::Display for FaceTag {
    fn fmt(&self, f: &mut std::fmt::Formatter<'_>) -> std::fmt::Result {
        match self {
            FaceTag::Tag(t) => write!(f, "{}", t),
            FaceTag::StartOrEnd(StartOrEnd::Start) => write!(f, "start"),
            FaceTag::StartOrEnd(StartOrEnd::End) => write!(f, "end"),
        }
    }
}

impl FaceTag {
    /// Get the face id from the tag.
    pub async fn get_face_id(
        &self,
        solid: &Solid,
        exec_state: &mut ExecState,
        args: &Args,
        must_be_planar: bool,
    ) -> Result<uuid::Uuid, KclError> {
        match self {
            FaceTag::Tag(ref t) => args.get_adjacent_face_to_tag(exec_state, t, must_be_planar).await,
            FaceTag::StartOrEnd(StartOrEnd::Start) => solid.start_cap_id.ok_or_else(|| {
                KclError::Type(KclErrorDetails {
                    message: "Expected a start face".to_string(),
                    source_ranges: vec![args.source_range],
                })
            }),
            FaceTag::StartOrEnd(StartOrEnd::End) => solid.end_cap_id.ok_or_else(|| {
                KclError::Type(KclErrorDetails {
                    message: "Expected an end face".to_string(),
                    source_ranges: vec![args.source_range],
                })
            }),
        }
    }
}

#[derive(Debug, Clone, Deserialize, Serialize, PartialEq, ts_rs::TS, JsonSchema, FromStr, Display)]
#[ts(export)]
#[serde(rename_all = "snake_case")]
#[display(style = "snake_case")]
pub enum StartOrEnd {
    /// The start face as in before you extruded. This could also be known as the bottom
    /// face. But we do not call it bottom because it would be the top face if you
    /// extruded it in the opposite direction or flipped the camera.
    #[serde(rename = "start", alias = "START")]
    Start,
    /// The end face after you extruded. This could also be known as the top
    /// face. But we do not call it top because it would be the bottom face if you
    /// extruded it in the opposite direction or flipped the camera.
    #[serde(rename = "end", alias = "END")]
    End,
}

pub const NEW_TAG_KW: &str = "tag";

/// Draw a line to a point.
pub async fn line(exec_state: &mut ExecState, args: Args) -> Result<KclValue, KclError> {
    // let (to, sketch, tag): ([f64; 2], Sketch, Option<TagNode>) = args.get_data_and_sketch_and_tag()?;
    let sketch = args.get_unlabeled_kw_arg("sketch")?;
    let end = args.get_kw_arg_opt("end")?;
    let end_absolute = args.get_kw_arg_opt("endAbsolute")?;
    let tag = args.get_kw_arg_opt(NEW_TAG_KW)?;

    let new_sketch = inner_line(sketch, end_absolute, end, tag, exec_state, args).await?;
    Ok(KclValue::Sketch {
        value: Box::new(new_sketch),
    })
}

/// Extend the current sketch with a new straight line.
///
/// ```no_run
/// triangle = startSketchOn(XZ)
///   |> startProfileAt([0, 0], %)
///   // The 'end' argument means it ends at exactly [10, 0].
///   // This is an absolute measurement, it is NOT relative to
///   // the start of the sketch.
///   |> line(endAbsolute = [10, 0])
///   |> line(endAbsolute = [0, 10])
///   |> line(endAbsolute = [-10, 0], tag = $thirdLineOfTriangle)
///   |> close()
///   |> extrude(length = 5)
///
/// box = startSketchOn(XZ)
///   |> startProfileAt([10, 10], %)
///   // The 'to' argument means move the pen this much.
///   // So, [10, 0] is a relative distance away from the current point.
///   |> line(end = [10, 0])
///   |> line(end = [0, 10])
///   |> line(end = [-10, 0], tag = $thirdLineOfBox)
///   |> close()
///   |> extrude(length = 5)
/// ```
#[stdlib {
    name = "line",
    keywords = true,
    unlabeled_first = true,
    args = {
        sketch = { docs = "Which sketch should this path be added to?"},
        end_absolute = { docs = "Which absolute point should this line go to? Incompatible with `end`."},
        end = { docs = "How far away (along the X and Y axes) should this line go? Incompatible with `endAbsolute`.", include_in_snippet = true},
        tag = { docs = "Create a new tag which refers to this line"},
    }
}]
async fn inner_line(
    sketch: Sketch,
    end_absolute: Option<[f64; 2]>,
    end: Option<[f64; 2]>,
    tag: Option<TagNode>,
    exec_state: &mut ExecState,
    args: Args,
) -> Result<Sketch, KclError> {
    straight_line(
        StraightLineParams {
            sketch,
            end_absolute,
            end,
            tag,
        },
        exec_state,
        args,
    )
    .await
}

struct StraightLineParams {
    sketch: Sketch,
    end_absolute: Option<[f64; 2]>,
    end: Option<[f64; 2]>,
    tag: Option<TagNode>,
}

impl StraightLineParams {
    fn relative(p: [f64; 2], sketch: Sketch, tag: Option<TagNode>) -> Self {
        Self {
            sketch,
            tag,
            end: Some(p),
            end_absolute: None,
        }
    }
    fn absolute(p: [f64; 2], sketch: Sketch, tag: Option<TagNode>) -> Self {
        Self {
            sketch,
            tag,
            end: None,
            end_absolute: Some(p),
        }
    }
}

async fn straight_line(
    StraightLineParams {
        sketch,
        end,
        end_absolute,
        tag,
    }: StraightLineParams,
    exec_state: &mut ExecState,
    args: Args,
) -> Result<Sketch, KclError> {
    let from = sketch.current_pen_position()?;
    let (point, is_absolute) = match (end_absolute, end) {
        (Some(_), Some(_)) => {
            return Err(KclError::Semantic(KclErrorDetails {
                source_ranges: vec![args.source_range],
                message: "You cannot give both `end` and `endAbsolute` params, you have to choose one or the other"
                    .to_owned(),
            }));
        }
        (Some(end_absolute), None) => (end_absolute, true),
        (None, Some(end)) => (end, false),
        (None, None) => {
            return Err(KclError::Semantic(KclErrorDetails {
                source_ranges: vec![args.source_range],
                message: "You must supply either `end` or `endAbsolute` arguments".to_owned(),
            }));
        }
    };

    let id = exec_state.next_uuid();
    args.batch_modeling_cmd(
        id,
        ModelingCmd::from(mcmd::ExtendPath {
            path: sketch.id.into(),
            segment: PathSegment::Line {
                end: KPoint2d::from(point).with_z(0.0).map(LengthUnit),
                relative: !is_absolute,
            },
        }),
    )
    .await?;
    let end = if is_absolute {
        point
    } else {
        let from = sketch.current_pen_position()?;
        [from.x + point[0], from.y + point[1]]
    };

    let current_path = Path::ToPoint {
        base: BasePath {
            from: from.into(),
            to: end,
            tag: tag.clone(),
            units: sketch.units,
            geo_meta: GeoMeta {
                id,
                metadata: args.source_range.into(),
            },
        },
    };

    let mut new_sketch = sketch.clone();
    if let Some(tag) = &tag {
        new_sketch.add_tag(tag, &current_path);
    }

    new_sketch.paths.push(current_path);

    Ok(new_sketch)
}

/// Draw a line to a point on the x-axis.
pub async fn x_line_to(exec_state: &mut ExecState, args: Args) -> Result<KclValue, KclError> {
    let (to, sketch, tag): (f64, Sketch, Option<TagNode>) = args.get_data_and_sketch_and_tag()?;

    let new_sketch = inner_x_line_to(to, sketch, tag, exec_state, args).await?;
    Ok(KclValue::Sketch {
        value: Box::new(new_sketch),
    })
}

/// Draw a line parallel to the X axis, that ends at the given X.
/// E.g. if the previous line ended at (1, 1),
/// then xLineTo(4) draws a line from (1, 1) to (4, 1)
///
/// ```no_run
/// exampleSketch = startSketchOn(XZ)
///   |> startProfileAt([0, 0], %)
///   |> xLineTo(15, %)
///   |> angledLine({
///     angle = 80,
///     length = 15,
///   }, %)
///   |> line(end = [8, -10])
///   |> xLineTo(40, %)
///   |> angledLine({
///     angle = 135,
///     length = 30,
///   }, %)
///   |> xLineTo(10, %)
///   |> close()
///
/// example = extrude(exampleSketch, length = 10)
/// ```
#[stdlib {
    name = "xLineTo",
}]
async fn inner_x_line_to(
    to: f64,
    sketch: Sketch,
    tag: Option<TagNode>,
    exec_state: &mut ExecState,
    args: Args,
) -> Result<Sketch, KclError> {
    let from = sketch.current_pen_position()?;

    let new_sketch = straight_line(
        StraightLineParams::absolute([to, from.y], sketch, tag),
        exec_state,
        args,
    )
    .await?;

    Ok(new_sketch)
}

/// Draw a line to a point on the y-axis.
pub async fn y_line_to(exec_state: &mut ExecState, args: Args) -> Result<KclValue, KclError> {
    let (to, sketch, tag): (f64, Sketch, Option<TagNode>) = args.get_data_and_sketch_and_tag()?;

    let new_sketch = inner_y_line_to(to, sketch, tag, exec_state, args).await?;
    Ok(KclValue::Sketch {
        value: Box::new(new_sketch),
    })
}

/// Draw a line parallel to the Y axis, that ends at the given Y.
/// E.g. if the previous line ended at (1, 1),
/// then yLineTo(4) draws a line from (1, 1) to (1, 4)
///
/// ```no_run
/// exampleSketch = startSketchOn(XZ)
///   |> startProfileAt([0, 0], %)
///   |> angledLine({
///     angle = 50,
///     length = 45,
///   }, %)
///   |> yLineTo(0, %)
///   |> close()
///
/// example = extrude(exampleSketch, length = 5)
/// ```
#[stdlib {
    name = "yLineTo",
}]
async fn inner_y_line_to(
    to: f64,
    sketch: Sketch,
    tag: Option<TagNode>,
    exec_state: &mut ExecState,
    args: Args,
) -> Result<Sketch, KclError> {
    let from = sketch.current_pen_position()?;

    let new_sketch = straight_line(
        StraightLineParams::absolute([from.x, to], sketch, tag),
        exec_state,
        args,
    )
    .await?;
    Ok(new_sketch)
}

/// Draw a line on the x-axis.
pub async fn x_line(exec_state: &mut ExecState, args: Args) -> Result<KclValue, KclError> {
    let (length, sketch, tag): (f64, Sketch, Option<TagNode>) = args.get_data_and_sketch_and_tag()?;

    let new_sketch = inner_x_line(length, sketch, tag, exec_state, args).await?;
    Ok(KclValue::Sketch {
        value: Box::new(new_sketch),
    })
}

/// Draw a line relative to the current origin to a specified distance away
/// from the current position along the 'x' axis.
///
/// ```no_run
/// exampleSketch = startSketchOn(XZ)
///   |> startProfileAt([0, 0], %)
///   |> xLine(15, %)
///   |> angledLine({
///     angle = 80,
///     length = 15,
///   }, %)
///   |> line(end = [8, -10])
///   |> xLine(10, %)
///   |> angledLine({
///     angle = 120,
///     length = 30,
///   }, %)
///   |> xLine(-15, %)
///   |> close()
///
/// example = extrude(exampleSketch, length = 10)
/// ```
#[stdlib {
    name = "xLine",
}]
async fn inner_x_line(
    length: f64,
    sketch: Sketch,
    tag: Option<TagNode>,
    exec_state: &mut ExecState,
    args: Args,
) -> Result<Sketch, KclError> {
    straight_line(
        StraightLineParams::relative([length, 0.0], sketch, tag),
        exec_state,
        args,
    )
    .await
}

/// Draw a line on the y-axis.
pub async fn y_line(exec_state: &mut ExecState, args: Args) -> Result<KclValue, KclError> {
    let (length, sketch, tag): (f64, Sketch, Option<TagNode>) = args.get_data_and_sketch_and_tag()?;

    let new_sketch = inner_y_line(length, sketch, tag, exec_state, args).await?;
    Ok(KclValue::Sketch {
        value: Box::new(new_sketch),
    })
}

/// Draw a line relative to the current origin to a specified distance away
/// from the current position along the 'y' axis.
///
/// ```no_run
/// exampleSketch = startSketchOn(XZ)
///   |> startProfileAt([0, 0], %)
///   |> yLine(15, %)
///   |> angledLine({
///     angle = 30,
///     length = 15,
///   }, %)
///   |> line(end = [8, -10])
///   |> yLine(-5, %)
///   |> close()
///
/// example = extrude(exampleSketch, length = 10)
/// ```
#[stdlib {
    name = "yLine",
}]
async fn inner_y_line(
    length: f64,
    sketch: Sketch,
    tag: Option<TagNode>,
    exec_state: &mut ExecState,
    args: Args,
) -> Result<Sketch, KclError> {
    straight_line(
        StraightLineParams::relative([0.0, length], sketch, tag),
        exec_state,
        args,
    )
    .await
}

/// Data to draw an angled line.
#[derive(Debug, Clone, Deserialize, Serialize, PartialEq, ts_rs::TS, JsonSchema)]
#[ts(export)]
#[serde(rename_all = "camelCase", untagged)]
pub enum AngledLineData {
    /// An angle and length with explicitly named parameters
    AngleAndLengthNamed {
        /// The angle of the line (in degrees).
        angle: f64,
        /// The length of the line.
        length: f64,
    },
    /// An angle and length given as a pair
    AngleAndLengthPair([f64; 2]),
}

/// Draw an angled line.
pub async fn angled_line(exec_state: &mut ExecState, args: Args) -> Result<KclValue, KclError> {
    let (data, sketch, tag): (AngledLineData, Sketch, Option<TagNode>) = args.get_data_and_sketch_and_tag()?;

    let new_sketch = inner_angled_line(data, sketch, tag, exec_state, args).await?;
    Ok(KclValue::Sketch {
        value: Box::new(new_sketch),
    })
}

/// Draw a line segment relative to the current origin using the polar
/// measure of some angle and distance.
///
/// ```no_run
/// exampleSketch = startSketchOn(XZ)
///   |> startProfileAt([0, 0], %)
///   |> yLineTo(15, %)
///   |> angledLine({
///     angle = 30,
///     length = 15,
///   }, %)
///   |> line(end = [8, -10])
///   |> yLineTo(0, %)
///   |> close()
///
/// example = extrude(exampleSketch, length = 10)
/// ```
#[stdlib {
    name = "angledLine",
}]
async fn inner_angled_line(
    data: AngledLineData,
    sketch: Sketch,
    tag: Option<TagNode>,
    exec_state: &mut ExecState,
    args: Args,
) -> Result<Sketch, KclError> {
    let from = sketch.current_pen_position()?;
    let (angle, length) = match data {
        AngledLineData::AngleAndLengthNamed { angle, length } => (angle, length),
        AngledLineData::AngleAndLengthPair(pair) => (pair[0], pair[1]),
    };

    //double check me on this one - mike
    let delta: [f64; 2] = [
        length * f64::cos(angle.to_radians()),
        length * f64::sin(angle.to_radians()),
    ];
    let relative = true;

    let to: [f64; 2] = [from.x + delta[0], from.y + delta[1]];

    let id = exec_state.next_uuid();

    args.batch_modeling_cmd(
        id,
        ModelingCmd::from(mcmd::ExtendPath {
            path: sketch.id.into(),
            segment: PathSegment::Line {
                end: KPoint2d::from(delta).with_z(0.0).map(LengthUnit),
                relative,
            },
        }),
    )
    .await?;

    let current_path = Path::ToPoint {
        base: BasePath {
            from: from.into(),
            to,
            tag: tag.clone(),
            units: sketch.units,
            geo_meta: GeoMeta {
                id,
                metadata: args.source_range.into(),
            },
        },
    };

    let mut new_sketch = sketch.clone();
    if let Some(tag) = &tag {
        new_sketch.add_tag(tag, &current_path);
    }

    new_sketch.paths.push(current_path);
    Ok(new_sketch)
}

/// Draw an angled line of a given x length.
pub async fn angled_line_of_x_length(exec_state: &mut ExecState, args: Args) -> Result<KclValue, KclError> {
    let (data, sketch, tag): (AngledLineData, Sketch, Option<TagNode>) = args.get_data_and_sketch_and_tag()?;

    let new_sketch = inner_angled_line_of_x_length(data, sketch, tag, exec_state, args).await?;
    Ok(KclValue::Sketch {
        value: Box::new(new_sketch),
    })
}

/// Create a line segment from the current 2-dimensional sketch origin
/// along some angle (in degrees) for some relative length in the 'x' dimension.
///
/// ```no_run
/// sketch001 = startSketchOn(XZ)
///   |> startProfileAt([0, 0], %)
///   |> angledLineOfXLength({ angle = 45, length = 10 }, %, $edge1)
///   |> angledLineOfXLength({ angle = -15, length = 20 }, %, $edge2)
///   |> line(end = [0, -5])
///   |> close(tag = $edge3)
///
/// extrusion = extrude(sketch001, length = 10)
/// ```
#[stdlib {
    name = "angledLineOfXLength",
}]
async fn inner_angled_line_of_x_length(
    data: AngledLineData,
    sketch: Sketch,
    tag: Option<TagNode>,
    exec_state: &mut ExecState,
    args: Args,
) -> Result<Sketch, KclError> {
    let (angle, length) = match data {
        AngledLineData::AngleAndLengthNamed { angle, length } => (angle, length),
        AngledLineData::AngleAndLengthPair(pair) => (pair[0], pair[1]),
    };

    if angle.abs() == 270.0 {
        return Err(KclError::Type(KclErrorDetails {
            message: "Cannot have an x constrained angle of 270 degrees".to_string(),
            source_ranges: vec![args.source_range],
        }));
    }

    if angle.abs() == 90.0 {
        return Err(KclError::Type(KclErrorDetails {
            message: "Cannot have an x constrained angle of 90 degrees".to_string(),
            source_ranges: vec![args.source_range],
        }));
    }

    let to = get_y_component(Angle::from_degrees(angle), length);

    let new_sketch = straight_line(StraightLineParams::relative(to.into(), sketch, tag), exec_state, args).await?;

    Ok(new_sketch)
}

/// Data to draw an angled line to a point.
#[derive(Debug, Clone, Deserialize, Serialize, PartialEq, ts_rs::TS, JsonSchema)]
#[ts(export)]
#[serde(rename_all = "camelCase")]
pub struct AngledLineToData {
    /// The angle of the line.
    pub angle: f64,
    /// The point to draw to.
    pub to: f64,
}

/// Draw an angled line to a given x coordinate.
pub async fn angled_line_to_x(exec_state: &mut ExecState, args: Args) -> Result<KclValue, KclError> {
    let (data, sketch, tag): (AngledLineToData, Sketch, Option<TagNode>) = args.get_data_and_sketch_and_tag()?;

    let new_sketch = inner_angled_line_to_x(data, sketch, tag, exec_state, args).await?;
    Ok(KclValue::Sketch {
        value: Box::new(new_sketch),
    })
}

/// Create a line segment from the current 2-dimensional sketch origin
/// along some angle (in degrees) for some length, ending at the provided value
/// in the 'x' dimension.
///
/// ```no_run
/// exampleSketch = startSketchOn(XZ)
///   |> startProfileAt([0, 0], %)
///   |> angledLineToX({ angle = 30, to = 10 }, %)
///   |> line(end = [0, 10])
///   |> line(end = [-10, 0])
///   |> close()
///
/// example = extrude(exampleSketch, length = 10)
/// ```
#[stdlib {
    name = "angledLineToX",
}]
async fn inner_angled_line_to_x(
    data: AngledLineToData,
    sketch: Sketch,
    tag: Option<TagNode>,
    exec_state: &mut ExecState,
    args: Args,
) -> Result<Sketch, KclError> {
    let from = sketch.current_pen_position()?;
    let AngledLineToData { angle, to: x_to } = data;

    if angle.abs() == 270.0 {
        return Err(KclError::Type(KclErrorDetails {
            message: "Cannot have an x constrained angle of 270 degrees".to_string(),
            source_ranges: vec![args.source_range],
        }));
    }

    if angle.abs() == 90.0 {
        return Err(KclError::Type(KclErrorDetails {
            message: "Cannot have an x constrained angle of 90 degrees".to_string(),
            source_ranges: vec![args.source_range],
        }));
    }

    let x_component = x_to - from.x;
    let y_component = x_component * f64::tan(angle.to_radians());
    let y_to = from.y + y_component;

    let new_sketch = straight_line(
        StraightLineParams::absolute([x_to, y_to], sketch, tag),
        exec_state,
        args,
    )
    .await?;
    Ok(new_sketch)
}

/// Draw an angled line of a given y length.
pub async fn angled_line_of_y_length(exec_state: &mut ExecState, args: Args) -> Result<KclValue, KclError> {
    let (data, sketch, tag): (AngledLineData, Sketch, Option<TagNode>) = args.get_data_and_sketch_and_tag()?;

    let new_sketch = inner_angled_line_of_y_length(data, sketch, tag, exec_state, args).await?;

    Ok(KclValue::Sketch {
        value: Box::new(new_sketch),
    })
}

/// Create a line segment from the current 2-dimensional sketch origin
/// along some angle (in degrees) for some relative length in the 'y' dimension.
///
/// ```no_run
/// exampleSketch = startSketchOn(XZ)
///   |> startProfileAt([0, 0], %)
///   |> line(end = [10, 0])
///   |> angledLineOfYLength({ angle = 45, length = 10 }, %)
///   |> line(end = [0, 10])
///   |> angledLineOfYLength({ angle = 135, length = 10 }, %)
///   |> line(end = [-10, 0])
///   |> line(end = [0, -30])
///
/// example = extrude(exampleSketch, length = 10)
/// ```
#[stdlib {
    name = "angledLineOfYLength",
}]
async fn inner_angled_line_of_y_length(
    data: AngledLineData,
    sketch: Sketch,
    tag: Option<TagNode>,
    exec_state: &mut ExecState,
    args: Args,
) -> Result<Sketch, KclError> {
    let (angle, length) = match data {
        AngledLineData::AngleAndLengthNamed { angle, length } => (angle, length),
        AngledLineData::AngleAndLengthPair(pair) => (pair[0], pair[1]),
    };

    if angle.abs() == 0.0 {
        return Err(KclError::Type(KclErrorDetails {
            message: "Cannot have a y constrained angle of 0 degrees".to_string(),
            source_ranges: vec![args.source_range],
        }));
    }

    if angle.abs() == 180.0 {
        return Err(KclError::Type(KclErrorDetails {
            message: "Cannot have a y constrained angle of 180 degrees".to_string(),
            source_ranges: vec![args.source_range],
        }));
    }

    let to = get_x_component(Angle::from_degrees(angle), length);

    let new_sketch = straight_line(StraightLineParams::relative(to.into(), sketch, tag), exec_state, args).await?;

    Ok(new_sketch)
}

/// Draw an angled line to a given y coordinate.
pub async fn angled_line_to_y(exec_state: &mut ExecState, args: Args) -> Result<KclValue, KclError> {
    let (data, sketch, tag): (AngledLineToData, Sketch, Option<TagNode>) = args.get_data_and_sketch_and_tag()?;

    let new_sketch = inner_angled_line_to_y(data, sketch, tag, exec_state, args).await?;
    Ok(KclValue::Sketch {
        value: Box::new(new_sketch),
    })
}

/// Create a line segment from the current 2-dimensional sketch origin
/// along some angle (in degrees) for some length, ending at the provided value
/// in the 'y' dimension.
///
/// ```no_run
/// exampleSketch = startSketchOn(XZ)
///   |> startProfileAt([0, 0], %)
///   |> angledLineToY({ angle = 60, to = 20 }, %)
///   |> line(end = [-20, 0])
///   |> angledLineToY({ angle = 70, to = 10 }, %)
///   |> close()
///
/// example = extrude(exampleSketch, length = 10)
/// ```
#[stdlib {
    name = "angledLineToY",
}]
async fn inner_angled_line_to_y(
    data: AngledLineToData,
    sketch: Sketch,
    tag: Option<TagNode>,
    exec_state: &mut ExecState,
    args: Args,
) -> Result<Sketch, KclError> {
    let from = sketch.current_pen_position()?;
    let AngledLineToData { angle, to: y_to } = data;

    if angle.abs() == 0.0 {
        return Err(KclError::Type(KclErrorDetails {
            message: "Cannot have a y constrained angle of 0 degrees".to_string(),
            source_ranges: vec![args.source_range],
        }));
    }

    if angle.abs() == 180.0 {
        return Err(KclError::Type(KclErrorDetails {
            message: "Cannot have a y constrained angle of 180 degrees".to_string(),
            source_ranges: vec![args.source_range],
        }));
    }

    let y_component = y_to - from.y;
    let x_component = y_component / f64::tan(angle.to_radians());
    let x_to = from.x + x_component;

    let new_sketch = straight_line(
        StraightLineParams::absolute([x_to, y_to], sketch, tag),
        exec_state,
        args,
    )
    .await?;
    Ok(new_sketch)
}

/// Data for drawing an angled line that intersects with a given line.
#[derive(Debug, Clone, Deserialize, Serialize, PartialEq, ts_rs::TS, JsonSchema)]
#[ts(export)]
#[serde(rename_all = "camelCase")]
// TODO: make sure the docs on the args below are correct.
pub struct AngledLineThatIntersectsData {
    /// The angle of the line.
    pub angle: f64,
    /// The tag of the line to intersect with.
    pub intersect_tag: TagIdentifier,
    /// The offset from the intersecting line.
    pub offset: Option<f64>,
}

/// Draw an angled line that intersects with a given line.
pub async fn angled_line_that_intersects(exec_state: &mut ExecState, args: Args) -> Result<KclValue, KclError> {
    let (data, sketch, tag): (AngledLineThatIntersectsData, Sketch, Option<TagNode>) =
        args.get_data_and_sketch_and_tag()?;
    let new_sketch = inner_angled_line_that_intersects(data, sketch, tag, exec_state, args).await?;
    Ok(KclValue::Sketch {
        value: Box::new(new_sketch),
    })
}

/// Draw an angled line from the current origin, constructing a line segment
/// such that the newly created line intersects the desired target line
/// segment.
///
/// ```no_run
/// exampleSketch = startSketchOn(XZ)
///   |> startProfileAt([0, 0], %)
///   |> line(endAbsolute = [5, 10])
///   |> line(endAbsolute = [-10, 10], tag = $lineToIntersect)
///   |> line(endAbsolute = [0, 20])
///   |> angledLineThatIntersects({
///        angle = 80,
///        intersectTag = lineToIntersect,
///        offset = 10
///      }, %)
///   |> close()
///
/// example = extrude(exampleSketch, length = 10)
/// ```
#[stdlib {
    name = "angledLineThatIntersects",
}]
async fn inner_angled_line_that_intersects(
    data: AngledLineThatIntersectsData,
    sketch: Sketch,
    tag: Option<TagNode>,
    exec_state: &mut ExecState,
    args: Args,
) -> Result<Sketch, KclError> {
    let intersect_path = args.get_tag_engine_info(exec_state, &data.intersect_tag)?;
    let path = intersect_path.path.clone().ok_or_else(|| {
        KclError::Type(KclErrorDetails {
            message: format!("Expected an intersect path with a path, found `{:?}`", intersect_path),
            source_ranges: vec![args.source_range],
        })
    })?;

    let from = sketch.current_pen_position()?;
    let to = intersection_with_parallel_line(
        &[path.get_from().into(), path.get_to().into()],
        data.offset.unwrap_or_default(),
        data.angle,
        from,
    );

    let new_sketch = straight_line(StraightLineParams::absolute(to.into(), sketch, tag), exec_state, args).await?;
    Ok(new_sketch)
}

/// Start a sketch at a given point.
pub async fn start_sketch_at(exec_state: &mut ExecState, args: Args) -> Result<KclValue, KclError> {
    let data: [f64; 2] = args.get_data()?;

    let sketch = inner_start_sketch_at(data, exec_state, args).await?;
    Ok(KclValue::Sketch {
        value: Box::new(sketch),
    })
}

/// Start a new 2-dimensional sketch at a given point on the 'XY' plane.
///
/// ```no_run
/// exampleSketch = startSketchAt([0, 0])
///   |> line(end = [10, 0])
///   |> line(end = [0, 10])
///   |> line(end = [-10, 0])
///   |> close()
///
/// example = extrude(exampleSketch, length = 5)
/// ```
///
/// ```no_run
/// exampleSketch = startSketchAt([10, 10])
///   |> line(end = [10, 0])
///   |> line(end = [0, 10])
///   |> line(end = [-10, 0])
///   |> close()
///
/// example = extrude(exampleSketch, length = 5)
/// ```
///
/// ```no_run
/// exampleSketch = startSketchAt([-10, 23])
///   |> line(end = [10, 0])
///   |> line(end = [0, 10])
///   |> line(end = [-10, 0])
///   |> close()
///
/// example = extrude(exampleSketch, length = 5)
/// ```
#[stdlib {
    name = "startSketchAt",
    deprecated = true,
}]
async fn inner_start_sketch_at(data: [f64; 2], exec_state: &mut ExecState, args: Args) -> Result<Sketch, KclError> {
    // Let's assume it's the XY plane for now, this is just for backwards compatibility.
    let xy_plane = PlaneData::XY;
    let sketch_surface = inner_start_sketch_on(SketchData::PlaneOrientation(xy_plane), None, exec_state, &args).await?;
    let sketch = inner_start_profile_at(data, sketch_surface, None, exec_state, args).await?;
    Ok(sketch)
}

/// Data for start sketch on.
/// You can start a sketch on a plane or an solid.
#[derive(Debug, Clone, Deserialize, Serialize, PartialEq, ts_rs::TS, JsonSchema)]
#[ts(export)]
#[serde(rename_all = "camelCase", untagged)]
#[allow(clippy::large_enum_variant)]
pub enum SketchData {
    PlaneOrientation(PlaneData),
    Plane(Box<Plane>),
    Solid(Box<Solid>),
}

/// Orientation data that can be used to construct a plane, not a plane in itself.
#[derive(Debug, Clone, Deserialize, Serialize, PartialEq, ts_rs::TS, JsonSchema)]
#[ts(export)]
#[serde(rename_all = "camelCase")]
#[allow(clippy::large_enum_variant)]
pub enum PlaneData {
    /// The XY plane.
    #[serde(rename = "XY", alias = "xy")]
    XY,
    /// The opposite side of the XY plane.
    #[serde(rename = "-XY", alias = "-xy")]
    NegXY,
    /// The XZ plane.
    #[serde(rename = "XZ", alias = "xz")]
    XZ,
    /// The opposite side of the XZ plane.
    #[serde(rename = "-XZ", alias = "-xz")]
    NegXZ,
    /// The YZ plane.
    #[serde(rename = "YZ", alias = "yz")]
    YZ,
    /// The opposite side of the YZ plane.
    #[serde(rename = "-YZ", alias = "-yz")]
    NegYZ,
    /// A defined plane.
    Plane {
        /// Origin of the plane.
        origin: Point3d,
        /// What should the plane’s X axis be?
        #[serde(rename = "xAxis")]
        x_axis: Point3d,
        /// What should the plane’s Y axis be?
        #[serde(rename = "yAxis")]
        y_axis: Point3d,
        /// The z-axis (normal).
        #[serde(rename = "zAxis")]
        z_axis: Point3d,
    },
}

/// Start a sketch on a specific plane or face.
pub async fn start_sketch_on(exec_state: &mut ExecState, args: Args) -> Result<KclValue, KclError> {
    let (data, tag): (SketchData, Option<FaceTag>) = args.get_data_and_optional_tag()?;

    match inner_start_sketch_on(data, tag, exec_state, &args).await? {
        SketchSurface::Plane(value) => Ok(KclValue::Plane { value }),
        SketchSurface::Face(value) => Ok(KclValue::Face { value }),
    }
}

/// Start a new 2-dimensional sketch on a specific plane or face.
///
/// ### Sketch on Face Behavior
///
/// There are some important behaviors to understand when sketching on a face:
///
/// The resulting sketch will _include_ the face and thus Solid
/// that was sketched on. So say you were to export the resulting Sketch / Solid
/// from a sketch on a face, you would get both the artifact of the sketch
/// on the face and the parent face / Solid itself.
///
/// This is important to understand because if you were to then sketch on the
/// resulting Solid, it would again include the face and parent Solid that was
/// sketched on. This could go on indefinitely.
///
/// The point is if you want to export the result of a sketch on a face, you
/// only need to export the final Solid that was created from the sketch on the
/// face, since it will include all the parent faces and Solids.
///
///
/// ```no_run
/// exampleSketch = startSketchOn(XY)
///   |> startProfileAt([0, 0], %)
///   |> line(end = [10, 0])
///   |> line(end = [0, 10])
///   |> line(end = [-10, 0])
///   |> close()
///
/// example = extrude(exampleSketch, length = 5)
///
/// exampleSketch002 = startSketchOn(example, 'end')
///   |> startProfileAt([1, 1], %)
///   |> line(end = [8, 0])
///   |> line(end = [0, 8])
///   |> line(end = [-8, 0])
///   |> close()
///
/// example002 = extrude(exampleSketch002, length = 5)
///
/// exampleSketch003 = startSketchOn(example002, 'end')
///   |> startProfileAt([2, 2], %)
///   |> line(end = [6, 0])
///   |> line(end = [0, 6])
///   |> line(end = [-6, 0])
///   |> close()
///
/// example003 = extrude(exampleSketch003, length = 5)
/// ```
///
/// ```no_run
/// exampleSketch = startSketchOn(XY)
///   |> startProfileAt([0, 0], %)
///   |> line(end = [10, 0])
///   |> line(end = [0, 10], tag = $sketchingFace)
///   |> line(end = [-10, 0])
///   |> close()
///
/// example = extrude(exampleSketch, length = 10)
///
/// exampleSketch002 = startSketchOn(example, sketchingFace)
///   |> startProfileAt([1, 1], %)
///   |> line(end = [8, 0])
///   |> line(end = [0, 8])
///   |> line(end = [-8, 0])
///   |> close(tag = $sketchingFace002)
///
/// example002 = extrude(exampleSketch002, length = 10)
///
/// exampleSketch003 = startSketchOn(example002, sketchingFace002)
///   |> startProfileAt([-8, 12], %)
///   |> line(end = [0, 6])
///   |> line(end = [6, 0])
///   |> line(end = [0, -6])
///   |> close()
///
/// example003 = extrude(exampleSketch003, length = 5)
/// ```
///
/// ```no_run
/// exampleSketch = startSketchOn(XY)
///   |> startProfileAt([4, 12], %)
///   |> line(end = [2, 0])
///   |> line(end = [0, -6])
///   |> line(end = [4, -6])
///   |> line(end = [0, -6])
///   |> line(end = [-3.75, -4.5])
///   |> line(end = [0, -5.5])
///   |> line(end = [-2, 0])
///   |> close()
///
/// example = revolve({ axis: 'y', angle: 180 }, exampleSketch)
///
/// exampleSketch002 = startSketchOn(example, 'end')
///   |> startProfileAt([4.5, -5], %)
///   |> line(end = [0, 5])
///   |> line(end = [5, 0])
///   |> line(end = [0, -5])
///   |> close()
///
/// example002 = extrude(exampleSketch002, length = 5)
/// ```
///
/// ```no_run
/// a1 = startSketchOn({
///       plane: {
///         origin = { x = 0, y = 0, z = 0 },
///         xAxis = { x = 1, y = 0, z = 0 },
///         yAxis = { x = 0, y = 1, z = 0 },
///         zAxis = { x = 0, y = 0, z = 1 }
///       }
///     })
///  |> startProfileAt([0, 0], %)
///  |> line(end = [100.0, 0])
///  |> yLine(-100.0, %)
///  |> xLine(-100.0, %)
///  |> yLine(100.0, %)
///  |> close()
///  |> extrude(length = 3.14)
/// ```
#[stdlib {
    name = "startSketchOn",
    feature_tree_operation = true,
}]
async fn inner_start_sketch_on(
    data: SketchData,
    tag: Option<FaceTag>,
    exec_state: &mut ExecState,
    args: &Args,
) -> Result<SketchSurface, KclError> {
    match data {
        SketchData::PlaneOrientation(plane_data) => {
            let plane = make_sketch_plane_from_orientation(plane_data, exec_state, args).await?;
            Ok(SketchSurface::Plane(plane))
        }
        SketchData::Plane(plane) => {
<<<<<<< HEAD
            // Create artifact used only by the UI, not the engine.
            let id = exec_state.next_uuid();
            exec_state.add_artifact(Artifact::StartSketchOnPlane(StartSketchOnPlane {
                id: ArtifactId::from(id),
                plane_id: plane.artifact_id,
                code_ref: CodeRef::placeholder(args.source_range),
            }));

            Ok(SketchSurface::Plane(plane))
=======
            if plane.value == crate::exec::PlaneType::Uninit {
                let plane = make_sketch_plane_from_orientation(plane.into_plane_data(), exec_state, args).await?;
                Ok(SketchSurface::Plane(plane))
            } else {
                // Create artifact used only by the UI, not the engine.
                let id = exec_state.next_uuid();
                exec_state.add_artifact(Artifact::StartSketchOnPlane {
                    id: ArtifactId::from(id),
                    plane_id: plane.id,
                    source_range: args.source_range,
                });

                Ok(SketchSurface::Plane(plane))
            }
>>>>>>> 1f1e996c
        }
        SketchData::Solid(solid) => {
            let Some(tag) = tag else {
                return Err(KclError::Type(KclErrorDetails {
                    message: "Expected a tag for the face to sketch on".to_string(),
                    source_ranges: vec![args.source_range],
                }));
            };
            let face = start_sketch_on_face(solid, tag, exec_state, args).await?;

            // Create artifact used only by the UI, not the engine.
            let id = exec_state.next_uuid();
            exec_state.add_artifact(Artifact::StartSketchOnFace(StartSketchOnFace {
                id: ArtifactId::from(id),
                face_id: face.artifact_id,
                code_ref: CodeRef::placeholder(args.source_range),
            }));

            Ok(SketchSurface::Face(face))
        }
    }
}

async fn start_sketch_on_face(
    solid: Box<Solid>,
    tag: FaceTag,
    exec_state: &mut ExecState,
    args: &Args,
) -> Result<Box<Face>, KclError> {
    let extrude_plane_id = tag.get_face_id(&solid, exec_state, args, true).await?;

    Ok(Box::new(Face {
        id: extrude_plane_id,
        artifact_id: extrude_plane_id.into(),
        value: tag.to_string(),
        // TODO: get this from the extrude plane data.
        x_axis: solid.sketch.on.x_axis(),
        y_axis: solid.sketch.on.y_axis(),
        z_axis: solid.sketch.on.z_axis(),
        units: solid.units,
        solid,
        meta: vec![args.source_range.into()],
    }))
}

async fn make_sketch_plane_from_orientation(
    data: PlaneData,
    exec_state: &mut ExecState,
    args: &Args,
) -> Result<Box<Plane>, KclError> {
    let plane = Plane::from_plane_data(data.clone(), exec_state);

    // Create the plane on the fly.
    let clobber = false;
    let size = LengthUnit(60.0);
    let hide = Some(true);
    match data {
        PlaneData::XY | PlaneData::NegXY | PlaneData::XZ | PlaneData::NegXZ | PlaneData::YZ | PlaneData::NegYZ => {
            let x_axis = match data {
                PlaneData::NegXY => Point3d::new(-1.0, 0.0, 0.0),
                PlaneData::NegXZ => Point3d::new(-1.0, 0.0, 0.0),
                PlaneData::NegYZ => Point3d::new(0.0, -1.0, 0.0),
                _ => plane.x_axis,
            };
            args.batch_modeling_cmd(
                plane.id,
                ModelingCmd::from(mcmd::MakePlane {
                    clobber,
                    origin: plane.origin.into(),
                    size,
                    x_axis: x_axis.into(),
                    y_axis: plane.y_axis.into(),
                    hide,
                }),
            )
            .await?;
        }
        PlaneData::Plane {
            origin,
            x_axis,
            y_axis,
            z_axis: _,
        } => {
            args.batch_modeling_cmd(
                plane.id,
                ModelingCmd::from(mcmd::MakePlane {
                    clobber,
                    origin: origin.into(),
                    size,
                    x_axis: x_axis.into(),
                    y_axis: y_axis.into(),
                    hide,
                }),
            )
            .await?;
        }
    }

    Ok(Box::new(plane))
}

/// Start a new profile at a given point.
pub async fn start_profile_at(exec_state: &mut ExecState, args: Args) -> Result<KclValue, KclError> {
    let (start, sketch_surface, tag): ([f64; 2], SketchSurface, Option<TagNode>) =
        args.get_data_and_sketch_surface()?;

    let sketch = inner_start_profile_at(start, sketch_surface, tag, exec_state, args).await?;
    Ok(KclValue::Sketch {
        value: Box::new(sketch),
    })
}

/// Start a new profile at a given point.
///
/// ```no_run
/// exampleSketch = startSketchOn(XZ)
///   |> startProfileAt([0, 0], %)
///   |> line(end = [10, 0])
///   |> line(end = [0, 10])
///   |> line(end = [-10, 0])
///   |> close()
///
/// example = extrude(exampleSketch, length = 5)
/// ```
///
/// ```no_run
/// exampleSketch = startSketchOn(-XZ)
///   |> startProfileAt([10, 10], %)
///   |> line(end = [10, 0])
///   |> line(end = [0, 10])
///   |> line(end = [-10, 0])
///   |> close()
///
/// example = extrude(exampleSketch, length = 5)
/// ```
///
/// ```no_run
/// exampleSketch = startSketchOn(-XZ)
///   |> startProfileAt([-10, 23], %)
///   |> line(end = [10, 0])
///   |> line(end = [0, 10])
///   |> line(end = [-10, 0])
///   |> close()
///
/// example = extrude(exampleSketch, length = 5)
/// ```
#[stdlib {
    name = "startProfileAt",
}]
pub(crate) async fn inner_start_profile_at(
    to: [f64; 2],
    sketch_surface: SketchSurface,
    tag: Option<TagNode>,
    exec_state: &mut ExecState,
    args: Args,
) -> Result<Sketch, KclError> {
    match &sketch_surface {
        SketchSurface::Face(face) => {
            // Flush the batch for our fillets/chamfers if there are any.
            // If we do not do these for sketch on face, things will fail with face does not exist.
            args.flush_batch_for_solid_set(exec_state, face.solid.clone().into())
                .await?;
        }
        SketchSurface::Plane(plane) if !plane.is_standard() => {
            // Hide whatever plane we are sketching on.
            // This is especially helpful for offset planes, which would be visible otherwise.
            args.batch_end_cmd(
                exec_state.next_uuid(),
                ModelingCmd::from(mcmd::ObjectVisible {
                    object_id: plane.id,
                    hidden: true,
                }),
            )
            .await?;
        }
        _ => {}
    }

    // Enter sketch mode on the surface.
    // We call this here so you can reuse the sketch surface for multiple sketches.
    let id = exec_state.next_uuid();
    args.batch_modeling_cmd(
        id,
        ModelingCmd::from(mcmd::EnableSketchMode {
            animated: false,
            ortho: false,
            entity_id: sketch_surface.id(),
            adjust_camera: false,
            planar_normal: if let SketchSurface::Plane(plane) = &sketch_surface {
                // We pass in the normal for the plane here.
                Some(plane.z_axis.into())
            } else {
                None
            },
        }),
    )
    .await?;

    let id = exec_state.next_uuid();
    let path_id = exec_state.next_uuid();

    args.batch_modeling_cmd(path_id, ModelingCmd::from(mcmd::StartPath::default()))
        .await?;
    args.batch_modeling_cmd(
        id,
        ModelingCmd::from(mcmd::MovePathPen {
            path: path_id.into(),
            to: KPoint2d::from(to).with_z(0.0).map(LengthUnit),
        }),
    )
    .await?;

    let current_path = BasePath {
        from: to,
        to,
        tag: tag.clone(),
        units: sketch_surface.units(),
        geo_meta: GeoMeta {
            id,
            metadata: args.source_range.into(),
        },
    };

    let sketch = Sketch {
        id: path_id,
        original_id: path_id,
        artifact_id: path_id.into(),
        on: sketch_surface.clone(),
        paths: vec![],
        units: sketch_surface.units(),
        meta: vec![args.source_range.into()],
        tags: if let Some(tag) = &tag {
            let mut tag_identifier: TagIdentifier = tag.into();
            tag_identifier.info = Some(TagEngineInfo {
                id: current_path.geo_meta.id,
                sketch: path_id,
                path: Some(Path::Base {
                    base: current_path.clone(),
                }),
                surface: None,
            });
            IndexMap::from([(tag.name.to_string(), tag_identifier)])
        } else {
            Default::default()
        },
        start: current_path,
    };
    Ok(sketch)
}

/// Returns the X component of the sketch profile start point.
pub async fn profile_start_x(_exec_state: &mut ExecState, args: Args) -> Result<KclValue, KclError> {
    let sketch: Sketch = args.get_sketch()?;
    let ty = sketch.units.into();
    let x = inner_profile_start_x(sketch)?;
    Ok(args.make_user_val_from_f64_with_type(TyF64::new(x, ty)))
}

/// Extract the provided 2-dimensional sketch's profile's origin's 'x'
/// value.
///
/// ```no_run
/// sketch001 = startSketchOn(XY)
///  |> startProfileAt([5, 2], %)
///  |> angledLine([-26.6, 50], %)
///  |> angledLine([90, 50], %)
///  |> angledLineToX({ angle = 30, to = profileStartX(%) }, %)
/// ```
#[stdlib {
    name = "profileStartX"
}]
pub(crate) fn inner_profile_start_x(sketch: Sketch) -> Result<f64, KclError> {
    Ok(sketch.start.to[0])
}

/// Returns the Y component of the sketch profile start point.
pub async fn profile_start_y(_exec_state: &mut ExecState, args: Args) -> Result<KclValue, KclError> {
    let sketch: Sketch = args.get_sketch()?;
    let ty = sketch.units.into();
    let x = inner_profile_start_y(sketch)?;
    Ok(args.make_user_val_from_f64_with_type(TyF64::new(x, ty)))
}

/// Extract the provided 2-dimensional sketch's profile's origin's 'y'
/// value.
///
/// ```no_run
/// sketch001 = startSketchOn(XY)
///  |> startProfileAt([5, 2], %)
///  |> angledLine({ angle = -60, length = 14 }, %)
///  |> angledLineToY({ angle = 30, to = profileStartY(%) }, %)
/// ```
#[stdlib {
    name = "profileStartY"
}]
pub(crate) fn inner_profile_start_y(sketch: Sketch) -> Result<f64, KclError> {
    Ok(sketch.start.to[1])
}

/// Returns the sketch profile start point.
pub async fn profile_start(_exec_state: &mut ExecState, args: Args) -> Result<KclValue, KclError> {
    let sketch: Sketch = args.get_sketch()?;
    let ty = sketch.units.into();
    let point = inner_profile_start(sketch)?;
    Ok(KclValue::from_point2d(point, ty, args.into()))
}

/// Extract the provided 2-dimensional sketch's profile's origin
/// value.
///
/// ```no_run
/// sketch001 = startSketchOn(XY)
///  |> startProfileAt([5, 2], %)
///  |> angledLine({ angle = 120, length = 50 }, %, $seg01)
///  |> angledLine({ angle = segAng(seg01) + 120, length = 50 }, %)
///  |> line(end = profileStart(%))
///  |> close()
///  |> extrude(length = 20)
/// ```
#[stdlib {
    name = "profileStart"
}]
pub(crate) fn inner_profile_start(sketch: Sketch) -> Result<[f64; 2], KclError> {
    Ok(sketch.start.to)
}

/// Close the current sketch.
pub async fn close(exec_state: &mut ExecState, args: Args) -> Result<KclValue, KclError> {
    let sketch = args.get_unlabeled_kw_arg("sketch")?;
    let tag = args.get_kw_arg_opt(NEW_TAG_KW)?;
    let new_sketch = inner_close(sketch, tag, exec_state, args).await?;
    Ok(KclValue::Sketch {
        value: Box::new(new_sketch),
    })
}

/// Construct a line segment from the current origin back to the profile's
/// origin, ensuring the resulting 2-dimensional sketch is not open-ended.
///
/// ```no_run
/// startSketchOn(XZ)
///    |> startProfileAt([0, 0], %)
///    |> line(end = [10, 10])
///    |> line(end = [10, 0])
///    |> close()
///    |> extrude(length = 10)
/// ```
///
/// ```no_run
/// exampleSketch = startSketchOn(-XZ)
///   |> startProfileAt([0, 0], %)
///   |> line(end = [10, 0])
///   |> line(end = [0, 10])
///   |> close()
///
/// example = extrude(exampleSketch, length = 10)
/// ```
#[stdlib {
    name = "close",
    keywords = true,
    unlabeled_first = true,
    args = {
        sketch = { docs = "The sketch you want to close"},
        tag = { docs = "Create a new tag which refers to this line"},
    }
}]
pub(crate) async fn inner_close(
    sketch: Sketch,
    tag: Option<TagNode>,
    exec_state: &mut ExecState,
    args: Args,
) -> Result<Sketch, KclError> {
    let from = sketch.current_pen_position()?;
    let to: Point2d = sketch.start.from.into();

    let id = exec_state.next_uuid();

    args.batch_modeling_cmd(id, ModelingCmd::from(mcmd::ClosePath { path_id: sketch.id }))
        .await?;

    // If we are sketching on a plane we can close the sketch now.
    if let SketchSurface::Plane(_) = sketch.on {
        // We were on a plane, disable the sketch mode.
        args.batch_modeling_cmd(
            exec_state.next_uuid(),
            ModelingCmd::SketchModeDisable(mcmd::SketchModeDisable::default()),
        )
        .await?;
    }

    let current_path = Path::ToPoint {
        base: BasePath {
            from: from.into(),
            to: to.into(),
            tag: tag.clone(),
            units: sketch.units,
            geo_meta: GeoMeta {
                id,
                metadata: args.source_range.into(),
            },
        },
    };

    let mut new_sketch = sketch.clone();
    if let Some(tag) = &tag {
        new_sketch.add_tag(tag, &current_path);
    }

    new_sketch.paths.push(current_path);

    Ok(new_sketch)
}

/// Data to draw an arc.
#[derive(Debug, Clone, Deserialize, Serialize, PartialEq, ts_rs::TS, JsonSchema)]
#[ts(export)]
#[serde(rename_all = "camelCase", untagged)]
pub enum ArcData {
    /// Angles and radius with an optional tag.
    AnglesAndRadius {
        /// The start angle.
        #[serde(rename = "angleStart")]
        #[schemars(range(min = -360.0, max = 360.0))]
        angle_start: f64,
        /// The end angle.
        #[serde(rename = "angleEnd")]
        #[schemars(range(min = -360.0, max = 360.0))]
        angle_end: f64,
        /// The radius.
        radius: f64,
    },
    /// Center, to and radius with an optional tag.
    CenterToRadius {
        /// The center.
        center: [f64; 2],
        /// The to point.
        to: [f64; 2],
        /// The radius.
        radius: f64,
    },
}

/// Data to draw a three point arc (arcTo).
#[derive(Debug, Clone, Deserialize, Serialize, PartialEq, ts_rs::TS, JsonSchema)]
#[ts(export)]
#[serde(rename_all = "camelCase")]
pub struct ArcToData {
    /// End point of the arc. A point in 3D space
    pub end: [f64; 2],
    /// Interior point of the arc. A point in 3D space
    pub interior: [f64; 2],
}

/// Draw an arc.
pub async fn arc(exec_state: &mut ExecState, args: Args) -> Result<KclValue, KclError> {
    let (data, sketch, tag): (ArcData, Sketch, Option<TagNode>) = args.get_data_and_sketch_and_tag()?;

    let new_sketch = inner_arc(data, sketch, tag, exec_state, args).await?;
    Ok(KclValue::Sketch {
        value: Box::new(new_sketch),
    })
}

/// Draw a curved line segment along an imaginary circle.
/// The arc is constructed such that the current position of the sketch is
/// placed along an imaginary circle of the specified radius, at angleStart
/// degrees. The resulting arc is the segment of the imaginary circle from
/// that origin point to angleEnd, radius away from the center of the imaginary
/// circle.
///
/// Unless this makes a lot of sense and feels like what you're looking
/// for to construct your shape, you're likely looking for tangentialArc.
///
/// ```no_run
/// exampleSketch = startSketchOn(XZ)
///   |> startProfileAt([0, 0], %)
///   |> line(end = [10, 0])
///   |> arc({
///        angleStart = 0,
///        angleEnd = 280,
///        radius = 16
///      }, %)
///   |> close()
/// example = extrude(exampleSketch, length = 10)
/// ```
#[stdlib {
    name = "arc",
}]
pub(crate) async fn inner_arc(
    data: ArcData,
    sketch: Sketch,
    tag: Option<TagNode>,
    exec_state: &mut ExecState,
    args: Args,
) -> Result<Sketch, KclError> {
    let from: Point2d = sketch.current_pen_position()?;

    let (center, angle_start, angle_end, radius, end) = match &data {
        ArcData::AnglesAndRadius {
            angle_start,
            angle_end,
            radius,
        } => {
            let a_start = Angle::from_degrees(*angle_start);
            let a_end = Angle::from_degrees(*angle_end);
            let (center, end) = arc_center_and_end(from, a_start, a_end, *radius);
            (center, a_start, a_end, *radius, end)
        }
        ArcData::CenterToRadius { center, to, radius } => {
            let (angle_start, angle_end) = arc_angles(from, to.into(), center.into(), *radius, args.source_range)?;
            (center.into(), angle_start, angle_end, *radius, to.into())
        }
    };

    if angle_start == angle_end {
        return Err(KclError::Type(KclErrorDetails {
            message: "Arc start and end angles must be different".to_string(),
            source_ranges: vec![args.source_range],
        }));
    }
    let ccw = angle_start < angle_end;

    let id = exec_state.next_uuid();

    args.batch_modeling_cmd(
        id,
        ModelingCmd::from(mcmd::ExtendPath {
            path: sketch.id.into(),
            segment: PathSegment::Arc {
                start: angle_start,
                end: angle_end,
                center: KPoint2d::from(center).map(LengthUnit),
                radius: LengthUnit(radius),
                relative: false,
            },
        }),
    )
    .await?;

    let current_path = Path::Arc {
        base: BasePath {
            from: from.into(),
            to: end.into(),
            tag: tag.clone(),
            units: sketch.units,
            geo_meta: GeoMeta {
                id,
                metadata: args.source_range.into(),
            },
        },
        center: center.into(),
        radius,
        ccw,
    };

    let mut new_sketch = sketch.clone();
    if let Some(tag) = &tag {
        new_sketch.add_tag(tag, &current_path);
    }

    new_sketch.paths.push(current_path);

    Ok(new_sketch)
}

/// Draw a three point arc.
pub async fn arc_to(exec_state: &mut ExecState, args: Args) -> Result<KclValue, KclError> {
    let (data, sketch, tag): (ArcToData, Sketch, Option<TagNode>) = args.get_data_and_sketch_and_tag()?;

    let new_sketch = inner_arc_to(data, sketch, tag, exec_state, args).await?;
    Ok(KclValue::Sketch {
        value: Box::new(new_sketch),
    })
}

/// Draw a 3 point arc.
///
/// The arc is constructed such that the start point is the current position of the sketch and two more points defined as the end and interior point.
/// The interior point is placed between the start point and end point. The radius of the arc will be controlled by how far the interior point is placed from
/// the start and end.
///
/// ```no_run
/// exampleSketch = startSketchOn(XZ)
///   |> startProfileAt([0, 0], %)
///   |> arcTo({
///         end = [10,0],
///         interior = [5,5]
///      }, %)
///   |> close()
/// example = extrude(exampleSketch, length = 10)
/// ```
#[stdlib {
    name = "arcTo",
}]
pub(crate) async fn inner_arc_to(
    data: ArcToData,
    sketch: Sketch,
    tag: Option<TagNode>,
    exec_state: &mut ExecState,
    args: Args,
) -> Result<Sketch, KclError> {
    let from: Point2d = sketch.current_pen_position()?;
    let id = exec_state.next_uuid();

    // The start point is taken from the path you are extending.
    args.batch_modeling_cmd(
        id,
        ModelingCmd::from(mcmd::ExtendPath {
            path: sketch.id.into(),
            segment: PathSegment::ArcTo {
                end: kcmc::shared::Point3d {
                    x: LengthUnit(data.end[0]),
                    y: LengthUnit(data.end[1]),
                    z: LengthUnit(0.0),
                },
                interior: kcmc::shared::Point3d {
                    x: LengthUnit(data.interior[0]),
                    y: LengthUnit(data.interior[1]),
                    z: LengthUnit(0.0),
                },
                relative: false,
            },
        }),
    )
    .await?;

    let start = [from.x, from.y];
    let interior = data.interior;
    let end = data.end;

    // compute the center of the circle since we do not have the value returned from the engine
    let center = calculate_circle_center(start, interior, end);

    // compute the radius since we do not have the value returned from the engine
    // Pick any of the 3 points since they all lie along the circle
    let sum_of_square_differences =
        (center[0] - start[0] * center[0] - start[0]) + (center[1] - start[1] * center[1] - start[1]);
    let radius = sum_of_square_differences.sqrt();

    let ccw = is_ccw(start, interior, end);

    let current_path = Path::Arc {
        base: BasePath {
            from: from.into(),
            to: data.end,
            tag: tag.clone(),
            units: sketch.units,
            geo_meta: GeoMeta {
                id,
                metadata: args.source_range.into(),
            },
        },
        center,
        radius,
        ccw,
    };

    let mut new_sketch = sketch.clone();
    if let Some(tag) = &tag {
        new_sketch.add_tag(tag, &current_path);
    }

    new_sketch.paths.push(current_path);

    Ok(new_sketch)
}

/// Returns true if the three-point arc is counterclockwise.  The order of
/// parameters is critical.
///
/// |   end
/// |  /
/// |  |    / interior
/// |  /  /
/// | | /
/// |/_____________
/// start
///
/// If the slope of the line from start to interior is less than the slope of
/// the line from start to end, the arc is counterclockwise.
fn is_ccw(start: [f64; 2], interior: [f64; 2], end: [f64; 2]) -> bool {
    let t1 = (interior[0] - start[0]) * (end[1] - start[1]);
    let t2 = (end[0] - start[0]) * (interior[1] - start[1]);
    // If these terms are equal, the points are collinear.
    t1 > t2
}

/// Data to draw a tangential arc.
#[derive(Debug, Clone, Deserialize, Serialize, PartialEq, JsonSchema, ts_rs::TS)]
#[ts(export)]
#[serde(rename_all = "camelCase", untagged)]
pub enum TangentialArcData {
    RadiusAndOffset {
        /// Radius of the arc.
        /// Not to be confused with Raiders of the Lost Ark.
        radius: f64,
        /// Offset of the arc, in degrees.
        offset: f64,
    },
}

/// Draw a tangential arc.
pub async fn tangential_arc(exec_state: &mut ExecState, args: Args) -> Result<KclValue, KclError> {
    let (data, sketch, tag): (TangentialArcData, Sketch, Option<TagNode>) = args.get_data_and_sketch_and_tag()?;

    let new_sketch = inner_tangential_arc(data, sketch, tag, exec_state, args).await?;
    Ok(KclValue::Sketch {
        value: Box::new(new_sketch),
    })
}

/// Draw a curved line segment along part of an imaginary circle.
///
/// The arc is constructed such that the last line segment is placed tangent
/// to the imaginary circle of the specified radius. The resulting arc is the
/// segment of the imaginary circle from that tangent point for 'offset'
/// degrees along the imaginary circle.
///
/// ```no_run
/// exampleSketch = startSketchOn(XZ)
///   |> startProfileAt([0, 0], %)
///   |> angledLine({
///     angle = 60,
///     length = 10,
///   }, %)
///   |> tangentialArc({ radius = 10, offset = -120 }, %)
///   |> angledLine({
///     angle = -60,
///     length = 10,
///   }, %)
///   |> close()
///
/// example = extrude(exampleSketch, length = 10)
/// ```
#[stdlib {
    name = "tangentialArc",
}]
async fn inner_tangential_arc(
    data: TangentialArcData,
    sketch: Sketch,
    tag: Option<TagNode>,
    exec_state: &mut ExecState,
    args: Args,
) -> Result<Sketch, KclError> {
    let from: Point2d = sketch.current_pen_position()?;
    // next set of lines is some undocumented voodoo from get_tangential_arc_to_info
    let tangent_info = sketch.get_tangential_info_from_paths(); //this function desperately needs some documentation
    let tan_previous_point = tangent_info.tan_previous_point(from.into());

    let id = exec_state.next_uuid();

    let (center, to, ccw) = match data {
        TangentialArcData::RadiusAndOffset { radius, offset } => {
            // KCL stdlib types use degrees.
            let offset = Angle::from_degrees(offset);

            // Calculate the end point from the angle and radius.
            // atan2 outputs radians.
            let previous_end_tangent = Angle::from_radians(f64::atan2(
                from.y - tan_previous_point[1],
                from.x - tan_previous_point[0],
            ));
            // make sure the arc center is on the correct side to guarantee deterministic behavior
            // note the engine automatically rejects an offset of zero, if we want to flag that at KCL too to avoid engine errors
            let ccw = offset.to_degrees() > 0.0;
            let tangent_to_arc_start_angle = if ccw {
                // CCW turn
                Angle::from_degrees(-90.0)
            } else {
                // CW turn
                Angle::from_degrees(90.0)
            };
            // may need some logic and / or modulo on the various angle values to prevent them from going "backwards"
            // but the above logic *should* capture that behavior
            let start_angle = previous_end_tangent + tangent_to_arc_start_angle;
            let end_angle = start_angle + offset;
            let (center, to) = arc_center_and_end(from, start_angle, end_angle, radius);

            args.batch_modeling_cmd(
                id,
                ModelingCmd::from(mcmd::ExtendPath {
                    path: sketch.id.into(),
                    segment: PathSegment::TangentialArc {
                        radius: LengthUnit(radius),
                        offset,
                    },
                }),
            )
            .await?;
            (center, to.into(), ccw)
        }
    };

    let current_path = Path::TangentialArc {
        ccw,
        center: center.into(),
        base: BasePath {
            from: from.into(),
            to,
            tag: tag.clone(),
            units: sketch.units,
            geo_meta: GeoMeta {
                id,
                metadata: args.source_range.into(),
            },
        },
    };

    let mut new_sketch = sketch.clone();
    if let Some(tag) = &tag {
        new_sketch.add_tag(tag, &current_path);
    }

    new_sketch.paths.push(current_path);

    Ok(new_sketch)
}

fn tan_arc_to(sketch: &Sketch, to: &[f64; 2]) -> ModelingCmd {
    ModelingCmd::from(mcmd::ExtendPath {
        path: sketch.id.into(),
        segment: PathSegment::TangentialArcTo {
            angle_snap_increment: None,
            to: KPoint2d::from(*to).with_z(0.0).map(LengthUnit),
        },
    })
}

/// Draw a tangential arc to a specific point.
pub async fn tangential_arc_to(exec_state: &mut ExecState, args: Args) -> Result<KclValue, KclError> {
    let (to, sketch, tag): ([f64; 2], Sketch, Option<TagNode>) = super::args::FromArgs::from_args(&args, 0)?;

    let new_sketch = inner_tangential_arc_to(to, sketch, tag, exec_state, args).await?;
    Ok(KclValue::Sketch {
        value: Box::new(new_sketch),
    })
}

/// Draw a tangential arc to point some distance away..
pub async fn tangential_arc_to_relative(exec_state: &mut ExecState, args: Args) -> Result<KclValue, KclError> {
    let (delta, sketch, tag): ([f64; 2], Sketch, Option<TagNode>) = super::args::FromArgs::from_args(&args, 0)?;

    let new_sketch = inner_tangential_arc_to_relative(delta, sketch, tag, exec_state, args).await?;
    Ok(KclValue::Sketch {
        value: Box::new(new_sketch),
    })
}

/// Starting at the current sketch's origin, draw a curved line segment along
/// some part of an imaginary circle until it reaches the desired (x, y)
/// coordinates.
///
/// ```no_run
/// exampleSketch = startSketchOn(XZ)
///   |> startProfileAt([0, 0], %)
///   |> angledLine({
///     angle = 60,
///     length = 10,
///   }, %)
///   |> tangentialArcTo([15, 15], %)
///   |> line(end = [10, -15])
///   |> close()
///
/// example = extrude(exampleSketch, length = 10)
/// ```
#[stdlib {
    name = "tangentialArcTo",
}]
async fn inner_tangential_arc_to(
    to: [f64; 2],
    sketch: Sketch,
    tag: Option<TagNode>,
    exec_state: &mut ExecState,
    args: Args,
) -> Result<Sketch, KclError> {
    let from: Point2d = sketch.current_pen_position()?;
    let tangent_info = sketch.get_tangential_info_from_paths();
    let tan_previous_point = tangent_info.tan_previous_point(from.into());
    let [to_x, to_y] = to;
    let result = get_tangential_arc_to_info(TangentialArcInfoInput {
        arc_start_point: [from.x, from.y],
        arc_end_point: to,
        tan_previous_point,
        obtuse: true,
    });

    let delta = [to_x - from.x, to_y - from.y];
    let id = exec_state.next_uuid();
    args.batch_modeling_cmd(id, tan_arc_to(&sketch, &delta)).await?;

    let current_path = Path::TangentialArcTo {
        base: BasePath {
            from: from.into(),
            to,
            tag: tag.clone(),
            units: sketch.units,
            geo_meta: GeoMeta {
                id,
                metadata: args.source_range.into(),
            },
        },
        center: result.center,
        ccw: result.ccw > 0,
    };

    let mut new_sketch = sketch.clone();
    if let Some(tag) = &tag {
        new_sketch.add_tag(tag, &current_path);
    }

    new_sketch.paths.push(current_path);

    Ok(new_sketch)
}

/// Starting at the current sketch's origin, draw a curved line segment along
/// some part of an imaginary circle until it reaches a point the given (x, y)
/// distance away.
///
/// ```no_run
/// exampleSketch = startSketchOn(XZ)
///   |> startProfileAt([0, 0], %)
///   |> angledLine({
///     angle = 45,
///     length = 10,
///   }, %)
///   |> tangentialArcToRelative([0, -10], %)
///   |> line(end = [-10, 0])
///   |> close()
///
/// example = extrude(exampleSketch, length = 10)
/// ```
#[stdlib {
    name = "tangentialArcToRelative",
}]
async fn inner_tangential_arc_to_relative(
    delta: [f64; 2],
    sketch: Sketch,
    tag: Option<TagNode>,
    exec_state: &mut ExecState,
    args: Args,
) -> Result<Sketch, KclError> {
    let from: Point2d = sketch.current_pen_position()?;
    let to = [from.x + delta[0], from.y + delta[1]];
    let tangent_info = sketch.get_tangential_info_from_paths();
    let tan_previous_point = tangent_info.tan_previous_point(from.into());

    let [dx, dy] = delta;
    let result = get_tangential_arc_to_info(TangentialArcInfoInput {
        arc_start_point: [from.x, from.y],
        arc_end_point: [from.x + dx, from.y + dy],
        tan_previous_point,
        obtuse: true,
    });

    if result.center[0].is_infinite() {
        return Err(KclError::Semantic(KclErrorDetails {
            source_ranges: vec![args.source_range],
            message:
                "could not sketch tangential arc, because its center would be infinitely far away in the X direction"
                    .to_owned(),
        }));
    } else if result.center[1].is_infinite() {
        return Err(KclError::Semantic(KclErrorDetails {
            source_ranges: vec![args.source_range],
            message:
                "could not sketch tangential arc, because its center would be infinitely far away in the Y direction"
                    .to_owned(),
        }));
    }

    let id = exec_state.next_uuid();
    args.batch_modeling_cmd(id, tan_arc_to(&sketch, &delta)).await?;

    let current_path = Path::TangentialArcTo {
        base: BasePath {
            from: from.into(),
            to,
            tag: tag.clone(),
            units: sketch.units,
            geo_meta: GeoMeta {
                id,
                metadata: args.source_range.into(),
            },
        },
        center: result.center,
        ccw: result.ccw > 0,
    };

    let mut new_sketch = sketch.clone();
    if let Some(tag) = &tag {
        new_sketch.add_tag(tag, &current_path);
    }

    new_sketch.paths.push(current_path);

    Ok(new_sketch)
}

/// Data to draw a bezier curve.
#[derive(Debug, Clone, Deserialize, Serialize, PartialEq, ts_rs::TS, JsonSchema)]
#[ts(export)]
#[serde(rename_all = "camelCase")]
pub struct BezierData {
    /// The to point.
    pub to: [f64; 2],
    /// The first control point.
    pub control1: [f64; 2],
    /// The second control point.
    pub control2: [f64; 2],
}

/// Draw a bezier curve.
pub async fn bezier_curve(exec_state: &mut ExecState, args: Args) -> Result<KclValue, KclError> {
    let (data, sketch, tag): (BezierData, Sketch, Option<TagNode>) = args.get_data_and_sketch_and_tag()?;

    let new_sketch = inner_bezier_curve(data, sketch, tag, exec_state, args).await?;
    Ok(KclValue::Sketch {
        value: Box::new(new_sketch),
    })
}

/// Draw a smooth, continuous, curved line segment from the current origin to
/// the desired (x, y), using a number of control points to shape the curve's
/// shape.
///
/// ```no_run
/// exampleSketch = startSketchOn(XZ)
///   |> startProfileAt([0, 0], %)
///   |> line(end = [0, 10])
///   |> bezierCurve({
///        to = [10, 10],
///        control1 = [5, 0],
///        control2 = [5, 10]
///      }, %)
///   |> line(endAbsolute = [10, 0])
///   |> close()
///
/// example = extrude(exampleSketch, length = 10)
/// ```
#[stdlib {
    name = "bezierCurve",
}]
async fn inner_bezier_curve(
    data: BezierData,
    sketch: Sketch,
    tag: Option<TagNode>,
    exec_state: &mut ExecState,
    args: Args,
) -> Result<Sketch, KclError> {
    let from = sketch.current_pen_position()?;

    let relative = true;
    let delta = data.to;
    let to = [from.x + data.to[0], from.y + data.to[1]];

    let id = exec_state.next_uuid();

    args.batch_modeling_cmd(
        id,
        ModelingCmd::from(mcmd::ExtendPath {
            path: sketch.id.into(),
            segment: PathSegment::Bezier {
                control1: KPoint2d::from(data.control1).with_z(0.0).map(LengthUnit),
                control2: KPoint2d::from(data.control2).with_z(0.0).map(LengthUnit),
                end: KPoint2d::from(delta).with_z(0.0).map(LengthUnit),
                relative,
            },
        }),
    )
    .await?;

    let current_path = Path::ToPoint {
        base: BasePath {
            from: from.into(),
            to,
            tag: tag.clone(),
            units: sketch.units,
            geo_meta: GeoMeta {
                id,
                metadata: args.source_range.into(),
            },
        },
    };

    let mut new_sketch = sketch.clone();
    if let Some(tag) = &tag {
        new_sketch.add_tag(tag, &current_path);
    }

    new_sketch.paths.push(current_path);

    Ok(new_sketch)
}

/// Use a sketch to cut a hole in another sketch.
pub async fn hole(exec_state: &mut ExecState, args: Args) -> Result<KclValue, KclError> {
    let (hole_sketch, sketch): (SketchSet, Sketch) = args.get_sketches()?;

    let new_sketch = inner_hole(hole_sketch, sketch, exec_state, args).await?;
    Ok(KclValue::Sketch {
        value: Box::new(new_sketch),
    })
}

/// Use a 2-dimensional sketch to cut a hole in another 2-dimensional sketch.
///
/// ```no_run
/// exampleSketch = startSketchOn(XY)
///   |> startProfileAt([0, 0], %)
///   |> line(end = [0, 5])
///   |> line(end = [5, 0])
///   |> line(end = [0, -5])
///   |> close()
///   |> hole(circle({ center = [1, 1], radius = .25 }, %), %)
///   |> hole(circle({ center = [1, 4], radius = .25 }, %), %)
///
/// example = extrude(exampleSketch, length = 1)
/// ```
///
/// ```no_run
/// fn squareHoleSketch() {
///   squareSketch = startSketchOn(-XZ)
///     |> startProfileAt([-1, -1], %)
///     |> line(end = [2, 0])
///     |> line(end = [0, 2])
///     |> line(end = [-2, 0])
///     |> close()
///   return squareSketch
/// }
///
/// exampleSketch = startSketchOn(-XZ)
///     |> circle({ center = [0, 0], radius = 3 }, %)
///     |> hole(squareHoleSketch(), %)
/// example = extrude(exampleSketch, length = 1)
/// ```
#[stdlib {
    name = "hole",
    feature_tree_operation = true,
}]
async fn inner_hole(
    hole_sketch: SketchSet,
    sketch: Sketch,
    exec_state: &mut ExecState,
    args: Args,
) -> Result<Sketch, KclError> {
    let hole_sketches: Vec<Sketch> = hole_sketch.into();
    for hole_sketch in hole_sketches {
        args.batch_modeling_cmd(
            exec_state.next_uuid(),
            ModelingCmd::from(mcmd::Solid2dAddHole {
                object_id: sketch.id,
                hole_id: hole_sketch.id,
            }),
        )
        .await?;

        // suggestion (mike)
        // we also hide the source hole since its essentially "consumed" by this operation
        args.batch_modeling_cmd(
            exec_state.next_uuid(),
            ModelingCmd::from(mcmd::ObjectVisible {
                object_id: hole_sketch.id,
                hidden: true,
            }),
        )
        .await?;
    }

    Ok(sketch)
}

#[cfg(test)]
mod tests {

    use pretty_assertions::assert_eq;

    use crate::{
        execution::TagIdentifier,
        std::{sketch::PlaneData, utils::calculate_circle_center},
    };

    #[test]
    fn test_deserialize_plane_data() {
        let data = PlaneData::XY;
        let mut str_json = serde_json::to_string(&data).unwrap();
        assert_eq!(str_json, "\"XY\"");

        str_json = "\"YZ\"".to_string();
        let data: PlaneData = serde_json::from_str(&str_json).unwrap();
        assert_eq!(data, PlaneData::YZ);

        str_json = "\"-YZ\"".to_string();
        let data: PlaneData = serde_json::from_str(&str_json).unwrap();
        assert_eq!(data, PlaneData::NegYZ);

        str_json = "\"-xz\"".to_string();
        let data: PlaneData = serde_json::from_str(&str_json).unwrap();
        assert_eq!(data, PlaneData::NegXZ);
    }

    #[test]
    fn test_deserialize_sketch_on_face_tag() {
        let data = "start";
        let mut str_json = serde_json::to_string(&data).unwrap();
        assert_eq!(str_json, "\"start\"");

        str_json = "\"end\"".to_string();
        let data: crate::std::sketch::FaceTag = serde_json::from_str(&str_json).unwrap();
        assert_eq!(
            data,
            crate::std::sketch::FaceTag::StartOrEnd(crate::std::sketch::StartOrEnd::End)
        );

        str_json = serde_json::to_string(&TagIdentifier {
            value: "thing".to_string(),
            info: None,
            meta: Default::default(),
        })
        .unwrap();
        let data: crate::std::sketch::FaceTag = serde_json::from_str(&str_json).unwrap();
        assert_eq!(
            data,
            crate::std::sketch::FaceTag::Tag(Box::new(TagIdentifier {
                value: "thing".to_string(),
                info: None,
                meta: Default::default()
            }))
        );

        str_json = "\"END\"".to_string();
        let data: crate::std::sketch::FaceTag = serde_json::from_str(&str_json).unwrap();
        assert_eq!(
            data,
            crate::std::sketch::FaceTag::StartOrEnd(crate::std::sketch::StartOrEnd::End)
        );

        str_json = "\"start\"".to_string();
        let data: crate::std::sketch::FaceTag = serde_json::from_str(&str_json).unwrap();
        assert_eq!(
            data,
            crate::std::sketch::FaceTag::StartOrEnd(crate::std::sketch::StartOrEnd::Start)
        );

        str_json = "\"START\"".to_string();
        let data: crate::std::sketch::FaceTag = serde_json::from_str(&str_json).unwrap();
        assert_eq!(
            data,
            crate::std::sketch::FaceTag::StartOrEnd(crate::std::sketch::StartOrEnd::Start)
        );
    }

    #[test]
    fn test_circle_center() {
        let actual = calculate_circle_center([0.0, 0.0], [5.0, 5.0], [10.0, 0.0]);
        assert_eq!(actual[0], 5.0);
        assert_eq!(actual[1], 0.0);
    }
}<|MERGE_RESOLUTION|>--- conflicted
+++ resolved
@@ -1145,32 +1145,20 @@
             Ok(SketchSurface::Plane(plane))
         }
         SketchData::Plane(plane) => {
-<<<<<<< HEAD
-            // Create artifact used only by the UI, not the engine.
-            let id = exec_state.next_uuid();
-            exec_state.add_artifact(Artifact::StartSketchOnPlane(StartSketchOnPlane {
-                id: ArtifactId::from(id),
-                plane_id: plane.artifact_id,
-                code_ref: CodeRef::placeholder(args.source_range),
-            }));
-
-            Ok(SketchSurface::Plane(plane))
-=======
             if plane.value == crate::exec::PlaneType::Uninit {
                 let plane = make_sketch_plane_from_orientation(plane.into_plane_data(), exec_state, args).await?;
                 Ok(SketchSurface::Plane(plane))
             } else {
                 // Create artifact used only by the UI, not the engine.
                 let id = exec_state.next_uuid();
-                exec_state.add_artifact(Artifact::StartSketchOnPlane {
+                exec_state.add_artifact(Artifact::StartSketchOnPlane(StartSketchOnPlane {
                     id: ArtifactId::from(id),
-                    plane_id: plane.id,
-                    source_range: args.source_range,
-                });
+                    plane_id: plane.artifact_id,
+                    code_ref: CodeRef::placeholder(args.source_range),
+                }));
 
                 Ok(SketchSurface::Plane(plane))
             }
->>>>>>> 1f1e996c
         }
         SketchData::Solid(solid) => {
             let Some(tag) = tag else {
