--- conflicted
+++ resolved
@@ -1074,8 +1074,6 @@
     match data {
         SketchData::PlaneOrientation(plane_data) => {
             let plane = make_sketch_plane_from_orientation(plane_data, exec_state, args).await?;
-<<<<<<< HEAD
-=======
             Ok(SketchSurface::Plane(plane))
         }
         SketchData::Plane(plane) => {
@@ -1087,7 +1085,6 @@
                 source_range: args.source_range,
             });
 
->>>>>>> 2b0ba37e
             Ok(SketchSurface::Plane(plane))
         }
         SketchData::Plane(plane) => {
