--- conflicted
+++ resolved
@@ -290,13 +290,8 @@
 
     let starting_solids: Vec<Box<Solid>> = solid_set.into();
 
-<<<<<<< HEAD
     if args.ctx.context_type == crate::executor::ContextType::Mock {
-        return Ok(starting_extrude_groups);
-=======
-    if args.ctx.is_mock {
         return Ok(starting_solids);
->>>>>>> 258bce8a
     }
 
     let mut solids = Vec::new();
@@ -518,13 +513,8 @@
 ) -> Result<Vec<Box<Sketch>>, KclError> {
     let starting_sketches: Vec<Box<Sketch>> = sketch_set.into();
 
-<<<<<<< HEAD
     if args.ctx.context_type == crate::executor::ContextType::Mock {
-        return Ok(starting_sketch_groups);
-=======
-    if args.ctx.is_mock {
         return Ok(starting_sketches);
->>>>>>> 258bce8a
     }
 
     let mut sketches = Vec::new();
@@ -601,13 +591,8 @@
 
     let starting_solids: Vec<Box<Solid>> = solid_set.into();
 
-<<<<<<< HEAD
     if args.ctx.context_type == crate::executor::ContextType::Mock {
-        return Ok(starting_extrude_groups);
-=======
-    if args.ctx.is_mock {
         return Ok(starting_solids);
->>>>>>> 258bce8a
     }
 
     let mut solids = Vec::new();
@@ -798,13 +783,8 @@
 ) -> Result<Vec<Box<Sketch>>, KclError> {
     let starting_sketches: Vec<Box<Sketch>> = sketch_set.into();
 
-<<<<<<< HEAD
     if args.ctx.context_type == crate::executor::ContextType::Mock {
-        return Ok(starting_sketch_groups);
-=======
-    if args.ctx.is_mock {
         return Ok(starting_sketches);
->>>>>>> 258bce8a
     }
 
     let mut sketches = Vec::new();
@@ -872,13 +852,8 @@
 
     let starting_solids: Vec<Box<Solid>> = solid_set.into();
 
-<<<<<<< HEAD
     if args.ctx.context_type == crate::executor::ContextType::Mock {
-        return Ok(starting_extrude_groups);
-=======
-    if args.ctx.is_mock {
         return Ok(starting_solids);
->>>>>>> 258bce8a
     }
 
     let mut solids = Vec::new();
