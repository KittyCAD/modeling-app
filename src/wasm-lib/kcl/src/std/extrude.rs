//! Functions related to extruding.

use anyhow::Result;
use derive_docs::stdlib;
use schemars::JsonSchema;

use crate::{
    errors::{KclError, KclErrorDetails},
    executor::{ExtrudeGroup, ExtrudeSurface, ExtrudeTransform, GeoMeta, MemoryItem, Path, SketchGroup},
    std::Args,
};

/// Extrudes by a given amount.
pub async fn extrude(args: Args) -> Result<MemoryItem, KclError> {
    let (length, sketch_group) = args.get_number_sketch_group()?;

    let result = inner_extrude(length, sketch_group, args).await?;

    Ok(MemoryItem::ExtrudeGroup(result))
}

/// Extrudes by a given amount.
#[stdlib {
    name = "extrude"
}]
async fn inner_extrude(length: f64, sketch_group: Box<SketchGroup>, args: Args) -> Result<Box<ExtrudeGroup>, KclError> {
    let id = uuid::Uuid::new_v4();
    // Extrude the element.
    args.send_modeling_cmd(
        id,
        kittycad::types::ModelingCmd::Extrude {
            target: sketch_group.id,
            distance: length,
            cap: true,
        },
    )
    .await?;

    // Bring the object to the front of the scene.
    // See: https://github.com/KittyCAD/modeling-app/issues/806
    args.send_modeling_cmd(
        uuid::Uuid::new_v4(),
        kittycad::types::ModelingCmd::ObjectBringToFront {
            object_id: sketch_group.id,
        },
    )
    .await?;

    if sketch_group.value.is_empty() {
        return Err(KclError::Type(KclErrorDetails {
            message: "Expected a non-empty sketch group".to_string(),
            source_ranges: vec![args.source_range],
        }));
    }

    let mut edge_id = None;
    for segment in sketch_group.value.iter() {
        if let Path::ToPoint { base } = segment {
            edge_id = Some(base.geo_meta.id);
            break;
        }
    }

    let Some(edge_id) = edge_id else {
        return Err(KclError::Type(KclErrorDetails {
            message: "Expected a Path::ToPoint variant".to_string(),
            source_ranges: vec![args.source_range],
        }));
    };

    let solid3d_info = args
        .send_modeling_cmd(
            id,
            kittycad::types::ModelingCmd::Solid3DGetExtrusionFaceInfo {
                edge_id,
                object_id: sketch_group.id,
            },
        )
        .await?;

    let face_infos = if let kittycad::types::OkWebSocketResponseData::Modeling {
        modeling_response: kittycad::types::OkModelingCmdResponse::Solid3DGetExtrusionFaceInfo { data },
    } = solid3d_info
    {
        data.faces
    } else {
        vec![]
    };

    // Create a hashmap for quick id lookup
    let mut face_id_map = std::collections::HashMap::new();
    let mut start_cap_id = None;
    let mut end_cap_id = None;

    for face_info in face_infos {
        match face_info.cap {
            kittycad::types::ExtrusionFaceCapType::Bottom => start_cap_id = face_info.face_id,
            kittycad::types::ExtrusionFaceCapType::Top => end_cap_id = face_info.face_id,
            _ => {
                if let Some(curve_id) = face_info.curve_id {
                    face_id_map.insert(curve_id, face_info.face_id);
                }
            }
        }
    }

    // Iterate over the sketch_group.value array and add face_id to GeoMeta
    let mut new_value: Vec<ExtrudeSurface> = Vec::new();
    for path in sketch_group.value.iter() {
        if let Some(Some(actual_face_id)) = face_id_map.get(&path.get_base().geo_meta.id) {
            let extrude_surface = ExtrudeSurface::ExtrudePlane(crate::executor::ExtrudePlane {
                position: sketch_group.position, // TODO should be for the extrude surface
                rotation: sketch_group.rotation, // TODO should be for the extrude surface
                face_id: *actual_face_id,
                name: path.get_base().name.clone(),
                geo_meta: GeoMeta {
                    id: path.get_base().geo_meta.id,
                    metadata: path.get_base().geo_meta.metadata.clone(),
                },
            });
            new_value.push(extrude_surface);
        }
    }

    Ok(Box::new(ExtrudeGroup {
<<<<<<< HEAD
=======
        // Ok so you would think that the id would be the id of the extrude group,
        // that we passed in to the function, but it's actually the id of the
        // sketch group.
>>>>>>> cfbc77b6
        id: sketch_group.id,
        value: new_value,
        height: length,
        position: sketch_group.position,
        rotation: sketch_group.rotation,
        x_axis: sketch_group.x_axis,
        y_axis: sketch_group.y_axis,
        z_axis: sketch_group.z_axis,
        start_cap_id,
        end_cap_id,
        meta: sketch_group.meta,
    }))
}

/// Returns the extrude wall transform.
pub async fn get_extrude_wall_transform(args: Args) -> Result<MemoryItem, KclError> {
    let (surface_name, extrude_group) = args.get_path_name_extrude_group()?;
    let result = inner_get_extrude_wall_transform(&surface_name, *extrude_group, args)?;
    Ok(MemoryItem::ExtrudeTransform(result))
}

/// Returns the extrude wall transform.
#[stdlib {
    name = "getExtrudeWallTransform"
}]
fn inner_get_extrude_wall_transform(
    surface_name: &str,
    extrude_group: ExtrudeGroup,
    args: Args,
) -> Result<Box<ExtrudeTransform>, KclError> {
    let surface = extrude_group.get_path_by_name(surface_name).ok_or_else(|| {
        KclError::Type(KclErrorDetails {
            message: format!(
                "Expected a surface name that exists in the given ExtrudeGroup, found `{}`",
                surface_name
            ),
            source_ranges: vec![args.source_range],
        })
    })?;

    Ok(Box::new(ExtrudeTransform {
        position: surface.get_position(),
        rotation: surface.get_rotation(),
        meta: extrude_group.meta,
    }))
}<|MERGE_RESOLUTION|>--- conflicted
+++ resolved
@@ -123,12 +123,9 @@
     }
 
     Ok(Box::new(ExtrudeGroup {
-<<<<<<< HEAD
-=======
         // Ok so you would think that the id would be the id of the extrude group,
         // that we passed in to the function, but it's actually the id of the
         // sketch group.
->>>>>>> cfbc77b6
         id: sketch_group.id,
         value: new_value,
         height: length,
