--- conflicted
+++ resolved
@@ -107,14 +107,14 @@
 ///
 /// // This function adds an array of numbers.
 /// // It uses the `reduce` function, to call the `add` function on every
-/// // element of the `array` parameter. The starting value is 0.
-/// fn sum = (array) => { return reduce(array, 0, add) }
+/// // element of the `arr` parameter. The starting value is 0.
+/// fn sum = (arr) => { return reduce(arr, 0, add) }
 ///
 /// /*
 /// The above is basically like this pseudo-code:
-/// fn sum(array):
+/// fn sum(arr):
 ///     let sumSoFar = 0
-///     for i in array:
+///     for i in arr:
 ///         sumSoFar = add(sumSoFar, i)
 ///     return sumSoFar
 /// */
@@ -124,21 +124,11 @@
 /// assertEqual(sum([1, 2, 3]), 6, 0.00001, "1 + 2 + 3 summed is 6")
 /// ```
 /// ```no_run
-<<<<<<< HEAD
-/// arr = [1, 2, 3]
-/// sum = reduce(arr, 0, (i, result_so_far) => { return i + result_so_far })
-/// assertEqual(sum, 6, 0.00001, "1 + 2 + 3 summed is 6")
-/// ```
-/// ```no_run
-/// fn add = (a, b) => { return a + b }
-/// fn sum = (arr) => { return reduce(arr, 0, add) }
-/// assertEqual(sum([1, 2, 3]), 6, 0.00001, "1 + 2 + 3 summed is 6")
-=======
 /// // This example works just like the previous example above, but it uses
 /// // an anonymous `add` function as its parameter, instead of declaring a
 /// // named function outside.
-/// array = [1, 2, 3]
-/// sum = reduce(array, 0, (i, result_so_far) => { return i + result_so_far })
+/// arr = [1, 2, 3]
+/// sum = reduce(arr, 0, (i, result_so_far) => { return i + result_so_far })
 ///
 /// // We use `assertEqual` to check that our `sum` function gives the
 /// // expected result. It's good to check your work!
@@ -185,7 +175,6 @@
 ///
 /// // Use the `decagon` function declared above, to sketch a decagon with radius 5.
 /// decagon(5.0) |> close(%)
->>>>>>> 909690f3
 /// ```
 #[stdlib {
     name = "reduce",
