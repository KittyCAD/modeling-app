--- conflicted
+++ resolved
@@ -108,11 +108,8 @@
         Box::new(crate::std::array::Reduce),
         Box::new(crate::std::array::Map),
         Box::new(crate::std::array::Push),
-<<<<<<< HEAD
         Box::new(crate::std::array::Len),
-=======
         Box::new(crate::std::array::Pop),
->>>>>>> 4a654523
         Box::new(crate::std::chamfer::Chamfer),
         Box::new(crate::std::fillet::Fillet),
         Box::new(crate::std::fillet::GetOppositeEdge),
