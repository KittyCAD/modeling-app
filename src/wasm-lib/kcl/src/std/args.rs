use std::{any::type_name, collections::HashMap, num::NonZeroU32};

use anyhow::Result;
use kcmc::{websocket::OkWebSocketResponseData, ModelingCmd};
use kittycad_modeling_cmds as kcmc;

use crate::{
    ast::types::TagNode,
    errors::{KclError, KclErrorDetails},
    executor::{
        ExecState, ExecutorContext, ExtrudeSurface, KclValue, Metadata, Sketch, SketchSet, SketchSurface, Solid,
        SolidSet, SourceRange, TagIdentifier,
    },
    std::{shapes::SketchOrSurface, sketch::FaceTag, types::Uint, FnAsArg},
};

use super::shapes::PolygonType;

#[derive(Debug, Clone)]
pub struct Args {
    pub args: Vec<KclValue>,
    pub source_range: SourceRange,
    pub ctx: ExecutorContext,
}

impl Args {
    pub fn new(args: Vec<KclValue>, source_range: SourceRange, ctx: ExecutorContext) -> Self {
        Self {
            args,
            source_range,
            ctx,
        }
    }

    #[cfg(test)]
    pub(crate) async fn new_test_args() -> Result<Self> {
        use std::sync::Arc;

        Ok(Self {
            args: Vec::new(),
            source_range: SourceRange::default(),
            ctx: ExecutorContext {
                engine: Arc::new(Box::new(crate::engine::conn_mock::EngineConnection::new().await?)),
                fs: Arc::new(crate::fs::FileManager::new()),
                stdlib: Arc::new(crate::std::StdLib::new()),
                settings: Default::default(),
                context_type: crate::executor::ContextType::Mock,
            },
        })
    }

    // Add a modeling command to the batch but don't fire it right away.
    pub(crate) async fn batch_modeling_cmd(
        &self,
        id: uuid::Uuid,
        cmd: ModelingCmd,
    ) -> Result<(), crate::errors::KclError> {
        self.ctx.engine.batch_modeling_cmd(id, self.source_range, &cmd).await
    }

    // Add a modeling command to the batch that gets executed at the end of the file.
    // This is good for something like fillet or chamfer where the engine would
    // eat the path id if we executed it right away.
    pub(crate) async fn batch_end_cmd(&self, id: uuid::Uuid, cmd: ModelingCmd) -> Result<(), crate::errors::KclError> {
        self.ctx.engine.batch_end_cmd(id, self.source_range, &cmd).await
    }

    /// Send the modeling cmd and wait for the response.
    pub(crate) async fn send_modeling_cmd(
        &self,
        id: uuid::Uuid,
        cmd: ModelingCmd,
    ) -> Result<OkWebSocketResponseData, KclError> {
        self.ctx.engine.send_modeling_cmd(id, self.source_range, cmd).await
    }

    fn get_tag_info_from_memory<'a, 'e>(
        &'a self,
        exec_state: &'e mut ExecState,
        tag: &'a TagIdentifier,
    ) -> Result<&'e crate::executor::TagEngineInfo, KclError> {
        if let KclValue::TagIdentifier(t) = exec_state.memory.get(&tag.value, self.source_range)? {
            Ok(t.info.as_ref().ok_or_else(|| {
                KclError::Type(KclErrorDetails {
                    message: format!("Tag `{}` does not have engine info", tag.value),
                    source_ranges: vec![self.source_range],
                })
            })?)
        } else {
            Err(KclError::Type(KclErrorDetails {
                message: format!("Tag `{}` does not exist", tag.value),
                source_ranges: vec![self.source_range],
            }))
        }
    }

    pub(crate) fn get_tag_engine_info<'a, 'e>(
        &'a self,
        exec_state: &'e mut ExecState,
        tag: &'a TagIdentifier,
    ) -> Result<&'a crate::executor::TagEngineInfo, KclError>
    where
        'e: 'a,
    {
        if let Some(info) = &tag.info {
            return Ok(info);
        }

        self.get_tag_info_from_memory(exec_state, tag)
    }

    fn get_tag_engine_info_check_surface<'a, 'e>(
        &'a self,
        exec_state: &'e mut ExecState,
        tag: &'a TagIdentifier,
    ) -> Result<&'a crate::executor::TagEngineInfo, KclError>
    where
        'e: 'a,
    {
        if let Some(info) = &tag.info {
            if info.surface.is_some() {
                return Ok(info);
            }
        }

        self.get_tag_info_from_memory(exec_state, tag)
    }

    /// Flush just the fillets and chamfers for this specific SolidSet.
    #[allow(clippy::vec_box)]
    pub(crate) async fn flush_batch_for_solid_set(
        &self,
        exec_state: &mut ExecState,
        solids: Vec<Box<Solid>>,
    ) -> Result<(), KclError> {
        // Make sure we don't traverse sketches more than once.
        let mut traversed_sketches = Vec::new();

        // Collect all the fillet/chamfer ids for the solids.
        let mut ids = Vec::new();
        for solid in solids {
            // We need to traverse the solids that share the same sketch.
            let sketch_id = solid.sketch.id;
            if !traversed_sketches.contains(&sketch_id) {
                // Find all the solids on the same shared sketch.
                ids.extend(
                    exec_state
                        .memory
                        .find_solids_on_sketch(solid.sketch.id)
                        .iter()
                        .flat_map(|eg| eg.get_all_edge_cut_ids()),
                );
                ids.extend(exec_state.dynamic_state.edge_cut_ids_on_sketch(sketch_id));
                traversed_sketches.push(sketch_id);
            }

            ids.extend(solid.get_all_edge_cut_ids());
        }

        // We can return early if there are no fillets or chamfers.
        if ids.is_empty() {
            return Ok(());
        }

        // We want to move these fillets and chamfers from batch_end to batch so they get executed
        // before what ever we call next.
        for id in ids {
            // Pop it off the batch_end and add it to the batch.
            let Some(item) = self.ctx.engine.batch_end().lock().unwrap().shift_remove(&id) else {
                // It might be in the batch already.
                continue;
            };
            // Add it to the batch.
            self.ctx.engine.batch().lock().unwrap().push(item);
        }

        // Run flush.
        // Yes, we do need to actually flush the batch here, or references will fail later.
        self.ctx.engine.flush_batch(false, SourceRange::default()).await?;

        Ok(())
    }

    pub(crate) fn make_user_val_from_point(&self, p: [f64; 2]) -> Result<KclValue, KclError> {
        let meta = Metadata {
            source_range: self.source_range,
        };
        let x = KclValue::Number {
            value: p[0],
            meta: vec![meta],
        };
        let y = KclValue::Number {
            value: p[1],
            meta: vec![meta],
        };
        Ok(KclValue::Array {
            value: vec![x, y],
            meta: vec![meta],
        })
    }

    pub(crate) fn make_user_val_from_f64(&self, f: f64) -> KclValue {
        KclValue::from_number(
            f,
            vec![Metadata {
                source_range: self.source_range,
            }],
        )
    }

    pub(crate) fn make_user_val_from_i64(&self, n: i64) -> KclValue {
        KclValue::Int {
            value: n,
            meta: vec![Metadata {
                source_range: self.source_range,
            }],
        }
    }

    pub(crate) fn make_user_val_from_f64_array(&self, f: Vec<f64>) -> Result<KclValue, KclError> {
        let array = f
            .into_iter()
            .map(|n| KclValue::Number {
                value: n,
                meta: vec![Metadata {
                    source_range: self.source_range,
                }],
            })
            .collect::<Vec<_>>();
        Ok(KclValue::Array {
            value: array,
            meta: vec![Metadata {
                source_range: self.source_range,
            }],
        })
    }

    pub(crate) fn get_number(&self) -> Result<f64, KclError> {
        FromArgs::from_args(self, 0)
    }

    pub(crate) fn get_number_array(&self) -> Result<Vec<f64>, KclError> {
        let numbers = self
            .args
            .iter()
            .map(|arg| {
                let Some(num) = f64::from_kcl_val(arg) else {
                    return Err(KclError::Semantic(KclErrorDetails {
                        source_ranges: arg.metadata().iter().map(|x| x.source_range).collect(),
                        message: format!("Expected a number but found {}", arg.human_friendly_type()),
                    }));
                };
                Ok(num)
            })
            .collect::<Result<_, _>>()?;
        Ok(numbers)
    }

    pub(crate) fn get_pattern_transform_args(&self) -> Result<(u32, FnAsArg<'_>, SolidSet), KclError> {
        FromArgs::from_args(self, 0)
    }

    pub(crate) fn get_hypotenuse_leg(&self) -> Result<(f64, f64), KclError> {
        let numbers = self.get_number_array()?;

        if numbers.len() != 2 {
            return Err(KclError::Type(KclErrorDetails {
                message: format!("Expected a number array of length 2, found `{:?}`", numbers),
                source_ranges: vec![self.source_range],
            }));
        }

        Ok((numbers[0], numbers[1]))
    }

    pub(crate) fn get_circle_args(
        &self,
    ) -> Result<
        (
            crate::std::shapes::CircleData,
            crate::std::shapes::SketchOrSurface,
            Option<TagNode>,
        ),
        KclError,
    > {
        FromArgs::from_args(self, 0)
    }

    pub(crate) fn get_sketches(&self) -> Result<(SketchSet, Sketch), KclError> {
        FromArgs::from_args(self, 0)
    }

    pub(crate) fn get_sketch(&self) -> Result<Sketch, KclError> {
        FromArgs::from_args(self, 0)
    }

    pub(crate) fn get_data<'a, T>(&'a self) -> Result<T, KclError>
    where
        T: FromArgs<'a> + serde::de::DeserializeOwned,
    {
        FromArgs::from_args(self, 0)
    }

    pub(crate) fn get_import_data(&self) -> Result<(String, Option<crate::std::import::ImportFormat>), KclError> {
        FromArgs::from_args(self, 0)
    }

    pub(crate) fn get_sketch_and_optional_tag(&self) -> Result<(Sketch, Option<TagNode>), KclError> {
        FromArgs::from_args(self, 0)
    }

    pub(crate) fn get_sketches_and_data<'a, T>(&'a self) -> Result<(Vec<Sketch>, Option<T>), KclError>
    where
        T: FromArgs<'a> + serde::de::DeserializeOwned + FromKclValue<'a> + Sized,
    {
        FromArgs::from_args(self, 0)
    }

    pub(crate) fn get_data_and_optional_tag<'a, T>(&'a self) -> Result<(T, Option<FaceTag>), KclError>
    where
        T: serde::de::DeserializeOwned + FromKclValue<'a> + Sized,
    {
        FromArgs::from_args(self, 0)
    }

    pub(crate) fn get_data_and_sketch<'a, T>(&'a self) -> Result<(T, Sketch), KclError>
    where
        T: serde::de::DeserializeOwned + FromArgs<'a>,
    {
        FromArgs::from_args(self, 0)
    }

    pub(crate) fn get_data_and_sketch_set<'a, T>(&'a self) -> Result<(T, SketchSet), KclError>
    where
        T: serde::de::DeserializeOwned + FromArgs<'a>,
    {
        FromArgs::from_args(self, 0)
    }

    pub(crate) fn get_data_and_sketch_and_tag<'a, T>(&'a self) -> Result<(T, Sketch, Option<TagNode>), KclError>
    where
        T: serde::de::DeserializeOwned + FromKclValue<'a> + Sized,
    {
        FromArgs::from_args(self, 0)
    }

    pub(crate) fn get_data_and_sketch_surface<'a, T>(&'a self) -> Result<(T, SketchSurface, Option<TagNode>), KclError>
    where
        T: serde::de::DeserializeOwned + FromKclValue<'a> + Sized,
    {
        FromArgs::from_args(self, 0)
    }

    pub(crate) fn get_data_and_solid_set<'a, T>(&'a self) -> Result<(T, SolidSet), KclError>
    where
        T: serde::de::DeserializeOwned + FromKclValue<'a> + Sized,
    {
        FromArgs::from_args(self, 0)
    }

    pub(crate) fn get_data_and_solid<'a, T>(&'a self) -> Result<(T, Box<Solid>), KclError>
    where
        T: serde::de::DeserializeOwned + FromKclValue<'a> + Sized,
    {
        FromArgs::from_args(self, 0)
    }

    pub(crate) fn get_data_and_solid_and_tag<'a, T>(&'a self) -> Result<(T, Box<Solid>, Option<TagNode>), KclError>
    where
        T: serde::de::DeserializeOwned + FromKclValue<'a> + Sized,
    {
        FromArgs::from_args(self, 0)
    }

    pub(crate) fn get_tag_to_number_sketch(&self) -> Result<(TagIdentifier, f64, Sketch), KclError> {
        FromArgs::from_args(self, 0)
    }

    pub(crate) fn get_data_and_float<'a, T>(&'a self) -> Result<(T, f64), KclError>
    where
        T: serde::de::DeserializeOwned + FromKclValue<'a> + Sized,
    {
        FromArgs::from_args(self, 0)
    }

    pub(crate) fn get_number_sketch_set(&self) -> Result<(f64, SketchSet), KclError> {
        FromArgs::from_args(self, 0)
    }

    pub(crate) async fn get_adjacent_face_to_tag(
        &self,
        exec_state: &mut ExecState,
        tag: &TagIdentifier,
        must_be_planar: bool,
    ) -> Result<uuid::Uuid, KclError> {
        if tag.value.is_empty() {
            return Err(KclError::Type(KclErrorDetails {
                message: "Expected a non-empty tag for the face".to_string(),
                source_ranges: vec![self.source_range],
            }));
        }

        let engine_info = self.get_tag_engine_info_check_surface(exec_state, tag)?;

        let surface = engine_info.surface.as_ref().ok_or_else(|| {
            KclError::Type(KclErrorDetails {
                message: format!("Tag `{}` does not have a surface", tag.value),
                source_ranges: vec![self.source_range],
            })
        })?;

        if let Some(face_from_surface) = match surface {
            ExtrudeSurface::ExtrudePlane(extrude_plane) => {
                if let Some(plane_tag) = &extrude_plane.tag {
                    if plane_tag.name == tag.value {
                        Some(Ok(extrude_plane.face_id))
                    } else {
                        None
                    }
                } else {
                    None
                }
            }
            // The must be planar check must be called before the arc check.
            ExtrudeSurface::ExtrudeArc(_) if must_be_planar => Some(Err(KclError::Type(KclErrorDetails {
                message: format!("Tag `{}` is a non-planar surface", tag.value),
                source_ranges: vec![self.source_range],
            }))),
            ExtrudeSurface::ExtrudeArc(extrude_arc) => {
                if let Some(arc_tag) = &extrude_arc.tag {
                    if arc_tag.name == tag.value {
                        Some(Ok(extrude_arc.face_id))
                    } else {
                        None
                    }
                } else {
                    None
                }
            }
            ExtrudeSurface::Chamfer(chamfer) => {
                if let Some(chamfer_tag) = &chamfer.tag {
                    if chamfer_tag.name == tag.value {
                        Some(Ok(chamfer.face_id))
                    } else {
                        None
                    }
                } else {
                    None
                }
            }
            // The must be planar check must be called before the fillet check.
            ExtrudeSurface::Fillet(_) if must_be_planar => Some(Err(KclError::Type(KclErrorDetails {
                message: format!("Tag `{}` is a non-planar surface", tag.value),
                source_ranges: vec![self.source_range],
            }))),
            ExtrudeSurface::Fillet(fillet) => {
                if let Some(fillet_tag) = &fillet.tag {
                    if fillet_tag.name == tag.value {
                        Some(Ok(fillet.face_id))
                    } else {
                        None
                    }
                } else {
                    None
                }
            }
        } {
            return face_from_surface;
        }

        // If we still haven't found the face, return an error.
        Err(KclError::Type(KclErrorDetails {
            message: format!("Expected a face with the tag `{}`", tag.value),
            source_ranges: vec![self.source_range],
        }))
    }

    pub(crate) fn get_polygon_args(
        &self,
    ) -> Result<
        (
            crate::std::shapes::PolygonData,
            crate::std::shapes::SketchOrSurface,
            Option<TagNode>,
        ),
        KclError,
    > {
        FromArgs::from_args(self, 0)
    }
}

/// Types which impl this trait can be read out of the `Args` passed into a KCL function.
pub trait FromArgs<'a>: Sized {
    /// Get this type from the args passed into a KCL function, at the given index in the argument list.
    fn from_args(args: &'a Args, index: usize) -> Result<Self, KclError>;
}

/// Types which impl this trait can be extracted from a `KclValue`.
pub trait FromKclValue<'a>: Sized {
    /// Try to convert a KclValue into this type.
    fn from_kcl_val(arg: &'a KclValue) -> Option<Self>;
}

impl<'a> FromArgs<'a> for Vec<KclValue> {
    fn from_args(args: &'a Args, i: usize) -> Result<Self, KclError> {
        let Some(arg) = args.args.get(i) else {
            return Err(KclError::Semantic(KclErrorDetails {
                message: format!("Expected an argument at index {i}"),
                source_ranges: vec![args.source_range],
            }));
        };
        let KclValue::Array { value: array, meta: _ } = arg else {
            let message = format!("Expected an array but found {}", arg.human_friendly_type());
            return Err(KclError::Type(KclErrorDetails {
                source_ranges: arg.metadata().into_iter().map(|m| m.source_range).collect(),
                message,
            }));
        };
        Ok(array.to_owned())
    }
}

impl<'a, T> FromArgs<'a> for T
where
    T: FromKclValue<'a> + Sized,
{
    fn from_args(args: &'a Args, i: usize) -> Result<Self, KclError> {
        let Some(arg) = args.args.get(i) else {
            return Err(KclError::Semantic(KclErrorDetails {
                message: format!("Expected an argument at index {i}"),
                source_ranges: vec![args.source_range],
            }));
        };
        let Some(val) = T::from_kcl_val(arg) else {
            return Err(KclError::Semantic(KclErrorDetails {
                message: format!(
                    "Argument at index {i} was supposed to be type {} but found {}",
                    type_name::<T>(),
                    arg.human_friendly_type()
                ),
                source_ranges: vec![args.source_range],
            }));
        };
        Ok(val)
    }
}

impl<'a, T> FromArgs<'a> for Option<T>
where
    T: FromKclValue<'a> + Sized,
{
    fn from_args(args: &'a Args, i: usize) -> Result<Self, KclError> {
        let Some(arg) = args.args.get(i) else { return Ok(None) };
        if crate::ast::types::KclNone::from_kcl_val(arg).is_some() {
            return Ok(None);
        }
        let Some(val) = T::from_kcl_val(arg) else {
            return Err(KclError::Semantic(KclErrorDetails {
                message: format!(
                    "Argument at index {i} was supposed to be type Option<{}> but found {}",
                    type_name::<T>(),
                    arg.human_friendly_type()
                ),
                source_ranges: vec![args.source_range],
            }));
        };
        Ok(Some(val))
    }
}

impl<'a, A, B> FromArgs<'a> for (A, B)
where
    A: FromArgs<'a>,
    B: FromArgs<'a>,
{
    fn from_args(args: &'a Args, i: usize) -> Result<Self, KclError> {
        let a = A::from_args(args, i)?;
        let b = B::from_args(args, i + 1)?;
        Ok((a, b))
    }
}

impl<'a, A, B, C> FromArgs<'a> for (A, B, C)
where
    A: FromArgs<'a>,
    B: FromArgs<'a>,
    C: FromArgs<'a>,
{
    fn from_args(args: &'a Args, i: usize) -> Result<Self, KclError> {
        let a = A::from_args(args, i)?;
        let b = B::from_args(args, i + 1)?;
        let c = C::from_args(args, i + 2)?;
        Ok((a, b, c))
    }
}
impl<'a, A, B, C, D> FromArgs<'a> for (A, B, C, D)
where
    A: FromArgs<'a>,
    B: FromArgs<'a>,
    C: FromArgs<'a>,
    D: FromArgs<'a>,
{
    fn from_args(args: &'a Args, i: usize) -> Result<Self, KclError> {
        let a = A::from_args(args, i)?;
        let b = B::from_args(args, i + 1)?;
        let c = C::from_args(args, i + 2)?;
        let d = D::from_args(args, i + 3)?;
        Ok((a, b, c, d))
    }
}

impl<'a> FromKclValue<'a> for [f64; 2] {
    fn from_kcl_val(arg: &'a KclValue) -> Option<Self> {
        let KclValue::Array { value, meta: _ } = arg else {
            return None;
        };
        if value.len() != 2 {
            return None;
        }
        let v0 = value.first()?;
        let v1 = value.get(1)?;
        let array = [v0.as_f64()?, v1.as_f64()?];
        Some(array)
    }
}

impl<'a> FromKclValue<'a> for [usize; 3] {
    fn from_kcl_val(arg: &'a KclValue) -> Option<Self> {
        let KclValue::Array { value, meta: _ } = arg else {
            return None;
        };
        if value.len() != 3 {
            return None;
        }
        let v0 = value.first()?;
        let v1 = value.get(1)?;
        let v2 = value.get(2)?;
        let array = [v0.as_usize()?, v1.as_usize()?, v2.as_usize()?];
        Some(array)
    }
}

impl<'a> FromKclValue<'a> for [f64; 3] {
    fn from_kcl_val(arg: &'a KclValue) -> Option<Self> {
        let KclValue::Array { value, meta: _ } = arg else {
            return None;
        };
        if value.len() != 3 {
            return None;
        }
        let v0 = value.first()?;
        let v1 = value.get(1)?;
        let v2 = value.get(2)?;
        let array = [v0.as_f64()?, v1.as_f64()?, v2.as_f64()?];
        Some(array)
    }
}

impl<'a> FromKclValue<'a> for TagNode {
    fn from_kcl_val(arg: &'a KclValue) -> Option<Self> {
        arg.get_tag_declarator().ok()
    }
}

impl<'a> FromKclValue<'a> for TagIdentifier {
    fn from_kcl_val(arg: &'a KclValue) -> Option<Self> {
        arg.get_tag_identifier().ok()
    }
}

impl<'a> FromKclValue<'a> for KclValue {
    fn from_kcl_val(arg: &'a KclValue) -> Option<Self> {
        Some(arg.clone())
    }
}

macro_rules! let_field_of {
    // Optional field
    ($obj:ident, $field:ident?) => {
        let $field = $obj.get(stringify!($field)).and_then(FromKclValue::from_kcl_val);
    };
    // Mandatory field, but with a different string used as the key.
    ($obj:ident, $field:ident $key:literal) => {
        let $field = $obj.get($key).and_then(FromKclValue::from_kcl_val)?;
    };
    // Mandatory field, optionally with a type annotation
    ($obj:ident, $field:ident $(, $annotation:ty)?) => {
        let $field $(: $annotation)? = $obj.get(stringify!($field)).and_then(FromKclValue::from_kcl_val)?;
    };
}

impl<'a> FromKclValue<'a> for crate::std::import::ImportFormat {
    fn from_kcl_val(arg: &'a KclValue) -> Option<Self> {
        let obj = arg.as_object()?;
        let_field_of!(obj, typ "type");
        match typ {
            "fbx" => Some(Self::Fbx {}),
            "gltf" => Some(Self::Gltf {}),
            "sldprt" => Some(Self::Sldprt {}),
            "step" => Some(Self::Step {}),
            "stl" => {
                let_field_of!(obj, coords?);
                let_field_of!(obj, units);
                Some(Self::Stl { coords, units })
            }
            "obj" => {
                let_field_of!(obj, coords?);
                let_field_of!(obj, units);
                Some(Self::Obj { coords, units })
            }
            "ply" => {
                let_field_of!(obj, coords?);
                let_field_of!(obj, units);
                Some(Self::Ply { coords, units })
            }
            _ => None,
        }
    }
}

impl<'a> FromKclValue<'a> for super::sketch::AngledLineThatIntersectsData {
    fn from_kcl_val(arg: &'a KclValue) -> Option<Self> {
        let obj = arg.as_object()?;
        let_field_of!(obj, angle);
        let_field_of!(obj, intersect_tag "intersectTag");
        let_field_of!(obj, offset?);
        Some(Self {
            angle,
            intersect_tag,
            offset,
        })
    }
}

impl<'a> FromKclValue<'a> for super::shapes::PolygonData {
    fn from_kcl_val(arg: &'a KclValue) -> Option<Self> {
        let obj = arg.as_object()?;
        let_field_of!(obj, radius);
        let_field_of!(obj, num_sides "numSides");
        let_field_of!(obj, center);
        let_field_of!(obj, inscribed);
        let polygon_type = if inscribed {
            PolygonType::Inscribed
        } else {
            PolygonType::Circumscribed
        };
        Some(Self {
            radius,
            num_sides,
            center,
            polygon_type,
            inscribed,
        })
    }
}

impl<'a> FromKclValue<'a> for crate::std::polar::PolarCoordsData {
    fn from_kcl_val(arg: &'a KclValue) -> Option<Self> {
        let obj = arg.as_object()?;
        let_field_of!(obj, angle);
        let_field_of!(obj, length);
        Some(Self { angle, length })
    }
}

impl<'a> FromKclValue<'a> for crate::std::loft::LoftData {
    fn from_kcl_val(arg: &'a KclValue) -> Option<Self> {
        let obj = arg.as_object()?;
        let_field_of!(obj, v_degree?);
        let_field_of!(obj, bez_approximate_rational?);
        let_field_of!(obj, base_curve_index?);
        let_field_of!(obj, tolerance?);
        Some(Self {
            v_degree,
            bez_approximate_rational,
            base_curve_index,
            tolerance,
        })
    }
}

impl<'a> FromKclValue<'a> for crate::std::planes::StandardPlane {
    fn from_kcl_val(arg: &'a KclValue) -> Option<Self> {
        let s = arg.as_str()?;
        match s {
            "XY" | "xy" => Some(Self::XY),
            "-XY" | "-xy" => Some(Self::NegXY),
            "XZ" | "xz" => Some(Self::XZ),
            "-XZ" | "-xz" => Some(Self::NegXZ),
            "YZ" | "yz" => Some(Self::YZ),
            "-YZ" | "-yz" => Some(Self::NegYZ),
            _ => None,
        }
    }
}

impl<'a> FromKclValue<'a> for crate::executor::Plane {
    fn from_mem_item(arg: &'a KclValue) -> Option<Self> {
        let obj = arg.as_object()?;
        fields!(obj, as_uuid, id);
        fields_recurse!(obj, value);
        fields_recurse!(obj, origin);
        fields_recurse!(obj, x_axis "xAxis");
        fields_recurse!(obj, y_axis "yAxis");
        fields_recurse!(obj, z_axis "zAxis");
        fields_recurse!(obj, meta "__meta");
        Some(Self {
            id,
            value,
            origin,
            x_axis,
            y_axis,
            z_axis,
            meta,
        })
    }
}

impl<'a> FromKclValue<'a> for crate::executor::PlaneType {
    fn from_mem_item(arg: &'a KclValue) -> Option<Self> {
        let plane_type = match arg.as_str()? {
            "XY" | "xy" => Self::XY,
            "XZ" | "xz" => Self::XZ,
            "YZ" | "yz" => Self::YZ,
            "Custom" => Self::Custom,
            _ => return None,
        };
        Some(plane_type)
    }
}

impl<'a> FromKclValue<'a> for kittycad_modeling_cmds::units::UnitLength {
    fn from_kcl_val(arg: &'a KclValue) -> Option<Self> {
        let s = arg.as_str()?;
        s.parse().ok()
    }
}

impl<'a> FromKclValue<'a> for kittycad_modeling_cmds::coord::System {
    fn from_kcl_val(arg: &'a KclValue) -> Option<Self> {
        let obj = arg.as_object()?;
        let_field_of!(obj, forward);
        let_field_of!(obj, up);
        Some(Self { forward, up })
    }
}

impl<'a> FromKclValue<'a> for kittycad_modeling_cmds::coord::AxisDirectionPair {
    fn from_kcl_val(arg: &'a KclValue) -> Option<Self> {
        let obj = arg.as_object()?;
        let_field_of!(obj, axis);
        let_field_of!(obj, direction);
        Some(Self { axis, direction })
    }
}

impl<'a> FromKclValue<'a> for kittycad_modeling_cmds::coord::Axis {
    fn from_kcl_val(arg: &'a KclValue) -> Option<Self> {
        let s = arg.as_str()?;
        match s {
            "y" => Some(Self::Y),
            "z" => Some(Self::Z),
            _ => None,
        }
    }
}

impl<'a> FromKclValue<'a> for PolygonType {
    fn from_kcl_val(arg: &'a KclValue) -> Option<Self> {
        let s = arg.as_str()?;
        match s {
            "inscribed" => Some(Self::Inscribed),
            _ => Some(Self::Circumscribed),
        }
    }
}

impl<'a> FromKclValue<'a> for kittycad_modeling_cmds::coord::Direction {
    fn from_kcl_val(arg: &'a KclValue) -> Option<Self> {
        let s = arg.as_str()?;
        match s {
            "positive" => Some(Self::Positive),
            "negative" => Some(Self::Negative),
            _ => None,
        }
    }
}

impl<'a> FromKclValue<'a> for super::patterns::CircularPattern3dData {
    fn from_kcl_val(arg: &'a KclValue) -> Option<Self> {
        let obj = arg.as_object()?;
        let_field_of!(obj, instances);
        let_field_of!(obj, arc_degrees "arcDegrees");
        let_field_of!(obj, rotate_duplicates "rotateDuplicates");
        let instances = Uint::new(instances);
        let_field_of!(obj, axis);
        let_field_of!(obj, center);
        Some(Self {
            instances,
            axis,
            center,
            arc_degrees,
            rotate_duplicates,
        })
    }
}

impl<'a> FromKclValue<'a> for super::patterns::CircularPattern2dData {
    fn from_kcl_val(arg: &'a KclValue) -> Option<Self> {
        let obj = arg.as_object()?;
        let_field_of!(obj, instances);
        let_field_of!(obj, arc_degrees "arcDegrees");
        let_field_of!(obj, rotate_duplicates "rotateDuplicates");
        let instances = Uint::new(instances);
        let_field_of!(obj, center);
        Some(Self {
            instances,
            center,
            arc_degrees,
            rotate_duplicates,
        })
    }
}

impl<'a> FromKclValue<'a> for super::patterns::LinearPattern3dData {
    fn from_kcl_val(arg: &'a KclValue) -> Option<Self> {
        let obj = arg.as_object()?;
        let_field_of!(obj, distance);
        let_field_of!(obj, instances);
        let instances = Uint::new(instances);
        let_field_of!(obj, axis);
        Some(Self {
            instances,
            distance,
            axis,
        })
    }
}

impl<'a> FromKclValue<'a> for super::patterns::LinearPattern2dData {
    fn from_kcl_val(arg: &'a KclValue) -> Option<Self> {
        let obj = arg.as_object()?;
        let_field_of!(obj, distance);
        let_field_of!(obj, instances);
        let instances = Uint::new(instances);
        let_field_of!(obj, axis);
        Some(Self {
            instances,
            distance,
            axis,
        })
    }
}

impl<'a> FromKclValue<'a> for super::sketch::BezierData {
    fn from_kcl_val(arg: &'a KclValue) -> Option<Self> {
        let obj = arg.as_object()?;
        let_field_of!(obj, to);
        let_field_of!(obj, control1);
        let_field_of!(obj, control2);
        Some(Self { to, control1, control2 })
    }
}

impl<'a> FromKclValue<'a> for super::shell::ShellData {
    fn from_kcl_val(arg: &'a KclValue) -> Option<Self> {
        let obj = arg.as_object()?;
        let_field_of!(obj, thickness);
        let_field_of!(obj, faces);
        Some(Self { thickness, faces })
    }
}

impl<'a> FromKclValue<'a> for super::chamfer::ChamferData {
    fn from_kcl_val(arg: &'a KclValue) -> Option<Self> {
        let obj = arg.as_object()?;
        let_field_of!(obj, length);
        let_field_of!(obj, tags);
        Some(Self { length, tags })
    }
}

impl<'a> FromKclValue<'a> for super::fillet::FilletData {
    fn from_kcl_val(arg: &'a KclValue) -> Option<Self> {
        let obj = arg.as_object()?;
        let_field_of!(obj, radius);
        let_field_of!(obj, tolerance?);
        let_field_of!(obj, tags);
        Some(Self {
            radius,
            tolerance,
            tags,
        })
    }
}

impl<'a> FromKclValue<'a> for super::helix::HelixData {
    fn from_kcl_val(arg: &'a KclValue) -> Option<Self> {
        let obj = arg.as_object()?;
        let_field_of!(obj, revolutions);
        let_field_of!(obj, length?);
        let_field_of!(obj, ccw?);
        let ccw = ccw.unwrap_or_default();
        let angle_start = obj.get("angleStart").or_else(|| obj.get("angle_start"))?.as_f64()?;
        Some(Self {
            revolutions,
            angle_start,
            ccw,
            length,
        })
    }
}

impl<'a> FromKclValue<'a> for FaceTag {
    fn from_kcl_val(arg: &'a KclValue) -> Option<Self> {
        let case1 = || match arg.as_str() {
            Some("start" | "START") => Some(Self::StartOrEnd(super::sketch::StartOrEnd::Start)),
            Some("end" | "END") => Some(Self::StartOrEnd(super::sketch::StartOrEnd::End)),
            _ => None,
        };
        let case2 = || {
            let tag = TagIdentifier::from_kcl_val(arg)?;
            Some(Self::Tag(Box::new(tag)))
        };
        case1().or_else(case2)
    }
}

impl<'a> FromKclValue<'a> for super::sketch::AngledLineToData {
    fn from_kcl_val(arg: &'a KclValue) -> Option<Self> {
        // Deserialize from an {angle, to} object.
        let case1 = || {
            let obj = arg.as_object()?;
            let_field_of!(obj, to);
            let_field_of!(obj, angle);
            Some(Self { angle, to })
        };
        // Deserialize from an [angle, to] array.
        let case2 = || {
            let [angle, to] = arg.as_point2d()?;
            Some(Self { angle, to })
        };
        case1().or_else(case2)
    }
}

impl<'a> FromKclValue<'a> for super::sketch::ArcData {
    fn from_kcl_val(arg: &'a KclValue) -> Option<Self> {
        let obj = arg.as_object()?;
        let_field_of!(obj, radius);
        let case1 = || {
            let angle_start = obj.get("angleStart").or_else(|| obj.get("angle_start"))?.as_f64()?;
            let angle_end = obj.get("angleEnd").or_else(|| obj.get("angle_end"))?.as_f64()?;
            Some(Self::AnglesAndRadius {
                angle_start,
                angle_end,
                radius,
            })
        };
        let case2 = || {
            let obj = arg.as_object()?;
            let_field_of!(obj, to);
            let_field_of!(obj, center);
            Some(Self::CenterToRadius { center, to, radius })
        };
        case1().or_else(case2)
    }
}

impl<'a> FromKclValue<'a> for super::revolve::RevolveData {
    fn from_kcl_val(arg: &'a KclValue) -> Option<Self> {
        let obj = arg.as_object()?;
        let angle = obj.get("angle").and_then(|x| x.as_f64());
        let tolerance = obj.get("tolerance").and_then(|x| x.as_f64());
        let_field_of!(obj, axis);
        Some(Self { angle, axis, tolerance })
    }
}

impl<'a> FromKclValue<'a> for super::shapes::CircleData {
    fn from_kcl_val(arg: &'a KclValue) -> Option<Self> {
        let obj = arg.as_object()?;
        let_field_of!(obj, center);
        let_field_of!(obj, radius);
        Some(Self { center, radius })
    }
}

impl<'a> FromKclValue<'a> for super::sketch::TangentialArcData {
    fn from_kcl_val(arg: &'a KclValue) -> Option<Self> {
        let obj = arg.as_object()?;
        let_field_of!(obj, radius);
        let_field_of!(obj, offset);
        Some(Self::RadiusAndOffset { radius, offset })
    }
}

impl<'a> FromKclValue<'a> for crate::executor::Point3d {
    fn from_kcl_val(arg: &'a KclValue) -> Option<Self> {
        // Case 1: object with x/y/z fields
        if let Some(obj) = arg.as_object() {
            let_field_of!(obj, x);
            let_field_of!(obj, y);
            let_field_of!(obj, z);
            return Some(Self { x, y, z });
        }
        // Case 2: Array of 3 numbers.
        let [x, y, z]: [f64; 3] = FromKclValue::from_kcl_val(arg)?;
        Some(Self { x, y, z })
    }
}

impl<'a> FromKclValue<'a> for super::sketch::PlaneData {
    fn from_kcl_val(arg: &'a KclValue) -> Option<Self> {
        // Case 0: actual plane
        if let KclValue::Plane(p) = arg {
            return Some(Self::Plane {
                origin: Box::new(p.origin),
                x_axis: Box::new(p.x_axis),
                y_axis: Box::new(p.y_axis),
                z_axis: Box::new(p.z_axis),
            });
        }
        // Case 1: predefined plane
        if let Some(s) = arg.as_str() {
            return match s {
                "XY" | "xy" => Some(Self::XY),
                "-XY" | "-xy" => Some(Self::NegXY),
                "XZ" | "xz" => Some(Self::XZ),
                "-XZ" | "-xz" => Some(Self::NegXZ),
                "YZ" | "yz" => Some(Self::YZ),
                "-YZ" | "-yz" => Some(Self::NegYZ),
                _ => None,
            };
        }
        // Case 2: custom plane
        let obj = arg.as_object()?;
        let_field_of!(obj, plane, &std::collections::HashMap<String, KclValue>);
        let origin = plane.get("origin").and_then(FromKclValue::from_kcl_val).map(Box::new)?;
        let x_axis = plane
            .get("xAxis")
            .or_else(|| plane.get("x_axis"))
            .and_then(FromKclValue::from_kcl_val)
            .map(Box::new)?;
        let y_axis = plane
            .get("yAxis")
            .or_else(|| plane.get("y_axis"))
            .and_then(FromKclValue::from_kcl_val)
            .map(Box::new)?;
        let z_axis = plane
            .get("zAxis")
            .or_else(|| plane.get("z_axis"))
            .and_then(FromKclValue::from_kcl_val)
            .map(Box::new)?;
        Some(Self::Plane {
            origin,
            x_axis,
            y_axis,
            z_axis,
        })
    }
}

impl<'a> FromKclValue<'a> for crate::executor::ExtrudePlane {
    fn from_kcl_val(arg: &'a KclValue) -> Option<Self> {
        let obj = arg.as_object()?;
        let_field_of!(obj, face_id "faceId");
        let tag = FromKclValue::from_kcl_val(obj.get("tag")?);
        let_field_of!(obj, geo_meta "geoMeta");
        Some(Self { face_id, tag, geo_meta })
    }
}

impl<'a> FromKclValue<'a> for crate::executor::ExtrudeArc {
    fn from_kcl_val(arg: &'a KclValue) -> Option<Self> {
        let obj = arg.as_object()?;
        let_field_of!(obj, face_id "faceId");
        let tag = FromKclValue::from_kcl_val(obj.get("tag")?);
        let_field_of!(obj, geo_meta "geoMeta");
        Some(Self { face_id, tag, geo_meta })
    }
}

impl<'a> FromKclValue<'a> for crate::executor::GeoMeta {
    fn from_kcl_val(arg: &'a KclValue) -> Option<Self> {
        let obj = arg.as_object()?;
        let_field_of!(obj, id);
        let_field_of!(obj, source_range "sourceRange");
        let source_range = SourceRange(source_range);
        Some(Self {
            id,
            metadata: Metadata { source_range },
        })
    }
}

impl<'a> FromKclValue<'a> for crate::executor::ChamferSurface {
    fn from_kcl_val(arg: &'a KclValue) -> Option<Self> {
        let obj = arg.as_object()?;
        let_field_of!(obj, face_id "faceId");
        let tag = FromKclValue::from_kcl_val(obj.get("tag")?);
        let_field_of!(obj, geo_meta "geoMeta");
        Some(Self { face_id, tag, geo_meta })
    }
}

impl<'a> FromKclValue<'a> for crate::executor::FilletSurface {
    fn from_kcl_val(arg: &'a KclValue) -> Option<Self> {
        let obj = arg.as_object()?;
        let_field_of!(obj, face_id "faceId");
        let tag = FromKclValue::from_kcl_val(obj.get("tag")?);
        let_field_of!(obj, geo_meta "geoMeta");
        Some(Self { face_id, tag, geo_meta })
    }
}

impl<'a> FromKclValue<'a> for ExtrudeSurface {
    fn from_kcl_val(arg: &'a KclValue) -> Option<Self> {
        let case1 = crate::executor::ExtrudePlane::from_kcl_val;
        let case2 = crate::executor::ExtrudeArc::from_kcl_val;
        let case3 = crate::executor::ChamferSurface::from_kcl_val;
        let case4 = crate::executor::FilletSurface::from_kcl_val;
        case1(arg)
            .map(Self::ExtrudePlane)
            .or_else(|| case2(arg).map(Self::ExtrudeArc))
            .or_else(|| case3(arg).map(Self::Chamfer))
            .or_else(|| case4(arg).map(Self::Fillet))
    }
}

impl<'a> FromKclValue<'a> for crate::executor::EdgeCut {
    fn from_kcl_val(arg: &'a KclValue) -> Option<Self> {
        let obj = arg.as_object()?;
        let_field_of!(obj, typ "type");
        let tag = Box::new(obj.get("tag").and_then(FromKclValue::from_kcl_val));
        let_field_of!(obj, edge_id "edgeId");
        let_field_of!(obj, id);
        match typ {
            "fillet" => {
                let_field_of!(obj, radius);
                Some(Self::Fillet {
                    edge_id,
                    tag,
                    id,
                    radius,
                })
            }
            "chamfer" => {
                let_field_of!(obj, length);
                Some(Self::Chamfer {
                    id,
                    length,
                    edge_id,
                    tag,
                })
            }
            _ => None,
        }
    }
}

macro_rules! impl_from_kcl_for_vec {
    ($typ:path) => {
        impl<'a> FromKclValue<'a> for Vec<$typ> {
            fn from_kcl_val(arg: &'a KclValue) -> Option<Self> {
                arg.as_array()?
                    .iter()
                    .map(|value| FromKclValue::from_kcl_val(value))
                    .collect::<Option<_>>()
            }
        }
    };
}

impl_from_kcl_for_vec!(FaceTag);
impl_from_kcl_for_vec!(crate::executor::EdgeCut);
impl_from_kcl_for_vec!(crate::executor::Metadata);
impl_from_kcl_for_vec!(super::fillet::EdgeReference);
impl_from_kcl_for_vec!(ExtrudeSurface);
impl_from_kcl_for_vec!(Sketch);

impl<'a> FromKclValue<'a> for crate::executor::SourceRange {
    fn from_kcl_val(arg: &'a KclValue) -> Option<Self> {
        FromKclValue::from_kcl_val(arg).map(crate::executor::SourceRange)
    }
}

impl<'a> FromKclValue<'a> for crate::executor::Metadata {
    fn from_kcl_val(arg: &'a KclValue) -> Option<Self> {
        FromKclValue::from_kcl_val(arg).map(|sr| Self { source_range: sr })
    }
}

impl<'a> FromKclValue<'a> for crate::executor::Solid {
    fn from_kcl_val(arg: &'a KclValue) -> Option<Self> {
        arg.as_solid().cloned()
    }
}

impl<'a> FromKclValue<'a> for super::sketch::SketchData {
<<<<<<< HEAD
    fn from_mem_item(arg: &'a KclValue) -> Option<Self> {
        let case1 = super::sketch::PlaneData::from_mem_item;
        let case2 = crate::executor::Solid::from_mem_item;
        let case3 = crate::executor::Plane::from_mem_item;
=======
    fn from_kcl_val(arg: &'a KclValue) -> Option<Self> {
        let case1 = super::sketch::PlaneData::from_kcl_val;
        let case2 = crate::executor::Solid::from_kcl_val;
>>>>>>> 14ba6637
        case1(arg)
            .map(Self::PlaneOrientation)
            .or_else(|| case2(arg).map(Box::new).map(Self::Solid))
            .or_else(|| case3(arg).map(Box::new).map(Self::Plane))
    }
}

impl<'a> FromKclValue<'a> for super::revolve::AxisAndOrigin {
    fn from_kcl_val(arg: &'a KclValue) -> Option<Self> {
        // Case 1: predefined planes.
        if let Some(s) = arg.as_str() {
            return match s {
                "X" | "x" => Some(Self::X),
                "Y" | "y" => Some(Self::Y),
                "-X" | "-x" => Some(Self::NegX),
                "-Y" | "-y" => Some(Self::NegY),
                _ => None,
            };
        }
        // Case 2: custom planes.
        let obj = arg.as_object()?;
        let_field_of!(obj, custom, &HashMap<String, KclValue>);
        let_field_of!(custom, origin);
        let_field_of!(custom, axis);
        Some(Self::Custom { axis, origin })
    }
}

impl<'a> FromKclValue<'a> for super::fillet::EdgeReference {
    fn from_kcl_val(arg: &'a KclValue) -> Option<Self> {
        let id = arg.as_uuid().map(Self::Uuid);
        let tag = || TagIdentifier::from_kcl_val(arg).map(Box::new).map(Self::Tag);
        id.or_else(tag)
    }
}

impl<'a> FromKclValue<'a> for super::revolve::AxisOrEdgeReference {
    fn from_kcl_val(arg: &'a KclValue) -> Option<Self> {
        let case1 = super::revolve::AxisAndOrigin::from_kcl_val;
        let case2 = super::fillet::EdgeReference::from_kcl_val;
        case1(arg).map(Self::Axis).or_else(|| case2(arg).map(Self::Edge))
    }
}

impl<'a> FromKclValue<'a> for super::mirror::Mirror2dData {
    fn from_kcl_val(arg: &'a KclValue) -> Option<Self> {
        let obj = arg.as_object()?;
        let_field_of!(obj, axis);
        Some(Self { axis })
    }
}

impl<'a> FromKclValue<'a> for super::sketch::AngledLineData {
    fn from_kcl_val(arg: &'a KclValue) -> Option<Self> {
        let case1 = |arg: &KclValue| {
            let obj = arg.as_object()?;
            let_field_of!(obj, angle);
            let_field_of!(obj, length);
            Some(Self::AngleAndLengthNamed { angle, length })
        };
        let case2 = |arg: &KclValue| {
            let array = arg.as_array()?;
            let ang = array.first()?.as_f64()?;
            let len = array.get(1)?.as_f64()?;
            Some(Self::AngleAndLengthPair([ang, len]))
        };
        case1(arg).or_else(|| case2(arg))
    }
}

impl<'a> FromKclValue<'a> for i64 {
    fn from_kcl_val(arg: &'a KclValue) -> Option<Self> {
        let KclValue::Int { value, meta: _ } = arg else {
            return None;
        };
        Some(*value)
    }
}

impl<'a> FromKclValue<'a> for &'a str {
    fn from_kcl_val(arg: &'a KclValue) -> Option<&'a str> {
        let KclValue::String { value, meta: _ } = arg else {
            return None;
        };
        Some(value)
    }
}

impl<'a> FromKclValue<'a> for &'a HashMap<String, KclValue> {
    fn from_kcl_val(arg: &'a KclValue) -> Option<&'a HashMap<String, KclValue>> {
        let KclValue::Object { value, meta: _ } = arg else {
            return None;
        };
        Some(value)
    }
}

impl<'a> FromKclValue<'a> for uuid::Uuid {
    fn from_kcl_val(arg: &'a KclValue) -> Option<Self> {
        let KclValue::Uuid { value, meta: _ } = arg else {
            return None;
        };
        Some(*value)
    }
}

impl<'a> FromKclValue<'a> for u32 {
    fn from_kcl_val(arg: &'a KclValue) -> Option<Self> {
        let KclValue::Int { value, meta: _ } = arg else {
            return None;
        };
        Some(*value as u32)
    }
}

impl<'a> FromKclValue<'a> for NonZeroU32 {
    fn from_kcl_val(arg: &'a KclValue) -> Option<Self> {
        u32::from_kcl_val(arg).and_then(|x| x.try_into().ok())
    }
}

impl<'a> FromKclValue<'a> for u64 {
    fn from_kcl_val(arg: &'a KclValue) -> Option<Self> {
        let KclValue::Int { value, meta: _ } = arg else {
            return None;
        };
        Some(*value as u64)
    }
}
impl<'a> FromKclValue<'a> for f64 {
    fn from_kcl_val(arg: &'a KclValue) -> Option<Self> {
        match arg {
            KclValue::Number { value, meta: _ } => Some(*value),
            KclValue::Int { value, meta: _ } => Some(*value as f64),
            _ => None,
        }
    }
}
impl<'a> FromKclValue<'a> for Sketch {
    fn from_kcl_val(arg: &'a KclValue) -> Option<Self> {
        let KclValue::Sketch { value } = arg else {
            return None;
        };
        Some(value.as_ref().to_owned())
    }
}
impl<'a> FromKclValue<'a> for String {
    fn from_kcl_val(arg: &'a KclValue) -> Option<Self> {
        let KclValue::String { value, meta: _ } = arg else {
            return None;
        };
        Some(value.to_owned())
    }
}
impl<'a> FromKclValue<'a> for crate::ast::types::KclNone {
    fn from_kcl_val(arg: &'a KclValue) -> Option<Self> {
        let KclValue::KclNone { value, meta: _ } = arg else {
            return None;
        };
        Some(value.to_owned())
    }
}
impl<'a> FromKclValue<'a> for bool {
    fn from_kcl_val(arg: &'a KclValue) -> Option<Self> {
        let KclValue::Bool { value, meta: _ } = arg else {
            return None;
        };
        Some(*value)
    }
}

impl<'a> FromKclValue<'a> for SketchSet {
    fn from_kcl_val(arg: &'a KclValue) -> Option<Self> {
        match arg {
            KclValue::Sketch { value: sketch } => Some(SketchSet::from(sketch.to_owned())),
            KclValue::Sketches { value } => Some(SketchSet::from(value.to_owned())),
            KclValue::Array { .. } => {
                let v: Option<Vec<Sketch>> = FromKclValue::from_kcl_val(arg);
                Some(SketchSet::Sketches(v?.iter().cloned().map(Box::new).collect()))
            }
            _ => None,
        }
    }
}

impl<'a> FromKclValue<'a> for Box<Solid> {
    fn from_kcl_val(arg: &'a KclValue) -> Option<Self> {
        let KclValue::Solid(s) = arg else {
            return None;
        };
        Some(s.to_owned())
    }
}

impl<'a> FromKclValue<'a> for FnAsArg<'a> {
    fn from_kcl_val(arg: &'a KclValue) -> Option<Self> {
        arg.get_function()
    }
}

impl<'a> FromKclValue<'a> for SolidSet {
    fn from_kcl_val(arg: &'a KclValue) -> Option<Self> {
        arg.get_solid_set().ok()
    }
}

impl<'a> FromKclValue<'a> for SketchOrSurface {
    fn from_kcl_val(arg: &'a KclValue) -> Option<Self> {
        match arg {
            KclValue::Sketch { value: sg } => Some(Self::Sketch(sg.to_owned())),
            KclValue::Plane(sg) => Some(Self::SketchSurface(SketchSurface::Plane(sg.clone()))),
            KclValue::Face(sg) => Some(Self::SketchSurface(SketchSurface::Face(sg.clone()))),
            _ => None,
        }
    }
}
impl<'a> FromKclValue<'a> for SketchSurface {
    fn from_kcl_val(arg: &'a KclValue) -> Option<Self> {
        match arg {
            KclValue::Plane(sg) => Some(Self::Plane(sg.clone())),
            KclValue::Face(sg) => Some(Self::Face(sg.clone())),
            _ => None,
        }
    }
}

impl From<Args> for Metadata {
    fn from(value: Args) -> Self {
        Self {
            source_range: value.source_range,
        }
    }
}

impl From<Args> for Vec<Metadata> {
    fn from(value: Args) -> Self {
        vec![Metadata {
            source_range: value.source_range,
        }]
    }
}<|MERGE_RESOLUTION|>--- conflicted
+++ resolved
@@ -1298,16 +1298,10 @@
 }
 
 impl<'a> FromKclValue<'a> for super::sketch::SketchData {
-<<<<<<< HEAD
-    fn from_mem_item(arg: &'a KclValue) -> Option<Self> {
-        let case1 = super::sketch::PlaneData::from_mem_item;
-        let case2 = crate::executor::Solid::from_mem_item;
-        let case3 = crate::executor::Plane::from_mem_item;
-=======
     fn from_kcl_val(arg: &'a KclValue) -> Option<Self> {
         let case1 = super::sketch::PlaneData::from_kcl_val;
         let case2 = crate::executor::Solid::from_kcl_val;
->>>>>>> 14ba6637
+        let case3 = crate::executor::Plane::from_kcl_val;
         case1(arg)
             .map(Self::PlaneOrientation)
             .or_else(|| case2(arg).map(Box::new).map(Self::Solid))
