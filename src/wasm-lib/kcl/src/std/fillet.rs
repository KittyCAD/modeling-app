--- conflicted
+++ resolved
@@ -186,17 +186,8 @@
 #[stdlib {
     name = "getOppositeEdge",
 }]
-<<<<<<< HEAD
-async fn inner_get_opposite_edge(
-    tag: TagIdentifier,
-    extrude_group: Box<ExtrudeGroup>,
-    args: Args,
-) -> Result<Uuid, KclError> {
+async fn inner_get_opposite_edge(tag: TagIdentifier, args: Args) -> Result<Uuid, KclError> {
     if args.ctx.is_mock() {
-=======
-async fn inner_get_opposite_edge(tag: TagIdentifier, args: Args) -> Result<Uuid, KclError> {
-    if args.ctx.is_mock {
->>>>>>> 55e9845a
         return Ok(Uuid::new_v4());
     }
     let tagged_path = args.get_tag_engine_info(&tag)?;
@@ -272,17 +263,8 @@
 #[stdlib {
     name = "getNextAdjacentEdge",
 }]
-<<<<<<< HEAD
-async fn inner_get_next_adjacent_edge(
-    tag: TagIdentifier,
-    extrude_group: Box<ExtrudeGroup>,
-    args: Args,
-) -> Result<Uuid, KclError> {
+async fn inner_get_next_adjacent_edge(tag: TagIdentifier, args: Args) -> Result<Uuid, KclError> {
     if args.ctx.is_mock() {
-=======
-async fn inner_get_next_adjacent_edge(tag: TagIdentifier, args: Args) -> Result<Uuid, KclError> {
-    if args.ctx.is_mock {
->>>>>>> 55e9845a
         return Ok(Uuid::new_v4());
     }
     let tagged_path = args.get_tag_engine_info(&tag)?;
@@ -363,17 +345,8 @@
 #[stdlib {
     name = "getPreviousAdjacentEdge",
 }]
-<<<<<<< HEAD
-async fn inner_get_previous_adjacent_edge(
-    tag: TagIdentifier,
-    extrude_group: Box<ExtrudeGroup>,
-    args: Args,
-) -> Result<Uuid, KclError> {
+async fn inner_get_previous_adjacent_edge(tag: TagIdentifier, args: Args) -> Result<Uuid, KclError> {
     if args.ctx.is_mock() {
-=======
-async fn inner_get_previous_adjacent_edge(tag: TagIdentifier, args: Args) -> Result<Uuid, KclError> {
-    if args.ctx.is_mock {
->>>>>>> 55e9845a
         return Ok(Uuid::new_v4());
     }
     let tagged_path = args.get_tag_engine_info(&tag)?;
