//! The executor for the AST.

use std::{collections::HashMap, sync::Arc};

use anyhow::Result;
use async_recursion::async_recursion;
use parse_display::{Display, FromStr};
use schemars::JsonSchema;
use serde::{Deserialize, Serialize};
use serde_json::Value as JValue;
use tower_lsp::lsp_types::{Position as LspPosition, Range as LspRange};

use crate::{
<<<<<<< HEAD
    ast::types::{
        BodyItem, Expr, ExpressionStatement, FunctionExpression, KclNone, Program, ReturnStatement, TagDeclarator,
    },
=======
    ast::types::{human_friendly_type, BodyItem, Expr, FunctionExpression, KclNone, Program, TagDeclarator},
>>>>>>> bf9d88e9
    engine::EngineManager,
    errors::{KclError, KclErrorDetails},
    fs::FileManager,
    settings::types::UnitLength,
    std::{FnAsArg, StdLib},
};

#[derive(Debug, Clone, Deserialize, Serialize, PartialEq, ts_rs::TS, JsonSchema)]
#[ts(export)]
#[serde(rename_all = "camelCase")]
pub struct ProgramMemory {
    pub environments: Vec<Environment>,
    pub current_env: EnvironmentRef,
    #[serde(rename = "return")]
    pub return_: Option<KclValue>,
}

impl ProgramMemory {
    pub fn new() -> Self {
        Self {
            environments: vec![Environment::root()],
            current_env: EnvironmentRef::root(),
            return_: None,
        }
    }

    pub fn new_env_for_call(&mut self, parent: EnvironmentRef) -> EnvironmentRef {
        let new_env_ref = EnvironmentRef(self.environments.len());
        let new_env = Environment::new(parent);
        self.environments.push(new_env);
        new_env_ref
    }

    /// Add to the program memory in the current scope.
    pub fn add(&mut self, key: &str, value: KclValue, source_range: SourceRange) -> Result<(), KclError> {
        if self.environments[self.current_env.index()].contains_key(key) {
            return Err(KclError::ValueAlreadyDefined(KclErrorDetails {
                message: format!("Cannot redefine `{}`", key),
                source_ranges: vec![source_range],
            }));
        }

        self.environments[self.current_env.index()].insert(key.to_string(), value);

        Ok(())
    }

    pub fn update_tag(&mut self, tag: &str, value: TagIdentifier) -> Result<(), KclError> {
        self.environments[self.current_env.index()].insert(tag.to_string(), KclValue::TagIdentifier(Box::new(value)));

        Ok(())
    }

    /// Get a value from the program memory.
    /// Return Err if not found.
    pub fn get(&self, var: &str, source_range: SourceRange) -> Result<&KclValue, KclError> {
        let mut env_ref = self.current_env;
        loop {
            let env = &self.environments[env_ref.index()];
            if let Some(item) = env.bindings.get(var) {
                return Ok(item);
            }
            if let Some(parent) = env.parent {
                env_ref = parent;
            } else {
                break;
            }
        }

        Err(KclError::UndefinedValue(KclErrorDetails {
            message: format!("memory item key `{}` is not defined", var),
            source_ranges: vec![source_range],
        }))
    }

    /// Find all extrude groups in the memory that are on a specific sketch group id.
    /// This does not look inside closures.  But as long as we do not allow
    /// mutation of variables in KCL, closure memory should be a subset of this.
    pub fn find_extrude_groups_on_sketch_group(&self, sketch_group_id: uuid::Uuid) -> Vec<Box<ExtrudeGroup>> {
        self.environments
            .iter()
            .flat_map(|env| {
                env.bindings
                    .values()
                    .filter_map(|item| match item {
                        KclValue::ExtrudeGroup(eg) if eg.sketch_group.id == sketch_group_id => Some(eg.clone()),
                        _ => None,
                    })
                    .collect::<Vec<_>>()
            })
            .collect()
    }
}

impl Default for ProgramMemory {
    fn default() -> Self {
        Self::new()
    }
}

/// An index pointing to an environment.
#[derive(Debug, Clone, Copy, Deserialize, Serialize, PartialEq, ts_rs::TS, JsonSchema)]
pub struct EnvironmentRef(usize);

impl EnvironmentRef {
    pub fn root() -> Self {
        Self(0)
    }

    pub fn index(&self) -> usize {
        self.0
    }
}

#[derive(Debug, Clone, Deserialize, Serialize, PartialEq, ts_rs::TS, JsonSchema)]
pub struct Environment {
    bindings: HashMap<String, KclValue>,
    parent: Option<EnvironmentRef>,
}

impl Environment {
    pub fn root() -> Self {
        Self {
            // Prelude
            bindings: HashMap::from([
                (
                    "ZERO".to_string(),
                    KclValue::UserVal(UserVal {
                        value: serde_json::Value::Number(serde_json::value::Number::from(0)),
                        meta: Default::default(),
                    }),
                ),
                (
                    "QUARTER_TURN".to_string(),
                    KclValue::UserVal(UserVal {
                        value: serde_json::Value::Number(serde_json::value::Number::from(90)),
                        meta: Default::default(),
                    }),
                ),
                (
                    "HALF_TURN".to_string(),
                    KclValue::UserVal(UserVal {
                        value: serde_json::Value::Number(serde_json::value::Number::from(180)),
                        meta: Default::default(),
                    }),
                ),
                (
                    "THREE_QUARTER_TURN".to_string(),
                    KclValue::UserVal(UserVal {
                        value: serde_json::Value::Number(serde_json::value::Number::from(270)),
                        meta: Default::default(),
                    }),
                ),
            ]),
            parent: None,
        }
    }

    pub fn new(parent: EnvironmentRef) -> Self {
        Self {
            bindings: HashMap::new(),
            parent: Some(parent),
        }
    }

    pub fn get(&self, key: &str, source_range: SourceRange) -> Result<&KclValue, KclError> {
        self.bindings.get(key).ok_or_else(|| {
            KclError::UndefinedValue(KclErrorDetails {
                message: format!("memory item key `{}` is not defined", key),
                source_ranges: vec![source_range],
            })
        })
    }

    pub fn insert(&mut self, key: String, value: KclValue) {
        self.bindings.insert(key, value);
    }

    pub fn contains_key(&self, key: &str) -> bool {
        self.bindings.contains_key(key)
    }

    pub fn update_sketch_group_tags(&mut self, sg: &SketchGroup) {
        if sg.tags.is_empty() {
            return;
        }

        for (_, val) in self.bindings.iter_mut() {
            if let KclValue::SketchGroup(ref mut sketch_group) = val {
                if sketch_group.original_id == sg.original_id {
                    for tag in sg.tags.iter() {
                        sketch_group.tags.insert(tag.0.clone(), tag.1.clone());
                    }
                }
            }
        }
    }
}

/// Dynamic state that depends on the dynamic flow of the program, like the call
/// stack.  If the language had exceptions, for example, you could store the
/// stack of exception handlers here.
#[derive(Debug, Default, Clone, PartialEq, Eq, Serialize, ts_rs::TS, JsonSchema)]
pub struct DynamicState {
    pub extrude_group_ids: Vec<ExtrudeGroupLazyIds>,
}

impl DynamicState {
    pub fn new() -> Self {
        Self::default()
    }

    #[must_use]
    pub fn merge(&self, memory: &ProgramMemory) -> Self {
        let mut merged = self.clone();
        merged.append(memory);
        merged
    }

    pub fn append(&mut self, memory: &ProgramMemory) {
        for env in &memory.environments {
            for item in env.bindings.values() {
                if let KclValue::ExtrudeGroup(eg) = item {
                    self.extrude_group_ids.push(ExtrudeGroupLazyIds::from(eg.as_ref()));
                }
            }
        }
    }

    pub fn edge_cut_ids_on_sketch_group(&self, sketch_group_id: uuid::Uuid) -> Vec<uuid::Uuid> {
        self.extrude_group_ids
            .iter()
            .flat_map(|eg| {
                if eg.sketch_group_id == sketch_group_id {
                    eg.edge_cuts.clone()
                } else {
                    Vec::new()
                }
            })
            .collect::<Vec<_>>()
    }
}

/// A memory item.
#[derive(Debug, Clone, Deserialize, Serialize, PartialEq, ts_rs::TS, JsonSchema)]
#[ts(export)]
#[serde(tag = "type")]
pub enum KclValue {
    UserVal(UserVal),
    TagIdentifier(Box<TagIdentifier>),
    TagDeclarator(Box<TagDeclarator>),
    Plane(Box<Plane>),
    Face(Box<Face>),
    SketchGroup(Box<SketchGroup>),
    SketchGroups {
        value: Vec<Box<SketchGroup>>,
    },
    ExtrudeGroup(Box<ExtrudeGroup>),
    ExtrudeGroups {
        value: Vec<Box<ExtrudeGroup>>,
    },
    ImportedGeometry(ImportedGeometry),
    #[ts(skip)]
    Function {
        #[serde(skip)]
        func: Option<MemoryFunction>,
        expression: Box<FunctionExpression>,
        memory: Box<ProgramMemory>,
        #[serde(rename = "__meta")]
        meta: Vec<Metadata>,
    },
}

impl KclValue {
    pub(crate) fn get_sketch_group_set(&self) -> Result<SketchGroupSet> {
        match self {
            KclValue::SketchGroup(s) => Ok(SketchGroupSet::SketchGroup(s.clone())),
            KclValue::SketchGroups { value } => Ok(SketchGroupSet::SketchGroups(value.clone())),
            KclValue::UserVal(value) => {
                let sg: Vec<Box<SketchGroup>> = serde_json::from_value(value.value.clone())
                    .map_err(|e| anyhow::anyhow!("Failed to deserialize array of sketch groups from JSON: {}", e))?;
                Ok(sg.into())
            }
            _ => anyhow::bail!("Not a sketch group or sketch groups: {:?}", self),
        }
    }

    pub(crate) fn get_extrude_group_set(&self) -> Result<ExtrudeGroupSet> {
        match self {
            KclValue::ExtrudeGroup(e) => Ok(ExtrudeGroupSet::ExtrudeGroup(e.clone())),
            KclValue::ExtrudeGroups { value } => Ok(ExtrudeGroupSet::ExtrudeGroups(value.clone())),
            KclValue::UserVal(value) => {
                let eg: Vec<Box<ExtrudeGroup>> = serde_json::from_value(value.value.clone())
                    .map_err(|e| anyhow::anyhow!("Failed to deserialize array of extrude groups from JSON: {}", e))?;
                Ok(eg.into())
            }
            _ => anyhow::bail!("Not a extrude group or extrude groups: {:?}", self),
        }
    }

    /// Human readable type name used in error messages.  Should not be relied
    /// on for program logic.
    pub(crate) fn human_friendly_type(&self) -> &'static str {
        match self {
            KclValue::UserVal(u) => human_friendly_type(&u.value),
            KclValue::TagDeclarator(_) => "TagDeclarator",
            KclValue::TagIdentifier(_) => "TagIdentifier",
            KclValue::SketchGroup(_) => "SketchGroup",
            KclValue::SketchGroups { .. } => "SketchGroups",
            KclValue::ExtrudeGroup(_) => "ExtrudeGroup",
            KclValue::ExtrudeGroups { .. } => "ExtrudeGroups",
            KclValue::ImportedGeometry(_) => "ImportedGeometry",
            KclValue::Function { .. } => "Function",
            KclValue::Plane(_) => "Plane",
            KclValue::Face(_) => "Face",
        }
    }
}

impl From<SketchGroupSet> for KclValue {
    fn from(sg: SketchGroupSet) -> Self {
        match sg {
            SketchGroupSet::SketchGroup(sg) => KclValue::SketchGroup(sg),
            SketchGroupSet::SketchGroups(sgs) => KclValue::SketchGroups { value: sgs },
        }
    }
}

impl From<Vec<Box<SketchGroup>>> for KclValue {
    fn from(sg: Vec<Box<SketchGroup>>) -> Self {
        if sg.len() == 1 {
            KclValue::SketchGroup(sg[0].clone())
        } else {
            KclValue::SketchGroups { value: sg }
        }
    }
}

impl From<ExtrudeGroupSet> for KclValue {
    fn from(eg: ExtrudeGroupSet) -> Self {
        match eg {
            ExtrudeGroupSet::ExtrudeGroup(eg) => KclValue::ExtrudeGroup(eg),
            ExtrudeGroupSet::ExtrudeGroups(egs) => KclValue::ExtrudeGroups { value: egs },
        }
    }
}

impl From<Vec<Box<ExtrudeGroup>>> for KclValue {
    fn from(eg: Vec<Box<ExtrudeGroup>>) -> Self {
        if eg.len() == 1 {
            KclValue::ExtrudeGroup(eg[0].clone())
        } else {
            KclValue::ExtrudeGroups { value: eg }
        }
    }
}

/// A geometry.
#[derive(Debug, Clone, Deserialize, Serialize, PartialEq, ts_rs::TS, JsonSchema)]
#[ts(export)]
#[serde(tag = "type")]
pub enum Geometry {
    SketchGroup(Box<SketchGroup>),
    ExtrudeGroup(Box<ExtrudeGroup>),
}

impl Geometry {
    pub fn id(&self) -> uuid::Uuid {
        match self {
            Geometry::SketchGroup(s) => s.id,
            Geometry::ExtrudeGroup(e) => e.id,
        }
    }
}

/// A set of geometry.
#[derive(Debug, Clone, Deserialize, Serialize, PartialEq, ts_rs::TS, JsonSchema)]
#[ts(export)]
#[serde(tag = "type")]
pub enum Geometries {
    SketchGroups(Vec<Box<SketchGroup>>),
    ExtrudeGroups(Vec<Box<ExtrudeGroup>>),
}

/// A sketch group or a group of sketch groups.
#[derive(Debug, Clone, Deserialize, Serialize, PartialEq, ts_rs::TS, JsonSchema)]
#[ts(export)]
#[serde(tag = "type", rename_all = "camelCase")]
pub enum SketchGroupSet {
    SketchGroup(Box<SketchGroup>),
    SketchGroups(Vec<Box<SketchGroup>>),
}

impl From<SketchGroup> for SketchGroupSet {
    fn from(sg: SketchGroup) -> Self {
        SketchGroupSet::SketchGroup(Box::new(sg))
    }
}

impl From<Box<SketchGroup>> for SketchGroupSet {
    fn from(sg: Box<SketchGroup>) -> Self {
        SketchGroupSet::SketchGroup(sg)
    }
}

impl From<Vec<SketchGroup>> for SketchGroupSet {
    fn from(sg: Vec<SketchGroup>) -> Self {
        if sg.len() == 1 {
            SketchGroupSet::SketchGroup(Box::new(sg[0].clone()))
        } else {
            SketchGroupSet::SketchGroups(sg.into_iter().map(Box::new).collect())
        }
    }
}

impl From<Vec<Box<SketchGroup>>> for SketchGroupSet {
    fn from(sg: Vec<Box<SketchGroup>>) -> Self {
        if sg.len() == 1 {
            SketchGroupSet::SketchGroup(sg[0].clone())
        } else {
            SketchGroupSet::SketchGroups(sg)
        }
    }
}

impl From<SketchGroupSet> for Vec<Box<SketchGroup>> {
    fn from(sg: SketchGroupSet) -> Self {
        match sg {
            SketchGroupSet::SketchGroup(sg) => vec![sg],
            SketchGroupSet::SketchGroups(sgs) => sgs,
        }
    }
}

impl From<&SketchGroup> for Vec<Box<SketchGroup>> {
    fn from(sg: &SketchGroup) -> Self {
        vec![Box::new(sg.clone())]
    }
}

impl From<Box<SketchGroup>> for Vec<Box<SketchGroup>> {
    fn from(sg: Box<SketchGroup>) -> Self {
        vec![sg]
    }
}

/// A extrude group or a group of extrude groups.
#[derive(Debug, Clone, Deserialize, Serialize, PartialEq, ts_rs::TS, JsonSchema)]
#[ts(export)]
#[serde(tag = "type", rename_all = "camelCase")]
pub enum ExtrudeGroupSet {
    ExtrudeGroup(Box<ExtrudeGroup>),
    ExtrudeGroups(Vec<Box<ExtrudeGroup>>),
}

impl From<ExtrudeGroup> for ExtrudeGroupSet {
    fn from(eg: ExtrudeGroup) -> Self {
        ExtrudeGroupSet::ExtrudeGroup(Box::new(eg))
    }
}

impl From<Box<ExtrudeGroup>> for ExtrudeGroupSet {
    fn from(eg: Box<ExtrudeGroup>) -> Self {
        ExtrudeGroupSet::ExtrudeGroup(eg)
    }
}

impl From<Vec<ExtrudeGroup>> for ExtrudeGroupSet {
    fn from(eg: Vec<ExtrudeGroup>) -> Self {
        if eg.len() == 1 {
            ExtrudeGroupSet::ExtrudeGroup(Box::new(eg[0].clone()))
        } else {
            ExtrudeGroupSet::ExtrudeGroups(eg.into_iter().map(Box::new).collect())
        }
    }
}

impl From<Vec<Box<ExtrudeGroup>>> for ExtrudeGroupSet {
    fn from(eg: Vec<Box<ExtrudeGroup>>) -> Self {
        if eg.len() == 1 {
            ExtrudeGroupSet::ExtrudeGroup(eg[0].clone())
        } else {
            ExtrudeGroupSet::ExtrudeGroups(eg)
        }
    }
}

impl From<ExtrudeGroupSet> for Vec<Box<ExtrudeGroup>> {
    fn from(eg: ExtrudeGroupSet) -> Self {
        match eg {
            ExtrudeGroupSet::ExtrudeGroup(eg) => vec![eg],
            ExtrudeGroupSet::ExtrudeGroups(egs) => egs,
        }
    }
}

impl From<&ExtrudeGroup> for Vec<Box<ExtrudeGroup>> {
    fn from(eg: &ExtrudeGroup) -> Self {
        vec![Box::new(eg.clone())]
    }
}

impl From<Box<ExtrudeGroup>> for Vec<Box<ExtrudeGroup>> {
    fn from(eg: Box<ExtrudeGroup>) -> Self {
        vec![eg]
    }
}

/// Data for an imported geometry.
#[derive(Debug, Clone, Deserialize, Serialize, PartialEq, ts_rs::TS, JsonSchema)]
#[ts(export)]
#[serde(rename_all = "camelCase")]
pub struct ImportedGeometry {
    /// The ID of the imported geometry.
    pub id: uuid::Uuid,
    /// The original file paths.
    pub value: Vec<String>,
    #[serde(rename = "__meta")]
    pub meta: Vec<Metadata>,
}

/// A plane.
#[derive(Debug, Clone, Deserialize, Serialize, PartialEq, ts_rs::TS, JsonSchema)]
#[ts(export)]
#[serde(rename_all = "camelCase")]
pub struct Plane {
    /// The id of the plane.
    pub id: uuid::Uuid,
    // The code for the plane either a string or custom.
    pub value: PlaneType,
    /// Origin of the plane.
    pub origin: Point3d,
    /// What should the plane’s X axis be?
    pub x_axis: Point3d,
    /// What should the plane’s Y axis be?
    pub y_axis: Point3d,
    /// The z-axis (normal).
    pub z_axis: Point3d,
    #[serde(rename = "__meta")]
    pub meta: Vec<Metadata>,
}

#[derive(Debug, Default, Clone, Deserialize, Serialize, PartialEq, ts_rs::TS, JsonSchema)]
#[ts(export)]
#[serde(rename_all = "camelCase")]
pub struct DefaultPlanes {
    pub xy: uuid::Uuid,
    pub xz: uuid::Uuid,
    pub yz: uuid::Uuid,
    pub neg_xy: uuid::Uuid,
    pub neg_xz: uuid::Uuid,
    pub neg_yz: uuid::Uuid,
}

/// A face.
#[derive(Debug, Clone, Deserialize, Serialize, PartialEq, ts_rs::TS, JsonSchema)]
#[ts(export)]
#[serde(rename_all = "camelCase")]
pub struct Face {
    /// The id of the face.
    pub id: uuid::Uuid,
    /// The tag of the face.
    pub value: String,
    /// What should the face’s X axis be?
    pub x_axis: Point3d,
    /// What should the face’s Y axis be?
    pub y_axis: Point3d,
    /// The z-axis (normal).
    pub z_axis: Point3d,
    /// The extrude group the face is on.
    pub extrude_group: Box<ExtrudeGroup>,
    #[serde(rename = "__meta")]
    pub meta: Vec<Metadata>,
}

/// Type for a plane.
#[derive(Debug, Clone, Deserialize, Serialize, PartialEq, ts_rs::TS, JsonSchema, FromStr, Display)]
#[ts(export)]
#[serde(rename_all = "camelCase")]
#[display(style = "camelCase")]
pub enum PlaneType {
    #[serde(rename = "XY", alias = "xy")]
    #[display("XY")]
    XY,
    #[serde(rename = "XZ", alias = "xz")]
    #[display("XZ")]
    XZ,
    #[serde(rename = "YZ", alias = "yz")]
    #[display("YZ")]
    YZ,
    /// A custom plane.
    #[serde(rename = "Custom")]
    #[display("Custom")]
    Custom,
}

#[derive(Debug, Clone, Deserialize, Serialize, PartialEq, ts_rs::TS, JsonSchema)]
#[ts(export)]
#[serde(tag = "type", rename_all = "camelCase")]
pub struct UserVal {
    #[ts(type = "any")]
    pub value: serde_json::Value,
    #[serde(rename = "__meta")]
    pub meta: Vec<Metadata>,
}

#[derive(Debug, Clone, Serialize, Deserialize, PartialEq, ts_rs::TS, JsonSchema)]
#[ts(export)]
#[serde(tag = "type", rename_all = "camelCase")]
pub struct TagIdentifier {
    pub value: String,
    pub info: Option<TagEngineInfo>,
    #[serde(rename = "__meta")]
    pub meta: Vec<Metadata>,
}

impl Eq for TagIdentifier {}

impl std::fmt::Display for TagIdentifier {
    fn fmt(&self, f: &mut std::fmt::Formatter<'_>) -> std::fmt::Result {
        write!(f, "{}", self.value)
    }
}

impl std::str::FromStr for TagIdentifier {
    type Err = KclError;

    fn from_str(s: &str) -> Result<Self, Self::Err> {
        Ok(Self {
            value: s.to_string(),
            info: None,
            meta: Default::default(),
        })
    }
}

impl Ord for TagIdentifier {
    fn cmp(&self, other: &Self) -> std::cmp::Ordering {
        self.value.cmp(&other.value)
    }
}

impl PartialOrd for TagIdentifier {
    fn partial_cmp(&self, other: &Self) -> Option<std::cmp::Ordering> {
        Some(self.cmp(other))
    }
}

impl std::hash::Hash for TagIdentifier {
    fn hash<H: std::hash::Hasher>(&self, state: &mut H) {
        self.value.hash(state);
    }
}

pub type MemoryFunction =
    fn(
        s: Vec<KclValue>,
        memory: ProgramMemory,
        expression: Box<FunctionExpression>,
        metadata: Vec<Metadata>,
        dynamic_state: DynamicState,
        ctx: ExecutorContext,
    ) -> std::pin::Pin<Box<dyn std::future::Future<Output = Result<Option<KclValue>, KclError>> + Send>>;

fn force_memory_function<
    F: Fn(
        Vec<KclValue>,
        ProgramMemory,
        Box<FunctionExpression>,
        Vec<Metadata>,
        DynamicState,
        ExecutorContext,
    ) -> std::pin::Pin<Box<dyn std::future::Future<Output = Result<Option<KclValue>, KclError>> + Send>>,
>(
    f: F,
) -> F {
    f
}

impl From<KclValue> for Vec<SourceRange> {
    fn from(item: KclValue) -> Self {
        match item {
            KclValue::UserVal(u) => u.meta.iter().map(|m| m.source_range).collect(),
            KclValue::TagDeclarator(t) => t.into(),
            KclValue::TagIdentifier(t) => t.meta.iter().map(|m| m.source_range).collect(),
            KclValue::SketchGroup(s) => s.meta.iter().map(|m| m.source_range).collect(),
            KclValue::SketchGroups { value } => value
                .iter()
                .flat_map(|sg| sg.meta.iter().map(|m| m.source_range))
                .collect(),
            KclValue::ExtrudeGroup(e) => e.meta.iter().map(|m| m.source_range).collect(),
            KclValue::ExtrudeGroups { value } => value
                .iter()
                .flat_map(|eg| eg.meta.iter().map(|m| m.source_range))
                .collect(),
            KclValue::ImportedGeometry(i) => i.meta.iter().map(|m| m.source_range).collect(),
            KclValue::Function { meta, .. } => meta.iter().map(|m| m.source_range).collect(),
            KclValue::Plane(p) => p.meta.iter().map(|m| m.source_range).collect(),
            KclValue::Face(f) => f.meta.iter().map(|m| m.source_range).collect(),
        }
    }
}

impl KclValue {
    pub fn get_json_value(&self) -> Result<serde_json::Value, KclError> {
        if let KclValue::UserVal(user_val) = self {
            Ok(user_val.value.clone())
        } else {
            serde_json::to_value(self).map_err(|err| {
                KclError::Semantic(KclErrorDetails {
                    message: format!("Cannot convert memory item to json value: {:?}", err),
                    source_ranges: self.clone().into(),
                })
            })
        }
    }

    /// Get a JSON value and deserialize it into some concrete type.
    pub fn get_json<T: serde::de::DeserializeOwned>(&self) -> Result<T, KclError> {
        let json = self.get_json_value()?;

        serde_json::from_value(json).map_err(|e| {
            KclError::Type(KclErrorDetails {
                message: format!("Failed to deserialize struct from JSON: {}", e),
                source_ranges: self.clone().into(),
            })
        })
    }

    /// Get a JSON value and deserialize it into some concrete type.
    /// If it's a KCL None, return None. Otherwise return Some.
    pub fn get_json_opt<T: serde::de::DeserializeOwned>(&self) -> Result<Option<T>, KclError> {
        let json = self.get_json_value()?;
        if let JValue::Object(ref o) = json {
            if let Some(JValue::String(s)) = o.get("type") {
                if s == "KclNone" {
                    return Ok(None);
                }
            }
        }

        serde_json::from_value(json)
            .map_err(|e| {
                KclError::Type(KclErrorDetails {
                    message: format!("Failed to deserialize struct from JSON: {}", e),
                    source_ranges: self.clone().into(),
                })
            })
            .map(Some)
    }

    pub fn as_user_val(&self) -> Option<&UserVal> {
        if let KclValue::UserVal(x) = self {
            Some(x)
        } else {
            None
        }
    }

    /// If this value is of type u32, return it.
    pub fn get_u32(&self, source_ranges: Vec<SourceRange>) -> Result<u32, KclError> {
        let err = KclError::Semantic(KclErrorDetails {
            message: "Expected an integer >= 0".to_owned(),
            source_ranges,
        });
        self.as_user_val()
            .and_then(|uv| uv.value.as_number())
            .and_then(|n| n.as_u64())
            .and_then(|n| u32::try_from(n).ok())
            .ok_or(err)
    }

    /// If this value is of type function, return it.
    pub fn get_function(&self) -> Option<FnAsArg<'_>> {
        let KclValue::Function {
            func,
            expression,
            memory,
            meta: _,
        } = &self
        else {
            return None;
        };
        let func = func.as_ref()?;
        Some(FnAsArg {
            func,
            expr: expression.to_owned(),
            memory: memory.to_owned(),
        })
    }

    /// Get a tag identifier from a memory item.
    pub fn get_tag_identifier(&self) -> Result<TagIdentifier, KclError> {
        match self {
            KclValue::TagIdentifier(t) => Ok(*t.clone()),
            KclValue::UserVal(_) => {
                if let Some(identifier) = self.get_json_opt::<TagIdentifier>()? {
                    Ok(identifier)
                } else {
                    Err(KclError::Semantic(KclErrorDetails {
                        message: format!("Not a tag identifier: {:?}", self),
                        source_ranges: self.clone().into(),
                    }))
                }
            }
            _ => Err(KclError::Semantic(KclErrorDetails {
                message: format!("Not a tag identifier: {:?}", self),
                source_ranges: self.clone().into(),
            })),
        }
    }

    /// Get a tag declarator from a memory item.
    pub fn get_tag_declarator(&self) -> Result<TagDeclarator, KclError> {
        match self {
            KclValue::TagDeclarator(t) => Ok(*t.clone()),
            _ => Err(KclError::Semantic(KclErrorDetails {
                message: format!("Not a tag declarator: {:?}", self),
                source_ranges: self.clone().into(),
            })),
        }
    }

    /// Get an optional tag from a memory item.
    pub fn get_tag_declarator_opt(&self) -> Result<Option<TagDeclarator>, KclError> {
        match self {
            KclValue::TagDeclarator(t) => Ok(Some(*t.clone())),
            _ => Err(KclError::Semantic(KclErrorDetails {
                message: format!("Not a tag declarator: {:?}", self),
                source_ranges: self.clone().into(),
            })),
        }
    }

    /// If this memory item is a function, call it with the given arguments, return its val as Ok.
    /// If it's not a function, return Err.
    pub async fn call_fn(
        &self,
        args: Vec<KclValue>,
        dynamic_state: &DynamicState,
        ctx: ExecutorContext,
    ) -> Result<Option<KclValue>, KclError> {
        let KclValue::Function {
            func,
            expression,
            memory: closure_memory,
            meta,
        } = &self
        else {
            return Err(KclError::Semantic(KclErrorDetails {
                message: "not a in memory function".to_string(),
                source_ranges: vec![],
            }));
        };
        let Some(func) = func else {
            return Err(KclError::Semantic(KclErrorDetails {
                message: format!("Not a function: {:?}", expression),
                source_ranges: vec![],
            }));
        };
        func(
            args,
            closure_memory.as_ref().clone(),
            expression.clone(),
            meta.clone(),
            dynamic_state.clone(),
            ctx,
        )
        .await
    }
}

/// Engine information for a tag.
#[derive(Debug, Clone, Deserialize, Serialize, PartialEq, ts_rs::TS, JsonSchema)]
#[ts(export)]
#[serde(tag = "type", rename_all = "camelCase")]
pub struct TagEngineInfo {
    /// The id of the tagged object.
    pub id: uuid::Uuid,
    /// The sketch group the tag is on.
    pub sketch_group: uuid::Uuid,
    /// The path the tag is on.
    pub path: Option<BasePath>,
    /// The surface information for the tag.
    pub surface: Option<ExtrudeSurface>,
}

/// A sketch group is a collection of paths.
#[derive(Debug, Clone, Deserialize, Serialize, PartialEq, ts_rs::TS, JsonSchema)]
#[ts(export)]
#[serde(tag = "type", rename_all = "camelCase")]
pub struct SketchGroup {
    /// The id of the sketch group (this will change when the engine's reference to it changes.
    pub id: uuid::Uuid,
    /// The paths in the sketch group.
    pub value: Vec<Path>,
    /// What the sketch is on (can be a plane or a face).
    pub on: SketchSurface,
    /// The starting path.
    pub start: BasePath,
    /// Tag identifiers that have been declared in this sketch group.
    #[serde(default, skip_serializing_if = "HashMap::is_empty")]
    pub tags: HashMap<String, TagIdentifier>,
    /// The original id of the sketch group. This stays the same even if the sketch group is
    /// is sketched on face etc.
    #[serde(skip)]
    pub original_id: uuid::Uuid,
    /// Metadata.
    #[serde(rename = "__meta")]
    pub meta: Vec<Metadata>,
}

/// A sketch group type.
#[derive(Debug, Clone, Deserialize, Serialize, PartialEq, ts_rs::TS, JsonSchema)]
#[ts(export)]
#[serde(tag = "type", rename_all = "camelCase")]
pub enum SketchSurface {
    Plane(Box<Plane>),
    Face(Box<Face>),
}

impl SketchSurface {
    pub(crate) fn id(&self) -> uuid::Uuid {
        match self {
            SketchSurface::Plane(plane) => plane.id,
            SketchSurface::Face(face) => face.id,
        }
    }
    pub(crate) fn x_axis(&self) -> Point3d {
        match self {
            SketchSurface::Plane(plane) => plane.x_axis.clone(),
            SketchSurface::Face(face) => face.x_axis.clone(),
        }
    }
    pub(crate) fn y_axis(&self) -> Point3d {
        match self {
            SketchSurface::Plane(plane) => plane.y_axis.clone(),
            SketchSurface::Face(face) => face.y_axis.clone(),
        }
    }
    pub(crate) fn z_axis(&self) -> Point3d {
        match self {
            SketchSurface::Plane(plane) => plane.z_axis.clone(),
            SketchSurface::Face(face) => face.z_axis.clone(),
        }
    }
}

pub struct GetTangentialInfoFromPathsResult {
    pub center_or_tangent_point: [f64; 2],
    pub is_center: bool,
    pub ccw: bool,
}

impl SketchGroup {
    pub(crate) fn add_tag(&mut self, tag: &TagDeclarator, current_path: &Path) {
        let mut tag_identifier: TagIdentifier = tag.into();
        let base = current_path.get_base();
        tag_identifier.info = Some(TagEngineInfo {
            id: base.geo_meta.id,
            sketch_group: self.id,
            path: Some(base.clone()),
            surface: None,
        });

        self.tags.insert(tag.name.to_string(), tag_identifier);
    }

    /// Get the path most recently sketched.
    pub(crate) fn latest_path(&self) -> Option<&Path> {
        self.value.last()
    }

    /// The "pen" is an imaginary pen drawing the path.
    /// This gets the current point the pen is hovering over, i.e. the point
    /// where the last path segment ends, and the next path segment will begin.
    pub(crate) fn current_pen_position(&self) -> Result<Point2d, KclError> {
        let Some(path) = self.latest_path() else {
            return Ok(self.start.to.into());
        };

        let base = path.get_base();
        Ok(base.to.into())
    }

    pub(crate) fn get_tangential_info_from_paths(&self) -> GetTangentialInfoFromPathsResult {
        let Some(path) = self.latest_path() else {
            return GetTangentialInfoFromPathsResult {
                center_or_tangent_point: self.start.to,
                is_center: false,
                ccw: false,
            };
        };
        match path {
            Path::TangentialArc { center, ccw, .. } => GetTangentialInfoFromPathsResult {
                center_or_tangent_point: *center,
                is_center: true,
                ccw: *ccw,
            },
            Path::TangentialArcTo { center, ccw, .. } => GetTangentialInfoFromPathsResult {
                center_or_tangent_point: *center,
                is_center: true,
                ccw: *ccw,
            },
            _ => {
                let base = path.get_base();
                GetTangentialInfoFromPathsResult {
                    center_or_tangent_point: base.from,
                    is_center: false,
                    ccw: false,
                }
            }
        }
    }
}

/// An extrude group is a collection of extrude surfaces.
#[derive(Debug, Clone, Deserialize, Serialize, PartialEq, ts_rs::TS, JsonSchema)]
#[ts(export)]
#[serde(tag = "type", rename_all = "camelCase")]
pub struct ExtrudeGroup {
    /// The id of the extrude group.
    pub id: uuid::Uuid,
    /// The extrude surfaces.
    pub value: Vec<ExtrudeSurface>,
    /// The sketch group.
    pub sketch_group: SketchGroup,
    /// The height of the extrude group.
    pub height: f64,
    /// The id of the extrusion start cap
    pub start_cap_id: Option<uuid::Uuid>,
    /// The id of the extrusion end cap
    pub end_cap_id: Option<uuid::Uuid>,
    /// Chamfers or fillets on this extrude group.
    #[serde(default, skip_serializing_if = "Vec::is_empty")]
    pub edge_cuts: Vec<EdgeCut>,
    /// Metadata.
    #[serde(rename = "__meta")]
    pub meta: Vec<Metadata>,
}

impl ExtrudeGroup {
    pub(crate) fn get_all_edge_cut_ids(&self) -> Vec<uuid::Uuid> {
        self.edge_cuts.iter().map(|foc| foc.id()).collect()
    }
}

/// An extrude group ID and its fillet and chamfer IDs.  This is needed for lazy
/// fillet evaluation.
#[derive(Debug, Clone, PartialEq, Eq, Deserialize, Serialize, ts_rs::TS, JsonSchema)]
pub struct ExtrudeGroupLazyIds {
    pub extrude_group_id: uuid::Uuid,
    pub sketch_group_id: uuid::Uuid,
    /// Chamfers or fillets on this extrude group.
    #[serde(default, skip_serializing_if = "Vec::is_empty")]
    pub edge_cuts: Vec<uuid::Uuid>,
}

impl From<&ExtrudeGroup> for ExtrudeGroupLazyIds {
    fn from(eg: &ExtrudeGroup) -> Self {
        Self {
            extrude_group_id: eg.id,
            sketch_group_id: eg.sketch_group.id,
            edge_cuts: eg.edge_cuts.iter().map(|foc| foc.id()).collect(),
        }
    }
}

/// A fillet or a chamfer.
#[derive(Debug, Clone, Deserialize, Serialize, PartialEq, ts_rs::TS, JsonSchema)]
#[ts(export)]
#[serde(tag = "type", rename_all = "camelCase")]
pub enum EdgeCut {
    /// A fillet.
    Fillet {
        /// The id of the engine command that called this fillet.
        id: uuid::Uuid,
        radius: f64,
        /// The engine id of the edge to fillet.
        #[serde(rename = "edgeId")]
        edge_id: uuid::Uuid,
        tag: Box<Option<TagDeclarator>>,
    },
    /// A chamfer.
    Chamfer {
        /// The id of the engine command that called this chamfer.
        id: uuid::Uuid,
        length: f64,
        /// The engine id of the edge to chamfer.
        #[serde(rename = "edgeId")]
        edge_id: uuid::Uuid,
        tag: Box<Option<TagDeclarator>>,
    },
}

impl EdgeCut {
    pub fn id(&self) -> uuid::Uuid {
        match self {
            EdgeCut::Fillet { id, .. } => *id,
            EdgeCut::Chamfer { id, .. } => *id,
        }
    }

    pub fn edge_id(&self) -> uuid::Uuid {
        match self {
            EdgeCut::Fillet { edge_id, .. } => *edge_id,
            EdgeCut::Chamfer { edge_id, .. } => *edge_id,
        }
    }

    pub fn tag(&self) -> Option<TagDeclarator> {
        match self {
            EdgeCut::Fillet { tag, .. } => *tag.clone(),
            EdgeCut::Chamfer { tag, .. } => *tag.clone(),
        }
    }
}

#[derive(Debug, Clone, Deserialize, Serialize, PartialEq, ts_rs::TS, JsonSchema)]
#[ts(export)]
#[serde(rename_all = "camelCase")]
pub enum BodyType {
    Root,
    Sketch,
    Block,
}

#[derive(Debug, Default, Deserialize, Serialize, PartialEq, Copy, Clone, ts_rs::TS, JsonSchema, Hash, Eq)]
#[cfg_attr(feature = "pyo3", pyo3::pyclass)]
#[ts(export)]
pub struct SourceRange(#[ts(type = "[number, number]")] pub [usize; 2]);

impl From<[usize; 2]> for SourceRange {
    fn from(value: [usize; 2]) -> Self {
        Self(value)
    }
}

impl SourceRange {
    /// Create a new source range.
    pub fn new(start: usize, end: usize) -> Self {
        Self([start, end])
    }

    /// Get the start of the range.
    pub fn start(&self) -> usize {
        self.0[0]
    }

    /// Get the end of the range.
    pub fn end(&self) -> usize {
        self.0[1]
    }

    /// Check if the range contains a position.
    pub fn contains(&self, pos: usize) -> bool {
        pos >= self.start() && pos <= self.end()
    }

    pub fn start_to_lsp_position(&self, code: &str) -> LspPosition {
        // Calculate the line and column of the error from the source range.
        // Lines are zero indexed in vscode so we need to subtract 1.
        let mut line = code.get(..self.start()).unwrap_or_default().lines().count();
        if line > 0 {
            line = line.saturating_sub(1);
        }
        let column = code[..self.start()].lines().last().map(|l| l.len()).unwrap_or_default();

        LspPosition {
            line: line as u32,
            character: column as u32,
        }
    }

    pub fn end_to_lsp_position(&self, code: &str) -> LspPosition {
        let lines = code.get(..self.end()).unwrap_or_default().lines();
        if lines.clone().count() == 0 {
            return LspPosition { line: 0, character: 0 };
        }

        // Calculate the line and column of the error from the source range.
        // Lines are zero indexed in vscode so we need to subtract 1.
        let line = lines.clone().count() - 1;
        let column = lines.last().map(|l| l.len()).unwrap_or_default();

        LspPosition {
            line: line as u32,
            character: column as u32,
        }
    }

    pub fn to_lsp_range(&self, code: &str) -> LspRange {
        let start = self.start_to_lsp_position(code);
        let end = self.end_to_lsp_position(code);
        LspRange { start, end }
    }
}

#[derive(Debug, Deserialize, Serialize, PartialEq, Clone, Copy, ts_rs::TS, JsonSchema)]
#[ts(export)]
pub struct Point2d {
    pub x: f64,
    pub y: f64,
}

impl From<[f64; 2]> for Point2d {
    fn from(p: [f64; 2]) -> Self {
        Self { x: p[0], y: p[1] }
    }
}

impl From<&[f64; 2]> for Point2d {
    fn from(p: &[f64; 2]) -> Self {
        Self { x: p[0], y: p[1] }
    }
}

impl From<Point2d> for [f64; 2] {
    fn from(p: Point2d) -> Self {
        [p.x, p.y]
    }
}

impl From<Point2d> for kittycad::types::Point2D {
    fn from(p: Point2d) -> Self {
        Self { x: p.x, y: p.y }
    }
}

impl Point2d {
    pub const ZERO: Self = Self { x: 0.0, y: 0.0 };
    pub fn scale(self, scalar: f64) -> Self {
        Self {
            x: self.x * scalar,
            y: self.y * scalar,
        }
    }
}

#[derive(Debug, Deserialize, Serialize, PartialEq, Clone, ts_rs::TS, JsonSchema)]
#[ts(export)]
pub struct Point3d {
    pub x: f64,
    pub y: f64,
    pub z: f64,
}

impl Point3d {
    pub fn new(x: f64, y: f64, z: f64) -> Self {
        Self { x, y, z }
    }
}

impl From<Point3d> for kittycad::types::Point3D {
    fn from(p: Point3d) -> Self {
        Self { x: p.x, y: p.y, z: p.z }
    }
}

/// Metadata.
#[derive(Debug, Clone, Deserialize, Serialize, PartialEq, ts_rs::TS, JsonSchema, Eq)]
#[ts(export)]
#[serde(rename_all = "camelCase")]
pub struct Metadata {
    /// The source range.
    pub source_range: SourceRange,
}

impl From<SourceRange> for Metadata {
    fn from(source_range: SourceRange) -> Self {
        Self { source_range }
    }
}

impl From<&ExpressionStatement> for Metadata {
    fn from(exp_statement: &ExpressionStatement) -> Self {
        Self {
            source_range: SourceRange::new(exp_statement.start, exp_statement.end),
        }
    }
}

impl From<&ReturnStatement> for Metadata {
    fn from(return_statement: &ReturnStatement) -> Self {
        Self {
            source_range: SourceRange::new(return_statement.start, return_statement.end),
        }
    }
}

/// A base path.
#[derive(Debug, Clone, Deserialize, Serialize, PartialEq, ts_rs::TS, JsonSchema)]
#[ts(export)]
#[serde(rename_all = "camelCase")]
pub struct BasePath {
    /// The from point.
    #[ts(type = "[number, number]")]
    pub from: [f64; 2],
    /// The to point.
    #[ts(type = "[number, number]")]
    pub to: [f64; 2],
    /// The tag of the path.
    pub tag: Option<TagDeclarator>,
    /// Metadata.
    #[serde(rename = "__geoMeta")]
    pub geo_meta: GeoMeta,
}

/// Geometry metadata.
#[derive(Debug, Clone, Deserialize, Serialize, PartialEq, ts_rs::TS, JsonSchema)]
#[ts(export)]
#[serde(rename_all = "camelCase")]
pub struct GeoMeta {
    /// The id of the geometry.
    pub id: uuid::Uuid,
    /// Metadata.
    #[serde(flatten)]
    pub metadata: Metadata,
}

/// A path.
#[derive(Debug, Clone, Deserialize, Serialize, PartialEq, ts_rs::TS, JsonSchema)]
#[ts(export)]
#[serde(tag = "type")]
pub enum Path {
    /// A path that goes to a point.
    ToPoint {
        #[serde(flatten)]
        base: BasePath,
    },
    /// A arc that is tangential to the last path segment that goes to a point
    TangentialArcTo {
        #[serde(flatten)]
        base: BasePath,
        /// the arc's center
        #[ts(type = "[number, number]")]
        center: [f64; 2],
        /// arc's direction
        ccw: bool,
    },
    /// A arc that is tangential to the last path segment
    TangentialArc {
        #[serde(flatten)]
        base: BasePath,
        /// the arc's center
        #[ts(type = "[number, number]")]
        center: [f64; 2],
        /// arc's direction
        ccw: bool,
    },
    /// A path that is horizontal.
    Horizontal {
        #[serde(flatten)]
        base: BasePath,
        /// The x coordinate.
        x: f64,
    },
    /// An angled line to.
    AngledLineTo {
        #[serde(flatten)]
        base: BasePath,
        /// The x coordinate.
        x: Option<f64>,
        /// The y coordinate.
        y: Option<f64>,
    },
    /// A base path.
    Base {
        #[serde(flatten)]
        base: BasePath,
    },
}

impl Path {
    pub fn get_id(&self) -> uuid::Uuid {
        match self {
            Path::ToPoint { base } => base.geo_meta.id,
            Path::Horizontal { base, .. } => base.geo_meta.id,
            Path::AngledLineTo { base, .. } => base.geo_meta.id,
            Path::Base { base } => base.geo_meta.id,
            Path::TangentialArcTo { base, .. } => base.geo_meta.id,
            Path::TangentialArc { base, .. } => base.geo_meta.id,
        }
    }

    pub fn get_tag(&self) -> Option<TagDeclarator> {
        match self {
            Path::ToPoint { base } => base.tag.clone(),
            Path::Horizontal { base, .. } => base.tag.clone(),
            Path::AngledLineTo { base, .. } => base.tag.clone(),
            Path::Base { base } => base.tag.clone(),
            Path::TangentialArcTo { base, .. } => base.tag.clone(),
            Path::TangentialArc { base, .. } => base.tag.clone(),
        }
    }

    pub fn get_base(&self) -> &BasePath {
        match self {
            Path::ToPoint { base } => base,
            Path::Horizontal { base, .. } => base,
            Path::AngledLineTo { base, .. } => base,
            Path::Base { base } => base,
            Path::TangentialArcTo { base, .. } => base,
            Path::TangentialArc { base, .. } => base,
        }
    }

    pub fn get_base_mut(&mut self) -> Option<&mut BasePath> {
        match self {
            Path::ToPoint { base } => Some(base),
            Path::Horizontal { base, .. } => Some(base),
            Path::AngledLineTo { base, .. } => Some(base),
            Path::Base { base } => Some(base),
            Path::TangentialArcTo { base, .. } => Some(base),
            Path::TangentialArc { base, .. } => Some(base),
        }
    }
}

/// An extrude surface.
#[derive(Debug, Clone, Deserialize, Serialize, PartialEq, ts_rs::TS, JsonSchema)]
#[ts(export)]
#[serde(tag = "type", rename_all = "camelCase")]
pub enum ExtrudeSurface {
    /// An extrude plane.
    ExtrudePlane(ExtrudePlane),
    ExtrudeArc(ExtrudeArc),
    Chamfer(ChamferSurface),
    Fillet(FilletSurface),
}

// Chamfer surface.
#[derive(Debug, Clone, Deserialize, Serialize, PartialEq, ts_rs::TS, JsonSchema)]
#[ts(export)]
#[serde(rename_all = "camelCase")]
pub struct ChamferSurface {
    /// The id for the chamfer surface.
    pub face_id: uuid::Uuid,
    /// The tag.
    pub tag: Option<TagDeclarator>,
    /// Metadata.
    #[serde(flatten)]
    pub geo_meta: GeoMeta,
}

// Fillet surface.
#[derive(Debug, Clone, Deserialize, Serialize, PartialEq, ts_rs::TS, JsonSchema)]
#[ts(export)]
#[serde(rename_all = "camelCase")]
pub struct FilletSurface {
    /// The id for the fillet surface.
    pub face_id: uuid::Uuid,
    /// The tag.
    pub tag: Option<TagDeclarator>,
    /// Metadata.
    #[serde(flatten)]
    pub geo_meta: GeoMeta,
}

/// An extruded plane.
#[derive(Debug, Clone, Deserialize, Serialize, PartialEq, ts_rs::TS, JsonSchema)]
#[ts(export)]
#[serde(rename_all = "camelCase")]
pub struct ExtrudePlane {
    /// The face id for the extrude plane.
    pub face_id: uuid::Uuid,
    /// The tag.
    pub tag: Option<TagDeclarator>,
    /// Metadata.
    #[serde(flatten)]
    pub geo_meta: GeoMeta,
}

/// An extruded arc.
#[derive(Debug, Clone, Deserialize, Serialize, PartialEq, ts_rs::TS, JsonSchema)]
#[ts(export)]
#[serde(rename_all = "camelCase")]
pub struct ExtrudeArc {
    /// The face id for the extrude plane.
    pub face_id: uuid::Uuid,
    /// The tag.
    pub tag: Option<TagDeclarator>,
    /// Metadata.
    #[serde(flatten)]
    pub geo_meta: GeoMeta,
}

impl ExtrudeSurface {
    pub fn get_id(&self) -> uuid::Uuid {
        match self {
            ExtrudeSurface::ExtrudePlane(ep) => ep.geo_meta.id,
            ExtrudeSurface::ExtrudeArc(ea) => ea.geo_meta.id,
            ExtrudeSurface::Fillet(f) => f.geo_meta.id,
            ExtrudeSurface::Chamfer(c) => c.geo_meta.id,
        }
    }

    pub fn get_tag(&self) -> Option<TagDeclarator> {
        match self {
            ExtrudeSurface::ExtrudePlane(ep) => ep.tag.clone(),
            ExtrudeSurface::ExtrudeArc(ea) => ea.tag.clone(),
            ExtrudeSurface::Fillet(f) => f.tag.clone(),
            ExtrudeSurface::Chamfer(c) => c.tag.clone(),
        }
    }
}

#[derive(Debug, Clone, Deserialize, Serialize, PartialEq, ts_rs::TS, JsonSchema)]
#[ts(export)]
#[serde(rename_all = "camelCase")]
pub struct PipeInfo {
    pub previous_results: Option<KclValue>,
}

impl PipeInfo {
    pub fn new() -> Self {
        Self { previous_results: None }
    }
}

impl Default for PipeInfo {
    fn default() -> Self {
        Self::new()
    }
}

/// The executor context.
/// Cloning will return another handle to the same engine connection/session,
/// as this uses `Arc` under the hood.
#[derive(Debug, Clone)]
pub struct ExecutorContext {
    pub engine: Arc<Box<dyn EngineManager>>,
    pub fs: Arc<FileManager>,
    pub stdlib: Arc<StdLib>,
    pub settings: ExecutorSettings,
    /// Mock mode is only for the modeling app when they just want to mock engine calls and not
    /// actually make them.
    pub is_mock: bool,
}

/// The executor settings.
#[derive(Debug, Clone)]
pub struct ExecutorSettings {
    /// The unit to use in modeling dimensions.
    pub units: UnitLength,
    /// Highlight edges of 3D objects?
    pub highlight_edges: bool,
    /// Whether or not Screen Space Ambient Occlusion (SSAO) is enabled.
    pub enable_ssao: bool,
    // Show grid?
    pub show_grid: bool,
}

impl Default for ExecutorSettings {
    fn default() -> Self {
        Self {
            units: Default::default(),
            highlight_edges: true,
            enable_ssao: false,
            show_grid: false,
        }
    }
}

impl From<crate::settings::types::Configuration> for ExecutorSettings {
    fn from(config: crate::settings::types::Configuration) -> Self {
        Self {
            units: config.settings.modeling.base_unit,
            highlight_edges: config.settings.modeling.highlight_edges.into(),
            enable_ssao: config.settings.modeling.enable_ssao.into(),
            show_grid: config.settings.modeling.show_scale_grid,
        }
    }
}

impl From<crate::settings::types::project::ProjectConfiguration> for ExecutorSettings {
    fn from(config: crate::settings::types::project::ProjectConfiguration) -> Self {
        Self {
            units: config.settings.modeling.base_unit,
            highlight_edges: config.settings.modeling.highlight_edges.into(),
            enable_ssao: config.settings.modeling.enable_ssao.into(),
            show_grid: config.settings.modeling.show_scale_grid,
        }
    }
}

impl From<crate::settings::types::ModelingSettings> for ExecutorSettings {
    fn from(modeling: crate::settings::types::ModelingSettings) -> Self {
        Self {
            units: modeling.base_unit,
            highlight_edges: modeling.highlight_edges.into(),
            enable_ssao: modeling.enable_ssao.into(),
            show_grid: modeling.show_scale_grid,
        }
    }
}

impl ExecutorContext {
    /// Create a new default executor context.
    #[cfg(not(target_arch = "wasm32"))]
    pub async fn new(client: &kittycad::Client, settings: ExecutorSettings) -> Result<Self> {
        let ws = client
            .modeling()
            .commands_ws(
                None,
                None,
                if settings.enable_ssao {
                    Some(kittycad::types::PostEffectType::Ssao)
                } else {
                    None
                },
                if settings.show_grid { Some(true) } else { None },
                None,
                None,
                None,
                Some(false),
            )
            .await?;

        let engine: Arc<Box<dyn EngineManager>> =
            Arc::new(Box::new(crate::engine::conn::EngineConnection::new(ws).await?));

        // Set the edge visibility.
        engine
            .batch_modeling_cmd(
                uuid::Uuid::new_v4(),
                SourceRange::default(),
                &kittycad::types::ModelingCmd::EdgeLinesVisible {
                    hidden: !settings.highlight_edges,
                },
            )
            .await?;

        Ok(Self {
            engine,
            fs: Arc::new(FileManager::new()),
            stdlib: Arc::new(StdLib::new()),
            settings,
            is_mock: false,
        })
    }

    /// For executing unit tests.
    #[cfg(not(target_arch = "wasm32"))]
    pub async fn new_for_unit_test(units: UnitLength, engine_addr: Option<String>) -> Result<Self> {
        let user_agent = concat!(env!("CARGO_PKG_NAME"), ".rs/", env!("CARGO_PKG_VERSION"));
        let http_client = reqwest::Client::builder()
            .user_agent(user_agent)
            // For file conversions we need this to be long.
            .timeout(std::time::Duration::from_secs(600))
            .connect_timeout(std::time::Duration::from_secs(60));
        let ws_client = reqwest::Client::builder()
            .user_agent(user_agent)
            // For file conversions we need this to be long.
            .timeout(std::time::Duration::from_secs(600))
            .connect_timeout(std::time::Duration::from_secs(60))
            .connection_verbose(true)
            .tcp_keepalive(std::time::Duration::from_secs(600))
            .http1_only();

        let token = std::env::var("KITTYCAD_API_TOKEN").expect("KITTYCAD_API_TOKEN not set");

        // Create the client.
        let mut client = kittycad::Client::new_from_reqwest(token, http_client, ws_client);
        // Set a local engine address if it's set.
        if let Ok(addr) = std::env::var("LOCAL_ENGINE_ADDR") {
            client.set_base_url(addr);
        }
        if let Some(addr) = engine_addr {
            client.set_base_url(addr);
        }

        let ctx = ExecutorContext::new(
            &client,
            ExecutorSettings {
                units,
                highlight_edges: true,
                enable_ssao: false,
                show_grid: false,
            },
        )
        .await?;
        Ok(ctx)
    }

    pub async fn reset_scene(&self, source_range: crate::executor::SourceRange) -> Result<()> {
        self.engine.clear_scene(source_range).await?;
        Ok(())
    }

    /// Perform the execution of a program.
    /// You can optionally pass in some initialization memory.
    /// Kurt uses this for partial execution.
    pub async fn run(
        &self,
        program: &crate::ast::types::Program,
        memory: Option<ProgramMemory>,
    ) -> Result<ProgramMemory, KclError> {
        // Before we even start executing the program, set the units.
        self.engine
            .batch_modeling_cmd(
                uuid::Uuid::new_v4(),
                SourceRange::default(),
                &kittycad::types::ModelingCmd::SetSceneUnits {
                    unit: self.settings.units.into(),
                },
            )
            .await?;
        let mut memory = if let Some(memory) = memory {
            memory.clone()
        } else {
            Default::default()
        };
        let mut dynamic_state = DynamicState::default();
        self.inner_execute(
            program,
            &mut memory,
            &mut dynamic_state,
            crate::executor::BodyType::Root,
        )
        .await
    }

    /// Execute an AST's program.
    #[async_recursion]
    pub(crate) async fn inner_execute(
        &self,
        program: &crate::ast::types::Program,
        memory: &mut ProgramMemory,
        dynamic_state: &mut DynamicState,
        body_type: BodyType,
    ) -> Result<ProgramMemory, KclError> {
        let pipe_info = PipeInfo::default();

        // Iterate over the body of the program.
        for statement in &program.body {
            match statement {
                BodyItem::ExpressionStatement(expression_statement) => {
                    let metadata = Metadata::from(expression_statement);
                    // Discard return value.
                    self.eval_expression(
                        &expression_statement.expression,
                        memory,
                        dynamic_state,
                        &pipe_info,
                        &metadata,
                        StatementKind::Expression,
                    )
                    .await?;
                }
                BodyItem::VariableDeclaration(variable_declaration) => {
                    for declaration in &variable_declaration.declarations {
                        let var_name = declaration.id.name.to_string();
                        let source_range = SourceRange::from(&declaration.init);
                        let metadata = Metadata { source_range };

                        let memory_item = self
                            .eval_expression(
                                &declaration.init,
                                memory,
                                dynamic_state,
                                &pipe_info,
                                &metadata,
                                StatementKind::Declaration { name: &var_name },
                            )
                            .await?;
                        memory.add(&var_name, memory_item, source_range)?;
                    }
                }
                BodyItem::ReturnStatement(return_statement) => {
                    let metadata = Metadata::from(return_statement);
                    let value = self
                        .eval_expression(
                            &return_statement.argument,
                            memory,
                            dynamic_state,
                            &pipe_info,
                            &metadata,
                            StatementKind::Expression,
                        )
                        .await?;
                    memory.return_ = Some(value);
                }
            }
        }

        if BodyType::Root == body_type {
            // Flush the batch queue.
            self.engine
                .flush_batch(
                    // True here tells the engine to flush all the end commands as well like fillets
                    // and chamfers where the engine would otherwise eat the ID of the segments.
                    true,
                    SourceRange([program.end, program.end]),
                )
                .await?;
        }

        Ok(memory.clone())
    }

    pub async fn eval_expression<'a>(
        &self,
        init: &Expr,
        memory: &mut ProgramMemory,
        dynamic_state: &DynamicState,
        pipe_info: &PipeInfo,
        metadata: &Metadata,
        statement_kind: StatementKind<'a>,
    ) -> Result<KclValue, KclError> {
        let item = match init {
            Expr::None(none) => KclValue::from(none),
            Expr::Literal(literal) => KclValue::from(literal),
            Expr::TagDeclarator(tag) => tag.execute(memory).await?,
            Expr::Identifier(identifier) => {
                let value = memory.get(&identifier.name, identifier.into())?;
                value.clone()
            }
            Expr::BinaryExpression(binary_expression) => {
                binary_expression
                    .get_result(memory, dynamic_state, pipe_info, self)
                    .await?
            }
            Expr::FunctionExpression(function_expression) => {
                let mem_func = force_memory_function(
                    |args: Vec<KclValue>,
                     memory: ProgramMemory,
                     function_expression: Box<FunctionExpression>,
                     _metadata: Vec<Metadata>,
                     mut dynamic_state: DynamicState,
                     ctx: ExecutorContext| {
                        Box::pin(async move {
                            // Create a new environment to execute the function
                            // body in so that local variables shadow variables
                            // in the parent scope.  The new environment's
                            // parent should be the environment of the closure.
                            let mut body_memory = memory.clone();
                            let closure_env = memory.current_env;
                            let body_env = body_memory.new_env_for_call(closure_env);
                            body_memory.current_env = body_env;
                            let mut fn_memory = assign_args_to_params(&function_expression, args, body_memory)?;

                            let result = ctx
                                .inner_execute(
                                    &function_expression.body,
                                    &mut fn_memory,
                                    &mut dynamic_state,
                                    BodyType::Block,
                                )
                                .await?;

                            Ok(result.return_)
                        })
                    },
                );
                // Cloning memory here is crucial for semantics so that we close
                // over variables.  Variables defined lexically later shouldn't
                // be available to the function body.
                KclValue::Function {
                    expression: function_expression.clone(),
                    meta: vec![metadata.to_owned()],
                    func: Some(mem_func),
                    memory: Box::new(memory.clone()),
                }
            }
            Expr::CallExpression(call_expression) => {
                call_expression.execute(memory, dynamic_state, pipe_info, self).await?
            }
            Expr::PipeExpression(pipe_expression) => {
                pipe_expression
                    .get_result(memory, dynamic_state, pipe_info, self)
                    .await?
            }
            Expr::PipeSubstitution(pipe_substitution) => match statement_kind {
                StatementKind::Declaration { name } => {
                    let message = format!(
                        "you cannot declare variable {name} as %, because % can only be used in function calls"
                    );

                    return Err(KclError::Semantic(KclErrorDetails {
                        message,
                        source_ranges: vec![pipe_substitution.into()],
                    }));
                }
                StatementKind::Expression => match pipe_info.previous_results.clone() {
                    Some(x) => x,
                    None => {
                        return Err(KclError::Semantic(KclErrorDetails {
                            message: "cannot use % outside a pipe expression".to_owned(),
                            source_ranges: vec![pipe_substitution.into()],
                        }));
                    }
                },
            },
            Expr::ArrayExpression(array_expression) => {
                array_expression.execute(memory, dynamic_state, pipe_info, self).await?
            }
            Expr::ObjectExpression(object_expression) => {
                object_expression
                    .execute(memory, dynamic_state, pipe_info, self)
                    .await?
            }
            Expr::MemberExpression(member_expression) => member_expression.get_result(memory)?,
            Expr::UnaryExpression(unary_expression) => {
                unary_expression
                    .get_result(memory, dynamic_state, pipe_info, self)
                    .await?
            }
        };
        Ok(item)
    }

    /// Update the units for the executor.
    pub fn update_units(&mut self, units: UnitLength) {
        self.settings.units = units;
    }

    /// Execute the program, then get a PNG screenshot.
    pub async fn execute_and_prepare_snapshot(&self, program: &Program) -> Result<kittycad::types::TakeSnapshot> {
        let _ = self.run(program, None).await?;

        // Zoom to fit.
        self.engine
            .send_modeling_cmd(
                uuid::Uuid::new_v4(),
                crate::executor::SourceRange::default(),
                kittycad::types::ModelingCmd::ZoomToFit {
                    object_ids: Default::default(),
                    padding: 0.1,
                },
            )
            .await?;

        // Send a snapshot request to the engine.
        let resp = self
            .engine
            .send_modeling_cmd(
                uuid::Uuid::new_v4(),
                crate::executor::SourceRange::default(),
                kittycad::types::ModelingCmd::TakeSnapshot {
                    format: kittycad::types::ImageFormat::Png,
                },
            )
            .await?;

        let kittycad::types::OkWebSocketResponseData::Modeling {
            modeling_response: kittycad::types::OkModelingCmdResponse::TakeSnapshot { data },
        } = resp
        else {
            anyhow::bail!("Unexpected response from engine: {:?}", resp);
        };
        Ok(data)
    }
}

/// For each argument given,
/// assign it to a parameter of the function, in the given block of function memory.
/// Returns Err if too few/too many arguments were given for the function.
fn assign_args_to_params(
    function_expression: &FunctionExpression,
    args: Vec<KclValue>,
    mut fn_memory: ProgramMemory,
) -> Result<ProgramMemory, KclError> {
    let num_args = function_expression.number_of_args();
    let (min_params, max_params) = num_args.into_inner();
    let n = args.len();

    // Check if the user supplied too many arguments
    // (we'll check for too few arguments below).
    let err_wrong_number_args = KclError::Semantic(KclErrorDetails {
        message: if min_params == max_params {
            format!("Expected {min_params} arguments, got {n}")
        } else {
            format!("Expected {min_params}-{max_params} arguments, got {n}")
        },
        source_ranges: vec![function_expression.into()],
    });
    if n > max_params {
        return Err(err_wrong_number_args);
    }

    // Add the arguments to the memory.  A new call frame should have already
    // been created.
    for (index, param) in function_expression.params.iter().enumerate() {
        if let Some(arg) = args.get(index) {
            // Argument was provided.
            fn_memory.add(&param.identifier.name, arg.clone(), (&param.identifier).into())?;
        } else {
            // Argument was not provided.
            if param.optional {
                // If the corresponding parameter is optional,
                // then it's fine, the user doesn't need to supply it.
                let none = KclNone {
                    start: param.identifier.start,
                    end: param.identifier.end,
                };
                fn_memory.add(
                    &param.identifier.name,
                    KclValue::from(&none),
                    (&param.identifier).into(),
                )?;
            } else {
                // But if the corresponding parameter was required,
                // then the user has called with too few arguments.
                return Err(err_wrong_number_args);
            }
        }
    }
    Ok(fn_memory)
}

pub enum StatementKind<'a> {
    Declaration { name: &'a str },
    Expression,
}

#[cfg(test)]
mod tests {
    use std::sync::Arc;

    use pretty_assertions::assert_eq;

    use super::*;
    use crate::ast::types::{Identifier, Parameter};

    pub async fn parse_execute(code: &str) -> Result<ProgramMemory> {
        let tokens = crate::token::lexer(code)?;
        let parser = crate::parser::Parser::new(tokens);
        let program = parser.ast()?;
        let ctx = ExecutorContext {
            engine: Arc::new(Box::new(crate::engine::conn_mock::EngineConnection::new().await?)),
            fs: Arc::new(crate::fs::FileManager::new()),
            stdlib: Arc::new(crate::std::StdLib::new()),
            settings: Default::default(),
            is_mock: true,
        };
        let memory = ctx.run(&program, None).await?;

        Ok(memory)
    }

    #[tokio::test(flavor = "multi_thread")]
    async fn test_execute_assign_two_variables() {
        let ast = r#"const myVar = 5
const newVar = myVar + 1"#;
        let memory = parse_execute(ast).await.unwrap();
        assert_eq!(
            serde_json::json!(5),
            memory
                .get("myVar", SourceRange::default())
                .unwrap()
                .get_json_value()
                .unwrap()
        );
        assert_eq!(
            serde_json::json!(6.0),
            memory
                .get("newVar", SourceRange::default())
                .unwrap()
                .get_json_value()
                .unwrap()
        );
    }

    #[tokio::test(flavor = "multi_thread")]
    async fn test_execute_angled_line_that_intersects() {
        let ast_fn = |offset: &str| -> String {
            format!(
                r#"const part001 = startSketchOn('XY')
  |> startProfileAt([0, 0], %)
  |> lineTo([2, 2], %, $yo)
  |> lineTo([3, 1], %)
  |> angledLineThatIntersects({{
  angle: 180,
  intersectTag: yo,
  offset: {},
}}, %, $yo2)
const intersect = segEndX(yo2)"#,
                offset
            )
        };

        let memory = parse_execute(&ast_fn("-1")).await.unwrap();
        assert_eq!(
            serde_json::json!(1.0 + 2.0f64.sqrt()),
            memory
                .get("intersect", SourceRange::default())
                .unwrap()
                .get_json_value()
                .unwrap()
        );

        let memory = parse_execute(&ast_fn("0")).await.unwrap();
        assert_eq!(
            serde_json::json!(1.0000000000000002),
            memory
                .get("intersect", SourceRange::default())
                .unwrap()
                .get_json_value()
                .unwrap()
        );
    }

    #[tokio::test(flavor = "multi_thread")]
    async fn test_execute_fn_definitions() {
        let ast = r#"fn def = (x) => {
  return x
}
fn ghi = (x) => {
  return x
}
fn jkl = (x) => {
  return x
}
fn hmm = (x) => {
  return x
}

const yo = 5 + 6

const abc = 3
const identifierGuy = 5
const part001 = startSketchOn('XY')
|> startProfileAt([-1.2, 4.83], %)
|> line([2.8, 0], %)
|> angledLine([100 + 100, 3.01], %)
|> angledLine([abc, 3.02], %)
|> angledLine([def(yo), 3.03], %)
|> angledLine([ghi(2), 3.04], %)
|> angledLine([jkl(yo) + 2, 3.05], %)
|> close(%)
const yo2 = hmm([identifierGuy + 5])"#;

        parse_execute(ast).await.unwrap();
    }

    #[tokio::test(flavor = "multi_thread")]
    async fn test_execute_with_pipe_substitutions_unary() {
        let ast = r#"const myVar = 3
const part001 = startSketchOn('XY')
  |> startProfileAt([0, 0], %)
  |> line([3, 4], %, $seg01)
  |> line([
  min(segLen(seg01), myVar),
  -legLen(segLen(seg01), myVar)
], %)
"#;

        parse_execute(ast).await.unwrap();
    }

    #[tokio::test(flavor = "multi_thread")]
    async fn test_execute_with_pipe_substitutions() {
        let ast = r#"const myVar = 3
const part001 = startSketchOn('XY')
  |> startProfileAt([0, 0], %)
  |> line([3, 4], %, $seg01)
  |> line([
  min(segLen(seg01), myVar),
  legLen(segLen(seg01), myVar)
], %)
"#;

        parse_execute(ast).await.unwrap();
    }

    #[tokio::test(flavor = "multi_thread")]
    async fn test_execute_with_inline_comment() {
        let ast = r#"const baseThick = 1
const armAngle = 60

const baseThickHalf = baseThick / 2
const halfArmAngle = armAngle / 2

const arrExpShouldNotBeIncluded = [1, 2, 3]
const objExpShouldNotBeIncluded = { a: 1, b: 2, c: 3 }

const part001 = startSketchOn('XY')
  |> startProfileAt([0, 0], %)
  |> yLineTo(1, %)
  |> xLine(3.84, %) // selection-range-7ish-before-this

const variableBelowShouldNotBeIncluded = 3
"#;

        parse_execute(ast).await.unwrap();
    }

    #[tokio::test(flavor = "multi_thread")]
    async fn test_execute_with_function_literal_in_pipe() {
        let ast = r#"const w = 20
const l = 8
const h = 10

fn thing = () => {
  return -8
}

const firstExtrude = startSketchOn('XY')
  |> startProfileAt([0,0], %)
  |> line([0, l], %)
  |> line([w, 0], %)
  |> line([0, thing()], %)
  |> close(%)
  |> extrude(h, %)"#;

        parse_execute(ast).await.unwrap();
    }

    #[tokio::test(flavor = "multi_thread")]
    async fn test_execute_with_function_unary_in_pipe() {
        let ast = r#"const w = 20
const l = 8
const h = 10

fn thing = (x) => {
  return -x
}

const firstExtrude = startSketchOn('XY')
  |> startProfileAt([0,0], %)
  |> line([0, l], %)
  |> line([w, 0], %)
  |> line([0, thing(8)], %)
  |> close(%)
  |> extrude(h, %)"#;

        parse_execute(ast).await.unwrap();
    }

    #[tokio::test(flavor = "multi_thread")]
    async fn test_execute_with_function_array_in_pipe() {
        let ast = r#"const w = 20
const l = 8
const h = 10

fn thing = (x) => {
  return [0, -x]
}

const firstExtrude = startSketchOn('XY')
  |> startProfileAt([0,0], %)
  |> line([0, l], %)
  |> line([w, 0], %)
  |> line(thing(8), %)
  |> close(%)
  |> extrude(h, %)"#;

        parse_execute(ast).await.unwrap();
    }

    #[tokio::test(flavor = "multi_thread")]
    async fn test_execute_with_function_call_in_pipe() {
        let ast = r#"const w = 20
const l = 8
const h = 10

fn other_thing = (y) => {
  return -y
}

fn thing = (x) => {
  return other_thing(x)
}

const firstExtrude = startSketchOn('XY')
  |> startProfileAt([0,0], %)
  |> line([0, l], %)
  |> line([w, 0], %)
  |> line([0, thing(8)], %)
  |> close(%)
  |> extrude(h, %)"#;

        parse_execute(ast).await.unwrap();
    }

    #[tokio::test(flavor = "multi_thread")]
    async fn test_execute_with_function_sketch() {
        let ast = r#"fn box = (h, l, w) => {
 const myBox = startSketchOn('XY')
    |> startProfileAt([0,0], %)
    |> line([0, l], %)
    |> line([w, 0], %)
    |> line([0, -l], %)
    |> close(%)
    |> extrude(h, %)

  return myBox
}

const fnBox = box(3, 6, 10)"#;

        parse_execute(ast).await.unwrap();
    }

    #[tokio::test(flavor = "multi_thread")]
    async fn test_get_member_of_object_with_function_period() {
        let ast = r#"fn box = (obj) => {
 let myBox = startSketchOn('XY')
    |> startProfileAt(obj.start, %)
    |> line([0, obj.l], %)
    |> line([obj.w, 0], %)
    |> line([0, -obj.l], %)
    |> close(%)
    |> extrude(obj.h, %)

  return myBox
}

const thisBox = box({start: [0,0], l: 6, w: 10, h: 3})
"#;
        parse_execute(ast).await.unwrap();
    }

    #[tokio::test(flavor = "multi_thread")]
    async fn test_get_member_of_object_with_function_brace() {
        let ast = r#"fn box = (obj) => {
 let myBox = startSketchOn('XY')
    |> startProfileAt(obj["start"], %)
    |> line([0, obj["l"]], %)
    |> line([obj["w"], 0], %)
    |> line([0, -obj["l"]], %)
    |> close(%)
    |> extrude(obj["h"], %)

  return myBox
}

const thisBox = box({start: [0,0], l: 6, w: 10, h: 3})
"#;
        parse_execute(ast).await.unwrap();
    }

    #[tokio::test(flavor = "multi_thread")]
    async fn test_get_member_of_object_with_function_mix_period_brace() {
        let ast = r#"fn box = (obj) => {
 let myBox = startSketchOn('XY')
    |> startProfileAt(obj["start"], %)
    |> line([0, obj["l"]], %)
    |> line([obj["w"], 0], %)
    |> line([10 - obj["w"], -obj.l], %)
    |> close(%)
    |> extrude(obj["h"], %)

  return myBox
}

const thisBox = box({start: [0,0], l: 6, w: 10, h: 3})
"#;
        parse_execute(ast).await.unwrap();
    }

    #[tokio::test(flavor = "multi_thread")]
    #[ignore] // https://github.com/KittyCAD/modeling-app/issues/3338
    async fn test_object_member_starting_pipeline() {
        let ast = r#"
fn test2 = () => {
  return {
    thing: startSketchOn('XY')
      |> startProfileAt([0, 0], %)
      |> line([0, 1], %)
      |> line([1, 0], %)
      |> line([0, -1], %)
      |> close(%)
  }
}

const x2 = test2()

x2.thing
  |> extrude(10, %)
"#;
        parse_execute(ast).await.unwrap();
    }

    #[tokio::test(flavor = "multi_thread")]
    #[ignore] // ignore til we get loops
    async fn test_execute_with_function_sketch_loop_objects() {
        let ast = r#"fn box = (obj) => {
let myBox = startSketchOn('XY')
    |> startProfileAt(obj.start, %)
    |> line([0, obj.l], %)
    |> line([obj.w, 0], %)
    |> line([0, -obj.l], %)
    |> close(%)
    |> extrude(obj.h, %)

  return myBox
}

for var in [{start: [0,0], l: 6, w: 10, h: 3}, {start: [-10,-10], l: 3, w: 5, h: 1.5}] {
  const thisBox = box(var)
}"#;

        parse_execute(ast).await.unwrap();
    }

    #[tokio::test(flavor = "multi_thread")]
    #[ignore] // ignore til we get loops
    async fn test_execute_with_function_sketch_loop_array() {
        let ast = r#"fn box = (h, l, w, start) => {
 const myBox = startSketchOn('XY')
    |> startProfileAt([0,0], %)
    |> line([0, l], %)
    |> line([w, 0], %)
    |> line([0, -l], %)
    |> close(%)
    |> extrude(h, %)

  return myBox
}


for var in [[3, 6, 10, [0,0]], [1.5, 3, 5, [-10,-10]]] {
  const thisBox = box(var[0], var[1], var[2], var[3])
}"#;

        parse_execute(ast).await.unwrap();
    }

    #[tokio::test(flavor = "multi_thread")]
    async fn test_get_member_of_array_with_function() {
        let ast = r#"fn box = (array) => {
 let myBox =startSketchOn('XY')
    |> startProfileAt(array[0], %)
    |> line([0, array[1]], %)
    |> line([array[2], 0], %)
    |> line([0, -array[1]], %)
    |> close(%)
    |> extrude(array[3], %)

  return myBox
}

const thisBox = box([[0,0], 6, 10, 3])

"#;
        parse_execute(ast).await.unwrap();
    }

    #[tokio::test(flavor = "multi_thread")]
    async fn test_function_cannot_access_future_definitions() {
        let ast = r#"
fn returnX = () => {
  // x shouldn't be defined yet.
  return x
}

const x = 5

const answer = returnX()"#;

        let result = parse_execute(ast).await;
        let err = result.unwrap_err().downcast::<KclError>().unwrap();
        assert_eq!(
            err,
            KclError::UndefinedValue(KclErrorDetails {
                message: "memory item key `x` is not defined".to_owned(),
                source_ranges: vec![SourceRange([64, 65]), SourceRange([97, 106])],
            }),
        );
    }

    #[tokio::test(flavor = "multi_thread")]
    async fn test_pattern_transform_function_cannot_access_future_definitions() {
        let ast = r#"
fn transform = (replicaId) => {
  // x shouldn't be defined yet.
  let scale = x
  return {
    translate: [0, 0, replicaId * 10],
    scale: [scale, 1, 0],
  }
}

fn layer = () => {
  return startSketchOn("XY")
    |> circle([0, 0], 1, %, $tag1)
    |> extrude(10, %)
}

const x = 5

// The 10 layers are replicas of each other, with a transform applied to each.
let shape = layer() |> patternTransform(10, transform, %)
"#;

        let result = parse_execute(ast).await;
        let err = result.unwrap_err().downcast::<KclError>().unwrap();
        assert_eq!(
            err,
            KclError::UndefinedValue(KclErrorDetails {
                message: "memory item key `x` is not defined".to_owned(),
                source_ranges: vec![SourceRange([80, 81])],
            }),
        );
    }

    #[tokio::test(flavor = "multi_thread")]
    async fn test_execute_function_with_parameter_redefined_outside() {
        let ast = r#"
fn myIdentity = (x) => {
  return x
}

const x = 33

const two = myIdentity(2)"#;

        let memory = parse_execute(ast).await.unwrap();
        assert_eq!(
            serde_json::json!(2),
            memory
                .get("two", SourceRange::default())
                .unwrap()
                .get_json_value()
                .unwrap()
        );
        assert_eq!(
            serde_json::json!(33),
            memory
                .get("x", SourceRange::default())
                .unwrap()
                .get_json_value()
                .unwrap()
        );
    }

    #[tokio::test(flavor = "multi_thread")]
    async fn test_execute_function_referencing_variable_in_parent_scope() {
        let ast = r#"
const x = 22
const y = 3

fn add = (x) => {
  return x + y
}

const answer = add(2)"#;

        let memory = parse_execute(ast).await.unwrap();
        assert_eq!(
            serde_json::json!(5.0),
            memory
                .get("answer", SourceRange::default())
                .unwrap()
                .get_json_value()
                .unwrap()
        );
        assert_eq!(
            serde_json::json!(22),
            memory
                .get("x", SourceRange::default())
                .unwrap()
                .get_json_value()
                .unwrap()
        );
    }

    #[tokio::test(flavor = "multi_thread")]
    async fn test_execute_function_redefining_variable_in_parent_scope() {
        let ast = r#"
const x = 1

fn foo = () => {
  const x = 2
  return x
}

const answer = foo()"#;

        let memory = parse_execute(ast).await.unwrap();
        assert_eq!(
            serde_json::json!(2),
            memory
                .get("answer", SourceRange::default())
                .unwrap()
                .get_json_value()
                .unwrap()
        );
        assert_eq!(
            serde_json::json!(1),
            memory
                .get("x", SourceRange::default())
                .unwrap()
                .get_json_value()
                .unwrap()
        );
    }

    #[tokio::test(flavor = "multi_thread")]
    async fn test_execute_pattern_transform_function_redefining_variable_in_parent_scope() {
        let ast = r#"
const scale = 100
fn transform = (replicaId) => {
  // Redefine same variable as in parent scope.
  const scale = 2
  return {
    translate: [0, 0, replicaId * 10],
    scale: [scale, 1, 0],
  }
}

fn layer = () => {
  return startSketchOn("XY")
    |> circle([0, 0], 1, %, $tag1)
    |> extrude(10, %)
}

// The 10 layers are replicas of each other, with a transform applied to each.
let shape = layer() |> patternTransform(10, transform, %)"#;

        let memory = parse_execute(ast).await.unwrap();
        // TODO: Assert that scale 2 was used.
        assert_eq!(
            serde_json::json!(100),
            memory
                .get("scale", SourceRange::default())
                .unwrap()
                .get_json_value()
                .unwrap()
        );
    }

    #[tokio::test(flavor = "multi_thread")]
    async fn test_math_execute_with_functions() {
        let ast = r#"const myVar = 2 + min(100, -1 + legLen(5, 3))"#;
        let memory = parse_execute(ast).await.unwrap();
        assert_eq!(
            serde_json::json!(5.0),
            memory
                .get("myVar", SourceRange::default())
                .unwrap()
                .get_json_value()
                .unwrap()
        );
    }

    #[tokio::test(flavor = "multi_thread")]
    async fn test_math_execute() {
        let ast = r#"const myVar = 1 + 2 * (3 - 4) / -5 + 6"#;
        let memory = parse_execute(ast).await.unwrap();
        assert_eq!(
            serde_json::json!(7.4),
            memory
                .get("myVar", SourceRange::default())
                .unwrap()
                .get_json_value()
                .unwrap()
        );
    }

    #[tokio::test(flavor = "multi_thread")]
    async fn test_math_execute_start_negative() {
        let ast = r#"const myVar = -5 + 6"#;
        let memory = parse_execute(ast).await.unwrap();
        assert_eq!(
            serde_json::json!(1.0),
            memory
                .get("myVar", SourceRange::default())
                .unwrap()
                .get_json_value()
                .unwrap()
        );
    }

    #[tokio::test(flavor = "multi_thread")]
    async fn test_math_execute_with_pi() {
        let ast = r#"const myVar = pi() * 2"#;
        let memory = parse_execute(ast).await.unwrap();
        assert_eq!(
            serde_json::json!(std::f64::consts::TAU),
            memory
                .get("myVar", SourceRange::default())
                .unwrap()
                .get_json_value()
                .unwrap()
        );
    }

    #[tokio::test(flavor = "multi_thread")]
    async fn test_math_define_decimal_without_leading_zero() {
        let ast = r#"let thing = .4 + 7"#;
        let memory = parse_execute(ast).await.unwrap();
        assert_eq!(
            serde_json::json!(7.4),
            memory
                .get("thing", SourceRange::default())
                .unwrap()
                .get_json_value()
                .unwrap()
        );
    }

    #[tokio::test(flavor = "multi_thread")]
    async fn test_zero_param_fn() {
        let ast = r#"const sigmaAllow = 35000 // psi
const leg1 = 5 // inches
const leg2 = 8 // inches
fn thickness = () => { return 0.56 }

const bracket = startSketchOn('XY')
  |> startProfileAt([0,0], %)
  |> line([0, leg1], %)
  |> line([leg2, 0], %)
  |> line([0, -thickness()], %)
  |> line([-leg2 + thickness(), 0], %)
"#;
        parse_execute(ast).await.unwrap();
    }

    #[tokio::test(flavor = "multi_thread")]
    async fn test_math_negative_variable_in_binary_expression() {
        let ast = r#"const sigmaAllow = 35000 // psi
const width = 1 // inch

const p = 150 // lbs
const distance = 6 // inches
const FOS = 2

const leg1 = 5 // inches
const leg2 = 8 // inches

const thickness_squared = distance * p * FOS * 6 / sigmaAllow
const thickness = 0.56 // inches. App does not support square root function yet

const bracket = startSketchOn('XY')
  |> startProfileAt([0,0], %)
  |> line([0, leg1], %)
  |> line([leg2, 0], %)
  |> line([0, -thickness], %)
  |> line([-leg2 + thickness, 0], %)
"#;
        parse_execute(ast).await.unwrap();
    }

    #[tokio::test(flavor = "multi_thread")]
    async fn test_execute_function_no_return() {
        let ast = r#"fn test = (origin) => {
  origin
}

test([0, 0])
"#;
        let result = parse_execute(ast).await;
        assert!(result.is_err());
        assert_eq!(
            result.unwrap_err().to_string(),
            r#"undefined value: KclErrorDetails { source_ranges: [SourceRange([10, 34])], message: "Result of user-defined function test is undefined" }"#.to_owned()
        );
    }

    #[tokio::test(flavor = "multi_thread")]
    async fn test_math_doubly_nested_parens() {
        let ast = r#"const sigmaAllow = 35000 // psi
const width = 4 // inch
const p = 150 // Force on shelf - lbs
const distance = 6 // inches
const FOS = 2
const leg1 = 5 // inches
const leg2 = 8 // inches
const thickness_squared = (distance * p * FOS * 6 / (sigmaAllow - width))
const thickness = 0.32 // inches. App does not support square root function yet
const bracket = startSketchOn('XY')
  |> startProfileAt([0,0], %)
    |> line([0, leg1], %)
  |> line([leg2, 0], %)
  |> line([0, -thickness], %)
  |> line([-1 * leg2 + thickness, 0], %)
  |> line([0, -1 * leg1 + thickness], %)
  |> close(%)
  |> extrude(width, %)
"#;
        parse_execute(ast).await.unwrap();
    }

    #[tokio::test(flavor = "multi_thread")]
    async fn test_math_nested_parens_one_less() {
        let ast = r#"const sigmaAllow = 35000 // psi
const width = 4 // inch
const p = 150 // Force on shelf - lbs
const distance = 6 // inches
const FOS = 2
const leg1 = 5 // inches
const leg2 = 8 // inches
const thickness_squared = distance * p * FOS * 6 / (sigmaAllow - width)
const thickness = 0.32 // inches. App does not support square root function yet
const bracket = startSketchOn('XY')
  |> startProfileAt([0,0], %)
    |> line([0, leg1], %)
  |> line([leg2, 0], %)
  |> line([0, -thickness], %)
  |> line([-1 * leg2 + thickness, 0], %)
  |> line([0, -1 * leg1 + thickness], %)
  |> close(%)
  |> extrude(width, %)
"#;
        parse_execute(ast).await.unwrap();
    }

    #[tokio::test(flavor = "multi_thread")]
    async fn test_fn_as_operand() {
        let ast = r#"fn f = () => { return 1 }
let x = f()
let y = x + 1
let z = f() + 1
let w = f() + f()
"#;
        parse_execute(ast).await.unwrap();
    }

    #[test]
    fn test_assign_args_to_params() {
        // Set up a little framework for this test.
        fn mem(number: usize) -> KclValue {
            KclValue::UserVal(UserVal {
                value: number.into(),
                meta: Default::default(),
            })
        }
        fn ident(s: &'static str) -> Identifier {
            Identifier {
                start: 0,
                end: 0,
                name: s.to_owned(),
                digest: None,
            }
        }
        fn opt_param(s: &'static str) -> Parameter {
            Parameter {
                identifier: ident(s),
                type_: None,
                optional: true,
                digest: None,
            }
        }
        fn req_param(s: &'static str) -> Parameter {
            Parameter {
                identifier: ident(s),
                type_: None,
                optional: false,
                digest: None,
            }
        }
        fn additional_program_memory(items: &[(String, KclValue)]) -> ProgramMemory {
            let mut program_memory = ProgramMemory::new();
            for (name, item) in items {
                program_memory
                    .add(name.as_str(), item.clone(), SourceRange::default())
                    .unwrap();
            }
            program_memory
        }
        // Declare the test cases.
        for (test_name, params, args, expected) in [
            ("empty", Vec::new(), Vec::new(), Ok(ProgramMemory::new())),
            (
                "all params required, and all given, should be OK",
                vec![req_param("x")],
                vec![mem(1)],
                Ok(additional_program_memory(&[("x".to_owned(), mem(1))])),
            ),
            (
                "all params required, none given, should error",
                vec![req_param("x")],
                vec![],
                Err(KclError::Semantic(KclErrorDetails {
                    source_ranges: vec![SourceRange([0, 0])],
                    message: "Expected 1 arguments, got 0".to_owned(),
                })),
            ),
            (
                "all params optional, none given, should be OK",
                vec![opt_param("x")],
                vec![],
                Ok(additional_program_memory(&[(
                    "x".to_owned(),
                    KclValue::from(&KclNone::default()),
                )])),
            ),
            (
                "mixed params, too few given",
                vec![req_param("x"), opt_param("y")],
                vec![],
                Err(KclError::Semantic(KclErrorDetails {
                    source_ranges: vec![SourceRange([0, 0])],
                    message: "Expected 1-2 arguments, got 0".to_owned(),
                })),
            ),
            (
                "mixed params, minimum given, should be OK",
                vec![req_param("x"), opt_param("y")],
                vec![mem(1)],
                Ok(additional_program_memory(&[
                    ("x".to_owned(), mem(1)),
                    ("y".to_owned(), KclValue::from(&KclNone::default())),
                ])),
            ),
            (
                "mixed params, maximum given, should be OK",
                vec![req_param("x"), opt_param("y")],
                vec![mem(1), mem(2)],
                Ok(additional_program_memory(&[
                    ("x".to_owned(), mem(1)),
                    ("y".to_owned(), mem(2)),
                ])),
            ),
            (
                "mixed params, too many given",
                vec![req_param("x"), opt_param("y")],
                vec![mem(1), mem(2), mem(3)],
                Err(KclError::Semantic(KclErrorDetails {
                    source_ranges: vec![SourceRange([0, 0])],
                    message: "Expected 1-2 arguments, got 3".to_owned(),
                })),
            ),
        ] {
            // Run each test.
            let func_expr = &FunctionExpression {
                start: 0,
                end: 0,
                params,
                body: crate::ast::types::Program {
                    start: 0,
                    end: 0,
                    body: Vec::new(),
                    non_code_meta: Default::default(),
                    digest: None,
                },
                return_type: None,
                digest: None,
            };
            let actual = assign_args_to_params(func_expr, args, ProgramMemory::new());
            assert_eq!(
                actual, expected,
                "failed test '{test_name}':\ngot {actual:?}\nbut expected\n{expected:?}"
            );
        }
    }

    #[test]
    fn test_serialize_memory_item() {
        let mem = KclValue::ExtrudeGroups {
            value: Default::default(),
        };
        let json = serde_json::to_string(&mem).unwrap();
        assert_eq!(json, r#"{"type":"ExtrudeGroups","value":[]}"#);
    }
}<|MERGE_RESOLUTION|>--- conflicted
+++ resolved
@@ -11,13 +11,10 @@
 use tower_lsp::lsp_types::{Position as LspPosition, Range as LspRange};
 
 use crate::{
-<<<<<<< HEAD
     ast::types::{
-        BodyItem, Expr, ExpressionStatement, FunctionExpression, KclNone, Program, ReturnStatement, TagDeclarator,
+        human_friendly_type, BodyItem, Expr, ExpressionStatement, FunctionExpression, KclNone, Program,
+        ReturnStatement, TagDeclarator,
     },
-=======
-    ast::types::{human_friendly_type, BodyItem, Expr, FunctionExpression, KclNone, Program, TagDeclarator},
->>>>>>> bf9d88e9
     engine::EngineManager,
     errors::{KclError, KclErrorDetails},
     fs::FileManager,
