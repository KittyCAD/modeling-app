--- conflicted
+++ resolved
@@ -294,7 +294,6 @@
     }
 }
 
-<<<<<<< HEAD
 /// A generator for ArtifactIds that can be stable across executions.
 #[derive(Debug, Clone, Default, Deserialize, Serialize, PartialEq, ts_rs::TS, JsonSchema)]
 #[ts(export)]
@@ -322,10 +321,7 @@
     }
 }
 
-/// A memory item.
-=======
 /// Any KCL value.
->>>>>>> 01c6774c
 #[derive(Debug, Clone, Deserialize, Serialize, PartialEq, ts_rs::TS, JsonSchema)]
 #[ts(export)]
 #[serde(tag = "type")]
