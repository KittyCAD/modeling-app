//! The executor for the AST.

use std::{path::PathBuf, sync::Arc};

use anyhow::Result;
pub use artifact::{Artifact, ArtifactCommand, ArtifactGraph, ArtifactId};
use cache::OldAstState;
pub use cache::{bust_cache, clear_mem_cache};
pub use cad_op::Operation;
pub use geometry::*;
pub(crate) use import::{
    import_foreign, send_to_engine as send_import_to_engine, PreImportedGeometry, ZOO_COORD_SYSTEM,
};
use indexmap::IndexMap;
pub use kcl_value::{KclObjectFields, KclValue, UnitAngle, UnitLen};
use kcmc::{
    each_cmd as mcmd,
    ok_response::{output::TakeSnapshot, OkModelingCmdResponse},
    websocket::{ModelingSessionData, OkWebSocketResponseData},
    ImageFormat, ModelingCmd,
};
use kittycad_modeling_cmds as kcmc;
pub use memory::EnvironmentRef;
use schemars::JsonSchema;
use serde::{Deserialize, Serialize};
pub use state::{ExecState, IdGenerator, MetaSettings};

use crate::{
    engine::EngineManager,
    errors::KclError,
    execution::{
        artifact::build_artifact_graph,
        cache::{CacheInformation, CacheResult},
    },
    fs::FileManager,
    modules::{ModuleId, ModulePath},
    parsing::ast::types::{Expr, ImportPath, NodeRef},
    settings::types::UnitLength,
    source_range::SourceRange,
    std::StdLib,
    CompilationError, ExecError, ExecutionKind, KclErrorWithOutputs,
};

<<<<<<< HEAD
pub use artifact::{
    Artifact, ArtifactCommand, ArtifactGraph, ArtifactId, CodeRef, StartSketchOnFace, StartSketchOnPlane,
};
pub use cache::{bust_cache, clear_mem_cache};
pub use cad_op::Operation;
pub use geometry::*;
pub(crate) use import::{
    import_foreign, send_to_engine as send_import_to_engine, PreImportedGeometry, ZOO_COORD_SYSTEM,
};
pub use kcl_value::{KclObjectFields, KclValue, UnitAngle, UnitLen};
pub use memory::EnvironmentRef;
pub use state::{ExecState, IdGenerator, MetaSettings};

=======
>>>>>>> 1f1e996c
pub(crate) mod annotations;
mod artifact;
pub(crate) mod cache;
mod cad_op;
mod exec_ast;
mod geometry;
mod import;
pub(crate) mod kcl_value;
mod memory;
mod state;

/// Outcome of executing a program.  This is used in TS.
#[derive(Debug, Clone, Deserialize, Serialize, ts_rs::TS)]
#[ts(export)]
#[serde(rename_all = "camelCase")]
pub struct ExecOutcome {
    /// Variables in the top-level of the root module. Note that functions will have an invalid env ref.
    pub variables: IndexMap<String, KclValue>,
    /// Operations that have been performed in execution order, for display in
    /// the Feature Tree.
    pub operations: Vec<Operation>,
    /// Output map of UUIDs to artifacts.
    pub artifacts: IndexMap<ArtifactId, Artifact>,
    /// Output commands to allow building the artifact graph by the caller.
    pub artifact_commands: Vec<ArtifactCommand>,
    /// Output artifact graph.
    pub artifact_graph: ArtifactGraph,
    /// Non-fatal errors and warnings.
    pub errors: Vec<CompilationError>,
    /// File Names in module Id array index order
    pub filenames: IndexMap<ModuleId, ModulePath>,
}

#[derive(Debug, Default, Clone, Deserialize, Serialize, PartialEq, ts_rs::TS, JsonSchema)]
#[ts(export)]
#[serde(rename_all = "camelCase")]
pub struct DefaultPlanes {
    pub xy: uuid::Uuid,
    pub xz: uuid::Uuid,
    pub yz: uuid::Uuid,
    pub neg_xy: uuid::Uuid,
    pub neg_xz: uuid::Uuid,
    pub neg_yz: uuid::Uuid,
}

#[derive(Debug, Clone, Serialize, Deserialize, PartialEq, ts_rs::TS, JsonSchema)]
#[ts(export)]
#[serde(tag = "type", rename_all = "camelCase")]
pub struct TagIdentifier {
    pub value: String,
    pub info: Option<TagEngineInfo>,
    #[serde(rename = "__meta")]
    pub meta: Vec<Metadata>,
}

impl Eq for TagIdentifier {}

impl std::fmt::Display for TagIdentifier {
    fn fmt(&self, f: &mut std::fmt::Formatter<'_>) -> std::fmt::Result {
        write!(f, "{}", self.value)
    }
}

impl std::str::FromStr for TagIdentifier {
    type Err = KclError;

    fn from_str(s: &str) -> Result<Self, Self::Err> {
        Ok(Self {
            value: s.to_string(),
            info: None,
            meta: Default::default(),
        })
    }
}

impl Ord for TagIdentifier {
    fn cmp(&self, other: &Self) -> std::cmp::Ordering {
        self.value.cmp(&other.value)
    }
}

impl PartialOrd for TagIdentifier {
    fn partial_cmp(&self, other: &Self) -> Option<std::cmp::Ordering> {
        Some(self.cmp(other))
    }
}

impl std::hash::Hash for TagIdentifier {
    fn hash<H: std::hash::Hasher>(&self, state: &mut H) {
        self.value.hash(state);
    }
}

/// Engine information for a tag.
#[derive(Debug, Clone, Deserialize, Serialize, PartialEq, ts_rs::TS, JsonSchema)]
#[ts(export)]
#[serde(tag = "type", rename_all = "camelCase")]
pub struct TagEngineInfo {
    /// The id of the tagged object.
    pub id: uuid::Uuid,
    /// The sketch the tag is on.
    pub sketch: uuid::Uuid,
    /// The path the tag is on.
    pub path: Option<Path>,
    /// The surface information for the tag.
    pub surface: Option<ExtrudeSurface>,
}

#[derive(Debug, Copy, Clone, Deserialize, Serialize, PartialEq)]
pub enum BodyType {
    Root,
    Block,
}

/// Metadata.
#[derive(Debug, Clone, Deserialize, Serialize, PartialEq, ts_rs::TS, JsonSchema, Eq, Copy)]
#[ts(export)]
#[serde(rename_all = "camelCase")]
pub struct Metadata {
    /// The source range.
    pub source_range: SourceRange,
}

impl From<Metadata> for Vec<SourceRange> {
    fn from(meta: Metadata) -> Self {
        vec![meta.source_range]
    }
}

impl From<SourceRange> for Metadata {
    fn from(source_range: SourceRange) -> Self {
        Self { source_range }
    }
}

impl<T> From<NodeRef<'_, T>> for Metadata {
    fn from(node: NodeRef<'_, T>) -> Self {
        Self {
            source_range: SourceRange::new(node.start, node.end, node.module_id),
        }
    }
}

impl From<&Expr> for Metadata {
    fn from(expr: &Expr) -> Self {
        Self {
            source_range: SourceRange::from(expr),
        }
    }
}

/// The type of ExecutorContext being used
#[derive(PartialEq, Debug, Default, Clone)]
pub enum ContextType {
    /// Live engine connection
    #[default]
    Live,

    /// Completely mocked connection
    /// Mock mode is only for the modeling app when they just want to mock engine calls and not
    /// actually make them.
    Mock,

    /// Handled by some other interpreter/conversion system
    MockCustomForwarded,
}

/// The executor context.
/// Cloning will return another handle to the same engine connection/session,
/// as this uses `Arc` under the hood.
#[derive(Debug, Clone)]
pub struct ExecutorContext {
    pub engine: Arc<Box<dyn EngineManager>>,
    pub fs: Arc<FileManager>,
    pub stdlib: Arc<StdLib>,
    pub settings: ExecutorSettings,
    pub context_type: ContextType,
}

/// The executor settings.
#[derive(Debug, Clone, Deserialize, Serialize, PartialEq, ts_rs::TS, JsonSchema)]
#[ts(export)]
pub struct ExecutorSettings {
    /// The project-default unit to use in modeling dimensions.
    pub units: UnitLength,
    /// Highlight edges of 3D objects?
    pub highlight_edges: bool,
    /// Whether or not Screen Space Ambient Occlusion (SSAO) is enabled.
    pub enable_ssao: bool,
    /// Show grid?
    pub show_grid: bool,
    /// Should engine store this for replay?
    /// If so, under what name?
    pub replay: Option<String>,
    /// The directory of the current project.  This is used for resolving import
    /// paths.  If None is given, the current working directory is used.
    pub project_directory: Option<PathBuf>,
    /// This is the path to the current file being executed.
    /// We use this for preventing cyclic imports.
    pub current_file: Option<PathBuf>,
}

impl Default for ExecutorSettings {
    fn default() -> Self {
        Self {
            units: Default::default(),
            highlight_edges: true,
            enable_ssao: false,
            show_grid: false,
            replay: None,
            project_directory: None,
            current_file: None,
        }
    }
}

impl From<crate::settings::types::Configuration> for ExecutorSettings {
    fn from(config: crate::settings::types::Configuration) -> Self {
        Self {
            units: config.settings.modeling.base_unit,
            highlight_edges: config.settings.modeling.highlight_edges.into(),
            enable_ssao: config.settings.modeling.enable_ssao.into(),
            show_grid: config.settings.modeling.show_scale_grid,
            replay: None,
            project_directory: None,
            current_file: None,
        }
    }
}

impl From<crate::settings::types::project::ProjectConfiguration> for ExecutorSettings {
    fn from(config: crate::settings::types::project::ProjectConfiguration) -> Self {
        Self {
            units: config.settings.modeling.base_unit,
            highlight_edges: config.settings.modeling.highlight_edges.into(),
            enable_ssao: config.settings.modeling.enable_ssao.into(),
            show_grid: config.settings.modeling.show_scale_grid,
            replay: None,
            project_directory: None,
            current_file: None,
        }
    }
}

impl From<crate::settings::types::ModelingSettings> for ExecutorSettings {
    fn from(modeling: crate::settings::types::ModelingSettings) -> Self {
        Self {
            units: modeling.base_unit,
            highlight_edges: modeling.highlight_edges.into(),
            enable_ssao: modeling.enable_ssao.into(),
            show_grid: modeling.show_scale_grid,
            replay: None,
            project_directory: None,
            current_file: None,
        }
    }
}

impl ExecutorSettings {
    /// Add the current file path to the executor settings.
    pub fn with_current_file(&mut self, current_file: PathBuf) {
        // We want the parent directory of the file.
        if current_file.extension() == Some(std::ffi::OsStr::new("kcl")) {
            self.current_file = Some(current_file.clone());
            // Get the parent directory.
            if let Some(parent) = current_file.parent() {
                self.project_directory = Some(parent.to_path_buf());
            } else {
                self.project_directory = Some(std::path::PathBuf::from(""));
            }
        } else {
            self.project_directory = Some(current_file.clone());
        }
    }
}

impl ExecutorContext {
    /// Create a new default executor context.
    #[cfg(not(target_arch = "wasm32"))]
    pub async fn new(client: &kittycad::Client, settings: ExecutorSettings) -> Result<Self> {
        let (ws, _headers) = client
            .modeling()
            .commands_ws(
                None,
                None,
                if settings.enable_ssao {
                    Some(kittycad::types::PostEffectType::Ssao)
                } else {
                    None
                },
                settings.replay.clone(),
                if settings.show_grid { Some(true) } else { None },
                None,
                None,
                None,
                Some(false),
            )
            .await?;

        let engine: Arc<Box<dyn EngineManager>> =
            Arc::new(Box::new(crate::engine::conn::EngineConnection::new(ws).await?));

        Ok(Self {
            engine,
            fs: Arc::new(FileManager::new()),
            stdlib: Arc::new(StdLib::new()),
            settings,
            context_type: ContextType::Live,
        })
    }

    #[cfg(target_arch = "wasm32")]
    pub async fn new(
        engine_manager: crate::engine::conn_wasm::EngineCommandManager,
        fs_manager: crate::fs::wasm::FileSystemManager,
        settings: ExecutorSettings,
    ) -> Result<Self, String> {
        Ok(ExecutorContext {
            engine: Arc::new(Box::new(
                crate::engine::conn_wasm::EngineConnection::new(engine_manager)
                    .await
                    .map_err(|e| format!("{:?}", e))?,
            )),
            fs: Arc::new(FileManager::new(fs_manager)),
            stdlib: Arc::new(StdLib::new()),
            settings,
            context_type: ContextType::Live,
        })
    }

    #[cfg(not(target_arch = "wasm32"))]
    pub async fn new_mock() -> Self {
        ExecutorContext {
            engine: Arc::new(Box::new(
                crate::engine::conn_mock::EngineConnection::new().await.unwrap(),
            )),
            fs: Arc::new(FileManager::new()),
            stdlib: Arc::new(StdLib::new()),
            settings: Default::default(),
            context_type: ContextType::Mock,
        }
    }

    #[cfg(target_arch = "wasm32")]
    pub async fn new_mock(
        fs_manager: crate::fs::wasm::FileSystemManager,
        settings: ExecutorSettings,
    ) -> Result<Self, String> {
        Ok(ExecutorContext {
            engine: Arc::new(Box::new(
                crate::engine::conn_mock::EngineConnection::new()
                    .await
                    .map_err(|e| format!("{:?}", e))?,
            )),
            fs: Arc::new(FileManager::new(fs_manager)),
            stdlib: Arc::new(StdLib::new()),
            settings,
            context_type: ContextType::Mock,
        })
    }

    #[cfg(not(target_arch = "wasm32"))]
    pub fn new_forwarded_mock(engine: Arc<Box<dyn EngineManager>>) -> Self {
        ExecutorContext {
            engine,
            fs: Arc::new(FileManager::new()),
            stdlib: Arc::new(StdLib::new()),
            settings: Default::default(),
            context_type: ContextType::MockCustomForwarded,
        }
    }

    /// Create a new default executor context.
    /// With a kittycad client.
    /// This allows for passing in `ZOO_API_TOKEN` and `ZOO_HOST` as environment
    /// variables.
    /// But also allows for passing in a token and engine address directly.
    #[cfg(not(target_arch = "wasm32"))]
    pub async fn new_with_client(
        settings: ExecutorSettings,
        token: Option<String>,
        engine_addr: Option<String>,
    ) -> Result<Self> {
        // Create the client.
        let client = crate::engine::new_zoo_client(token, engine_addr)?;

        let ctx = Self::new(&client, settings).await?;
        Ok(ctx)
    }

    /// Create a new default executor context.
    /// With the default kittycad client.
    /// This allows for passing in `ZOO_API_TOKEN` and `ZOO_HOST` as environment
    /// variables.
    #[cfg(not(target_arch = "wasm32"))]
    pub async fn new_with_default_client(units: UnitLength) -> Result<Self> {
        // Create the client.
        let ctx = Self::new_with_client(
            ExecutorSettings {
                units,
                ..Default::default()
            },
            None,
            None,
        )
        .await?;
        Ok(ctx)
    }

    /// For executing unit tests.
    #[cfg(not(target_arch = "wasm32"))]
    pub async fn new_for_unit_test(units: UnitLength, engine_addr: Option<String>) -> Result<Self> {
        let ctx = ExecutorContext::new_with_client(
            ExecutorSettings {
                units,
                highlight_edges: true,
                enable_ssao: false,
                show_grid: false,
                replay: None,
                project_directory: None,
                current_file: None,
            },
            None,
            engine_addr,
        )
        .await?;
        Ok(ctx)
    }

    pub fn is_mock(&self) -> bool {
        self.context_type == ContextType::Mock || self.context_type == ContextType::MockCustomForwarded
    }

    /// Returns true if we should not send engine commands for any reason.
    pub async fn no_engine_commands(&self) -> bool {
        self.is_mock() || self.engine.execution_kind().await.is_isolated()
    }

    pub async fn send_clear_scene(
        &self,
        exec_state: &mut ExecState,
        source_range: crate::execution::SourceRange,
    ) -> Result<(), KclError> {
        self.engine
            .clear_scene(&mut exec_state.global.id_generator, source_range)
            .await
    }

    async fn prepare_mem(&self, exec_state: &mut ExecState) -> Result<(), KclErrorWithOutputs> {
        self.eval_prelude(exec_state, SourceRange::synthetic())
            .await
            .map_err(KclErrorWithOutputs::no_outputs)?;
        exec_state.mut_memory().push_new_root_env(true);
        Ok(())
    }

    pub async fn run_mock(
        &self,
        program: crate::Program,
        use_prev_memory: bool,
        variables: IndexMap<String, KclValue>,
    ) -> Result<ExecOutcome, KclErrorWithOutputs> {
        assert!(self.is_mock());

        let mut exec_state = ExecState::new(&self.settings);
        if use_prev_memory {
            match cache::read_old_memory().await {
                Some(mem) => *exec_state.mut_memory() = mem,
                None => self.prepare_mem(&mut exec_state).await?,
            }
        } else {
            self.prepare_mem(&mut exec_state).await?
        };

        let mut to_restore = Vec::new();
        {
            let mem = exec_state.mut_memory();

            // Push a scope so that old variables can be overwritten (since we might be re-executing some
            // part of the scene).
            mem.push_new_env_for_scope();

            // Add any extra variables to memory (we want to remove these variables after execution, but
            // can't do this using scopes because we want to keep the results of computation in other cases).
            for (k, v) in variables {
                to_restore.push((k.clone(), mem.get(&k, SourceRange::default()).ok().cloned()));
                mem.add(k, v, SourceRange::synthetic())
                    .map_err(KclErrorWithOutputs::no_outputs)?;
            }
        }

        let result = self.inner_run(&program, &mut exec_state, true).await?;

        // Restore any temporary variables, then save any newly created variables back to
        // memory in case another run wants to use them. Note this is just saved to the preserved
        // memory, not to the exec_state which is not cached for mock execution.
        let mut mem = exec_state.memory().clone();

        mem.squash_env(result.0);
        for (k, v) in to_restore {
            match v {
                Some(v) => mem.insert_or_update(k, v),
                None => mem.clear(k),
            }
        }
        cache::write_old_memory(mem).await;

        let outcome = exec_state.to_mock_wasm_outcome(result.0);
        Ok(outcome)
    }

    pub async fn run_with_caching(&self, program: crate::Program) -> Result<ExecOutcome, KclErrorWithOutputs> {
        assert!(!self.is_mock());

        let (program, mut exec_state, preserve_mem) = if let Some(OldAstState {
            ast: old_ast,
            exec_state: mut old_state,
            settings: old_settings,
            result_env,
        }) = cache::read_old_ast().await
        {
            let old = CacheInformation {
                ast: &old_ast,
                settings: &old_settings,
            };
            let new = CacheInformation {
                ast: &program.ast,
                settings: &self.settings,
            };

            // Get the program that actually changed from the old and new information.
            let (clear_scene, program) = match cache::get_changed_program(old, new).await {
                CacheResult::ReExecute {
                    clear_scene,
                    reapply_settings,
                    program: changed_program,
                } => {
                    if reapply_settings
                        && self
                            .engine
                            .reapply_settings(&self.settings, Default::default())
                            .await
                            .is_err()
                    {
                        (true, program)
                    } else {
                        (
                            clear_scene,
                            crate::Program {
                                ast: changed_program,
                                original_file_contents: program.original_file_contents,
                            },
                        )
                    }
                }
                CacheResult::NoAction(true) => {
                    if self
                        .engine
                        .reapply_settings(&self.settings, Default::default())
                        .await
                        .is_ok()
                    {
                        // We need to update the old ast state with the new settings!!
                        cache::write_old_ast(OldAstState {
                            ast: old_ast,
                            exec_state: old_state.clone(),
                            settings: self.settings.clone(),
                            result_env,
                        })
                        .await;

                        return Ok(old_state.to_wasm_outcome(result_env));
                    }
                    (true, program)
                }
                CacheResult::NoAction(false) => return Ok(old_state.to_wasm_outcome(result_env)),
            };

            let (exec_state, preserve_mem) = if clear_scene {
                // Pop the execution state, since we are starting fresh.
                let mut exec_state = old_state;
                exec_state.reset(&self.settings);

                // We don't do this in mock mode since there is no engine connection
                // anyways and from the TS side we override memory and don't want to clear it.
                self.send_clear_scene(&mut exec_state, Default::default())
                    .await
                    .map_err(KclErrorWithOutputs::no_outputs)?;

                (exec_state, false)
            } else {
                old_state.mut_memory().restore_env(result_env);
                (old_state, true)
            };

            (program, exec_state, preserve_mem)
        } else {
            let mut exec_state = ExecState::new(&self.settings);
            self.send_clear_scene(&mut exec_state, Default::default())
                .await
                .map_err(KclErrorWithOutputs::no_outputs)?;
            (program, exec_state, false)
        };

        let result = self.inner_run(&program, &mut exec_state, preserve_mem).await;

        if result.is_err() {
            cache::bust_cache().await;
        }

        // Throw the error.
        let result = result?;

        // Save this as the last successful execution to the cache.
        cache::write_old_ast(OldAstState {
            ast: program.ast,
            exec_state: exec_state.clone(),
            settings: self.settings.clone(),
            result_env: result.0,
        })
        .await;

        Ok(exec_state.to_wasm_outcome(result.0))
    }

    /// Perform the execution of a program.
    ///
    /// You can optionally pass in some initialization memory for partial
    /// execution.
    ///
    /// To access non-fatal errors and warnings, extract them from the `ExecState`.
    pub async fn run(
        &self,
        program: &crate::Program,
        exec_state: &mut ExecState,
    ) -> Result<(EnvironmentRef, Option<ModelingSessionData>), KclError> {
        self.run_with_ui_outputs(program, exec_state)
            .await
            .map_err(|e| e.into())
    }

    /// Perform the execution of a program.
    ///
    /// You can optionally pass in some initialization memory for partial
    /// execution.
    ///
    /// The error includes additional outputs used for the feature tree and
    /// artifact graph.
    pub async fn run_with_ui_outputs(
        &self,
        program: &crate::Program,
        exec_state: &mut ExecState,
    ) -> Result<(EnvironmentRef, Option<ModelingSessionData>), KclErrorWithOutputs> {
        self.send_clear_scene(exec_state, Default::default())
            .await
            .map_err(KclErrorWithOutputs::no_outputs)?;
        self.inner_run(program, exec_state, false).await
    }

    /// Perform the execution of a program.  Accept all possible parameters and
    /// output everything.
    async fn inner_run(
        &self,
        program: &crate::Program,
        exec_state: &mut ExecState,
        preserve_mem: bool,
    ) -> Result<(EnvironmentRef, Option<ModelingSessionData>), KclErrorWithOutputs> {
        let _stats = crate::log::LogPerfStats::new("Interpretation");
        exec_state.add_root_module_contents(program);

        // Re-apply the settings, in case the cache was busted.
        self.engine
            .reapply_settings(&self.settings, Default::default())
            .await
            .map_err(KclErrorWithOutputs::no_outputs)?;

        let env_ref = self
            .execute_and_build_graph(&program.ast, exec_state, preserve_mem)
            .await
            .map_err(|e| {
                let module_id_to_module_path: IndexMap<ModuleId, ModulePath> = exec_state
                    .global
                    .path_to_source_id
                    .iter()
                    .map(|(k, v)| ((*v), k.clone()))
                    .collect();

                KclErrorWithOutputs::new(
                    e,
                    exec_state.global.operations.clone(),
                    exec_state.global.artifact_commands.clone(),
                    exec_state.global.artifact_graph.clone(),
                    module_id_to_module_path,
                    exec_state.global.id_to_source.clone(),
                )
            })?;

        if !self.is_mock() {
            let mut mem = exec_state.memory().clone();
            mem.restore_env(env_ref);
            cache::write_old_memory(mem).await;
        }

        crate::log::log(format!(
            "Post interpretation KCL memory stats: {:#?}",
            exec_state.memory().stats
        ));
        let session_data = self.engine.get_session_data().await;
        Ok((env_ref, session_data))
    }

    /// Execute an AST's program and build auxiliary outputs like the artifact
    /// graph.
    async fn execute_and_build_graph(
        &self,
        program: NodeRef<'_, crate::parsing::ast::types::Program>,
        exec_state: &mut ExecState,
        preserve_mem: bool,
    ) -> Result<EnvironmentRef, KclError> {
        // Don't early return!  We need to build other outputs regardless of
        // whether execution failed.

        self.eval_prelude(exec_state, SourceRange::from(program).start_as_range())
            .await?;

        let exec_result = self
            .exec_module_body(
                program,
                exec_state,
                ExecutionKind::Normal,
                preserve_mem,
                &ModulePath::Main,
            )
            .await;

        // Move the artifact commands and responses to simplify cache management
        // and error creation.
        exec_state
            .global
            .artifact_commands
            .extend(self.engine.take_artifact_commands().await);
        exec_state
            .global
            .artifact_responses
            .extend(self.engine.take_responses().await);
        // Build the artifact graph.
        match build_artifact_graph(
            &exec_state.global.artifact_commands,
            &exec_state.global.artifact_responses,
            program,
            &exec_state.global.artifacts,
        ) {
            Ok(artifact_graph) => {
                exec_state.global.artifact_graph = artifact_graph;
                exec_result.map(|(_, env_ref, _)| env_ref)
            }
            Err(err) => {
                // Prefer the exec error.
                exec_result.and(Err(err))
            }
        }
    }

    /// 'Import' std::prelude as the outermost scope.
    async fn eval_prelude(&self, exec_state: &mut ExecState, source_range: SourceRange) -> Result<(), KclError> {
        if exec_state.memory().requires_std() {
            let id = self
                .open_module(
                    &ImportPath::Std {
                        path: vec!["std".to_owned(), "prelude".to_owned()],
                    },
                    &[],
                    exec_state,
                    source_range,
                )
                .await?;
            let (module_memory, _) = self
                .exec_module_for_items(id, exec_state, ExecutionKind::Isolated, source_range)
                .await
                .unwrap();

            exec_state.mut_memory().set_std(module_memory);
        }

        Ok(())
    }

    /// Update the units for the executor.
    pub(crate) fn update_units(&mut self, units: UnitLength) {
        self.settings.units = units;
    }

    /// Get a snapshot of the current scene.
    pub async fn prepare_snapshot(&self) -> std::result::Result<TakeSnapshot, ExecError> {
        // Zoom to fit.
        self.engine
            .send_modeling_cmd(
                uuid::Uuid::new_v4(),
                crate::execution::SourceRange::default(),
                &ModelingCmd::from(mcmd::ZoomToFit {
                    object_ids: Default::default(),
                    animated: false,
                    padding: 0.1,
                }),
            )
            .await
            .map_err(KclErrorWithOutputs::no_outputs)?;

        // Send a snapshot request to the engine.
        let resp = self
            .engine
            .send_modeling_cmd(
                uuid::Uuid::new_v4(),
                crate::execution::SourceRange::default(),
                &ModelingCmd::from(mcmd::TakeSnapshot {
                    format: ImageFormat::Png,
                }),
            )
            .await
            .map_err(KclErrorWithOutputs::no_outputs)?;

        let OkWebSocketResponseData::Modeling {
            modeling_response: OkModelingCmdResponse::TakeSnapshot(contents),
        } = resp
        else {
            return Err(ExecError::BadPng(format!(
                "Instead of a TakeSnapshot response, the engine returned {resp:?}"
            )));
        };
        Ok(contents)
    }

    pub async fn close(&self) {
        self.engine.close().await;
    }
}

#[cfg(test)]
pub(crate) async fn parse_execute(code: &str) -> Result<(crate::Program, EnvironmentRef, ExecutorContext, ExecState)> {
    let program = crate::Program::parse_no_errs(code)?;

    let ctx = ExecutorContext {
        engine: Arc::new(Box::new(crate::engine::conn_mock::EngineConnection::new().await?)),
        fs: Arc::new(crate::fs::FileManager::new()),
        stdlib: Arc::new(crate::std::StdLib::new()),
        settings: Default::default(),
        context_type: ContextType::Mock,
    };
    let mut exec_state = ExecState::new(&ctx.settings);
    let result = ctx.run(&program, &mut exec_state).await?;

    Ok((program, result.0, ctx, exec_state))
}

#[cfg(test)]
mod tests {
    use pretty_assertions::assert_eq;

    use super::*;
    use crate::{errors::KclErrorDetails, execution::memory::ProgramMemory, ModuleId};

    /// Convenience function to get a JSON value from memory and unwrap.
    #[track_caller]
    fn mem_get_json(memory: &ProgramMemory, env: EnvironmentRef, name: &str) -> KclValue {
        memory.get_from(name, env, SourceRange::default()).unwrap().to_owned()
    }

    #[tokio::test(flavor = "multi_thread")]
    async fn test_execute_warn() {
        let text = "@blah";
        let (_, _, _, exec_state) = parse_execute(text).await.unwrap();
        let errs = exec_state.errors();
        assert_eq!(errs.len(), 1);
        assert_eq!(errs[0].severity, crate::errors::Severity::Warning);
        assert!(
            errs[0].message.contains("Unknown annotation"),
            "unexpected warning message: {}",
            errs[0].message
        );
    }

    #[tokio::test(flavor = "multi_thread")]
    async fn test_warn_on_deprecated() {
        let text = "p = pi()";
        let (_, _, _, exec_state) = parse_execute(text).await.unwrap();
        let errs = exec_state.errors();
        assert_eq!(errs.len(), 1);
        assert_eq!(errs[0].severity, crate::errors::Severity::Warning);
        assert!(
            errs[0].message.contains("`pi` is deprecated"),
            "unexpected warning message: {}",
            errs[0].message
        );
    }

    #[tokio::test(flavor = "multi_thread")]
    async fn test_execute_fn_definitions() {
        let ast = r#"fn def = (x) => {
  return x
}
fn ghi = (x) => {
  return x
}
fn jkl = (x) => {
  return x
}
fn hmm = (x) => {
  return x
}

yo = 5 + 6

abc = 3
identifierGuy = 5
part001 = startSketchOn(XY)
|> startProfileAt([-1.2, 4.83], %)
|> line(end = [2.8, 0])
|> angledLine([100 + 100, 3.01], %)
|> angledLine([abc, 3.02], %)
|> angledLine([def(yo), 3.03], %)
|> angledLine([ghi(2), 3.04], %)
|> angledLine([jkl(yo) + 2, 3.05], %)
|> close()
yo2 = hmm([identifierGuy + 5])"#;

        parse_execute(ast).await.unwrap();
    }

    #[tokio::test(flavor = "multi_thread")]
    async fn test_execute_with_pipe_substitutions_unary() {
        let ast = r#"const myVar = 3
const part001 = startSketchOn(XY)
  |> startProfileAt([0, 0], %)
  |> line(end = [3, 4], tag = $seg01)
  |> line(end = [
  min(segLen(seg01), myVar),
  -legLen(segLen(seg01), myVar)
])
"#;

        parse_execute(ast).await.unwrap();
    }

    #[tokio::test(flavor = "multi_thread")]
    async fn test_execute_with_pipe_substitutions() {
        let ast = r#"const myVar = 3
const part001 = startSketchOn(XY)
  |> startProfileAt([0, 0], %)
  |> line(end = [3, 4], tag = $seg01)
  |> line(end = [
  min(segLen(seg01), myVar),
  legLen(segLen(seg01), myVar)
])
"#;

        parse_execute(ast).await.unwrap();
    }

    #[tokio::test(flavor = "multi_thread")]
    async fn test_execute_with_inline_comment() {
        let ast = r#"const baseThick = 1
const armAngle = 60

const baseThickHalf = baseThick / 2
const halfArmAngle = armAngle / 2

const arrExpShouldNotBeIncluded = [1, 2, 3]
const objExpShouldNotBeIncluded = { a: 1, b: 2, c: 3 }

const part001 = startSketchOn(XY)
  |> startProfileAt([0, 0], %)
  |> yLineTo(1, %)
  |> xLine(3.84, %) // selection-range-7ish-before-this

const variableBelowShouldNotBeIncluded = 3
"#;

        parse_execute(ast).await.unwrap();
    }

    #[tokio::test(flavor = "multi_thread")]
    async fn test_execute_with_function_literal_in_pipe() {
        let ast = r#"const w = 20
const l = 8
const h = 10

fn thing = () => {
  return -8
}

const firstExtrude = startSketchOn(XY)
  |> startProfileAt([0,0], %)
  |> line(end = [0, l])
  |> line(end = [w, 0])
  |> line(end = [0, thing()])
  |> close()
  |> extrude(length = h)"#;

        parse_execute(ast).await.unwrap();
    }

    #[tokio::test(flavor = "multi_thread")]
    async fn test_execute_with_function_unary_in_pipe() {
        let ast = r#"const w = 20
const l = 8
const h = 10

fn thing = (x) => {
  return -x
}

const firstExtrude = startSketchOn(XY)
  |> startProfileAt([0,0], %)
  |> line(end = [0, l])
  |> line(end = [w, 0])
  |> line(end = [0, thing(8)])
  |> close()
  |> extrude(length = h)"#;

        parse_execute(ast).await.unwrap();
    }

    #[tokio::test(flavor = "multi_thread")]
    async fn test_execute_with_function_array_in_pipe() {
        let ast = r#"const w = 20
const l = 8
const h = 10

fn thing = (x) => {
  return [0, -x]
}

const firstExtrude = startSketchOn(XY)
  |> startProfileAt([0,0], %)
  |> line(end = [0, l])
  |> line(end = [w, 0])
  |> line(end = thing(8))
  |> close()
  |> extrude(length = h)"#;

        parse_execute(ast).await.unwrap();
    }

    #[tokio::test(flavor = "multi_thread")]
    async fn test_execute_with_function_call_in_pipe() {
        let ast = r#"const w = 20
const l = 8
const h = 10

fn other_thing = (y) => {
  return -y
}

fn thing = (x) => {
  return other_thing(x)
}

const firstExtrude = startSketchOn(XY)
  |> startProfileAt([0,0], %)
  |> line(end = [0, l])
  |> line(end = [w, 0])
  |> line(end = [0, thing(8)])
  |> close()
  |> extrude(length = h)"#;

        parse_execute(ast).await.unwrap();
    }

    #[tokio::test(flavor = "multi_thread")]
    async fn test_execute_with_function_sketch() {
        let ast = r#"fn box = (h, l, w) => {
 const myBox = startSketchOn(XY)
    |> startProfileAt([0,0], %)
    |> line(end = [0, l])
    |> line(end = [w, 0])
    |> line(end = [0, -l])
    |> close()
    |> extrude(length = h)

  return myBox
}

const fnBox = box(3, 6, 10)"#;

        parse_execute(ast).await.unwrap();
    }

    #[tokio::test(flavor = "multi_thread")]
    async fn test_get_member_of_object_with_function_period() {
        let ast = r#"fn box = (obj) => {
 let myBox = startSketchOn(XY)
    |> startProfileAt(obj.start, %)
    |> line(end = [0, obj.l])
    |> line(end = [obj.w, 0])
    |> line(end = [0, -obj.l])
    |> close()
    |> extrude(length = obj.h)

  return myBox
}

const thisBox = box({start: [0,0], l: 6, w: 10, h: 3})
"#;
        parse_execute(ast).await.unwrap();
    }

    #[tokio::test(flavor = "multi_thread")]
    async fn test_get_member_of_object_with_function_brace() {
        let ast = r#"fn box = (obj) => {
 let myBox = startSketchOn(XY)
    |> startProfileAt(obj["start"], %)
    |> line(end = [0, obj["l"]])
    |> line(end = [obj["w"], 0])
    |> line(end = [0, -obj["l"]])
    |> close()
    |> extrude(length = obj["h"])

  return myBox
}

const thisBox = box({start: [0,0], l: 6, w: 10, h: 3})
"#;
        parse_execute(ast).await.unwrap();
    }

    #[tokio::test(flavor = "multi_thread")]
    async fn test_get_member_of_object_with_function_mix_period_brace() {
        let ast = r#"fn box = (obj) => {
 let myBox = startSketchOn(XY)
    |> startProfileAt(obj["start"], %)
    |> line(end = [0, obj["l"]])
    |> line(end = [obj["w"], 0])
    |> line(end = [10 - obj["w"], -obj.l])
    |> close()
    |> extrude(length = obj["h"])

  return myBox
}

const thisBox = box({start: [0,0], l: 6, w: 10, h: 3})
"#;
        parse_execute(ast).await.unwrap();
    }

    #[tokio::test(flavor = "multi_thread")]
    #[ignore] // https://github.com/KittyCAD/modeling-app/issues/3338
    async fn test_object_member_starting_pipeline() {
        let ast = r#"
fn test2 = () => {
  return {
    thing: startSketchOn(XY)
      |> startProfileAt([0, 0], %)
      |> line(end = [0, 1])
      |> line(end = [1, 0])
      |> line(end = [0, -1])
      |> close()
  }
}

const x2 = test2()

x2.thing
  |> extrude(length = 10)
"#;
        parse_execute(ast).await.unwrap();
    }

    #[tokio::test(flavor = "multi_thread")]
    #[ignore] // ignore til we get loops
    async fn test_execute_with_function_sketch_loop_objects() {
        let ast = r#"fn box = (obj) => {
let myBox = startSketchOn(XY)
    |> startProfileAt(obj.start, %)
    |> line(end = [0, obj.l])
    |> line(end = [obj.w, 0])
    |> line(end = [0, -obj.l])
    |> close()
    |> extrude(length = obj.h)

  return myBox
}

for var in [{start: [0,0], l: 6, w: 10, h: 3}, {start: [-10,-10], l: 3, w: 5, h: 1.5}] {
  const thisBox = box(var)
}"#;

        parse_execute(ast).await.unwrap();
    }

    #[tokio::test(flavor = "multi_thread")]
    #[ignore] // ignore til we get loops
    async fn test_execute_with_function_sketch_loop_array() {
        let ast = r#"fn box = (h, l, w, start) => {
 const myBox = startSketchOn(XY)
    |> startProfileAt([0,0], %)
    |> line(end = [0, l])
    |> line(end = [w, 0])
    |> line(end = [0, -l])
    |> close()
    |> extrude(length = h)

  return myBox
}


for var in [[3, 6, 10, [0,0]], [1.5, 3, 5, [-10,-10]]] {
  const thisBox = box(var[0], var[1], var[2], var[3])
}"#;

        parse_execute(ast).await.unwrap();
    }

    #[tokio::test(flavor = "multi_thread")]
    async fn test_get_member_of_array_with_function() {
        let ast = r#"fn box = (arr) => {
 let myBox =startSketchOn(XY)
    |> startProfileAt(arr[0], %)
    |> line(end = [0, arr[1]])
    |> line(end = [arr[2], 0])
    |> line(end = [0, -arr[1]])
    |> close()
    |> extrude(length = arr[3])

  return myBox
}

const thisBox = box([[0,0], 6, 10, 3])

"#;
        parse_execute(ast).await.unwrap();
    }

    #[tokio::test(flavor = "multi_thread")]
    async fn test_function_cannot_access_future_definitions() {
        let ast = r#"
fn returnX = () => {
  // x shouldn't be defined yet.
  return x
}

const x = 5

const answer = returnX()"#;

        let result = parse_execute(ast).await;
        let err = result.unwrap_err().downcast::<KclError>().unwrap();
        assert_eq!(
            err,
            KclError::UndefinedValue(KclErrorDetails {
                message: "memory item key `x` is not defined".to_owned(),
                source_ranges: vec![
                    SourceRange::new(64, 65, ModuleId::default()),
                    SourceRange::new(97, 106, ModuleId::default())
                ],
            }),
        );
    }

    #[tokio::test(flavor = "multi_thread")]
    async fn test_override_prelude() {
        let text = "PI = 3.0";
        let (_, _, _, exec_state) = parse_execute(text).await.unwrap();
        let errs = exec_state.errors();
        assert!(errs.is_empty());
    }

    #[tokio::test(flavor = "multi_thread")]
    async fn test_cannot_shebang_in_fn() {
        let ast = r#"
fn foo () {
  #!hello
  return true
}

foo
"#;

        let result = parse_execute(ast).await;
        let err = result.unwrap_err().downcast::<KclError>().unwrap();
        assert_eq!(
            err,
            KclError::Syntax(KclErrorDetails {
                message: "Unexpected token: #".to_owned(),
                source_ranges: vec![SourceRange::new(15, 16, ModuleId::default())],
            }),
        );
    }

    #[tokio::test(flavor = "multi_thread")]
    async fn test_pattern_transform_function_cannot_access_future_definitions() {
        let ast = r#"
fn transform = (replicaId) => {
  // x shouldn't be defined yet.
  let scale = x
  return {
    translate: [0, 0, replicaId * 10],
    scale: [scale, 1, 0],
  }
}

fn layer = () => {
  return startSketchOn(XY)
    |> circle({ center: [0, 0], radius: 1 }, %, $tag1)
    |> extrude(length = 10)
}

const x = 5

// The 10 layers are replicas of each other, with a transform applied to each.
let shape = layer() |> patternTransform(instances = 10, transform = transform)
"#;

        let result = parse_execute(ast).await;
        let err = result.unwrap_err().downcast::<KclError>().unwrap();
        assert_eq!(
            err,
            KclError::UndefinedValue(KclErrorDetails {
                message: "memory item key `x` is not defined".to_owned(),
                source_ranges: vec![SourceRange::new(80, 81, ModuleId::default())],
            }),
        );
    }

    // ADAM: Move some of these into simulation tests.

    #[tokio::test(flavor = "multi_thread")]
    async fn test_math_execute_with_functions() {
        let ast = r#"const myVar = 2 + min(100, -1 + legLen(5, 3))"#;
        let (_, env, _, exec_state) = parse_execute(ast).await.unwrap();
        assert_eq!(5.0, mem_get_json(exec_state.memory(), env, "myVar").as_f64().unwrap());
    }

    #[tokio::test(flavor = "multi_thread")]
    async fn test_math_execute() {
        let ast = r#"const myVar = 1 + 2 * (3 - 4) / -5 + 6"#;
        let (_, env, _, exec_state) = parse_execute(ast).await.unwrap();
        assert_eq!(7.4, mem_get_json(exec_state.memory(), env, "myVar").as_f64().unwrap());
    }

    #[tokio::test(flavor = "multi_thread")]
    async fn test_math_execute_start_negative() {
        let ast = r#"const myVar = -5 + 6"#;
        let (_, env, _, exec_state) = parse_execute(ast).await.unwrap();
        assert_eq!(1.0, mem_get_json(exec_state.memory(), env, "myVar").as_f64().unwrap());
    }

    #[tokio::test(flavor = "multi_thread")]
    async fn test_math_execute_with_pi() {
        let ast = r#"const myVar = PI * 2"#;
        let (_, env, _, exec_state) = parse_execute(ast).await.unwrap();
        assert_eq!(
            std::f64::consts::TAU,
            mem_get_json(exec_state.memory(), env, "myVar").as_f64().unwrap()
        );
    }

    #[tokio::test(flavor = "multi_thread")]
    async fn test_math_define_decimal_without_leading_zero() {
        let ast = r#"let thing = .4 + 7"#;
        let (_, env, _, exec_state) = parse_execute(ast).await.unwrap();
        assert_eq!(7.4, mem_get_json(exec_state.memory(), env, "thing").as_f64().unwrap());
    }

    #[tokio::test(flavor = "multi_thread")]
    async fn test_unit_default() {
        let ast = r#"const inMm = 25.4 * mm()
const inInches = 1.0 * inch()"#;
        let (_, env, _, exec_state) = parse_execute(ast).await.unwrap();
        assert_eq!(25.4, mem_get_json(exec_state.memory(), env, "inMm").as_f64().unwrap());
        assert_eq!(
            25.4,
            mem_get_json(exec_state.memory(), env, "inInches").as_f64().unwrap()
        );
    }

    #[tokio::test(flavor = "multi_thread")]
    async fn test_unit_overriden() {
        let ast = r#"@settings(defaultLengthUnit = inch)
const inMm = 25.4 * mm()
const inInches = 1.0 * inch()"#;
        let (_, env, _, exec_state) = parse_execute(ast).await.unwrap();
        assert_eq!(
            1.0,
            mem_get_json(exec_state.memory(), env, "inMm").as_f64().unwrap().round()
        );
        assert_eq!(
            1.0,
            mem_get_json(exec_state.memory(), env, "inInches").as_f64().unwrap()
        );
    }

    #[tokio::test(flavor = "multi_thread")]
    async fn test_unit_overriden_in() {
        let ast = r#"@settings(defaultLengthUnit = in)
const inMm = 25.4 * mm()
const inInches = 2.0 * inch()"#;
        let (_, env, _, exec_state) = parse_execute(ast).await.unwrap();
        assert_eq!(
            1.0,
            mem_get_json(exec_state.memory(), env, "inMm").as_f64().unwrap().round()
        );
        assert_eq!(
            2.0,
            mem_get_json(exec_state.memory(), env, "inInches").as_f64().unwrap()
        );
    }

    #[tokio::test(flavor = "multi_thread")]
    async fn test_zero_param_fn() {
        let ast = r#"const sigmaAllow = 35000 // psi
const leg1 = 5 // inches
const leg2 = 8 // inches
fn thickness = () => { return 0.56 }

const bracket = startSketchOn(XY)
  |> startProfileAt([0,0], %)
  |> line(end = [0, leg1])
  |> line(end = [leg2, 0])
  |> line(end = [0, -thickness()])
  |> line(end = [-leg2 + thickness(), 0])
"#;
        parse_execute(ast).await.unwrap();
    }

    #[tokio::test(flavor = "multi_thread")]
    async fn test_unary_operator_not_succeeds() {
        let ast = r#"
fn returnTrue = () => { return !false }
const t = true
const f = false
let notTrue = !t
let notFalse = !f
let c = !!true
let d = !returnTrue()

assert(!false, "expected to pass")

fn check = (x) => {
  assert(!x, "expected argument to be false")
  return true
}
check(false)
"#;
        let (_, env, _, exec_state) = parse_execute(ast).await.unwrap();
        assert_eq!(
            false,
            mem_get_json(exec_state.memory(), env, "notTrue").as_bool().unwrap()
        );
        assert_eq!(
            true,
            mem_get_json(exec_state.memory(), env, "notFalse").as_bool().unwrap()
        );
        assert_eq!(true, mem_get_json(exec_state.memory(), env, "c").as_bool().unwrap());
        assert_eq!(false, mem_get_json(exec_state.memory(), env, "d").as_bool().unwrap());
    }

    #[tokio::test(flavor = "multi_thread")]
    async fn test_unary_operator_not_on_non_bool_fails() {
        let code1 = r#"
// Yup, this is null.
let myNull = 0 / 0
let notNull = !myNull
"#;
        assert_eq!(
            parse_execute(code1).await.unwrap_err().downcast::<KclError>().unwrap(),
            KclError::Semantic(KclErrorDetails {
                message: "Cannot apply unary operator ! to non-boolean value: number".to_owned(),
                source_ranges: vec![SourceRange::new(56, 63, ModuleId::default())],
            })
        );

        let code2 = "let notZero = !0";
        assert_eq!(
            parse_execute(code2).await.unwrap_err().downcast::<KclError>().unwrap(),
            KclError::Semantic(KclErrorDetails {
                message: "Cannot apply unary operator ! to non-boolean value: number".to_owned(),
                source_ranges: vec![SourceRange::new(14, 16, ModuleId::default())],
            })
        );

        let code3 = r#"
let notEmptyString = !""
"#;
        assert_eq!(
            parse_execute(code3).await.unwrap_err().downcast::<KclError>().unwrap(),
            KclError::Semantic(KclErrorDetails {
                message: "Cannot apply unary operator ! to non-boolean value: string (text)".to_owned(),
                source_ranges: vec![SourceRange::new(22, 25, ModuleId::default())],
            })
        );

        let code4 = r#"
let obj = { a: 1 }
let notMember = !obj.a
"#;
        assert_eq!(
            parse_execute(code4).await.unwrap_err().downcast::<KclError>().unwrap(),
            KclError::Semantic(KclErrorDetails {
                message: "Cannot apply unary operator ! to non-boolean value: number".to_owned(),
                source_ranges: vec![SourceRange::new(36, 42, ModuleId::default())],
            })
        );

        let code5 = "
let a = []
let notArray = !a";
        assert_eq!(
            parse_execute(code5).await.unwrap_err().downcast::<KclError>().unwrap(),
            KclError::Semantic(KclErrorDetails {
                message: "Cannot apply unary operator ! to non-boolean value: array (list)".to_owned(),
                source_ranges: vec![SourceRange::new(27, 29, ModuleId::default())],
            })
        );

        let code6 = "
let x = {}
let notObject = !x";
        assert_eq!(
            parse_execute(code6).await.unwrap_err().downcast::<KclError>().unwrap(),
            KclError::Semantic(KclErrorDetails {
                message: "Cannot apply unary operator ! to non-boolean value: object".to_owned(),
                source_ranges: vec![SourceRange::new(28, 30, ModuleId::default())],
            })
        );

        let code7 = "
fn x = () => { return 1 }
let notFunction = !x";
        let fn_err = parse_execute(code7).await.unwrap_err().downcast::<KclError>().unwrap();
        // These are currently printed out as JSON objects, so we don't want to
        // check the full error.
        assert!(
            fn_err
                .message()
                .starts_with("Cannot apply unary operator ! to non-boolean value: "),
            "Actual error: {:?}",
            fn_err
        );

        let code8 = "
let myTagDeclarator = $myTag
let notTagDeclarator = !myTagDeclarator";
        let tag_declarator_err = parse_execute(code8).await.unwrap_err().downcast::<KclError>().unwrap();
        // These are currently printed out as JSON objects, so we don't want to
        // check the full error.
        assert!(
            tag_declarator_err
                .message()
                .starts_with("Cannot apply unary operator ! to non-boolean value: TagDeclarator"),
            "Actual error: {:?}",
            tag_declarator_err
        );

        let code9 = "
let myTagDeclarator = $myTag
let notTagIdentifier = !myTag";
        let tag_identifier_err = parse_execute(code9).await.unwrap_err().downcast::<KclError>().unwrap();
        // These are currently printed out as JSON objects, so we don't want to
        // check the full error.
        assert!(
            tag_identifier_err
                .message()
                .starts_with("Cannot apply unary operator ! to non-boolean value: TagIdentifier"),
            "Actual error: {:?}",
            tag_identifier_err
        );

        let code10 = "let notPipe = !(1 |> 2)";
        assert_eq!(
            // TODO: We don't currently parse this, but we should.  It should be
            // a runtime error instead.
            parse_execute(code10).await.unwrap_err().downcast::<KclError>().unwrap(),
            KclError::Syntax(KclErrorDetails {
                message: "Unexpected token: !".to_owned(),
                source_ranges: vec![SourceRange::new(14, 15, ModuleId::default())],
            })
        );

        let code11 = "
fn identity = (x) => { return x }
let notPipeSub = 1 |> identity(!%))";
        assert_eq!(
            // TODO: We don't currently parse this, but we should.  It should be
            // a runtime error instead.
            parse_execute(code11).await.unwrap_err().downcast::<KclError>().unwrap(),
            KclError::Syntax(KclErrorDetails {
                message: "Unexpected token: |>".to_owned(),
                source_ranges: vec![SourceRange::new(54, 56, ModuleId::default())],
            })
        );

        // TODO: Add these tests when we support these types.
        // let notNan = !NaN
        // let notInfinity = !Infinity
    }

    #[tokio::test(flavor = "multi_thread")]
    async fn test_math_negative_variable_in_binary_expression() {
        let ast = r#"const sigmaAllow = 35000 // psi
const width = 1 // inch

const p = 150 // lbs
const distance = 6 // inches
const FOS = 2

const leg1 = 5 // inches
const leg2 = 8 // inches

const thickness_squared = distance * p * FOS * 6 / sigmaAllow
const thickness = 0.56 // inches. App does not support square root function yet

const bracket = startSketchOn(XY)
  |> startProfileAt([0,0], %)
  |> line(end = [0, leg1])
  |> line(end = [leg2, 0])
  |> line(end = [0, -thickness])
  |> line(end = [-leg2 + thickness, 0])
"#;
        parse_execute(ast).await.unwrap();
    }

    #[tokio::test(flavor = "multi_thread")]
    async fn test_execute_function_no_return() {
        let ast = r#"fn test = (origin) => {
  origin
}

test([0, 0])
"#;
        let result = parse_execute(ast).await;
        assert!(result.is_err());
        assert!(result.unwrap_err().to_string().contains("undefined"),);
    }

    #[tokio::test(flavor = "multi_thread")]
    async fn test_math_doubly_nested_parens() {
        let ast = r#"const sigmaAllow = 35000 // psi
const width = 4 // inch
const p = 150 // Force on shelf - lbs
const distance = 6 // inches
const FOS = 2
const leg1 = 5 // inches
const leg2 = 8 // inches
const thickness_squared = (distance * p * FOS * 6 / (sigmaAllow - width))
const thickness = 0.32 // inches. App does not support square root function yet
const bracket = startSketchOn(XY)
  |> startProfileAt([0,0], %)
    |> line(end = [0, leg1])
  |> line(end = [leg2, 0])
  |> line(end = [0, -thickness])
  |> line(end = [-1 * leg2 + thickness, 0])
  |> line(end = [0, -1 * leg1 + thickness])
  |> close()
  |> extrude(length = width)
"#;
        parse_execute(ast).await.unwrap();
    }

    #[tokio::test(flavor = "multi_thread")]
    async fn test_math_nested_parens_one_less() {
        let ast = r#"const sigmaAllow = 35000 // psi
const width = 4 // inch
const p = 150 // Force on shelf - lbs
const distance = 6 // inches
const FOS = 2
const leg1 = 5 // inches
const leg2 = 8 // inches
const thickness_squared = distance * p * FOS * 6 / (sigmaAllow - width)
const thickness = 0.32 // inches. App does not support square root function yet
const bracket = startSketchOn(XY)
  |> startProfileAt([0,0], %)
    |> line(end = [0, leg1])
  |> line(end = [leg2, 0])
  |> line(end = [0, -thickness])
  |> line(end = [-1 * leg2 + thickness, 0])
  |> line(end = [0, -1 * leg1 + thickness])
  |> close()
  |> extrude(length = width)
"#;
        parse_execute(ast).await.unwrap();
    }

    #[tokio::test(flavor = "multi_thread")]
    async fn test_fn_as_operand() {
        let ast = r#"fn f = () => { return 1 }
let x = f()
let y = x + 1
let z = f() + 1
let w = f() + f()
"#;
        parse_execute(ast).await.unwrap();
    }

    #[test]
    fn test_serialize_memory_item() {
        let mem = KclValue::Solids {
            value: Default::default(),
        };
        let json = serde_json::to_string(&mem).unwrap();
        assert_eq!(json, r#"{"type":"Solids","value":[]}"#);
    }

    #[tokio::test(flavor = "multi_thread")]
    async fn kcl_test_ids_stable_between_executions() {
        let code = r#"sketch001 = startSketchOn(XZ)
|> startProfileAt([61.74, 206.13], %)
|> xLine(305.11, %, $seg01)
|> yLine(-291.85, %)
|> xLine(-segLen(seg01), %)
|> line(endAbsolute = [profileStartX(%), profileStartY(%)])
|> close()
|> extrude(length = 40.14)
|> shell(
    thickness = 3.14,
    faces = [seg01]
)
"#;

        let ctx = crate::test_server::new_context(UnitLength::Mm, true, None)
            .await
            .unwrap();
        let old_program = crate::Program::parse_no_errs(code).unwrap();

        // Execute the program.
        ctx.run_with_caching(old_program).await.unwrap();

        // Get the id_generator from the first execution.
        let id_generator = cache::read_old_ast().await.unwrap().exec_state.global.id_generator;

        let code = r#"sketch001 = startSketchOn(XZ)
|> startProfileAt([62.74, 206.13], %)
|> xLine(305.11, %, $seg01)
|> yLine(-291.85, %)
|> xLine(-segLen(seg01), %)
|> line(endAbsolute = [profileStartX(%), profileStartY(%)])
|> close()
|> extrude(length = 40.14)
|> shell(
    faces = [seg01],
    thickness = 3.14,
)
"#;

        // Execute a slightly different program again.
        let program = crate::Program::parse_no_errs(code).unwrap();
        // Execute the program.
        ctx.run_with_caching(program).await.unwrap();

        let new_id_generator = cache::read_old_ast().await.unwrap().exec_state.global.id_generator;

        assert_eq!(id_generator, new_id_generator);
    }

    #[tokio::test(flavor = "multi_thread")]
    async fn kcl_test_changing_a_setting_updates_the_cached_state() {
        let code = r#"sketch001 = startSketchOn('XZ')
|> startProfileAt([61.74, 206.13], %)
|> xLine(305.11, %, $seg01)
|> yLine(-291.85, %)
|> xLine(-segLen(seg01), %)
|> line(endAbsolute = [profileStartX(%), profileStartY(%)])
|> close()
|> extrude(length = 40.14)
|> shell(
    thickness = 3.14,
    faces = [seg01]
)
"#;

        let mut ctx = crate::test_server::new_context(UnitLength::Mm, true, None)
            .await
            .unwrap();
        let old_program = crate::Program::parse_no_errs(code).unwrap();

        // Execute the program.
        ctx.run_with_caching(old_program.clone()).await.unwrap();

        // Get the id_generator from the first execution.
        let settings_state = cache::read_old_ast().await.unwrap().settings;

        // Ensure the settings are as expected.
        assert_eq!(settings_state, ctx.settings);

        // Change a setting.
        ctx.settings.highlight_edges = !ctx.settings.highlight_edges;

        // Execute the program.
        ctx.run_with_caching(old_program.clone()).await.unwrap();

        // Get the id_generator from the first execution.
        let settings_state = cache::read_old_ast().await.unwrap().settings;

        // Ensure the settings are as expected.
        assert_eq!(settings_state, ctx.settings);

        // Change a setting.
        ctx.settings.highlight_edges = !ctx.settings.highlight_edges;

        // Execute the program.
        ctx.run_with_caching(old_program).await.unwrap();

        // Get the id_generator from the first execution.
        let settings_state = cache::read_old_ast().await.unwrap().settings;

        // Ensure the settings are as expected.
        assert_eq!(settings_state, ctx.settings);
    }

    #[tokio::test(flavor = "multi_thread")]
    async fn mock_variables() {
        let ctx = ExecutorContext::new_mock().await;

        let program = crate::Program::parse_no_errs("x = y").unwrap();
        let mut vars = IndexMap::new();
        vars.insert(
            "y".to_owned(),
            KclValue::Number {
                value: 2.0,
                ty: kcl_value::NumericType::Unknown,
                meta: Vec::new(),
            },
        );
        let result = ctx.run_mock(program, true, vars).await.unwrap();
        assert_eq!(result.variables.get("x").unwrap().as_f64().unwrap(), 2.0);
        cache::read_old_memory()
            .await
            .unwrap()
            .get("y", SourceRange::default())
            .unwrap_err();

        let program2 = crate::Program::parse_no_errs("z = x + 1").unwrap();
        let result = ctx.run_mock(program2, true, IndexMap::new()).await.unwrap();
        assert_eq!(result.variables.get("z").unwrap().as_f64().unwrap(), 3.0);
    }

    #[tokio::test(flavor = "multi_thread")]
    async fn mock_after_not_mock() {
        let ctx = ExecutorContext::new_with_default_client(UnitLength::Mm).await.unwrap();
        let program = crate::Program::parse_no_errs("x = 2").unwrap();
        let result = ctx.run_with_caching(program).await.unwrap();
        assert_eq!(result.variables.get("x").unwrap().as_f64().unwrap(), 2.0);

        let ctx2 = ExecutorContext::new_mock().await;
        let program2 = crate::Program::parse_no_errs("z = x + 1").unwrap();
        let result = ctx2.run_mock(program2, true, IndexMap::new()).await.unwrap();
        assert_eq!(result.variables.get("z").unwrap().as_f64().unwrap(), 3.0);
    }
}<|MERGE_RESOLUTION|>--- conflicted
+++ resolved
@@ -3,7 +3,9 @@
 use std::{path::PathBuf, sync::Arc};
 
 use anyhow::Result;
-pub use artifact::{Artifact, ArtifactCommand, ArtifactGraph, ArtifactId};
+pub use artifact::{
+    Artifact, ArtifactCommand, ArtifactGraph, ArtifactId, CodeRef, StartSketchOnFace, StartSketchOnPlane,
+};
 use cache::OldAstState;
 pub use cache::{bust_cache, clear_mem_cache};
 pub use cad_op::Operation;
@@ -41,22 +43,6 @@
     CompilationError, ExecError, ExecutionKind, KclErrorWithOutputs,
 };
 
-<<<<<<< HEAD
-pub use artifact::{
-    Artifact, ArtifactCommand, ArtifactGraph, ArtifactId, CodeRef, StartSketchOnFace, StartSketchOnPlane,
-};
-pub use cache::{bust_cache, clear_mem_cache};
-pub use cad_op::Operation;
-pub use geometry::*;
-pub(crate) use import::{
-    import_foreign, send_to_engine as send_import_to_engine, PreImportedGeometry, ZOO_COORD_SYSTEM,
-};
-pub use kcl_value::{KclObjectFields, KclValue, UnitAngle, UnitLen};
-pub use memory::EnvironmentRef;
-pub use state::{ExecState, IdGenerator, MetaSettings};
-
-=======
->>>>>>> 1f1e996c
 pub(crate) mod annotations;
 mod artifact;
 pub(crate) mod cache;
