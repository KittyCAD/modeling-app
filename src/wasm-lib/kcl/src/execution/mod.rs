--- conflicted
+++ resolved
@@ -23,12 +23,8 @@
         cache::{CacheInformation, CacheResult},
     },
     fs::FileManager,
-<<<<<<< HEAD
     modules::{ModuleId, ModulePath},
-    parsing::ast::types::{Expr, Node, NodeRef, Program},
-=======
     parsing::ast::types::{Expr, ImportPath, Node, NodeRef, Program},
->>>>>>> 842054de
     settings::types::UnitLength,
     source_range::SourceRange,
     std::StdLib,
