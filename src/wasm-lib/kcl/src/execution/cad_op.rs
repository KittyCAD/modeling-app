--- conflicted
+++ resolved
@@ -63,13 +63,6 @@
 #[serde(rename_all = "camelCase")]
 pub struct StdLibFnRef {
     // The following doc comment gets inlined into Operation, overriding what's
-<<<<<<< HEAD
-    // there, in the generated TS.
-    /// The standard library function being called.  We serialize to its name.
-    #[serde(serialize_with = "std_lib_fn_name", deserialize_with = "std_lib_fn_from_name")]
-    // Renaming to "name" allows it to match the other variant.
-    #[ts(type = "string")]
-=======
     // there, in the generated TS.  We serialize to its name.  Renaming the
     // field to "name" allows it to match the other variant.
     /// The standard library function being called.
@@ -79,7 +72,6 @@
         deserialize_with = "std_lib_fn_from_name"
     )]
     #[ts(type = "string", rename = "name")]
->>>>>>> 1543bf7c
     pub std_lib_fn: Box<dyn StdLibFn>,
 }
 
