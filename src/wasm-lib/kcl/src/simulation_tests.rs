--- conflicted
+++ resolved
@@ -169,22 +169,14 @@
                     // Snapshot the KCL error with a fancy graphical report.
                     // This looks like a Cargo compile error, with arrows pointing
                     // to source code, underlines, etc.
-<<<<<<< HEAD
-                    let report = crate::errors::Report {
-                        error: error.error,
-                        filename: format!("{}.kcl", &test.name),
-                        kcl_source: read(&test.entry_point, &test.input_dir),
-                    };
-=======
                     miette::set_hook(Box::new(|_| {
                         Box::new(miette::MietteHandlerOpts::new().show_related_errors_as_nested().build())
                     }))
                     .unwrap();
                     let report = error
                         .clone()
-                        .into_miette_report_with_outputs(&read("input.kcl", test_name))
+                        .into_miette_report_with_outputs(&read(&test.entry_point, &test.input_dir))
                         .unwrap();
->>>>>>> 775007ef
                     let report = miette::Report::new(report);
                     if previously_passed {
                         eprintln!("This test case failed, but it previously passed. If this is intended, and the test should actually be failing now, please delete kcl/{} and other associated passing artifacts", ok_path.to_string_lossy());
