--- conflicted
+++ resolved
@@ -3,18 +3,10 @@
 use super::types::{DefaultParamVal, ItemVisibility, LabelledExpression, VariableKind};
 use crate::parsing::ast::types::{
     ArrayExpression, ArrayRangeExpression, BinaryExpression, BinaryPart, BodyItem, CallExpression, CallExpressionKw,
-<<<<<<< HEAD
-    CommentStyle, ElseIf, Expr, ExpressionStatement, FnArgType, FunctionExpression, Identifier, IfExpression,
-    ImportItem, ImportSelector, ImportStatement, KclNone, Literal, LiteralIdentifier, MemberExpression, MemberObject,
-    NonCodeMeta, NonCodeNode, NonCodeValue, ObjectExpression, ObjectProperty, Parameter, PipeExpression,
-    PipeSubstitution, Program, ReturnStatement, TagDeclarator, UnaryExpression, VariableDeclaration,
-    VariableDeclarator,
-=======
     ElseIf, Expr, ExpressionStatement, FnArgType, FunctionExpression, Identifier, IfExpression, ImportItem,
     ImportSelector, ImportStatement, KclNone, Literal, LiteralIdentifier, MemberExpression, MemberObject,
     ObjectExpression, ObjectProperty, Parameter, PipeExpression, PipeSubstitution, Program, ReturnStatement,
     TagDeclarator, UnaryExpression, VariableDeclaration, VariableDeclarator,
->>>>>>> 4b6bbbe2
 };
 
 /// Position-independent digest of the AST node.
