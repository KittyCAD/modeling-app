--- conflicted
+++ resolved
@@ -73,6 +73,7 @@
             Node::IfExpression(n) => n.digest,
             Node::ElseIf(n) => n.digest,
             Node::KclNone(n) => n.digest,
+            Node::LabelledExpression(n) => n.digest,
         }
     }
 }
@@ -112,11 +113,7 @@
             Node::Parameter(p) => SourceRange::from(&p.identifier),
             Node::ObjectProperty(n) => SourceRange::from(*n),
             Node::IfExpression(n) => SourceRange::from(*n),
-<<<<<<< HEAD
-=======
             Node::LabelledExpression(n) => SourceRange::from(*n),
-            Node::LiteralIdentifier(l) => SourceRange::new(l.start(), l.end(), l.module_id()),
->>>>>>> 00e97257
 
             // This is broken too
             Node::ElseIf(n) => SourceRange::new(n.cond.start(), n.cond.end(), n.cond.module_id()),
@@ -240,9 +237,5 @@
 impl_from_ref!(Node, Parameter);
 impl_from!(Node, IfExpression);
 impl_from!(Node, ElseIf);
-<<<<<<< HEAD
-=======
 impl_from!(Node, LabelledExpression);
-impl_from_ref!(Node, LiteralIdentifier);
->>>>>>> 00e97257
 impl_from!(Node, KclNone);