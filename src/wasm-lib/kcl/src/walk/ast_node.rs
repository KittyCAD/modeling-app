use crate::{
    parsing::ast::types::{self, NodeRef},
    source_range::SourceRange,
};

/// The "Node" type wraps all the AST elements we're able to find in a KCL
/// file. Tokens we walk through will be one of these.
#[derive(Copy, Clone, Debug)]
pub enum Node<'a> {
    Program(NodeRef<'a, types::Program>),

    ImportStatement(NodeRef<'a, types::ImportStatement>),
    ExpressionStatement(NodeRef<'a, types::ExpressionStatement>),
    VariableDeclaration(NodeRef<'a, types::VariableDeclaration>),
    ReturnStatement(NodeRef<'a, types::ReturnStatement>),

    VariableDeclarator(NodeRef<'a, types::VariableDeclarator>),

    Literal(NodeRef<'a, types::Literal>),
    TagDeclarator(NodeRef<'a, types::TagDeclarator>),
    Identifier(NodeRef<'a, types::Identifier>),
    BinaryExpression(NodeRef<'a, types::BinaryExpression>),
    FunctionExpression(NodeRef<'a, types::FunctionExpression>),
    CallExpression(NodeRef<'a, types::CallExpression>),
    CallExpressionKw(NodeRef<'a, types::CallExpressionKw>),
    PipeExpression(NodeRef<'a, types::PipeExpression>),
    PipeSubstitution(NodeRef<'a, types::PipeSubstitution>),
    ArrayExpression(NodeRef<'a, types::ArrayExpression>),
    ArrayRangeExpression(NodeRef<'a, types::ArrayRangeExpression>),
    ObjectExpression(NodeRef<'a, types::ObjectExpression>),
    MemberExpression(NodeRef<'a, types::MemberExpression>),
    UnaryExpression(NodeRef<'a, types::UnaryExpression>),
    IfExpression(NodeRef<'a, types::IfExpression>),
    ElseIf(&'a types::ElseIf),
    LabelledExpression(NodeRef<'a, types::LabelledExpression>),

    Parameter(&'a types::Parameter),

    ObjectProperty(NodeRef<'a, types::ObjectProperty>),

    KclNone(&'a types::KclNone),
}

<<<<<<< HEAD
impl<'tree> Node<'tree> {
=======
impl Node<'_> {
>>>>>>> 7ed26e21
    /// Return the digest of the [Node], pulling the underlying Digest from
    /// the AST types.
    ///
    /// The Digest type may change over time.
    pub fn digest(&self) -> Option<[u8; 32]> {
        match self {
            Node::Program(n) => n.digest,
            Node::ImportStatement(n) => n.digest,
            Node::ExpressionStatement(n) => n.digest,
            Node::VariableDeclaration(n) => n.digest,
            Node::ReturnStatement(n) => n.digest,
            Node::VariableDeclarator(n) => n.digest,
            Node::Literal(n) => n.digest,
            Node::TagDeclarator(n) => n.digest,
            Node::Identifier(n) => n.digest,
            Node::BinaryExpression(n) => n.digest,
            Node::FunctionExpression(n) => n.digest,
            Node::CallExpression(n) => n.digest,
            Node::CallExpressionKw(n) => n.digest,
            Node::PipeExpression(n) => n.digest,
            Node::PipeSubstitution(n) => n.digest,
            Node::ArrayExpression(n) => n.digest,
            Node::ArrayRangeExpression(n) => n.digest,
            Node::ObjectExpression(n) => n.digest,
            Node::MemberExpression(n) => n.digest,
            Node::UnaryExpression(n) => n.digest,
            Node::Parameter(p) => p.digest,
            Node::ObjectProperty(n) => n.digest,
            Node::IfExpression(n) => n.digest,
            Node::ElseIf(n) => n.digest,
            Node::KclNone(n) => n.digest,
            Node::LabelledExpression(n) => n.digest,
        }
    }
}

/// Returned during source_range conversion.
#[derive(Debug)]
pub enum AstNodeError {
    /// Returned if we try and [SourceRange] a [types::KclNone].
    NoSourceForAKclNone,
}

impl TryFrom<&Node<'_>> for SourceRange {
    type Error = AstNodeError;

    fn try_from(node: &Node) -> Result<Self, Self::Error> {
        Ok(match node {
            Node::Program(n) => SourceRange::from(*n),
            Node::ImportStatement(n) => SourceRange::from(*n),
            Node::ExpressionStatement(n) => SourceRange::from(*n),
            Node::VariableDeclaration(n) => SourceRange::from(*n),
            Node::ReturnStatement(n) => SourceRange::from(*n),
            Node::VariableDeclarator(n) => SourceRange::from(*n),
            Node::Literal(n) => SourceRange::from(*n),
            Node::TagDeclarator(n) => SourceRange::from(*n),
            Node::Identifier(n) => SourceRange::from(*n),
            Node::BinaryExpression(n) => SourceRange::from(*n),
            Node::FunctionExpression(n) => SourceRange::from(*n),
            Node::CallExpression(n) => SourceRange::from(*n),
            Node::CallExpressionKw(n) => SourceRange::from(*n),
            Node::PipeExpression(n) => SourceRange::from(*n),
            Node::PipeSubstitution(n) => SourceRange::from(*n),
            Node::ArrayExpression(n) => SourceRange::from(*n),
            Node::ArrayRangeExpression(n) => SourceRange::from(*n),
            Node::ObjectExpression(n) => SourceRange::from(*n),
            Node::MemberExpression(n) => SourceRange::from(*n),
            Node::UnaryExpression(n) => SourceRange::from(*n),
            Node::Parameter(p) => SourceRange::from(&p.identifier),
            Node::ObjectProperty(n) => SourceRange::from(*n),
            Node::IfExpression(n) => SourceRange::from(*n),
            Node::LabelledExpression(n) => SourceRange::from(*n),

            // This is broken too
            Node::ElseIf(n) => SourceRange::new(n.cond.start(), n.cond.end(), n.cond.module_id()),

            // The KclNone type here isn't an actual node, so it has no
            // start/end information.
            Node::KclNone(_) => return Err(Self::Error::NoSourceForAKclNone),
        })
    }
}

impl<'tree> From<&'tree types::BodyItem> for Node<'tree> {
    fn from(node: &'tree types::BodyItem) -> Self {
        match node {
            types::BodyItem::ImportStatement(v) => v.as_ref().into(),
            types::BodyItem::ExpressionStatement(v) => v.into(),
            types::BodyItem::VariableDeclaration(v) => v.as_ref().into(),
            types::BodyItem::ReturnStatement(v) => v.into(),
        }
    }
}

impl<'tree> From<&'tree types::Expr> for Node<'tree> {
    fn from(node: &'tree types::Expr) -> Self {
        match node {
            types::Expr::Literal(lit) => lit.as_ref().into(),
            types::Expr::TagDeclarator(tag) => tag.as_ref().into(),
            types::Expr::Identifier(id) => id.as_ref().into(),
            types::Expr::BinaryExpression(be) => be.as_ref().into(),
            types::Expr::FunctionExpression(fe) => fe.as_ref().into(),
            types::Expr::CallExpression(ce) => ce.as_ref().into(),
            types::Expr::CallExpressionKw(ce) => ce.as_ref().into(),
            types::Expr::PipeExpression(pe) => pe.as_ref().into(),
            types::Expr::PipeSubstitution(ps) => ps.as_ref().into(),
            types::Expr::ArrayExpression(ae) => ae.as_ref().into(),
            types::Expr::ArrayRangeExpression(are) => are.as_ref().into(),
            types::Expr::ObjectExpression(oe) => oe.as_ref().into(),
            types::Expr::MemberExpression(me) => me.as_ref().into(),
            types::Expr::UnaryExpression(ue) => ue.as_ref().into(),
            types::Expr::IfExpression(e) => e.as_ref().into(),
            types::Expr::LabelledExpression(e) => e.as_ref().into(),
            types::Expr::None(n) => n.into(),
        }
    }
}

impl<'tree> From<&'tree types::BinaryPart> for Node<'tree> {
    fn from(node: &'tree types::BinaryPart) -> Self {
        match node {
            types::BinaryPart::Literal(lit) => lit.as_ref().into(),
            types::BinaryPart::Identifier(id) => id.as_ref().into(),
            types::BinaryPart::BinaryExpression(be) => be.as_ref().into(),
            types::BinaryPart::CallExpression(ce) => ce.as_ref().into(),
            types::BinaryPart::CallExpressionKw(ce) => ce.as_ref().into(),
            types::BinaryPart::UnaryExpression(ue) => ue.as_ref().into(),
            types::BinaryPart::MemberExpression(me) => me.as_ref().into(),
            types::BinaryPart::IfExpression(e) => e.as_ref().into(),
        }
    }
}

impl<'tree> From<&'tree types::MemberObject> for Node<'tree> {
    fn from(node: &'tree types::MemberObject) -> Self {
        match node {
            types::MemberObject::MemberExpression(me) => me.as_ref().into(),
            types::MemberObject::Identifier(id) => id.as_ref().into(),
        }
    }
}

impl<'tree> From<&'tree types::LiteralIdentifier> for Node<'tree> {
    fn from(node: &'tree types::LiteralIdentifier) -> Self {
        match node {
            types::LiteralIdentifier::Identifier(id) => id.as_ref().into(),
            types::LiteralIdentifier::Literal(lit) => lit.as_ref().into(),
        }
    }
}

macro_rules! impl_from {
    ($node:ident, $t: ident) => {
        impl<'a> From<NodeRef<'a, types::$t>> for Node<'a> {
            fn from(v: NodeRef<'a, types::$t>) -> Self {
                Node::$t(v)
            }
        }
    };
}

macro_rules! impl_from_ref {
    ($node:ident, $t: ident) => {
        impl<'a> From<&'a types::$t> for Node<'a> {
            fn from(v: &'a types::$t) -> Self {
                Node::$t(v)
            }
        }
    };
}

impl_from!(Node, Program);
impl_from!(Node, ImportStatement);
impl_from!(Node, ExpressionStatement);
impl_from!(Node, VariableDeclaration);
impl_from!(Node, ReturnStatement);
impl_from!(Node, VariableDeclarator);
impl_from!(Node, Literal);
impl_from!(Node, TagDeclarator);
impl_from!(Node, Identifier);
impl_from!(Node, BinaryExpression);
impl_from!(Node, FunctionExpression);
impl_from!(Node, CallExpression);
impl_from!(Node, CallExpressionKw);
impl_from!(Node, PipeExpression);
impl_from!(Node, PipeSubstitution);
impl_from!(Node, ArrayExpression);
impl_from!(Node, ArrayRangeExpression);
impl_from!(Node, ObjectExpression);
impl_from!(Node, MemberExpression);
impl_from!(Node, UnaryExpression);
impl_from!(Node, ObjectProperty);
impl_from_ref!(Node, Parameter);
impl_from!(Node, IfExpression);
impl_from!(Node, ElseIf);
impl_from!(Node, LabelledExpression);
impl_from!(Node, KclNone);<|MERGE_RESOLUTION|>--- conflicted
+++ resolved
@@ -41,11 +41,7 @@
     KclNone(&'a types::KclNone),
 }
 
-<<<<<<< HEAD
-impl<'tree> Node<'tree> {
-=======
 impl Node<'_> {
->>>>>>> 7ed26e21
     /// Return the digest of the [Node], pulling the underlying Digest from
     /// the AST types.
     ///
