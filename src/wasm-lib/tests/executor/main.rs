--- conflicted
+++ resolved
@@ -2474,12 +2474,13 @@
 }
 
 #[tokio::test(flavor = "multi_thread")]
-<<<<<<< HEAD
 async fn serial_test_scoped_tags() {
     let code = include_str!("inputs/scoped-tags.kcl");
     let result = execute_and_snapshot(code, UnitLength::Mm).await.unwrap();
     twenty_twenty::assert_image("tests/executor/outputs/scoped_tags.png", &result, 0.999);
-=======
+}
+
+#[tokio::test(flavor = "multi_thread")]
 async fn serial_test_order_sketch_extrude_in_order() {
     let code = include_str!("inputs/order-sketch-extrude-in-order.kcl");
     let result = execute_and_snapshot(code, UnitLength::Mm).await.unwrap();
@@ -2499,5 +2500,4 @@
         &result,
         0.999,
     );
->>>>>>> 846acaba
 }