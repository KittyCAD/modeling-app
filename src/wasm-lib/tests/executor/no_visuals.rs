--- conflicted
+++ resolved
@@ -40,17 +40,14 @@
 async fn run(code: &str) {
     let (ctx, program, id_generator) = setup(code).await;
 
-<<<<<<< HEAD
-    ctx.run(
-        &program,
-        None,
-        id_generator,
-        ProjectDirectory::Directory("tests/executor/inputs/no_visuals/".to_owned()),
-    )
-    .await
-    .unwrap();
-=======
-    let res = ctx.run(&program, None, id_generator).await;
+    let res = ctx
+        .run(
+            &program,
+            None,
+            id_generator,
+            ProjectDirectory::Directory("tests/executor/inputs/no_visuals/".to_owned()),
+        )
+        .await;
     match res {
         Ok(state) => {
             println!("{:#?}", state.memory);
@@ -59,7 +56,6 @@
             panic!("{e}");
         }
     }
->>>>>>> fbac9935
 }
 
 async fn setup(program: &str) -> (ExecutorContext, Program, IdGenerator) {
@@ -147,7 +143,6 @@
 //     "syntax: blocks inside an if/else expression must end in an expression"
 // );
 gen_test_fail!(comparisons_multiple, "syntax: Invalid number: true");
-<<<<<<< HEAD
 gen_test!(import_simple);
 gen_test_fail!(
     import_cycle1,
@@ -175,7 +170,4 @@
 //     "syntax: Can import only import at the top level"
 // );
 gen_test!(add_lots);
-=======
-gen_test!(add_lots);
-gen_test!(double_map);
->>>>>>> fbac9935
+gen_test!(double_map);