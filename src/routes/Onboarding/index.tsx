--- conflicted
+++ resolved
@@ -25,14 +25,10 @@
 import { useNetworkContext } from 'hooks/useNetworkContext'
 import { NetworkHealthState } from 'hooks/useNetworkStatus'
 import { EngineConnectionStateType } from 'lang/std/engineConnection'
-<<<<<<< HEAD
 import { settingsActor, useSettings } from 'machines/appMachine'
 import { useSelector } from '@xstate/react'
-=======
 import { CustomIcon } from 'components/CustomIcon'
 import Tooltip from 'components/Tooltip'
-import { commandBarActor } from 'machines/commandBarMachine'
->>>>>>> 834f7133
 
 export const kbdClasses =
   'py-0.5 px-1 text-sm rounded bg-chalkboard-10 dark:bg-chalkboard-100 border border-chalkboard-50 border-b-2'
