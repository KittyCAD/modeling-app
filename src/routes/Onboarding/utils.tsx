--- conflicted
+++ resolved
@@ -253,11 +253,7 @@
       type: SystemIOMachineEvents.importFileFromURL,
       data: {
         requestedProjectName: ONBOARDING_PROJECT_NAME,
-<<<<<<< HEAD
-        requestedFileName: DEFAULT_PROJECT_KCL_FILE,
-=======
         requestedFileNameWithExtension: DEFAULT_PROJECT_KCL_FILE,
->>>>>>> 2b3dfaf0
         requestedCode: bracket,
         requestedSubRoute: joinRouterPaths(
           PATHS.ONBOARDING.INDEX,
@@ -290,16 +286,9 @@
   codeManager.updateCodeStateEditor(bracket)
   codeManager.writeToFile().catch(reportRejection)
   kclManager.executeCode().catch(reportRejection)
-<<<<<<< HEAD
-  // TODO: this is not navigating to the correct `/onboarding/blah` path yet
-  navigate(
-    makeUrlPathRelative(
-      `${PATHS.ONBOARDING.INDEX}${makeUrlPathRelative(onboardingStatus)}`
-=======
   navigate(
     makeUrlPathRelative(
       joinRouterPaths(PATHS.ONBOARDING.INDEX, onboardingStatus)
->>>>>>> 2b3dfaf0
     )
   )
 }
