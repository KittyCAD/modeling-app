--- conflicted
+++ resolved
@@ -13,14 +13,8 @@
 import makeUrlPathRelative from '@src/lib/makeUrlPathRelative'
 import { PATHS } from '@src/lib/paths'
 import { codeManager, editorManager, kclManager } from '@src/lib/singletons'
-<<<<<<< HEAD
 import { reportRejection } from '@src/lib/trap'
-import { toSync } from '@src/lib/utils'
 import { settingsActor } from '@src/lib/singletons'
-=======
-import { reportRejection, trap } from '@src/lib/trap'
-import { settingsActor } from '@src/machines/appMachine'
->>>>>>> b7385d5f
 import { onboardingRoutes } from '@src/routes/Onboarding'
 import { onboardingPaths } from '@src/routes/Onboarding/paths'
 import { parse, resultIsOk } from '@src/lang/wasm'
