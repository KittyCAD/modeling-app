import {
  ONBOARDING_PROJECT_NAME,
  OnboardingButtons,
  useDismiss,
  useNextClick,
} from '.'
import { onboardingPaths } from 'routes/Onboarding/paths'
import { useSettingsAuthContext } from 'hooks/useSettingsAuthContext'
import { Themes, getSystemTheme } from 'lib/theme'
import { bracket } from 'lib/exampleKcl'
import {
  PROJECT_ENTRYPOINT,
  createNewProject,
  getNextProjectIndex,
  getProjectsInDir,
  interpolateProjectNameWithIndex,
} from 'lib/tauriFS'
import { isTauri } from 'lib/isTauri'
import { useNavigate } from 'react-router-dom'
import { paths } from 'lib/paths'
import { useEffect } from 'react'
<<<<<<< HEAD
import { kclManager } from 'lang/KclSingleton'
import { join, sep } from '@tauri-apps/api/path'
=======
import { kclManager } from 'lib/singletons'
import { sep } from '@tauri-apps/api/path'
>>>>>>> e76db4a6
import { APP_NAME } from 'lib/constants'

function OnboardingWithNewFile() {
  const navigate = useNavigate()
  const dismiss = useDismiss()
  const next = useNextClick(onboardingPaths.INDEX)
  const {
    settings: {
      context: { defaultDirectory },
    },
  } = useSettingsAuthContext()

  async function createAndOpenNewProject() {
    const projects = await getProjectsInDir(defaultDirectory)
    const nextIndex = await getNextProjectIndex(
      ONBOARDING_PROJECT_NAME,
      projects
    )
    const name = interpolateProjectNameWithIndex(
      ONBOARDING_PROJECT_NAME,
      nextIndex
    )
    const newFile = await createNewProject(
      await join(defaultDirectory, name),
      bracket
    )
    navigate(
      `${paths.FILE}/${encodeURIComponent(
        await join(newFile.path, PROJECT_ENTRYPOINT)
      )}${paths.ONBOARDING.INDEX}`
    )
  }
  return (
    <div className="fixed inset-0 z-50 grid place-content-center bg-chalkboard-110/50">
      <div className="max-w-3xl p-8 rounded bg-chalkboard-10 dark:bg-chalkboard-90">
        {!isTauri() ? (
          <>
            <h1 className="text-3xl font-bold text-warn-80 dark:text-warn-10">
              Replaying onboarding resets your code
            </h1>
            <p className="my-4">
              We see you have some of your own code written in this project.
              Please save it somewhere else before continuing the onboarding.
            </p>
            <OnboardingButtons
              className="mt-6"
              dismiss={dismiss}
              next={() => {
                kclManager.setCodeAndExecute(bracket)
                next()
              }}
              nextText="Overwrite code and continue"
            />
          </>
        ) : (
          <>
            <h1 className="flex flex-wrap items-center gap-4 text-3xl font-bold">
              Would you like to create a new project?
            </h1>
            <section className="my-12">
              <p className="my-4">
                You have some content in this project that we don't want to
                overwrite. If you would like to create a new project, please
                click the button below.
              </p>
            </section>
            <OnboardingButtons
              className="mt-6"
              dismiss={dismiss}
              next={() => {
                void createAndOpenNewProject()
                kclManager.setCode(bracket, false)
                dismiss()
              }}
              nextText="Make a new project"
            />
          </>
        )}
      </div>
    </div>
  )
}

export default function Introduction() {
  const {
    settings: {
      state: {
        context: { theme },
      },
    },
  } = useSettingsAuthContext()
  const getLogoTheme = () =>
    theme === Themes.Light ||
    (theme === Themes.System && getSystemTheme() === Themes.Light)
      ? '-dark'
      : ''
  const dismiss = useDismiss()
  const next = useNextClick(onboardingPaths.CAMERA)
  const isStarterCode = kclManager.code === '' || kclManager.code === bracket

  useEffect(() => {
    if (kclManager.code === '') kclManager.setCode(bracket)
  }, [])

  return isStarterCode ? (
    <div className="fixed inset-0 z-50 grid place-content-center bg-chalkboard-110/50">
      <div className="max-w-3xl p-8 rounded bg-chalkboard-10 dark:bg-chalkboard-90">
        <h1 className="flex flex-wrap items-center gap-4 text-3xl font-bold">
          <img
            src={`/zma-logomark${getLogoTheme()}.svg`}
            alt={APP_NAME}
            className="h-20 max-w-full"
          />
          <span className="px-3 py-1 text-base rounded-full bg-energy-10 text-energy-80">
            Alpha
          </span>
        </h1>
        <section className="my-12">
          <p className="my-4">
            Welcome to {APP_NAME}! This is a hardware design tool that lets you
            edit visually, with code, or both. It's powered by the first API
            created for anyone to build hardware design tools. The 3D view is
            not running on your computer, but is instead being streamed to you
            from a remote GPU as video.
          </p>
          <p className="my-4">
            This is an alpha release, so you will encounter bugs and missing
            features. You can read our{' '}
            <a
              href="https://gist.github.com/jgomez720/5cd53fb7e8e54079f6dc0d2625de5393"
              target="_blank"
              rel="noreferrer noopener"
            >
              expectations for alpha users here
            </a>
            , and please give us feedback on your experience{' '}
            <a
              href="https://discord.com/invite/JQEpHR7Nt2"
              target="_blank"
              rel="noreferrer noopener"
            >
              our Discord
            </a>
            ! We are trying to release as early as possible to get feedback from
            users like you.
          </p>
        </section>
        <OnboardingButtons
          currentSlug={onboardingPaths.INDEX}
          className="mt-6"
          dismiss={dismiss}
          next={next}
          nextText="Camera"
        />
      </div>
    </div>
  ) : (
    <OnboardingWithNewFile />
  )
}<|MERGE_RESOLUTION|>--- conflicted
+++ resolved
@@ -19,13 +19,8 @@
 import { useNavigate } from 'react-router-dom'
 import { paths } from 'lib/paths'
 import { useEffect } from 'react'
-<<<<<<< HEAD
-import { kclManager } from 'lang/KclSingleton'
+import { kclManager } from 'lib/singletons'
 import { join, sep } from '@tauri-apps/api/path'
-=======
-import { kclManager } from 'lib/singletons'
-import { sep } from '@tauri-apps/api/path'
->>>>>>> e76db4a6
 import { APP_NAME } from 'lib/constants'
 
 function OnboardingWithNewFile() {
