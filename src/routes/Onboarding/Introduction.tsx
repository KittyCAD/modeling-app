import {
  ONBOARDING_PROJECT_NAME,
  OnboardingButtons,
  useDismiss,
  useNextClick,
} from '.'
import { onboardingPaths } from 'routes/Onboarding/paths'
import { useSettingsAuthContext } from 'hooks/useSettingsAuthContext'
import { Themes, getSystemTheme } from 'lib/theme'
import { bracket } from 'lib/exampleKcl'
import {
  createNewProject,
  getNextProjectIndex,
  getProjectsInDir,
  interpolateProjectNameWithIndex,
} from 'lib/tauriFS'
import { isTauri } from 'lib/isTauri'
import { useNavigate } from 'react-router-dom'
import { paths } from 'lib/paths'
import { useEffect } from 'react'
import { kclManager } from 'lib/singletons'
<<<<<<< HEAD
import { join, sep } from '@tauri-apps/api/path'
import { APP_NAME } from 'lib/constants'
=======
import { sep } from '@tauri-apps/api/path'
import { APP_NAME, PROJECT_ENTRYPOINT } from 'lib/constants'
>>>>>>> 63f36cbc

function OnboardingWithNewFile() {
  const navigate = useNavigate()
  const dismiss = useDismiss()
  const next = useNextClick(onboardingPaths.INDEX)
  const {
    settings: {
      context: {
        app: { projectDirectory },
      },
    },
  } = useSettingsAuthContext()

  async function createAndOpenNewProject() {
    const projects = await getProjectsInDir(projectDirectory.current)
    const nextIndex = await getNextProjectIndex(
      ONBOARDING_PROJECT_NAME,
      projects
    )
    const name = interpolateProjectNameWithIndex(
      ONBOARDING_PROJECT_NAME,
      nextIndex
    )
    const newFile = await createNewProject(
<<<<<<< HEAD
      await join(defaultDirectory, name),
=======
      projectDirectory.current + sep + name,
>>>>>>> 63f36cbc
      bracket
    )
    navigate(
      `${paths.FILE}/${encodeURIComponent(
        await join(newFile.path, PROJECT_ENTRYPOINT)
      )}${paths.ONBOARDING.INDEX}`
    )
  }
  return (
    <div className="fixed inset-0 z-50 grid place-content-center bg-chalkboard-110/50">
      <div className="max-w-3xl p-8 rounded bg-chalkboard-10 dark:bg-chalkboard-90">
        {!isTauri() ? (
          <>
            <h1 className="text-3xl font-bold text-warn-80 dark:text-warn-10">
              Replaying onboarding resets your code
            </h1>
            <p className="my-4">
              We see you have some of your own code written in this project.
              Please save it somewhere else before continuing the onboarding.
            </p>
            <OnboardingButtons
              className="mt-6"
              dismiss={dismiss}
              next={() => {
                kclManager.setCodeAndExecute(bracket)
                next()
              }}
              nextText="Overwrite code and continue"
            />
          </>
        ) : (
          <>
            <h1 className="flex flex-wrap items-center gap-4 text-3xl font-bold">
              Would you like to create a new project?
            </h1>
            <section className="my-12">
              <p className="my-4">
                You have some content in this project that we don't want to
                overwrite. If you would like to create a new project, please
                click the button below.
              </p>
            </section>
            <OnboardingButtons
              className="mt-6"
              dismiss={dismiss}
              next={() => {
                void createAndOpenNewProject()
                kclManager.setCode(bracket, false)
                dismiss()
              }}
              nextText="Make a new project"
            />
          </>
        )}
      </div>
    </div>
  )
}

export default function Introduction() {
  const {
    settings: {
      state: {
        context: {
          app: { theme },
        },
      },
    },
  } = useSettingsAuthContext()
  const getLogoTheme = () =>
    theme.current === Themes.Light ||
    (theme.current === Themes.System && getSystemTheme() === Themes.Light)
      ? '-dark'
      : ''
  const dismiss = useDismiss()
  const next = useNextClick(onboardingPaths.CAMERA)
  const isStarterCode = kclManager.code === '' || kclManager.code === bracket

  useEffect(() => {
    if (kclManager.code === '') kclManager.setCode(bracket)
  }, [])

  return isStarterCode ? (
    <div className="fixed inset-0 z-50 grid place-content-center bg-chalkboard-110/50">
      <div className="max-w-3xl p-8 rounded bg-chalkboard-10 dark:bg-chalkboard-90">
        <h1 className="flex flex-wrap items-center gap-4 text-3xl font-bold">
          <img
            src={`/zma-logomark${getLogoTheme()}.svg`}
            alt={APP_NAME}
            className="h-20 max-w-full"
          />
          <span className="px-3 py-1 text-base rounded-full bg-energy-10 text-energy-80">
            Alpha
          </span>
        </h1>
        <section className="my-12">
          <p className="my-4">
            Welcome to {APP_NAME}! This is a hardware design tool that lets you
            edit visually, with code, or both. It's powered by the KittyCAD
            Design API, the first API created for anyone to build hardware
            design tools. The 3D view is not running on your computer, but is
            instead being streamed to you from an instance of our Geometry
            Engine on a remote GPU as video.
          </p>
          <p className="my-4">
            This is an alpha release, so you will encounter bugs and missing
            features. You can read our{' '}
            <a
              href="https://gist.github.com/jgomez720/5cd53fb7e8e54079f6dc0d2625de5393"
              target="_blank"
              rel="noreferrer noopener"
            >
              expectations for alpha users here
            </a>
            , and please give us feedback on your experience{' '}
            <a
              href="https://discord.com/invite/JQEpHR7Nt2"
              target="_blank"
              rel="noreferrer noopener"
            >
              our Discord
            </a>
            ! We are trying to release as early as possible to get feedback from
            users like you.
          </p>
        </section>
        <OnboardingButtons
          currentSlug={onboardingPaths.INDEX}
          className="mt-6"
          dismiss={dismiss}
          next={next}
          nextText="Mouse Controls"
        />
      </div>
    </div>
  ) : (
    <OnboardingWithNewFile />
  )
}<|MERGE_RESOLUTION|>--- conflicted
+++ resolved
@@ -19,13 +19,8 @@
 import { paths } from 'lib/paths'
 import { useEffect } from 'react'
 import { kclManager } from 'lib/singletons'
-<<<<<<< HEAD
-import { join, sep } from '@tauri-apps/api/path'
-import { APP_NAME } from 'lib/constants'
-=======
-import { sep } from '@tauri-apps/api/path'
+import { join } from '@tauri-apps/api/path'
 import { APP_NAME, PROJECT_ENTRYPOINT } from 'lib/constants'
->>>>>>> 63f36cbc
 
 function OnboardingWithNewFile() {
   const navigate = useNavigate()
@@ -50,11 +45,7 @@
       nextIndex
     )
     const newFile = await createNewProject(
-<<<<<<< HEAD
-      await join(defaultDirectory, name),
-=======
-      projectDirectory.current + sep + name,
->>>>>>> 63f36cbc
+      await join(projectDirectory.current, name),
       bracket
     )
     navigate(
