import { OnboardingButtons, useDemoCode } from '.'
import { onboardingPaths } from 'routes/Onboarding/paths'
import { useSettingsAuthContext } from 'hooks/useSettingsAuthContext'
import { Themes, getSystemTheme } from 'lib/theme'
import { bracket } from 'lib/exampleKcl'
import { createAndOpenNewTutorialProject } from 'lib/desktopFS'
import { isDesktop } from 'lib/isDesktop'
import { useNavigate, useRouteLoaderData } from 'react-router-dom'
import { codeManager, kclManager } from 'lib/singletons'
import { APP_NAME } from 'lib/constants'
import { useEffect, useState } from 'react'
import { IndexLoaderData } from 'lib/types'
import { PATHS } from 'lib/paths'
import { useFileContext } from 'hooks/useFileContext'
import { useLspContext } from 'components/LspProvider'
import { reportRejection } from 'lib/trap'

/**
 * Show either a welcome screen or a warning screen
 * depending on if the user has code in the editor.
 */
export default function OnboardingIntroduction() {
  const [shouldShowWarning, setShouldShowWarning] = useState(
    codeManager.code !== '' && codeManager.code !== bracket
  )

  return shouldShowWarning ? (
    <OnboardingResetWarning setShouldShowWarning={setShouldShowWarning} />
  ) : (
    <OnboardingIntroductionInner />
  )
}

interface OnboardingResetWarningProps {
  setShouldShowWarning: (arg: boolean) => void
}

function OnboardingResetWarning(props: OnboardingResetWarningProps) {
  return (
    <div className="fixed inset-0 z-50 grid place-content-center bg-chalkboard-110/50">
      <div className="relative max-w-3xl p-8 rounded bg-chalkboard-10 dark:bg-chalkboard-90">
        {!isDesktop() ? (
          <OnboardingWarningWeb {...props} />
        ) : (
          <OnboardingWarningDesktop {...props} />
        )}
      </div>
    </div>
  )
}

function OnboardingWarningDesktop(props: OnboardingResetWarningProps) {
  const navigate = useNavigate()
  const loaderData = useRouteLoaderData(PATHS.FILE) as IndexLoaderData
  const { context: fileContext } = useFileContext()
  const { onProjectClose, onProjectOpen } = useLspContext()

  async function onAccept() {
    onProjectClose(
      loaderData.file || null,
      fileContext.project.path || null,
      false
    )
    await createAndOpenNewTutorialProject({ onProjectOpen, navigate })
    props.setShouldShowWarning(false)
  }

  return (
    <>
      <h1 className="flex flex-wrap items-center gap-4 text-3xl font-bold">
        Would you like to create a new project?
      </h1>
      <section className="my-12">
        <p className="my-4">
          You have some content in this project that we don't want to overwrite.
          If you would like to create a new project, please click the button
          below.
        </p>
      </section>
      <OnboardingButtons
        className="mt-6"
        onNextOverride={() => {
          onAccept().catch(reportRejection)
        }}
      />
    </>
  )
}

function OnboardingWarningWeb(props: OnboardingResetWarningProps) {
  useEffect(() => {
    async function beforeNavigate() {
      // We do want to update both the state and editor here.
      codeManager.updateCodeStateEditor(bracket)
      await codeManager.writeToFile()

      await kclManager.executeCode(true)
      props.setShouldShowWarning(false)
    }
    return () => {
      beforeNavigate().catch(reportRejection)
    }
  }, [])
  return (
    <>
      <h1 className="text-3xl font-bold text-warn-80 dark:text-warn-10">
        Replaying onboarding resets your code
      </h1>
      <p className="my-4">
        We see you have some of your own code written in this project. Please
        save it somewhere else before continuing the onboarding.
      </p>
<<<<<<< HEAD
      <OnboardingButtons
        className="mt-6"
        dismiss={dismiss}
        next={toSync(async () => {
          // We do want to update both the state and editor here.
          codeManager.updateCodeStateEditor(bracket)
          await codeManager.writeToFile()

          await kclManager.executeCode({ zoomToFit: true })
          props.setShouldShowWarning(false)
        }, reportRejection)}
        nextText="Overwrite code and continue"
      />
=======
      <OnboardingButtons className="mt-6" />
>>>>>>> 5f140234
    </>
  )
}

function OnboardingIntroductionInner() {
  // Reset the code to the bracket code
  useDemoCode()

  const {
    settings: {
      state: {
        context: {
          app: { theme },
        },
      },
    },
  } = useSettingsAuthContext()
  const getLogoTheme = () =>
    theme.current === Themes.Light ||
    (theme.current === Themes.System && getSystemTheme() === Themes.Light)
      ? '-dark'
      : ''

  return (
    <div className="fixed inset-0 z-50 grid place-content-center bg-chalkboard-110/50">
      <div className="relative max-w-3xl p-8 rounded bg-chalkboard-10 dark:bg-chalkboard-90">
        <h1 className="flex flex-wrap items-center gap-4 text-3xl font-bold">
          <img
            src={`${isDesktop() ? '.' : ''}/zma-logomark${getLogoTheme()}.svg`}
            alt={APP_NAME}
            className="h-20 max-w-full"
          />
          <span className="px-3 py-1 text-base rounded-full bg-primary/10 text-primary">
            Alpha
          </span>
        </h1>
        <section className="my-12">
          <p className="my-4">
            Welcome to {APP_NAME}! This is a hardware design tool that lets you
            edit visually, with code, or both. It's powered by the KittyCAD
            Design API, the first API created for anyone to build hardware
            design tools. The 3D view is not running on your computer, but is
            instead being streamed to you from an instance of our Geometry
            Engine on a remote GPU as video.
          </p>
          <p className="my-4">
            This is an alpha release, so you will encounter bugs and missing
            features. You can read our{' '}
            <a
              href="https://gist.github.com/jgomez720/5cd53fb7e8e54079f6dc0d2625de5393"
              target="_blank"
              rel="noreferrer noopener"
            >
              expectations for alpha users here
            </a>
            , and please give us feedback on your experience{' '}
            <a
              href="https://discord.com/invite/JQEpHR7Nt2"
              target="_blank"
              rel="noreferrer noopener"
            >
              our Discord
            </a>
            ! We are trying to release as early as possible to get feedback from
            users like you.
          </p>
          <p>
            As you go through the onboarding, we'll be changing and resetting
            your code occasionally, so that we can reference specific code
            features. So hold off on writing production KCL code until you're
            done with the onboarding 😉
          </p>
        </section>
        <OnboardingButtons
          currentSlug={onboardingPaths.INDEX}
          className="mt-6"
        />
      </div>
    </div>
  )
}<|MERGE_RESOLUTION|>--- conflicted
+++ resolved
@@ -110,23 +110,7 @@
         We see you have some of your own code written in this project. Please
         save it somewhere else before continuing the onboarding.
       </p>
-<<<<<<< HEAD
-      <OnboardingButtons
-        className="mt-6"
-        dismiss={dismiss}
-        next={toSync(async () => {
-          // We do want to update both the state and editor here.
-          codeManager.updateCodeStateEditor(bracket)
-          await codeManager.writeToFile()
-
-          await kclManager.executeCode({ zoomToFit: true })
-          props.setShouldShowWarning(false)
-        }, reportRejection)}
-        nextText="Overwrite code and continue"
-      />
-=======
       <OnboardingButtons className="mt-6" />
->>>>>>> 5f140234
     </>
   )
 }
