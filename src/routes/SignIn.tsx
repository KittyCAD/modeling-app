import type { CSSProperties } from 'react'
import { useCallback, useState } from 'react'
import toast from 'react-hot-toast'
import { Link } from 'react-router-dom'

import { ActionButton } from '@src/components/ActionButton'
import { CustomIcon } from '@src/components/CustomIcon'
import { Logo } from '@src/components/Logo'
import { VITE_KC_API_BASE_URL, VITE_KC_SITE_BASE_URL } from '@src/env'
import { APP_NAME } from '@src/lib/constants'
import { isDesktop } from '@src/lib/isDesktop'
import { openExternalBrowserIfDesktop } from '@src/lib/openWindow'
import { PATHS } from '@src/lib/paths'
import { Themes, getSystemTheme } from '@src/lib/theme'
import { reportRejection } from '@src/lib/trap'
import { toSync } from '@src/lib/utils'
import { authActor, useSettings } from '@src/machines/appMachine'
<<<<<<< HEAD
import { APP_VERSION, IS_NIGHTLY } from '@src/routes/Settings'
=======
import { APP_VERSION } from '@src/routes/utils'
>>>>>>> 65e08bea

const subtleBorder =
  'border border-solid border-chalkboard-30 dark:border-chalkboard-80'
const cardArea = `${subtleBorder} rounded-lg px-6 py-3 text-chalkboard-70 dark:text-chalkboard-30`

const SignIn = () => {
  // Only create the native file menus on desktop
  if (isDesktop()) {
    window.electron.createFallbackMenu().catch(reportRejection)
    // Disable these since they cannot be accessed within the sign in page.
    window.electron.disableMenu('Help.Reset onboarding').catch(reportRejection)
    window.electron.disableMenu('Help.Show all commands').catch(reportRejection)
  }

  const [userCode, setUserCode] = useState('')
  const {
    app: { theme },
  } = useSettings()
  const signInUrl = `${VITE_KC_SITE_BASE_URL}${
    PATHS.SIGN_IN
  }?callbackUrl=${encodeURIComponent(
    typeof window !== 'undefined' && window.location.href.replace('signin', '')
  )}`
  const kclSampleUrl = `${VITE_KC_SITE_BASE_URL}/docs/kcl-samples/car-wheel-assembly`

  const getThemeText = useCallback(
    (shouldContrast = true) =>
      theme.current === Themes.Light ||
      (theme.current === Themes.System && getSystemTheme() === Themes.Light)
        ? shouldContrast
          ? '-dark'
          : ''
        : shouldContrast
          ? ''
          : '-dark',
    [theme.current]
  )

  const signInDesktop = async () => {
    // We want to invoke our command to login via device auth.
    const userCodeToDisplay = await window.electron
      .startDeviceFlow(VITE_KC_API_BASE_URL)
      .catch(reportError)
    if (!userCodeToDisplay) {
      console.error('No user code received while trying to log in')
      toast.error('Error while trying to log in')
      return
    }
    setUserCode(userCodeToDisplay)

    // Now that we have the user code, we can kick off the final login step.
    const token = await window.electron.loginWithDeviceFlow().catch(reportError)
    if (!token) {
      console.error('No token received while trying to log in')
      toast.error('Error while trying to log in')
      return
    }
    authActor.send({ type: 'Log in', token })
  }

  return (
    <main
      className="bg-primary h-screen grid place-items-stretch m-0 p-2"
      style={
        isDesktop()
          ? ({
              '-webkit-app-region': 'drag',
            } as CSSProperties)
          : {}
      }
    >
      <div
        style={
          isDesktop()
            ? ({ '-webkit-app-region': 'no-drag' } as CSSProperties)
            : {}
        }
        className="body-bg py-5 px-12 rounded-lg grid place-items-center overflow-y-auto"
      >
        <div className="max-w-7xl grid gap-5 grid-cols-3 xl:grid-cols-4 xl:grid-rows-5">
          <div className="col-span-2 xl:col-span-3 xl:row-span-3 max-w-3xl mr-8 mb-8">
            <div className="flex items-baseline mb-8">
              <Logo className="text-primary h-10 lg:h-12 xl:h-16 relative translate-y-1 mr-4 lg:mr-6 xl:mr-8" />
              <h1 className="text-3xl lg:text-4xl xl:text-5xl">{APP_NAME}</h1>
              <span className="px-3 py-1 text-base rounded-full bg-primary/10 text-primary self-start">
                {IS_NIGHTLY ? 'nightly' : ''} v{APP_VERSION}
              </span>
            </div>
            <p className="my-4 text-lg xl:text-xl">
              Thank you for using our CAD application. It is built on a novel
              geometry engine and crafted to help you create robust parametric
              designs. It represents your models as code, making it easy to
              collaborate with ML tools like Zoo Text-To-CAD to design parts and
              libraries fast.
            </p>
            {isDesktop() ? (
              <div className="flex flex-col gap-2">
                {!userCode ? (
                  <button
                    onClick={toSync(signInDesktop, reportRejection)}
                    className={
                      'm-0 mt-8 w-fit flex gap-4 items-center px-3 py-1 ' +
                      '!border-transparent !text-lg !text-chalkboard-10 !bg-primary hover:hue-rotate-15'
                    }
                    data-testid="sign-in-button"
                  >
                    Sign in to get started
                    <CustomIcon name="arrowRight" className="w-6 h-6" />
                  </button>
                ) : (
                  <>
                    <p className="text-xs">
                      You should see the following code in your browser
                    </p>
                    <p className="text-lg font-bold inline-flex gap-1">
                      {userCode.split('').map((char, i) => (
                        <span
                          key={i}
                          className={
                            'text-xl font-bold p-1 ' +
                            (char === '-' ? '' : 'border-2 border-solid')
                          }
                        >
                          {char}
                        </span>
                      ))}
                    </p>
                  </>
                )}
              </div>
            ) : (
              <Link
                onClick={openExternalBrowserIfDesktop(signInUrl)}
                to={signInUrl}
                className={
                  'w-fit m-0 mt-8 flex gap-4 items-center px-3 py-1 ' +
                  '!border-transparent !text-lg !text-chalkboard-10 !bg-primary hover:hue-rotate-15'
                }
                data-testid="sign-in-button"
              >
                Sign in to get started
                <CustomIcon name="arrowRight" className="w-6 h-6" />
              </Link>
            )}
          </div>
          <Link
            className={`group relative xl:h-full xl:row-span-full col-start--1 xl:col-start-4 rounded-lg overflow-hidden grid place-items-center ${subtleBorder}`}
            to={kclSampleUrl}
            onClick={openExternalBrowserIfDesktop(kclSampleUrl)}
            target="_blank"
            rel="noreferrer noopener"
          >
            <video
              autoPlay
              loop
              muted
              playsInline
              className="h-full object-cover object-center"
            >
              <source
                src={`${isDesktop() ? '.' : ''}/wheel-loop${getThemeText(
                  false
                )}.mp4`}
                type="video/mp4"
              />
            </video>
            <div
              className={
                'absolute bottom-0 left-0 right-0 transition translate-y-4 opacity-0 ' +
                'group-hover:translate-y-0 group-hover:opacity-100 ' +
                'm-0 mt-8 flex gap-4 items-center px-3 py-1 ' +
                '!border-transparent !text-lg !text-chalkboard-10 !bg-primary hover:hue-rotate-15'
              }
              data-testid="sign-in-button"
            >
              View this sample
              <CustomIcon name="arrowRight" className="w-6 h-6" />
            </div>
          </Link>
          <div className="self-end h-min col-span-3 xl:row-span-2 grid grid-cols-2 gap-5">
            <div className={cardArea}>
              <h2 className="text-xl xl:text-2xl">Built in the open</h2>
              <p className="text-xs my-4">
                Open-source and open discussions. Check our public code base and
                join our Discord.
              </p>
              <div className="flex gap-4 flex-wrap items-center">
                <ActionButton
                  Element="externalLink"
                  to="https://github.com/KittyCAD/modeling-app"
                  iconStart={{ icon: 'code', bgClassName: '!bg-transparent' }}
                  className="!bg-primary !text-chalkboard-10 !border-transarent"
                >
                  <span className="py-2 lg:py-0">Read our source code</span>
                </ActionButton>
                <ActionButton
                  Element="externalLink"
                  to="https://discord.gg/JQEpHR7Nt2"
                  iconStart={{
                    icon: 'keyboard',
                    bgClassName: '!bg-transparent',
                  }}
                  className="!bg-primary !text-chalkboard-10 !border-transarent"
                >
                  <span className="py-2 lg:py-0">Join our community</span>
                </ActionButton>
              </div>
            </div>
            <div className={cardArea}>
              <h2 className="text-xl xl:text-2xl">Ready for the future</h2>
              <p className="text-xs my-4">
                Modern software ideas being brought together to create a
                familiar modeling experience with new superpowers.
              </p>
              <div className="flex gap-4 flex-wrap items-center">
                <ActionButton
                  Element="externalLink"
                  to="https://zoo.dev/docs/kcl-samples/a-parametric-bearing-pillow-block"
                  iconStart={{
                    icon: 'settings',
                    bgClassName: '!bg-transparent',
                  }}
                  className="!bg-primary !text-chalkboard-10 !border-transarent"
                >
                  <span className="py-2 lg:py-0">
                    Parametric design with KCL
                  </span>
                </ActionButton>
                <ActionButton
                  Element="externalLink"
                  to="https://zoo.dev/docs/tutorials/text-to-cad"
                  iconStart={{
                    icon: 'sparkles',
                    bgClassName: '!bg-transparent',
                  }}
                  className="!bg-primary !text-chalkboard-10 !border-transarent"
                >
                  <span className="py-2 lg:py-0">AI-unlocked CAD</span>
                </ActionButton>
              </div>
            </div>
            <div className={cardArea + ' col-span-2'}>
              <h2 className="text-xl xl:text-2xl">
                Built on the first infrastructure for hardware design
              </h2>
              <p className="text-xs my-4">
                You can make your own niche hardware design tools with our
                design and machine learning interfaces. We're building Modeling
                App in the same way.
              </p>
              <div className="flex gap-4 flex-wrap items-center">
                <ActionButton
                  Element="externalLink"
                  to="https://zoo.dev/design-api"
                  iconStart={{ icon: 'sketch', bgClassName: '!bg-transparent' }}
                  className="!bg-primary !text-chalkboard-10 !border-transarent"
                >
                  <span className="py-2 lg:py-0">KittyCAD Design API</span>
                </ActionButton>
                <ActionButton
                  Element="externalLink"
                  to="https://zoo.dev/machine-learning-api"
                  iconStart={{
                    icon: 'elephant',
                    bgClassName: '!bg-transparent',
                  }}
                  className="!bg-primary !text-chalkboard-10 !border-transarent"
                >
                  <span className="py-2 lg:py-0">
                    ML-ephant Machine Learning API
                  </span>
                </ActionButton>
              </div>
            </div>
          </div>
        </div>
      </div>
    </main>
  )
}

export default SignIn<|MERGE_RESOLUTION|>--- conflicted
+++ resolved
@@ -15,11 +15,7 @@
 import { reportRejection } from '@src/lib/trap'
 import { toSync } from '@src/lib/utils'
 import { authActor, useSettings } from '@src/machines/appMachine'
-<<<<<<< HEAD
-import { APP_VERSION, IS_NIGHTLY } from '@src/routes/Settings'
-=======
-import { APP_VERSION } from '@src/routes/utils'
->>>>>>> 65e08bea
+import { APP_VERSION, IS_NIGHTLY } from '@src/routes/utils'
 
 const subtleBorder =
   'border border-solid border-chalkboard-30 dark:border-chalkboard-80'
@@ -105,7 +101,8 @@
               <Logo className="text-primary h-10 lg:h-12 xl:h-16 relative translate-y-1 mr-4 lg:mr-6 xl:mr-8" />
               <h1 className="text-3xl lg:text-4xl xl:text-5xl">{APP_NAME}</h1>
               <span className="px-3 py-1 text-base rounded-full bg-primary/10 text-primary self-start">
-                {IS_NIGHTLY ? 'nightly' : ''} v{APP_VERSION}
+                {
+                  ? 'nightly' : ''} v{APP_VERSION}
               </span>
             </div>
             <p className="my-4 text-lg xl:text-xl">
