--- conflicted
+++ resolved
@@ -58,10 +58,6 @@
   }
 
   return (
-<<<<<<< HEAD
-    <main className="bg-primary h-screen grid place-items-stretch m-0 p-2">
-      <div className="body-bg py-5 px-12 rounded-lg grid place-items-center overflow-y-auto">
-=======
     <main
       className="bg-primary h-screen grid place-items-stretch m-0 p-2"
       style={
@@ -74,19 +70,12 @@
     >
       <div
         style={
-          {
-            height: 'calc(100vh - 16px)',
-            '--circle-x': '14%',
-            '--circle-y': '12%',
-            '--circle-size-mid': '15%',
-            '--circle-size-end': '200%',
-            '--circle-timing': 'cubic-bezier(0.25, 1, 0.4, 0.9)',
-            ...(isDesktop() ? { '-webkit-app-region': 'no-drag' } : {}),
-          } as CSSProperties
+          isDesktop()
+            ? ({ '-webkit-app-region': 'no-drag' } as CSSProperties)
+            : {}
         }
-        className="in-circle-hesitate body-bg py-5 px-12 rounded-lg grid place-items-center overflow-y-auto"
+        className="body-bg py-5 px-12 rounded-lg grid place-items-center overflow-y-auto"
       >
->>>>>>> dbc5f7b1
         <div className="max-w-7xl grid gap-5 grid-cols-3 xl:grid-cols-4 xl:grid-rows-5">
           <div className="col-span-2 xl:col-span-3 xl:row-span-3 max-w-3xl mr-8 mb-8">
             <div className="flex items-baseline mb-8">
