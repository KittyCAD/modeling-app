--- conflicted
+++ resolved
@@ -104,30 +104,11 @@
               </span>
             </div>
             <p className="my-4 text-lg xl:text-xl">
-<<<<<<< HEAD
-              Thank you for using our hardware design application. It is built
-              on a novel CAD engine and crafted to help you create parametric,
-              version-controlled, and accurate parts ready for manufacturing.
-            </p>
-            <p className="my-4 text-lg xl:text-xl">
-              As alpha software, Zoo Design Studio is still in heavy
-              development. We encourage feedback and feature requests that align
-              with{' '}
-              <a
-                href="https://github.com/KittyCAD/modeling-app/issues/729"
-                target="_blank"
-                rel="noreferrer"
-              >
-                our roadmap to v1.0
-              </a>
-              .
-=======
               Thank you for using our CAD application. It is built on a novel
               geometry engine and crafted to help you create robust parametric
               designs. It represents your models as code, making it easy to
               collaborate with ML tools like Zoo Text-To-CAD to design parts and
               libraries fast.
->>>>>>> f4e80135
             </p>
             {isDesktop() ? (
               <div className="flex flex-col gap-2">
