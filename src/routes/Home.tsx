import { FormEvent, useEffect, useRef, useState } from 'react'
import { ActionButton } from 'components/ActionButton'
import { AppHeader } from 'components/AppHeader'
import ProjectCard from 'components/ProjectCard/ProjectCard'
import { useNavigate, useSearchParams } from 'react-router-dom'
import { Link } from 'react-router-dom'
import Loading from 'components/Loading'
import { PATHS } from 'lib/paths'
import {
  getNextSearchParams,
  getSortFunction,
  getSortIcon,
} from '../lib/sorting'
import { useSettingsAuthContext } from 'hooks/useSettingsAuthContext'
import { useHotkeys } from 'react-hotkeys-hook'
import { isDesktop } from 'lib/isDesktop'
import { kclManager } from 'lib/singletons'
import { useRefreshSettings } from 'hooks/useRefreshSettings'
import { LowerRightControls } from 'components/LowerRightControls'
import { ProjectSearchBar, useProjectSearch } from 'components/ProjectSearchBar'
import { Project } from 'lib/project'
import { useFileSystemWatcher } from 'hooks/useFileSystemWatcher'
import { useProjectsLoader } from 'hooks/useProjectsLoader'
import { useProjectsContext } from 'hooks/useProjectsContext'
import { useCommandsContext } from 'hooks/useCommandsContext'

// This route only opens in the desktop context for now,
// as defined in Router.tsx, so we can use the desktop APIs and types.
const Home = () => {
  const { state, send } = useProjectsContext()
  const { commandBarSend } = useCommandsContext()
  const [projectsLoaderTrigger, setProjectsLoaderTrigger] = useState(0)
  const { projectsDir } = useProjectsLoader([projectsLoaderTrigger])

  useRefreshSettings(PATHS.HOME + 'SETTINGS')
  const navigate = useNavigate()
  const {
    settings: { context: settings },
  } = useSettingsAuthContext()

  // Cancel all KCL executions while on the home page
  useEffect(() => {
    kclManager.cancelAllExecutions()
  }, [])

  useHotkeys('backspace', (e) => {
    e.preventDefault()
  })
  useHotkeys(
    isDesktop() ? 'mod+,' : 'shift+mod+,',
    () => navigate(PATHS.HOME + PATHS.SETTINGS),
    {
      splitKey: '|',
    }
  )
  const ref = useRef<HTMLDivElement>(null)

<<<<<<< HEAD
  const [state, send, actor] = useMachine(
    homeMachine.provide({
      actions: {
        navigateToProject: ({ context, event }) => {
          if ('data' in event && event.data && 'name' in event.data) {
            let projectPath =
              context.defaultDirectory +
              window.electron.path.sep +
              event.data.name
            onProjectOpen(
              {
                name: event.data.name,
                path: projectPath,
              },
              null
            )
            commandBarSend({ type: 'Close' })
            navigate(`${PATHS.FILE}/${encodeURIComponent(projectPath)}`)
          }
        },
        toastSuccess: ({ event }) =>
          toast.success(
            ('data' in event && typeof event.data === 'string' && event.data) ||
              ('output' in event &&
                typeof event.output === 'string' &&
                event.output) ||
              ''
          ),
        toastError: ({ event }) =>
          toast.error(
            ('data' in event && typeof event.data === 'string' && event.data) ||
              ('error' in event &&
                typeof event.error === 'object' &&
                event.error &&
                'message' in event.error &&
                typeof event.error.message === 'string' &&
                event.error.message) ||
              ''
          ),
      },
      actors: {
        readProjects: fromPromise(() => listProjects()),
        createProject: fromPromise(async ({ input }) => {
          let name = (
            input && 'name' in input && input.name
              ? input.name
              : settings.projects.defaultProjectName.current
          ).trim()

          if (doesProjectNameNeedInterpolated(name)) {
            const nextIndex = getNextProjectIndex(name, projects)
            name = interpolateProjectNameWithIndex(name, nextIndex)
          }

          await createNewProjectDirectory(name)

          return `Successfully created "${name}"`
        }),
        renameProject: fromPromise(async ({ input }) => {
          const { oldName, newName, defaultProjectName, defaultDirectory } =
            input
          let name = newName ? newName : defaultProjectName
          if (doesProjectNameNeedInterpolated(name)) {
            const nextIndex = await getNextProjectIndex(name, projects)
            name = interpolateProjectNameWithIndex(name, nextIndex)
          }

          await renameProjectDirectory(
            window.electron.path.join(defaultDirectory, oldName),
            name
          )
          return `Successfully renamed "${oldName}" to "${name}"`
        }),
        deleteProject: fromPromise(async ({ input }) => {
          await window.electron.rm(
            window.electron.path.join(input.defaultDirectory, input.name),
            {
              recursive: true,
            }
          )
          return `Successfully deleted "${input.name}"`
        }),
      },
      guards: {
        'Has at least 1 project': ({ event }) => {
          if (event.type !== 'xstate.done.actor.read-projects') return false
          console.log(`from has at least 1 project: ${event.output.length}`)
          return event.output.length ? event.output.length >= 1 : false
        },
      },
    }),
    {
      input: {
        projects: projectPaths,
        defaultProjectName: settings.projects.defaultProjectName.current,
        defaultDirectory: settings.app.projectDirectory.current,
      },
    }
  )

  useEffect(() => {
    send({ type: 'Read projects', data: {} })
  }, [projectPaths])

=======
>>>>>>> 550c8ae1
  // Re-read projects listing if the projectDir has any updates.
  useFileSystemWatcher(
    async () => {
      setProjectsLoaderTrigger(projectsLoaderTrigger + 1)
    },
    projectsDir ? [projectsDir] : []
  )

  const projects = state?.context.projects ?? []
  const [searchParams, setSearchParams] = useSearchParams()
  const { searchResults, query, setQuery } = useProjectSearch(projects)
  const sort = searchParams.get('sort_by') ?? 'modified:desc'

  const isSortByModified = sort?.includes('modified') || !sort || sort === null

  // Update the default project name and directory in the home machine
  // when the settings change
  useEffect(() => {
    send({
      type: 'assign',
      data: {
        defaultProjectName: settings.projects.defaultProjectName.current,
        defaultDirectory: settings.app.projectDirectory.current,
      },
    })
  }, [
    settings.app.projectDirectory.current,
    settings.projects.defaultProjectName.current,
    send,
  ])

  async function handleRenameProject(
    e: FormEvent<HTMLFormElement>,
    project: Project
  ) {
    const { newProjectName } = Object.fromEntries(
      new FormData(e.target as HTMLFormElement)
    )

    if (typeof newProjectName === 'string' && newProjectName.startsWith('.')) {
      toast.error('Project names cannot start with a dot (.)')
      return
    }

    if (newProjectName !== project.name) {
      send({
        type: 'Rename project',
        data: { oldName: project.name, newName: newProjectName as string },
      })
    }
  }

  async function handleDeleteProject(project: Project) {
    send({
      type: 'Delete project',
      data: { name: project.name || '' },
    })
  }

  return (
    <div className="relative flex flex-col h-screen overflow-hidden" ref={ref}>
      <AppHeader showToolbar={false} />
      <div className="w-full flex flex-col overflow-hidden max-w-5xl px-4 mx-auto mt-24 lg:px-2">
        <section>
          <div className="flex justify-between items-center select-none">
            <div className="flex gap-8 items-center">
              <h1 className="text-3xl font-bold">Your Projects</h1>
              <ActionButton
                Element="button"
                onClick={() =>
                  commandBarSend({
                    type: 'Find and select command',
                    data: {
                      groupId: 'projects',
                      name: 'Create project',
                      argDefaultValues: {
                        name: settings.projects.defaultProjectName.current,
                      },
                    },
                  })
                }
                className="group !bg-primary !text-chalkboard-10 !border-primary hover:shadow-inner hover:hue-rotate-15"
                iconStart={{
                  icon: 'plus',
                  bgClassName: '!bg-transparent rounded-sm',
                  iconClassName:
                    '!text-chalkboard-10 transition-transform group-active:rotate-90',
                }}
                data-testid="home-new-file"
              >
                New project
              </ActionButton>
            </div>
            <div className="flex gap-2 items-center">
              <ProjectSearchBar setQuery={setQuery} />
              <small>Sort by</small>
              <ActionButton
                Element="button"
                data-testid="home-sort-by-name"
                className={
                  'text-xs border-primary/10 ' +
                  (!sort.includes('name')
                    ? 'text-chalkboard-80 dark:text-chalkboard-40'
                    : '')
                }
                onClick={() =>
                  setSearchParams(getNextSearchParams(sort, 'name'))
                }
                iconStart={{
                  icon: getSortIcon(sort, 'name'),
                  bgClassName: 'bg-transparent',
                  iconClassName: !sort.includes('name')
                    ? '!text-chalkboard-90 dark:!text-chalkboard-30'
                    : '',
                }}
              >
                Name
              </ActionButton>
              <ActionButton
                Element="button"
                data-testid="home-sort-by-modified"
                className={
                  'text-xs border-primary/10 ' +
                  (!isSortByModified
                    ? 'text-chalkboard-80 dark:text-chalkboard-40'
                    : '')
                }
                onClick={() =>
                  setSearchParams(getNextSearchParams(sort, 'modified'))
                }
                iconStart={{
                  icon: sort ? getSortIcon(sort, 'modified') : 'arrowDown',
                  bgClassName: 'bg-transparent',
                  iconClassName: !isSortByModified
                    ? '!text-chalkboard-90 dark:!text-chalkboard-30'
                    : '',
                }}
              >
                Last Modified
              </ActionButton>
            </div>
          </div>
          <p className="my-4 text-sm text-chalkboard-80 dark:text-chalkboard-30">
            Loaded from{' '}
            <Link
              data-testid="project-directory-settings-link"
              to={`${PATHS.HOME + PATHS.SETTINGS_USER}#projectDirectory`}
              className="text-chalkboard-90 dark:text-chalkboard-20 underline underline-offset-2"
            >
              {settings.app.projectDirectory.current}
            </Link>
            .
          </p>
        </section>
        <section
          data-testid="home-section"
          className="flex-1 overflow-y-auto pr-2 pb-24"
        >
          {state?.matches('Reading projects') ? (
            <Loading>Loading your Projects...</Loading>
          ) : (
            <>
              {searchResults.length > 0 ? (
                <ul className="grid w-full grid-cols-4 gap-4">
                  {searchResults.sort(getSortFunction(sort)).map((project) => (
                    <ProjectCard
                      key={project.name}
                      project={project}
                      handleRenameProject={handleRenameProject}
                      handleDeleteProject={handleDeleteProject}
                    />
                  ))}
                </ul>
              ) : (
                <p className="p-4 my-8 border border-dashed rounded border-chalkboard-30 dark:border-chalkboard-70">
                  No Projects found
                  {projects.length === 0
                    ? ', ready to make your first one?'
                    : ` with the search term "${query}"`}
                </p>
              )}
            </>
          )}
        </section>
        <LowerRightControls />
      </div>
    </div>
  )
}

export default Home<|MERGE_RESOLUTION|>--- conflicted
+++ resolved
@@ -55,113 +55,6 @@
   )
   const ref = useRef<HTMLDivElement>(null)
 
-<<<<<<< HEAD
-  const [state, send, actor] = useMachine(
-    homeMachine.provide({
-      actions: {
-        navigateToProject: ({ context, event }) => {
-          if ('data' in event && event.data && 'name' in event.data) {
-            let projectPath =
-              context.defaultDirectory +
-              window.electron.path.sep +
-              event.data.name
-            onProjectOpen(
-              {
-                name: event.data.name,
-                path: projectPath,
-              },
-              null
-            )
-            commandBarSend({ type: 'Close' })
-            navigate(`${PATHS.FILE}/${encodeURIComponent(projectPath)}`)
-          }
-        },
-        toastSuccess: ({ event }) =>
-          toast.success(
-            ('data' in event && typeof event.data === 'string' && event.data) ||
-              ('output' in event &&
-                typeof event.output === 'string' &&
-                event.output) ||
-              ''
-          ),
-        toastError: ({ event }) =>
-          toast.error(
-            ('data' in event && typeof event.data === 'string' && event.data) ||
-              ('error' in event &&
-                typeof event.error === 'object' &&
-                event.error &&
-                'message' in event.error &&
-                typeof event.error.message === 'string' &&
-                event.error.message) ||
-              ''
-          ),
-      },
-      actors: {
-        readProjects: fromPromise(() => listProjects()),
-        createProject: fromPromise(async ({ input }) => {
-          let name = (
-            input && 'name' in input && input.name
-              ? input.name
-              : settings.projects.defaultProjectName.current
-          ).trim()
-
-          if (doesProjectNameNeedInterpolated(name)) {
-            const nextIndex = getNextProjectIndex(name, projects)
-            name = interpolateProjectNameWithIndex(name, nextIndex)
-          }
-
-          await createNewProjectDirectory(name)
-
-          return `Successfully created "${name}"`
-        }),
-        renameProject: fromPromise(async ({ input }) => {
-          const { oldName, newName, defaultProjectName, defaultDirectory } =
-            input
-          let name = newName ? newName : defaultProjectName
-          if (doesProjectNameNeedInterpolated(name)) {
-            const nextIndex = await getNextProjectIndex(name, projects)
-            name = interpolateProjectNameWithIndex(name, nextIndex)
-          }
-
-          await renameProjectDirectory(
-            window.electron.path.join(defaultDirectory, oldName),
-            name
-          )
-          return `Successfully renamed "${oldName}" to "${name}"`
-        }),
-        deleteProject: fromPromise(async ({ input }) => {
-          await window.electron.rm(
-            window.electron.path.join(input.defaultDirectory, input.name),
-            {
-              recursive: true,
-            }
-          )
-          return `Successfully deleted "${input.name}"`
-        }),
-      },
-      guards: {
-        'Has at least 1 project': ({ event }) => {
-          if (event.type !== 'xstate.done.actor.read-projects') return false
-          console.log(`from has at least 1 project: ${event.output.length}`)
-          return event.output.length ? event.output.length >= 1 : false
-        },
-      },
-    }),
-    {
-      input: {
-        projects: projectPaths,
-        defaultProjectName: settings.projects.defaultProjectName.current,
-        defaultDirectory: settings.app.projectDirectory.current,
-      },
-    }
-  )
-
-  useEffect(() => {
-    send({ type: 'Read projects', data: {} })
-  }, [projectPaths])
-
-=======
->>>>>>> 550c8ae1
   // Re-read projects listing if the projectDir has any updates.
   useFileSystemWatcher(
     async () => {
