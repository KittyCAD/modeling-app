--- conflicted
+++ resolved
@@ -60,16 +60,12 @@
 import { CustomIcon } from '@src/components/CustomIcon'
 import Tooltip from '@src/components/Tooltip'
 import { ML_EXPERIMENTAL_MESSAGE } from '@src/lib/constants'
-<<<<<<< HEAD
-import { addPlaceHoldersForNewFileAndFolder } from '@src/components/Explorer/utils'
-=======
 import { StatusBar } from '@src/components/StatusBar/StatusBar'
 import { useNetworkMachineStatus } from '@src/components/NetworkMachineIndicator'
 import {
   defaultLocalStatusBarItems,
   defaultGlobalStatusBarItems,
 } from '@src/components/StatusBar/defaultStatusBarItems'
->>>>>>> 1bb882ac
 
 type ReadWriteProjectState = {
   value: boolean
@@ -220,35 +216,6 @@
   const sidebarButtonClasses =
     'flex items-center p-2 gap-2 leading-tight border-transparent dark:border-transparent enabled:dark:border-transparent enabled:hover:border-primary/50 enabled:dark:hover:border-inherit active:border-primary dark:bg-transparent hover:bg-transparent'
 
-  const kclSamples = projects.find((p) => {
-    return p.name === 'level1'
-  }) || {
-    metadata: null,
-    kcl_file_count: 0,
-    directory_count: 0,
-    default_file: '',
-    path: '',
-    name: '',
-    children: [],
-    readWriteAccess: true,
-  }
-  const duplicated = JSON.parse(JSON.stringify(kclSamples))
-  addPlaceHoldersForNewFileAndFolder(duplicated.children, kclSamples.path)
-
-  const kclSamples1 = projects.find((p) => {
-    return p.name === 'level1-copied'
-  }) || {
-    metadata: null,
-    kcl_file_count: 0,
-    directory_count: 0,
-    default_file: '',
-    path: '',
-    name: '',
-    children: [],
-    readWriteAccess: true,
-  }
-  const duplicated1 = JSON.parse(JSON.stringify(kclSamples1))
-  addPlaceHoldersForNewFileAndFolder(duplicated1.children, kclSamples1.path)
   return (
     <div className="relative flex flex-col items-stretch h-screen w-screen overflow-hidden">
       <AppHeader
