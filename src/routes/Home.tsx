import { IS_NIGHTLY_OR_DEBUG } from '@src/routes/utils'
import type { FormEvent, HTMLProps } from 'react'
import { useEffect } from 'react'
import { toast } from 'react-hot-toast'
import { useHotkeys } from 'react-hotkeys-hook'
import {
  Link,
  useLocation,
  useNavigate,
  useSearchParams,
} from 'react-router-dom'

import { ActionButton } from '@src/components/ActionButton'
import { AppHeader } from '@src/components/AppHeader'
import Loading from '@src/components/Loading'
import { LowerRightControls } from '@src/components/LowerRightControls'
import ProjectCard from '@src/components/ProjectCard/ProjectCard'
import {
  ProjectSearchBar,
  useProjectSearch,
} from '@src/components/ProjectSearchBar'
import { BillingDialog } from '@src/components/BillingDialog'
import { useCreateFileLinkQuery } from '@src/hooks/useCreateFileLinkQueryWatcher'
import { useMenuListener } from '@src/hooks/useMenu'
import { isDesktop } from '@src/lib/isDesktop'
import { PATHS } from '@src/lib/paths'
import { markOnce } from '@src/lib/performance'
import type { Project } from '@src/lib/project'
<<<<<<< HEAD
import { codeManager, kclManager } from '@src/lib/singletons'
=======
>>>>>>> 2b3dfaf0
import {
  getNextSearchParams,
  getSortFunction,
  getSortIcon,
} from '@src/lib/sorting'
import { reportRejection } from '@src/lib/trap'
import {
  useToken,
  commandBarActor,
  codeManager,
  kclManager,
  authActor,
  billingActor,
  systemIOActor,
  useSettings,
} from '@src/lib/singletons'
import { BillingTransition } from '@src/machines/billingMachine'
import {
  useCanReadWriteProjectDirectory,
  useFolders,
  useState as useSystemIOState,
} from '@src/machines/systemIO/hooks'
import {
  SystemIOMachineEvents,
  SystemIOMachineStates,
} from '@src/machines/systemIO/utils'
import type { WebContentSendPayload } from '@src/menu/channels'
import { openExternalBrowserIfDesktop } from '@src/lib/openWindow'
import {
  acceptOnboarding,
  needsToOnboard,
  onDismissOnboardingInvite,
} from '@src/routes/Onboarding/utils'
<<<<<<< HEAD
import Tooltip from '@src/components/Tooltip'
=======
import { CustomIcon } from '@src/components/CustomIcon'
import Tooltip from '@src/components/Tooltip'
import { ML_EXPERIMENTAL_MESSAGE } from '@src/lib/constants'
>>>>>>> 2b3dfaf0

type ReadWriteProjectState = {
  value: boolean
  error: unknown
}

// This route only opens in the desktop context for now,
// as defined in Router.tsx, so we can use the desktop APIs and types.
const Home = () => {
  const readWriteProjectDir = useCanReadWriteProjectDirectory()
  const apiToken = useToken()

  // Only create the native file menus on desktop
  useEffect(() => {
    if (isDesktop()) {
      window.electron.createHomePageMenu().catch(reportRejection)
    }
    billingActor.send({ type: BillingTransition.Update, apiToken })
  }, [])

  // Keep a lookout for a URL query string that invokes the 'import file from URL' command
  useCreateFileLinkQuery((argDefaultValues) => {
    commandBarActor.send({
      type: 'Find and select command',
      data: {
        groupId: 'projects',
        name: 'Import file from URL',
        argDefaultValues,
      },
    })
  })

  const location = useLocation()
  const navigate = useNavigate()
  const settings = useSettings()
  const onboardingStatus = settings.app.onboardingStatus.current

  // Menu listeners
  const cb = (data: WebContentSendPayload) => {
    if (data.menuLabel === 'File.Create project') {
      commandBarActor.send({
        type: 'Find and select command',
        data: {
          groupId: 'projects',
          name: 'Create project',
          argDefaultValues: {
            name: settings.projects.defaultProjectName.current,
          },
        },
      })
    } else if (data.menuLabel === 'File.Open project') {
      commandBarActor.send({
        type: 'Find and select command',
        data: {
          groupId: 'projects',
          name: 'Open project',
        },
      })
    } else if (data.menuLabel === 'Edit.Rename project') {
      commandBarActor.send({
        type: 'Find and select command',
        data: {
          groupId: 'projects',
          name: 'Rename project',
        },
      })
    } else if (data.menuLabel === 'Edit.Delete project') {
      commandBarActor.send({
        type: 'Find and select command',
        data: {
          groupId: 'projects',
          name: 'Delete project',
        },
      })
    } else if (data.menuLabel === 'File.Import file from URL') {
      commandBarActor.send({
        type: 'Find and select command',
        data: {
          groupId: 'projects',
          name: 'Import file from URL',
        },
      })
    } else if (data.menuLabel === 'File.Preferences.User settings') {
      navigate(PATHS.HOME + PATHS.SETTINGS)
    } else if (data.menuLabel === 'File.Preferences.Keybindings') {
      navigate(PATHS.HOME + PATHS.SETTINGS_KEYBINDINGS)
    } else if (data.menuLabel === 'File.Preferences.User default units') {
      navigate(`${PATHS.HOME}${PATHS.SETTINGS_USER}#defaultUnit`)
    } else if (data.menuLabel === 'Edit.Change project directory') {
      navigate(`${PATHS.HOME}${PATHS.SETTINGS_USER}#projectDirectory`)
    } else if (data.menuLabel === 'File.Sign out') {
      authActor.send({ type: 'Log out' })
    } else if (
      data.menuLabel === 'View.Command Palette...' ||
      data.menuLabel === 'Help.Command Palette...'
    ) {
      commandBarActor.send({ type: 'Open' })
    } else if (data.menuLabel === 'File.Preferences.Theme') {
      commandBarActor.send({
        type: 'Find and select command',
        data: {
          groupId: 'settings',
          name: 'app.theme',
        },
      })
    } else if (data.menuLabel === 'File.Preferences.Theme color') {
      navigate(`${PATHS.HOME}${PATHS.SETTINGS_USER}#themeColor`)
    } else if (data.menuLabel === 'File.Add file to project') {
      commandBarActor.send({
        type: 'Find and select command',
        data: {
          name: 'add-kcl-file-to-project',
          groupId: 'application',
        },
      })
    } else if (data.menuLabel === 'Design.Create with Zoo Text-To-CAD') {
      commandBarActor.send({
        type: 'Find and select command',
        data: {
          name: 'Text-to-CAD',
          groupId: 'application',
          argDefaultValues: {
            method: 'newProject',
            newProjectName: settings.projects.defaultProjectName.current,
          },
        },
      })
    }
  }
  useMenuListener(cb)

  // Cancel all KCL executions while on the home page
  useEffect(() => {
    markOnce('code/didLoadHome')
    kclManager.cancelAllExecutions()
  }, [])

  useHotkeys('backspace', (e) => {
    e.preventDefault()
  })
  useHotkeys(
    isDesktop() ? 'mod+,' : 'shift+mod+,',
    () => navigate(PATHS.HOME + PATHS.SETTINGS),
    {
      splitKey: '|',
    }
  )
  const projects = useFolders()
  const [searchParams, setSearchParams] = useSearchParams()
  const { searchResults, query, setQuery } = useProjectSearch(projects)
  const sort = searchParams.get('sort_by') ?? 'modified:desc'
  const sidebarButtonClasses =
    'flex items-center p-2 gap-2 leading-tight border-transparent dark:border-transparent enabled:dark:border-transparent enabled:hover:border-primary/50 enabled:dark:hover:border-inherit active:border-primary dark:bg-transparent hover:bg-transparent'

  return (
    <div className="relative flex flex-col items-stretch h-screen w-screen overflow-hidden">
      <AppHeader showToolbar={false} />
<<<<<<< HEAD
      <div className="overflow-hidden flex-1 home-layout max-w-4xl xl:max-w-7xl mb-12 px-4 mx-auto mt-24 lg:px-0">
=======
      <div className="overflow-hidden self-stretch w-full flex-1 home-layout max-w-4xl lg:max-w-5xl xl:max-w-7xl mb-12 px-4 mx-auto mt-8 lg:mt-24 lg:px-0">
>>>>>>> 2b3dfaf0
        <HomeHeader
          setQuery={setQuery}
          sort={sort}
          setSearchParams={setSearchParams}
          settings={settings}
          readWriteProjectDir={readWriteProjectDir}
          className="col-start-2 -col-end-1"
        />
<<<<<<< HEAD
        <aside className="lg:row-start-1 -row-end-1 flex flex-col justify-between">
=======
        <aside className="lg:row-start-1 -row-end-1 grid sm:grid-cols-2 lg:flex flex-col justify-between">
>>>>>>> 2b3dfaf0
          <ul className="flex flex-col">
            {needsToOnboard(location, onboardingStatus) && (
              <li className="flex group">
                <ActionButton
                  Element="button"
                  onClick={() => {
                    acceptOnboarding({
                      onboardingStatus,
                      navigate,
                      codeManager,
                      kclManager,
                    }).catch(reportRejection)
                  }}
                  className={`${sidebarButtonClasses} !text-primary flex-1`}
                  iconStart={{
                    icon: 'play',
                    bgClassName: '!bg-primary rounded-sm',
                    iconClassName: '!text-white',
                  }}
                  data-testid="home-tutorial-button"
                >
                  {onboardingStatus === '' ? 'Start' : 'Continue'} tutorial
                </ActionButton>
                <ActionButton
                  Element="button"
                  onClick={onDismissOnboardingInvite}
                  className={`${sidebarButtonClasses} hidden group-hover:flex flex-none ml-auto`}
                  iconStart={{
                    icon: 'close',
                    bgClassName: '!bg-transparent rounded-sm',
                  }}
                  data-testid="onboarding-dismiss"
                >
                  <Tooltip>Dismiss tutorial</Tooltip>
                </ActionButton>
              </li>
            )}
            <li className="contents">
              <ActionButton
                Element="button"
                onClick={() =>
                  commandBarActor.send({
                    type: 'Find and select command',
                    data: {
                      groupId: 'projects',
                      name: 'Create project',
                    },
                  })
                }
                className={sidebarButtonClasses}
                iconStart={{
                  icon: 'plus',
                  bgClassName: '!bg-transparent rounded-sm',
                }}
                data-testid="home-new-file"
              >
                Create project
              </ActionButton>
            </li>
            <li className="contents">
              <ActionButton
                Element="button"
                onClick={() =>
                  commandBarActor.send({
                    type: 'Find and select command',
                    data: {
                      groupId: 'application',
                      name: 'Text-to-CAD',
                      argDefaultValues: {
                        method: 'newProject',
                        newProjectName:
                          settings.projects.defaultProjectName.current,
                      },
                    },
                  })
                }
                className={sidebarButtonClasses}
                iconStart={{
                  icon: 'sparkles',
                  bgClassName: '!bg-transparent rounded-sm',
                }}
                data-testid="home-text-to-cad"
              >
                Generate with Text-to-CAD
                <Tooltip position="bottom-left">
                  <div className="text-sm flex flex-col max-w-xs">
                    <div className="text-xs flex justify-center item-center gap-1 pb-1 border-b border-chalkboard-50">
                      <CustomIcon name="beaker" className="w-4 h-4" />
                      <span>Experimental</span>
                    </div>
                    <p className="pt-2 text-left">{ML_EXPERIMENTAL_MESSAGE}</p>
                  </div>
                </Tooltip>
              </ActionButton>
            </li>
            <li className="contents">
              <ActionButton
                Element="button"
                onClick={() =>
                  commandBarActor.send({
                    type: 'Find and select command',
                    data: {
                      groupId: 'application',
                      name: 'add-kcl-file-to-project',
                      argDefaultValues: {
                        source: 'kcl-samples',
                        method: 'newProject',
                        newProjectName:
                          settings.projects.defaultProjectName.current,
                      },
                    },
                  })
                }
                className={sidebarButtonClasses}
                iconStart={{
                  icon: 'importFile',
                  bgClassName: '!bg-transparent rounded-sm',
                }}
                data-testid="home-create-from-sample"
              >
                Create from a sample
              </ActionButton>
            </li>
          </ul>
          <ul className="flex flex-col">
            {IS_NIGHTLY_OR_DEBUG && (
              <li className="contents">
                <div className="my-2">
                  <BillingDialog billingActor={billingActor} />
                </div>
              </li>
            )}
            <li className="contents">
              <ActionButton
                Element="externalLink"
                to="https://zoo.dev/docs"
                onClick={openExternalBrowserIfDesktop(
                  'https://zoo.dev/account'
                )}
                className={sidebarButtonClasses}
                iconStart={{
                  icon: 'person',
                  bgClassName: '!bg-transparent rounded-sm',
                }}
                data-testid="home-account"
              >
                View your account
              </ActionButton>
            </li>
            <li className="contents">
              <ActionButton
                Element="externalLink"
                to="https://zoo.dev/blog"
                onClick={openExternalBrowserIfDesktop('https://zoo.dev/blog')}
                className={sidebarButtonClasses}
                iconStart={{
                  icon: 'glasses',
                  bgClassName: '!bg-transparent rounded-sm',
                }}
                data-testid="home-blog"
              >
                Read the Zoo blog
              </ActionButton>
            </li>
          </ul>
        </aside>
        <ProjectGrid
          searchResults={searchResults}
          projects={projects}
          query={query}
          sort={sort}
          className="flex-1 col-start-2 -col-end-1 overflow-y-auto pr-2 pb-24"
        />
        <LowerRightControls navigate={navigate} />
      </div>
    </div>
  )
}

interface HomeHeaderProps extends HTMLProps<HTMLDivElement> {
  setQuery: (query: string) => void
  sort: string
  setSearchParams: (params: Record<string, string>) => void
  settings: ReturnType<typeof useSettings>
  readWriteProjectDir: ReadWriteProjectState
}

function HomeHeader({
  setQuery,
  sort,
  setSearchParams,
  settings,
  readWriteProjectDir,
  ...rest
}: HomeHeaderProps) {
  const isSortByModified = sort?.includes('modified') || !sort || sort === null

  return (
    <section {...rest}>
      <div className="flex flex-col md:flex-row gap-4 justify-between md:items-center select-none">
        <div className="flex gap-8 items-center">
          <h1 className="text-3xl font-bold">Projects</h1>
        </div>
        <div className="flex flex-col sm:flex-row gap-2 sm:items-center">
          <ProjectSearchBar setQuery={setQuery} />
          <div className="flex gap-2 items-center">
            <small>Sort by</small>
            <ActionButton
              Element="button"
              data-testid="home-sort-by-name"
              className={`text-xs border-primary/10 ${
                !sort.includes('name')
                  ? 'text-chalkboard-80 dark:text-chalkboard-40'
                  : ''
              }`}
              onClick={() => setSearchParams(getNextSearchParams(sort, 'name'))}
              iconStart={{
                icon: getSortIcon(sort, 'name'),
                bgClassName: 'bg-transparent',
                iconClassName: !sort.includes('name')
                  ? '!text-chalkboard-90 dark:!text-chalkboard-30'
                  : '',
              }}
            >
              Name
            </ActionButton>
            <ActionButton
              Element="button"
              data-testid="home-sort-by-modified"
              className={`text-xs border-primary/10 ${
                !isSortByModified
                  ? 'text-chalkboard-80 dark:text-chalkboard-40'
                  : ''
              }`}
              onClick={() =>
                setSearchParams(getNextSearchParams(sort, 'modified'))
              }
              iconStart={{
                icon: sort ? getSortIcon(sort, 'modified') : 'arrowDown',
                bgClassName: 'bg-transparent',
                iconClassName: !isSortByModified
                  ? '!text-chalkboard-90 dark:!text-chalkboard-30'
                  : '',
              }}
            >
              Last Modified
            </ActionButton>
          </div>
        </div>
      </div>
      <p className="my-4 text-sm text-chalkboard-80 dark:text-chalkboard-30">
        Loaded from{' '}
        <Link
          data-testid="project-directory-settings-link"
          to={`${PATHS.HOME + PATHS.SETTINGS_USER}#projectDirectory`}
          className="text-chalkboard-90 dark:text-chalkboard-20 underline underline-offset-2"
        >
          {settings.app.projectDirectory.current}
        </Link>
        .
      </p>
      {!readWriteProjectDir.value && (
        <section>
          <div className="flex items-center select-none">
            <div className="flex gap-8 items-center justify-between grow bg-destroy-80 text-white py-1 px-4 my-2 rounded-sm">
              <p className="">{errorMessage(readWriteProjectDir.error)}</p>
              <Link
                data-testid="project-directory-settings-link"
                to={`${PATHS.HOME + PATHS.SETTINGS_USER}#projectDirectory`}
                className="py-1 text-white underline underline-offset-2 text-sm"
              >
                Change Project Directory
              </Link>
            </div>
          </div>
        </section>
      )}
    </section>
  )
}

interface ProjectGridProps extends HTMLProps<HTMLDivElement> {
  searchResults: Project[]
  projects: Project[]
  query: string
  sort: string
}

function ProjectGrid({
  searchResults,
  projects,
  query,
  sort,
  ...rest
}: ProjectGridProps) {
  const state = useSystemIOState()

  return (
    <section data-testid="home-section" {...rest}>
      {state.matches(SystemIOMachineStates.readingFolders) ? (
        <Loading>Loading your Projects...</Loading>
      ) : (
        <>
          {searchResults.length > 0 ? (
            <ul className="grid w-full sm:grid-cols-2 lg:grid-cols-3 xl:grid-cols-4 gap-4">
              {searchResults.sort(getSortFunction(sort)).map((project) => (
                <ProjectCard
                  key={project.name}
                  project={project}
                  handleRenameProject={handleRenameProject}
                  handleDeleteProject={handleDeleteProject}
                />
              ))}
            </ul>
          ) : (
            <p className="p-4 my-8 border border-dashed rounded border-chalkboard-30 dark:border-chalkboard-70">
              No projects found
              {projects.length === 0
                ? ', ready to make your first one?'
                : ` with the search term "${query}"`}
            </p>
          )}
        </>
      )}
    </section>
  )
}

/** Type narrowing function of unknown error to a string */
function errorMessage(error: unknown): string {
  if (error !== undefined && error instanceof Error) {
    return error.message
  }
  if (error && typeof error === 'object') {
    return JSON.stringify(error)
  }
  if (typeof error === 'string') {
    return error
  }
  return 'Unknown error'
}

async function handleRenameProject(
  e: FormEvent<HTMLFormElement>,
  project: Project
) {
  const { newProjectName } = Object.fromEntries(
    new FormData(e.target as HTMLFormElement)
  )

  if (typeof newProjectName === 'string' && newProjectName.startsWith('.')) {
    toast.error('Project names cannot start with a dot (.)')
    return
  }

  if (newProjectName !== project.name) {
    systemIOActor.send({
      type: SystemIOMachineEvents.renameProject,
      data: {
        requestedProjectName: String(newProjectName),
        projectName: project.name,
      },
    })
  }
}

async function handleDeleteProject(project: Project) {
  systemIOActor.send({
    type: SystemIOMachineEvents.deleteProject,
    data: { requestedProjectName: project.name },
  })
}

export default Home<|MERGE_RESOLUTION|>--- conflicted
+++ resolved
@@ -26,10 +26,6 @@
 import { PATHS } from '@src/lib/paths'
 import { markOnce } from '@src/lib/performance'
 import type { Project } from '@src/lib/project'
-<<<<<<< HEAD
-import { codeManager, kclManager } from '@src/lib/singletons'
-=======
->>>>>>> 2b3dfaf0
 import {
   getNextSearchParams,
   getSortFunction,
@@ -63,13 +59,9 @@
   needsToOnboard,
   onDismissOnboardingInvite,
 } from '@src/routes/Onboarding/utils'
-<<<<<<< HEAD
-import Tooltip from '@src/components/Tooltip'
-=======
 import { CustomIcon } from '@src/components/CustomIcon'
 import Tooltip from '@src/components/Tooltip'
 import { ML_EXPERIMENTAL_MESSAGE } from '@src/lib/constants'
->>>>>>> 2b3dfaf0
 
 type ReadWriteProjectState = {
   value: boolean
@@ -227,11 +219,7 @@
   return (
     <div className="relative flex flex-col items-stretch h-screen w-screen overflow-hidden">
       <AppHeader showToolbar={false} />
-<<<<<<< HEAD
-      <div className="overflow-hidden flex-1 home-layout max-w-4xl xl:max-w-7xl mb-12 px-4 mx-auto mt-24 lg:px-0">
-=======
       <div className="overflow-hidden self-stretch w-full flex-1 home-layout max-w-4xl lg:max-w-5xl xl:max-w-7xl mb-12 px-4 mx-auto mt-8 lg:mt-24 lg:px-0">
->>>>>>> 2b3dfaf0
         <HomeHeader
           setQuery={setQuery}
           sort={sort}
@@ -240,11 +228,7 @@
           readWriteProjectDir={readWriteProjectDir}
           className="col-start-2 -col-end-1"
         />
-<<<<<<< HEAD
-        <aside className="lg:row-start-1 -row-end-1 flex flex-col justify-between">
-=======
         <aside className="lg:row-start-1 -row-end-1 grid sm:grid-cols-2 lg:flex flex-col justify-between">
->>>>>>> 2b3dfaf0
           <ul className="flex flex-col">
             {needsToOnboard(location, onboardingStatus) && (
               <li className="flex group">
