import { FormEvent, useEffect } from 'react'
import { removeDir, renameFile } from '@tauri-apps/api/fs'
import {
  createNewProject,
  getNextProjectIndex,
  interpolateProjectNameWithIndex,
  doesProjectNameNeedInterpolated,
  getProjectsInDir,
} from '../lib/tauriFS'
import { ActionButton } from '../components/ActionButton'
import { faArrowDown, faPlus } from '@fortawesome/free-solid-svg-icons'
import { toast } from 'react-hot-toast'
import { AppHeader } from '../components/AppHeader'
import ProjectCard from '../components/ProjectCard'
import { useLoaderData, useNavigate, useSearchParams } from 'react-router-dom'
import { Link } from 'react-router-dom'
import {
  type ProjectWithEntryPointMetadata,
  type HomeLoaderData,
} from 'lib/types'
import Loading from '../components/Loading'
import { useMachine } from '@xstate/react'
import { homeMachine } from '../machines/homeMachine'
import { ContextFrom, EventFrom } from 'xstate'
import { paths } from 'lib/paths'
import {
  getNextSearchParams,
  getSortFunction,
  getSortIcon,
} from '../lib/sorting'
import useStateMachineCommands from '../hooks/useStateMachineCommands'
import { useSettingsAuthContext } from 'hooks/useSettingsAuthContext'
import { useCommandsContext } from 'hooks/useCommandsContext'
import { DEFAULT_PROJECT_NAME } from 'lib/constants'
import { sep } from '@tauri-apps/api/path'
import { homeCommandBarConfig } from 'lib/commandBarConfigs/homeCommandConfig'
import { useHotkeys } from 'react-hotkeys-hook'
import { isTauri } from 'lib/isTauri'
import { kclManager } from 'lang/KclSingleton'
<<<<<<< HEAD
import { useValidateSettings } from 'hooks/useValidateSettings'
=======
import { useLspContext } from 'components/LspProvider'
>>>>>>> 6bab45a5

// This route only opens in the Tauri desktop context for now,
// as defined in Router.tsx, so we can use the Tauri APIs and types.
const Home = () => {
  useValidateSettings()
  const { commandBarSend } = useCommandsContext()
  const navigate = useNavigate()
  const { projects: loadedProjects } = useLoaderData() as HomeLoaderData
  const {
    settings: {
      context: { defaultDirectory, defaultProjectName },
      send: sendToSettings,
    },
  } = useSettingsAuthContext()
  const { onProjectOpen } = useLspContext()

  // Cancel all KCL executions while on the home page
  useEffect(() => {
    kclManager.cancelAllExecutions()
  }, [])

  useHotkeys(
    isTauri() ? 'mod+,' : 'shift+mod+,',
    () => navigate(paths.HOME + paths.SETTINGS),
    {
      splitKey: '|',
    }
  )

  const [state, send, actor] = useMachine(homeMachine, {
    context: {
      projects: loadedProjects,
      defaultProjectName,
      defaultDirectory,
    },
    actions: {
      navigateToProject: (
        context: ContextFrom<typeof homeMachine>,
        event: EventFrom<typeof homeMachine>
      ) => {
        if (event.data && 'name' in event.data) {
          let projectPath = context.defaultDirectory + sep + event.data.name
          onProjectOpen(
            {
              name: event.data.name,
              path: projectPath,
            },
            null
          )
          commandBarSend({ type: 'Close' })
          navigate(`${paths.FILE}/${encodeURIComponent(projectPath)}`)
        }
      },
      toastSuccess: (_, event) => toast.success((event.data || '') + ''),
      toastError: (_, event) => toast.error((event.data || '') + ''),
    },
    services: {
      readProjects: async (context: ContextFrom<typeof homeMachine>) =>
        getProjectsInDir(context.defaultDirectory),
      createProject: async (
        context: ContextFrom<typeof homeMachine>,
        event: EventFrom<typeof homeMachine, 'Create project'>
      ) => {
        let name = (
          event.data && 'name' in event.data
            ? event.data.name
            : defaultProjectName
        ).trim()
        let shouldUpdateDefaultProjectName = false

        // If there is no default project name, flag it to be set to the default
        if (!name) {
          name = DEFAULT_PROJECT_NAME
          shouldUpdateDefaultProjectName = true
        }

        if (doesProjectNameNeedInterpolated(name)) {
          const nextIndex = await getNextProjectIndex(name, projects)
          name = interpolateProjectNameWithIndex(name, nextIndex)
        }

        await createNewProject(context.defaultDirectory + sep + name)

        if (shouldUpdateDefaultProjectName) {
          sendToSettings({
            type: 'Set Default Project Name',
            data: { defaultProjectName: DEFAULT_PROJECT_NAME },
          })
        }

        return `Successfully created "${name}"`
      },
      renameProject: async (
        context: ContextFrom<typeof homeMachine>,
        event: EventFrom<typeof homeMachine, 'Rename project'>
      ) => {
        const { oldName, newName } = event.data
        let name = newName ? newName : context.defaultProjectName
        if (doesProjectNameNeedInterpolated(name)) {
          const nextIndex = await getNextProjectIndex(name, projects)
          name = interpolateProjectNameWithIndex(name, nextIndex)
        }

        await renameFile(
          context.defaultDirectory + sep + oldName,
          context.defaultDirectory + sep + name
        )
        return `Successfully renamed "${oldName}" to "${name}"`
      },
      deleteProject: async (
        context: ContextFrom<typeof homeMachine>,
        event: EventFrom<typeof homeMachine, 'Delete project'>
      ) => {
        await removeDir(context.defaultDirectory + sep + event.data.name, {
          recursive: true,
        })
        return `Successfully deleted "${event.data.name}"`
      },
    },
    guards: {
      'Has at least 1 project': (_, event: EventFrom<typeof homeMachine>) => {
        if (event.type !== 'done.invoke.read-projects') return false
        return event?.data?.length ? event.data?.length >= 1 : false
      },
    },
  })
  const { projects } = state.context
  const [searchParams, setSearchParams] = useSearchParams()
  const sort = searchParams.get('sort_by') ?? 'modified:desc'

  const isSortByModified = sort?.includes('modified') || !sort || sort === null

  useStateMachineCommands({
    machineId: 'home',
    send,
    state,
    commandBarConfig: homeCommandBarConfig,
    actor,
  })

  useEffect(() => {
    send({ type: 'assign', data: { defaultProjectName, defaultDirectory } })
  }, [defaultDirectory, defaultProjectName, send])

  async function handleRenameProject(
    e: FormEvent<HTMLFormElement>,
    project: ProjectWithEntryPointMetadata
  ) {
    const { newProjectName } = Object.fromEntries(
      new FormData(e.target as HTMLFormElement)
    )

    send('Rename project', {
      data: { oldName: project.name, newName: newProjectName },
    })
  }

  async function handleDeleteProject(project: ProjectWithEntryPointMetadata) {
    send('Delete project', { data: { name: project.name || '' } })
  }

  return (
    <div className="relative flex flex-col h-screen overflow-hidden">
      <AppHeader showToolbar={false} />
      <div className="w-full max-w-5xl px-4 mx-auto my-24 overflow-y-auto lg:px-0">
        <section className="flex justify-between">
          <h1 className="text-3xl font-bold">Your Projects</h1>
          <div className="flex gap-2 items-center">
            <small>Sort by</small>
            <ActionButton
              Element="button"
              className={
                'text-sm ' +
                (!sort.includes('name')
                  ? 'text-chalkboard-80 dark:text-chalkboard-40'
                  : '')
              }
              onClick={() => setSearchParams(getNextSearchParams(sort, 'name'))}
              icon={{
                icon: getSortIcon(sort, 'name'),
                className: 'p-1.5',
                iconClassName: !sort.includes('name')
                  ? '!text-chalkboard-40'
                  : '',
                size: 'sm',
              }}
            >
              Name
            </ActionButton>
            <ActionButton
              Element="button"
              className={
                'text-sm ' +
                (!isSortByModified
                  ? 'text-chalkboard-80 dark:text-chalkboard-40'
                  : '')
              }
              onClick={() =>
                setSearchParams(getNextSearchParams(sort, 'modified'))
              }
              icon={{
                icon: sort ? getSortIcon(sort, 'modified') : faArrowDown,
                className: 'p-1.5',
                iconClassName: !isSortByModified ? '!text-chalkboard-40' : '',
                size: 'sm',
              }}
            >
              Last Modified
            </ActionButton>
          </div>
        </section>
        <section data-testid="home-section">
          <p className="my-4 text-sm text-chalkboard-80 dark:text-chalkboard-30">
            Loaded from{' '}
            <span className="text-energy-70 dark:text-energy-40">
              {defaultDirectory}
            </span>
            .{' '}
            <Link to="settings" className="underline underline-offset-2">
              Edit in settings
            </Link>
            .
          </p>
          {state.matches('Reading projects') ? (
            <Loading>Loading your Projects...</Loading>
          ) : (
            <>
              {projects.length > 0 ? (
                <ul className="grid w-full grid-cols-4 gap-4 my-8">
                  {projects.sort(getSortFunction(sort)).map((project) => (
                    <ProjectCard
                      key={project.name}
                      project={project}
                      handleRenameProject={handleRenameProject}
                      handleDeleteProject={handleDeleteProject}
                    />
                  ))}
                </ul>
              ) : (
                <p className="p-4 my-8 border border-dashed rounded border-chalkboard-30 dark:border-chalkboard-70">
                  No Projects found, ready to make your first one?
                </p>
              )}
              <ActionButton
                Element="button"
                onClick={() => send('Create project')}
                icon={{ icon: faPlus, iconClassName: 'p-1 w-4' }}
                data-testid="home-new-file"
              >
                New file
              </ActionButton>
            </>
          )}
        </section>
      </div>
    </div>
  )
}

export default Home<|MERGE_RESOLUTION|>--- conflicted
+++ resolved
@@ -37,11 +37,8 @@
 import { useHotkeys } from 'react-hotkeys-hook'
 import { isTauri } from 'lib/isTauri'
 import { kclManager } from 'lang/KclSingleton'
-<<<<<<< HEAD
+import { useLspContext } from 'components/LspProvider'
 import { useValidateSettings } from 'hooks/useValidateSettings'
-=======
-import { useLspContext } from 'components/LspProvider'
->>>>>>> 6bab45a5
 
 // This route only opens in the Tauri desktop context for now,
 // as defined in Router.tsx, so we can use the Tauri APIs and types.
