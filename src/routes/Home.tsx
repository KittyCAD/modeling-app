import { GenerateWithTTCButton } from '@src/components/GenerateWithTTCButton'
import type { FormEvent, HTMLProps } from 'react'
import { useEffect, useState } from 'react'
import { toast } from 'react-hot-toast'
import { useHotkeys } from 'react-hotkeys-hook'
import {
  Link,
  useLocation,
  useNavigate,
  useSearchParams,
} from 'react-router-dom'

import type { IResponseMlConversation } from '@src/lib/textToCad'
import { ActionButton } from '@src/components/ActionButton'
import { AppHeader } from '@src/components/AppHeader'
import Loading from '@src/components/Loading'
import ProjectCard from '@src/components/ProjectCard/ProjectCard'
import { ConvoCard } from '@src/components/PromptCard'
import {
<<<<<<< HEAD
  ProjectSearchBar,
  useProjectSearch,
} from '@src/components/ProjectSearchBar'
import { BillingDialog } from '@kittycad/react-shared'
=======
  HomeSearchBar,
  useHomeSearch,
  areHomeItemsProjects,
  areHomeItemsConversations,
} from '@src/components/HomeSearchBar'
import type { HomeItems } from '@src/components/HomeSearchBar'
import { BillingDialog } from '@src/components/BillingDialog'
>>>>>>> 0fbe0827
import { useQueryParamEffects } from '@src/hooks/useQueryParamEffects'
import { useMenuListener } from '@src/hooks/useMenu'
import { isDesktop } from '@src/lib/isDesktop'
import { PATHS } from '@src/lib/paths'
import { markOnce } from '@src/lib/performance'
import type { Project } from '@src/lib/project'
import {
  getNextSearchParams,
  getProjectSortFunction,
  getConvoSortFunction,
  getSortIcon,
} from '@src/lib/sorting'
import { reportRejection } from '@src/lib/trap'
import {
  useToken,
  commandBarActor,
  codeManager,
  kclManager,
  authActor,
  billingActor,
  mlEphantManagerActor,
  systemIOActor,
  useSettings,
} from '@src/lib/singletons'
import { BillingTransition } from '@src/machines/billingMachine'
import {
  useCanReadWriteProjectDirectory,
  useFolders,
  useState as useSystemIOState,
} from '@src/machines/systemIO/hooks'
import {
  SystemIOMachineEvents,
  SystemIOMachineStates,
} from '@src/machines/systemIO/utils'
import type { WebContentSendPayload } from '@src/menu/channels'
import { openExternalBrowserIfDesktop } from '@src/lib/openWindow'
import {
  acceptOnboarding,
  needsToOnboard,
  onDismissOnboardingInvite,
} from '@src/routes/Onboarding/utils'
import Tooltip from '@src/components/Tooltip'
import { StatusBar } from '@src/components/StatusBar/StatusBar'
import { useNetworkMachineStatus } from '@src/components/NetworkMachineIndicator'
import {
  defaultLocalStatusBarItems,
  defaultGlobalStatusBarItems,
} from '@src/components/StatusBar/defaultStatusBarItems'
import { useSelector } from '@xstate/react'
import { withSiteBaseURL } from '@src/lib/withBaseURL'
import {
  MlEphantManagerStates,
  MlEphantManagerTransitions,
} from '@src/machines/mlEphantManagerMachine'

type ReadWriteProjectState = {
  value: boolean
  error: unknown
}

// This route only opens in the desktop context for now,
// as defined in Router.tsx, so we can use the desktop APIs and types.
const Home = () => {
  useQueryParamEffects()
  const navigate = useNavigate()
  const readWriteProjectDir = useCanReadWriteProjectDirectory()
  const [nativeFileMenuCreated, setNativeFileMenuCreated] = useState(false)
  const apiToken = useToken()
  const networkMachineStatus = useNetworkMachineStatus()
  const billingContext = useSelector(billingActor, ({ context }) => context)
  const hasUnlimitedCredits = billingContext.credits === Infinity

  // Only create the native file menus on desktop
  useEffect(() => {
    if (window.electron) {
      window.electron
        .createHomePageMenu()
        .then(() => {
          setNativeFileMenuCreated(true)
        })
        .catch(reportRejection)
    }
    billingActor.send({ type: BillingTransition.Update, apiToken })
    mlEphantManagerActor.send({
      type: MlEphantManagerTransitions.ClearProjectSpecificState,
    })

    // eslint-disable-next-line react-hooks/exhaustive-deps -- TODO: blanket-ignored fix me!
  }, [])

  const location = useLocation()
  const settings = useSettings()
  const onboardingStatus = settings.app.onboardingStatus.current

  // Menu listeners
  const cb = (data: WebContentSendPayload) => {
    if (data.menuLabel === 'File.Create project') {
      commandBarActor.send({
        type: 'Find and select command',
        data: {
          groupId: 'projects',
          name: 'Create project',
          argDefaultValues: {
            name: settings.projects.defaultProjectName.current,
          },
        },
      })
    } else if (data.menuLabel === 'File.Open project') {
      commandBarActor.send({
        type: 'Find and select command',
        data: {
          groupId: 'projects',
          name: 'Open project',
        },
      })
    } else if (data.menuLabel === 'Edit.Rename project') {
      commandBarActor.send({
        type: 'Find and select command',
        data: {
          groupId: 'projects',
          name: 'Rename project',
        },
      })
    } else if (data.menuLabel === 'Edit.Delete project') {
      commandBarActor.send({
        type: 'Find and select command',
        data: {
          groupId: 'projects',
          name: 'Delete project',
        },
      })
    } else if (data.menuLabel === 'File.Import file from URL') {
      commandBarActor.send({
        type: 'Find and select command',
        data: {
          groupId: 'projects',
          name: 'Import file from URL',
        },
      })
    } else if (data.menuLabel === 'File.Preferences.User settings') {
      navigate(PATHS.HOME + PATHS.SETTINGS)
    } else if (data.menuLabel === 'File.Preferences.Keybindings') {
      navigate(PATHS.HOME + PATHS.SETTINGS_KEYBINDINGS)
    } else if (data.menuLabel === 'File.Preferences.User default units') {
      navigate(`${PATHS.HOME}${PATHS.SETTINGS_USER}#defaultUnit`)
    } else if (data.menuLabel === 'Edit.Change project directory') {
      navigate(`${PATHS.HOME}${PATHS.SETTINGS_USER}#projectDirectory`)
    } else if (data.menuLabel === 'File.Sign out') {
      authActor.send({ type: 'Log out' })
    } else if (
      data.menuLabel === 'View.Command Palette...' ||
      data.menuLabel === 'Help.Command Palette...'
    ) {
      commandBarActor.send({ type: 'Open' })
    } else if (data.menuLabel === 'File.Preferences.Theme') {
      commandBarActor.send({
        type: 'Find and select command',
        data: {
          groupId: 'settings',
          name: 'app.theme',
        },
      })
    } else if (data.menuLabel === 'File.Preferences.Theme color') {
      navigate(`${PATHS.HOME}${PATHS.SETTINGS_USER}#themeColor`)
    } else if (data.menuLabel === 'File.Add file to project') {
      commandBarActor.send({
        type: 'Find and select command',
        data: {
          name: 'add-kcl-file-to-project',
          groupId: 'application',
        },
      })
    } else if (data.menuLabel === 'Design.Create with Zoo Text-To-CAD') {
      commandBarActor.send({
        type: 'Find and select command',
        data: {
          name: 'Text-to-CAD',
          groupId: 'application',
          argDefaultValues: {
            method: 'newProject',
            newProjectName: settings.projects.defaultProjectName.current,
          },
        },
      })
    }
  }
  useMenuListener(cb)

  // Cancel all KCL executions while on the home page
  useEffect(() => {
    markOnce('code/didLoadHome')
    kclManager.cancelAllExecutions()
  }, [])

  useHotkeys('backspace', (e) => {
    e.preventDefault()
  })
  useHotkeys(
    isDesktop() ? 'mod+,' : 'shift+mod+,',
    () => navigate(PATHS.HOME + PATHS.SETTINGS),
    {
      splitKey: '|',
    }
  )
  const projects = useFolders()
  const conversations = useSelector(mlEphantManagerActor, (actor) => {
    return actor.context.conversations
  })

  const [tabSelected, setTabSelected] = useState<HomeTabKeys>(
    HomeTabKeys.Projects
  )
  const [items, setItems] = useState<HomeItems>(projects)
  const [searchParams, setSearchParams] = useSearchParams()
  const { searchResults, query, searchAgainst } = useHomeSearch(projects)
  const sortBy = searchParams.get('sort_by') ?? 'modified:desc'

  const onChangeTab = (key: HomeTabKeys) => {
    setTabSelected(key)
  }

  useEffect(() => {
    switch (tabSelected) {
      case HomeTabKeys.Projects:
        setItems(projects)
        break
      case HomeTabKeys.Prompts:
        setItems(conversations)
        break
      default:
        const _ex: never = tabSelected
    }
  }, [tabSelected, projects, conversations])

  useEffect(() => {
    searchAgainst(items)('')
    // eslint-disable-next-line react-hooks/exhaustive-deps -- TODO: blanket-ignored fix me!
  }, [items])

  const sidebarButtonClasses =
    'flex items-center p-2 gap-2 leading-tight border-transparent dark:border-transparent enabled:dark:border-transparent enabled:hover:border-primary/50 enabled:dark:hover:border-inherit active:border-primary dark:bg-transparent hover:bg-transparent'

  return (
    <div className="relative flex flex-col items-stretch h-screen w-screen overflow-hidden">
      <AppHeader nativeFileMenuCreated={nativeFileMenuCreated} />
      <div className="overflow-hidden self-stretch w-full flex-1 home-layout max-w-4xl lg:max-w-5xl xl:max-w-7xl px-4 mx-auto mt-8 lg:mt-24 lg:px-0">
        <HomeHeader
          tabSelected={tabSelected}
          onChangeHomeSearchBar={searchAgainst(items)}
          onChangeTab={onChangeTab}
          sortBy={sortBy}
          setSearchParams={setSearchParams}
          settings={settings}
          readWriteProjectDir={readWriteProjectDir}
          className="col-start-2 -col-end-1"
        />
        <aside className="lg:row-start-1 -row-end-1 grid sm:grid-cols-2 md:mb-12 lg:flex flex-col justify-between">
          <ul className="flex flex-col">
            {needsToOnboard(location, onboardingStatus) && (
              <li className="flex group">
                <ActionButton
                  Element="button"
                  onClick={() => {
                    acceptOnboarding({
                      onboardingStatus,
                      navigate,
                      codeManager,
                      kclManager,
                    }).catch(reportRejection)
                  }}
                  className={`${sidebarButtonClasses} !text-primary flex-1`}
                  iconStart={{
                    icon: 'play',
                    bgClassName: '!bg-primary rounded-sm',
                    iconClassName: '!text-white',
                  }}
                  data-testid="home-tutorial-button"
                >
                  {onboardingStatus === '' ? 'Start' : 'Continue'} tutorial
                </ActionButton>
                <ActionButton
                  Element="button"
                  onClick={onDismissOnboardingInvite}
                  className={`${sidebarButtonClasses} hidden group-hover:flex flex-none ml-auto`}
                  iconStart={{
                    icon: 'close',
                    bgClassName: '!bg-transparent rounded-sm',
                  }}
                  data-testid="onboarding-dismiss"
                >
                  <Tooltip>Dismiss tutorial</Tooltip>
                </ActionButton>
              </li>
            )}
            <li className="contents">
              <ActionButton
                Element="button"
                onClick={() =>
                  commandBarActor.send({
                    type: 'Find and select command',
                    data: {
                      groupId: 'projects',
                      name: 'Create project',
                    },
                  })
                }
                className={sidebarButtonClasses}
                iconStart={{
                  icon: 'plus',
                  bgClassName: '!bg-transparent rounded-sm',
                }}
                data-testid="home-new-file"
              >
                Create project
              </ActionButton>
            </li>
            <li className="contents">
              <GenerateWithTTCButton
                onClick={() => {
                  commandBarActor.send({
                    type: 'Find and select command',
                    data: {
                      groupId: 'application',
                      name: 'Text-to-CAD',
                      argDefaultValues: {
                        method: 'newProject',
                        newProjectName:
                          settings.projects.defaultProjectName.current,
                      },
                    },
                  })
                }}
              />
            </li>
            <li className="contents">
              <ActionButton
                Element="button"
                onClick={() =>
                  commandBarActor.send({
                    type: 'Find and select command',
                    data: {
                      groupId: 'application',
                      name: 'create-a-sample',
                      argDefaultValues: {
                        source: 'kcl-samples',
                      },
                    },
                  })
                }
                className={sidebarButtonClasses}
                iconStart={{
                  icon: 'importFile',
                  bgClassName: '!bg-transparent rounded-sm',
                }}
                data-testid="home-create-from-sample"
              >
                Create from a sample
              </ActionButton>
            </li>
          </ul>
          <ul className="flex flex-col">
            {!hasUnlimitedCredits && (
              <li className="contents">
                <div className="my-2">
                  <BillingDialog
                    upgradeHref={withSiteBaseURL('/design-studio-pricing')}
                    upgradeClick={openExternalBrowserIfDesktop()}
                    error={billingContext.error}
                    credits={billingContext.credits}
                    allowance={billingContext.allowance}
                  />
                </div>
              </li>
            )}
            <li className="contents">
              <ActionButton
                Element="externalLink"
                to={withSiteBaseURL('/account')}
                onClick={openExternalBrowserIfDesktop(
                  withSiteBaseURL('/account')
                )}
                className={sidebarButtonClasses}
                iconStart={{
                  icon: 'person',
                  bgClassName: '!bg-transparent rounded-sm',
                }}
                data-testid="home-account"
              >
                View your account
              </ActionButton>
            </li>
            <li className="contents">
              <ActionButton
                Element="externalLink"
                to={withSiteBaseURL('/blog')}
                onClick={openExternalBrowserIfDesktop(withSiteBaseURL('/blog'))}
                className={sidebarButtonClasses}
                iconStart={{
                  icon: 'glasses',
                  bgClassName: '!bg-transparent rounded-sm',
                }}
                data-testid="home-blog"
              >
                Read the Zoo blog
              </ActionButton>
            </li>
          </ul>
        </aside>
        <HomeItemsArea
          tabSelected={tabSelected}
          searchResults={searchResults}
          sortBy={sortBy}
          query={query}
          settings={settings}
        />
      </div>
      <StatusBar
        globalItems={[
          ...(isDesktop() ? [networkMachineStatus] : []),
          ...defaultGlobalStatusBarItems({ location, filePath: undefined }),
        ]}
        localItems={defaultLocalStatusBarItems}
      />
    </div>
  )
}

enum HomeTabKeys {
  Projects,
  Prompts,
}

interface HomeTabProps {
  onChange: (key: HomeTabKeys) => void
  selected: HomeTabKeys
}

function HomeTab(props: HomeTabProps) {
  const [selected, setSelected] = useState(props.selected)

  const tabs = [
    { name: 'Projects', key: HomeTabKeys.Projects },
    { name: 'Prompts', key: HomeTabKeys.Prompts },
  ]

  const cssTab = 'cursor-pointer border rounded-t text-lg text-center'
  const cssActive = `${cssTab} p-2 border-chalkboard-70 border-b-transparent`
  const cssInactive = `${cssTab} pl-2 pr-2 pt-2 mt-1 border text-chalkboard-90 border-chalkboard-50 bg-chalkboard-20`

  const onClickTab = (key: HomeTabKeys) => () => {
    setSelected(key)
    props.onChange(key)
  }

  return (
    <div className="flex flex-row">
      {tabs.map((el) => (
        <div
          key={el.key}
          className={el.key === selected ? cssActive : cssInactive}
          style={{ width: '130px' }}
          onClick={onClickTab(el.key)}
          role="tab"
          tabIndex={0}
        >
          {el.name}
        </div>
      ))}
    </div>
  )
}

interface HomeHeaderProps extends HTMLProps<HTMLDivElement> {
  tabSelected: HomeTabKeys
  onChangeHomeSearchBar: (query: string) => void
  onChangeTab: (key: HomeTabKeys) => void
  sortBy: string
  setSearchParams: (params: Record<string, string>) => void
  settings: ReturnType<typeof useSettings>
  readWriteProjectDir: ReadWriteProjectState
}

function HomeHeader({
  tabSelected,
  onChangeHomeSearchBar,
  onChangeTab,
  sortBy,
  setSearchParams,
  settings,
  readWriteProjectDir,
  ...rest
}: HomeHeaderProps) {
  const isSortByModified =
    sortBy?.includes('modified') || !sortBy || sortBy === null

  return (
    <section {...rest}>
      <div className="flex flex-col md:flex-row gap-4 justify-between md:items-center select-none">
        <div className="flex gap-8 items-center">
          <HomeTab onChange={onChangeTab} selected={tabSelected} />
        </div>
        <div className="flex flex-col sm:flex-row gap-2 sm:items-center">
          <HomeSearchBar onChange={onChangeHomeSearchBar} />
          <div className="flex gap-2 items-center">
            <small>Sort by</small>
            <ActionButton
              Element="button"
              data-testid="home-sort-by-name"
              className={`text-xs border-primary/10 ${
                !sortBy.includes('name')
                  ? 'text-chalkboard-80 dark:text-chalkboard-40'
                  : ''
              }`}
              onClick={() =>
                setSearchParams(getNextSearchParams(sortBy, 'name'))
              }
              iconStart={{
                icon: getSortIcon(sortBy, 'name'),
                bgClassName: 'bg-transparent',
                iconClassName: !sortBy.includes('name')
                  ? '!text-chalkboard-90 dark:!text-chalkboard-30'
                  : '',
              }}
            >
              Name
            </ActionButton>
            <ActionButton
              Element="button"
              data-testid="home-sort-by-modified"
              className={`text-xs border-primary/10 ${
                !isSortByModified
                  ? 'text-chalkboard-80 dark:text-chalkboard-40'
                  : ''
              }`}
              onClick={() =>
                setSearchParams(getNextSearchParams(sortBy, 'modified'))
              }
              iconStart={{
                icon: sortBy ? getSortIcon(sortBy, 'modified') : 'arrowDown',
                bgClassName: 'bg-transparent',
                iconClassName: !isSortByModified
                  ? '!text-chalkboard-90 dark:!text-chalkboard-30'
                  : '',
              }}
            >
              Age
            </ActionButton>
          </div>
        </div>
      </div>
      <p className="my-4 text-sm text-chalkboard-80 dark:text-chalkboard-30">
        Loaded from{' '}
        <Link
          data-testid="project-directory-settings-link"
          to={`${PATHS.HOME + PATHS.SETTINGS_USER}#projectDirectory`}
          className="text-chalkboard-90 dark:text-chalkboard-20 underline underline-offset-2"
        >
          {settings.app.projectDirectory.current}
        </Link>
        .
      </p>
      {!readWriteProjectDir.value && (
        <section>
          <div className="flex items-center select-none">
            <div className="flex gap-8 items-center justify-between grow bg-destroy-80 text-white py-1 px-4 my-2 rounded-sm">
              <p className="">{errorMessage(readWriteProjectDir.error)}</p>
              <Link
                data-testid="project-directory-settings-link"
                to={`${PATHS.HOME + PATHS.SETTINGS_USER}#projectDirectory`}
                className="py-1 text-white underline underline-offset-2 text-sm"
              >
                Change Project Directory
              </Link>
            </div>
          </div>
        </section>
      )}
    </section>
  )
}

function NoResults() {
  return (
    <div className="col-start-2 -col-end-1 w-full flex flex-col justify-center items-center">
      No results found
    </div>
  )
}

interface HomeItemsAreaProps {
  tabSelected: HomeTabKeys
  searchResults: HomeItems
  sortBy: string
  query: string
  settings: ReturnType<typeof useSettings>
}

function HomeItemsArea(props: HomeItemsAreaProps) {
  let grid = null

  console.log('home items area', props.tabSelected, props.searchResults)

  switch (props.tabSelected) {
    case HomeTabKeys.Projects:
      grid = areHomeItemsProjects(props.searchResults) ? (
        <ResultGridProjects
          searchResults={props.searchResults}
          query={props.query}
          sortBy={props.sortBy}
        />
      ) : (
        <NoResults />
      )
      break
    case HomeTabKeys.Prompts:
      grid = areHomeItemsConversations(props.searchResults) ? (
        <ResultGridConversations
          searchResults={props.searchResults.items}
          query={props.query}
          sortBy={props.sortBy}
          settings={props.settings}
        />
      ) : (
        <NoResults />
      )
      break
    default:
      const _ex: never = props.tabSelected
  }

  return (
    <div
      data-testid="home-section"
      className="flex-1 col-start-2 -col-end-1 overflow-y-auto pr-2 pb-24"
    >
      {grid}
    </div>
  )
}

interface ResultGridConversationsProps {
  searchResults: IResponseMlConversation[]
  query: string
  sortBy: string
  settings: ReturnType<typeof useSettings>
}

function ResultGridConversations(props: ResultGridConversationsProps) {
  // Maybe consider lifting this higher but I see no reason at the moment
  const onAction = (prompt: string) => {
    commandBarActor.send({
      type: 'Find and select command',
      data: {
        groupId: 'application',
        name: 'Text-to-CAD',
        argDefaultValues: {
          method: 'newProject',
          prompt,
          newProjectName: props.settings.projects.defaultProjectName.current,
        },
      },
    })
  }

  const mlEphantManagerSnapshot = mlEphantManagerActor.getSnapshot()

  if (mlEphantManagerSnapshot.matches(MlEphantManagerStates.Setup)) {
    return (
      <div className="col-start-2 -col-end-1 w-full flex flex-col justify-center items-center">
        <Loading isDummy={true}>Loading your prompts...</Loading>
      </div>
    )
  }

  if (props.searchResults.length > 0) {
    return (
      <div className="grid w-full sm:grid-cols-2 lg:grid-cols-2 xl:grid-cols-2 gap-4">
        {props.searchResults
          .sort(getConvoSortFunction(props.sortBy))
          .map((convo: IResponseMlConversation) => (
            <ConvoCard key={convo.id} {...convo} onAction={onAction} />
          ))}
      </div>
    )
  }

  return (
    <div className="flex flex-col items-center justify-center w-full gap-4">
      <div className="text-sm text-chalkboard-80 dark:text-chalkboard-30">
        Looks like you haven't prompted yet!
      </div>
      <GenerateWithTTCButton onClick={() => onAction('')} hasBorder={true} />
    </div>
  )
}

interface ResultGridProjectsProps extends HTMLProps<HTMLDivElement> {
  searchResults: Project[]
  query: string
  sortBy: string
}

function ResultGridProjects(props: ResultGridProjectsProps) {
  const state = useSystemIOState()

  return (
    <section className={props.className}>
      {state.matches(SystemIOMachineStates.readingFolders) ? (
        <Loading isDummy={true}>Loading your Projects...</Loading>
      ) : (
        <>
          {props.searchResults.length > 0 ? (
            <ul className="grid w-full sm:grid-cols-2 lg:grid-cols-3 xl:grid-cols-4 gap-4">
              {props.searchResults
                .sort(getProjectSortFunction(props.sortBy))
                .map((item) => (
                  <ProjectCard
                    key={item.name}
                    project={item}
                    handleRenameProject={handleRenameProject}
                    handleDeleteProject={handleDeleteProject}
                  />
                ))}
            </ul>
          ) : (
            <p className="p-4 my-8 border border-dashed rounded border-chalkboard-30 dark:border-chalkboard-70">
              No results found
              {props.searchResults.length === 0
                ? ', ready to make your first one?'
                : ` with the search term "${props.query}"`}
            </p>
          )}
        </>
      )}
    </section>
  )
}

/** Type narrowing function of unknown error to a string */
function errorMessage(error: unknown): string {
  if (error !== undefined && error instanceof Error) {
    return error.message
  }
  if (error && typeof error === 'object') {
    return JSON.stringify(error)
  }
  if (typeof error === 'string') {
    return error
  }
  return 'Unknown error'
}

async function handleRenameProject(
  e: FormEvent<HTMLFormElement>,
  project: Project
) {
  const { newProjectName } = Object.fromEntries(
    new FormData(e.target as HTMLFormElement)
  )

  if (typeof newProjectName === 'string' && newProjectName.startsWith('.')) {
    toast.error('Project names cannot start with a dot (.)')
    return
  }

  if (newProjectName !== project.name) {
    systemIOActor.send({
      type: SystemIOMachineEvents.renameProject,
      data: {
        requestedProjectName: String(newProjectName),
        projectName: project.name,
      },
    })
  }
}

async function handleDeleteProject(project: Project) {
  systemIOActor.send({
    type: SystemIOMachineEvents.deleteProject,
    data: { requestedProjectName: project.name },
  })
}

export default Home<|MERGE_RESOLUTION|>--- conflicted
+++ resolved
@@ -17,20 +17,13 @@
 import ProjectCard from '@src/components/ProjectCard/ProjectCard'
 import { ConvoCard } from '@src/components/PromptCard'
 import {
-<<<<<<< HEAD
-  ProjectSearchBar,
-  useProjectSearch,
-} from '@src/components/ProjectSearchBar'
-import { BillingDialog } from '@kittycad/react-shared'
-=======
   HomeSearchBar,
   useHomeSearch,
   areHomeItemsProjects,
   areHomeItemsConversations,
 } from '@src/components/HomeSearchBar'
 import type { HomeItems } from '@src/components/HomeSearchBar'
-import { BillingDialog } from '@src/components/BillingDialog'
->>>>>>> 0fbe0827
+import { BillingDialog } from '@kittycad/react-shared'
 import { useQueryParamEffects } from '@src/hooks/useQueryParamEffects'
 import { useMenuListener } from '@src/hooks/useMenu'
 import { isDesktop } from '@src/lib/isDesktop'
