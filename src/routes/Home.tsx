import { FormEvent, useEffect, useRef, useState } from 'react'
import { ActionButton } from 'components/ActionButton'
import { AppHeader } from 'components/AppHeader'
import ProjectCard from 'components/ProjectCard/ProjectCard'
import { useNavigate, useSearchParams } from 'react-router-dom'
import { Link } from 'react-router-dom'
import { toast } from 'react-hot-toast'
import Loading from 'components/Loading'
import { PATHS } from 'lib/paths'
import {
  getNextSearchParams,
  getSortFunction,
  getSortIcon,
} from '../lib/sorting'
import { useHotkeys } from 'react-hotkeys-hook'
import { isDesktop } from 'lib/isDesktop'
import { kclManager } from 'lib/singletons'
import { LowerRightControls } from 'components/LowerRightControls'
import { ProjectSearchBar, useProjectSearch } from 'components/ProjectSearchBar'
import { Project } from 'lib/project'
import { markOnce } from 'lib/performance'
import { useFileSystemWatcher } from 'hooks/useFileSystemWatcher'
import { useProjectsLoader } from 'hooks/useProjectsLoader'
import { useProjectsContext } from 'hooks/useProjectsContext'
import { commandBarActor } from 'machines/commandBarMachine'
<<<<<<< HEAD
import { useSettings } from 'machines/appMachine'
=======
import { useCreateFileLinkQuery } from 'hooks/useCreateFileLinkQueryWatcher'
>>>>>>> 83974059

// This route only opens in the desktop context for now,
// as defined in Router.tsx, so we can use the desktop APIs and types.
const Home = () => {
  const { state, send } = useProjectsContext()
  const [projectsLoaderTrigger, setProjectsLoaderTrigger] = useState(0)
  const { projectsDir } = useProjectsLoader([projectsLoaderTrigger])

<<<<<<< HEAD
=======
  // Keep a lookout for a URL query string that invokes the 'import file from URL' command
  useCreateFileLinkQuery((argDefaultValues) => {
    commandBarActor.send({
      type: 'Find and select command',
      data: {
        groupId: 'projects',
        name: 'Import file from URL',
        argDefaultValues,
      },
    })
  })

  useRefreshSettings(PATHS.HOME + 'SETTINGS')
>>>>>>> 83974059
  const navigate = useNavigate()
  const settings = useSettings()

  // Cancel all KCL executions while on the home page
  useEffect(() => {
    markOnce('code/didLoadHome')
    kclManager.cancelAllExecutions()
  }, [])

  useHotkeys('backspace', (e) => {
    e.preventDefault()
  })
  useHotkeys(
    isDesktop() ? 'mod+,' : 'shift+mod+,',
    () => navigate(PATHS.HOME + PATHS.SETTINGS),
    {
      splitKey: '|',
    }
  )
  const ref = useRef<HTMLDivElement>(null)

  // Re-read projects listing if the projectDir has any updates.
  useFileSystemWatcher(
    async () => {
      setProjectsLoaderTrigger(projectsLoaderTrigger + 1)
    },
    projectsDir ? [projectsDir] : []
  )

  const projects = state?.context.projects ?? []
  const [searchParams, setSearchParams] = useSearchParams()
  const { searchResults, query, setQuery } = useProjectSearch(projects)
  const sort = searchParams.get('sort_by') ?? 'modified:desc'

  const isSortByModified = sort?.includes('modified') || !sort || sort === null

  // Update the default project name and directory in the home machine
  // when the settings change
  useEffect(() => {
    send({
      type: 'assign',
      data: {
        defaultProjectName: settings.projects.defaultProjectName.current,
        defaultDirectory: settings.app.projectDirectory.current,
      },
    })
  }, [
    settings.app.projectDirectory.current,
    settings.projects.defaultProjectName.current,
    send,
  ])

  async function handleRenameProject(
    e: FormEvent<HTMLFormElement>,
    project: Project
  ) {
    const { newProjectName } = Object.fromEntries(
      new FormData(e.target as HTMLFormElement)
    )

    if (typeof newProjectName === 'string' && newProjectName.startsWith('.')) {
      toast.error('Project names cannot start with a dot (.)')
      return
    }

    if (newProjectName !== project.name) {
      send({
        type: 'Rename project',
        data: { oldName: project.name, newName: newProjectName as string },
      })
    }
  }

  async function handleDeleteProject(project: Project) {
    send({
      type: 'Delete project',
      data: { name: project.name || '' },
    })
  }

  return (
    <div className="relative flex flex-col h-screen overflow-hidden" ref={ref}>
      <AppHeader showToolbar={false} />
      <div className="w-full flex flex-col overflow-hidden max-w-5xl px-4 mx-auto mt-24 lg:px-2">
        <section>
          <div className="flex justify-between items-center select-none">
            <div className="flex gap-8 items-center">
              <h1 className="text-3xl font-bold">Your Projects</h1>
              <ActionButton
                Element="button"
                onClick={() =>
                  commandBarActor.send({
                    type: 'Find and select command',
                    data: {
                      groupId: 'projects',
                      name: 'Create project',
                      argDefaultValues: {
                        name: settings.projects.defaultProjectName.current,
                      },
                    },
                  })
                }
                className="group !bg-primary !text-chalkboard-10 !border-primary hover:shadow-inner hover:hue-rotate-15"
                iconStart={{
                  icon: 'plus',
                  bgClassName: '!bg-transparent rounded-sm',
                  iconClassName:
                    '!text-chalkboard-10 transition-transform group-active:rotate-90',
                }}
                data-testid="home-new-file"
              >
                Create project
              </ActionButton>
            </div>
            <div className="flex gap-2 items-center">
              <ProjectSearchBar setQuery={setQuery} />
              <small>Sort by</small>
              <ActionButton
                Element="button"
                data-testid="home-sort-by-name"
                className={
                  'text-xs border-primary/10 ' +
                  (!sort.includes('name')
                    ? 'text-chalkboard-80 dark:text-chalkboard-40'
                    : '')
                }
                onClick={() =>
                  setSearchParams(getNextSearchParams(sort, 'name'))
                }
                iconStart={{
                  icon: getSortIcon(sort, 'name'),
                  bgClassName: 'bg-transparent',
                  iconClassName: !sort.includes('name')
                    ? '!text-chalkboard-90 dark:!text-chalkboard-30'
                    : '',
                }}
              >
                Name
              </ActionButton>
              <ActionButton
                Element="button"
                data-testid="home-sort-by-modified"
                className={
                  'text-xs border-primary/10 ' +
                  (!isSortByModified
                    ? 'text-chalkboard-80 dark:text-chalkboard-40'
                    : '')
                }
                onClick={() =>
                  setSearchParams(getNextSearchParams(sort, 'modified'))
                }
                iconStart={{
                  icon: sort ? getSortIcon(sort, 'modified') : 'arrowDown',
                  bgClassName: 'bg-transparent',
                  iconClassName: !isSortByModified
                    ? '!text-chalkboard-90 dark:!text-chalkboard-30'
                    : '',
                }}
              >
                Last Modified
              </ActionButton>
            </div>
          </div>
          <p className="my-4 text-sm text-chalkboard-80 dark:text-chalkboard-30">
            Loaded from{' '}
            <Link
              data-testid="project-directory-settings-link"
              to={`${PATHS.HOME + PATHS.SETTINGS_USER}#projectDirectory`}
              className="text-chalkboard-90 dark:text-chalkboard-20 underline underline-offset-2"
            >
              {settings.app.projectDirectory.current}
            </Link>
            .
          </p>
        </section>
        <section
          data-testid="home-section"
          className="flex-1 overflow-y-auto pr-2 pb-24"
        >
          {state?.matches('Reading projects') ? (
            <Loading>Loading your Projects...</Loading>
          ) : (
            <>
              {searchResults.length > 0 ? (
                <ul className="grid w-full grid-cols-4 gap-4">
                  {searchResults.sort(getSortFunction(sort)).map((project) => (
                    <ProjectCard
                      key={project.name}
                      project={project}
                      handleRenameProject={handleRenameProject}
                      handleDeleteProject={handleDeleteProject}
                    />
                  ))}
                </ul>
              ) : (
                <p className="p-4 my-8 border border-dashed rounded border-chalkboard-30 dark:border-chalkboard-70">
                  No Projects found
                  {projects.length === 0
                    ? ', ready to make your first one?'
                    : ` with the search term "${query}"`}
                </p>
              )}
            </>
          )}
        </section>
        <LowerRightControls />
      </div>
    </div>
  )
}

export default Home<|MERGE_RESOLUTION|>--- conflicted
+++ resolved
@@ -23,11 +23,8 @@
 import { useProjectsLoader } from 'hooks/useProjectsLoader'
 import { useProjectsContext } from 'hooks/useProjectsContext'
 import { commandBarActor } from 'machines/commandBarMachine'
-<<<<<<< HEAD
+import { useCreateFileLinkQuery } from 'hooks/useCreateFileLinkQueryWatcher'
 import { useSettings } from 'machines/appMachine'
-=======
-import { useCreateFileLinkQuery } from 'hooks/useCreateFileLinkQueryWatcher'
->>>>>>> 83974059
 
 // This route only opens in the desktop context for now,
 // as defined in Router.tsx, so we can use the desktop APIs and types.
@@ -36,8 +33,6 @@
   const [projectsLoaderTrigger, setProjectsLoaderTrigger] = useState(0)
   const { projectsDir } = useProjectsLoader([projectsLoaderTrigger])
 
-<<<<<<< HEAD
-=======
   // Keep a lookout for a URL query string that invokes the 'import file from URL' command
   useCreateFileLinkQuery((argDefaultValues) => {
     commandBarActor.send({
@@ -50,8 +45,6 @@
     })
   })
 
-  useRefreshSettings(PATHS.HOME + 'SETTINGS')
->>>>>>> 83974059
   const navigate = useNavigate()
   const settings = useSettings()
 
