import { FormEvent, useEffect, useRef, useState } from 'react'
import { ActionButton } from 'components/ActionButton'
import { AppHeader } from 'components/AppHeader'
import ProjectCard from 'components/ProjectCard/ProjectCard'
import { useNavigate, useSearchParams } from 'react-router-dom'
import { Link } from 'react-router-dom'
import { toast } from 'react-hot-toast'
import Loading from 'components/Loading'
import { PATHS } from 'lib/paths'
import {
  getNextSearchParams,
  getSortFunction,
  getSortIcon,
} from '../lib/sorting'
import { useHotkeys } from 'react-hotkeys-hook'
import { isDesktop } from 'lib/isDesktop'
import { kclManager } from 'lib/singletons'
import { LowerRightControls } from 'components/LowerRightControls'
import { ProjectSearchBar, useProjectSearch } from 'components/ProjectSearchBar'
import { Project } from 'lib/project'
import { markOnce } from 'lib/performance'
import { useProjectsContext } from 'hooks/useProjectsContext'
import { commandBarActor } from 'machines/commandBarMachine'
import { useCreateFileLinkQuery } from 'hooks/useCreateFileLinkQueryWatcher'
import { useSettings } from 'machines/appMachine'
import { reportRejection } from 'lib/trap'
<<<<<<< HEAD
import { authActor } from 'machines/appMachine'
import type { WebContentSendPayload } from '../menu/channels'
import { useMenuListener } from 'hooks/useMenu'
=======
>>>>>>> 81f92bc7

// This route only opens in the desktop context for now,
// as defined in Router.tsx, so we can use the desktop APIs and types.
const Home = () => {
  const { state, send } = useProjectsContext()
  const [readWriteProjectDir, setReadWriteProjectDir] = useState<{
    value: boolean
    error: unknown
  }>({
    value: true,
    error: undefined,
  })

  // Only create the native file menus on desktop
  useEffect(() => {
    if (isDesktop()) {
      window.electron.createHomePageMenu().catch(reportRejection)
    }
  }, [])

  // Keep a lookout for a URL query string that invokes the 'import file from URL' command
  useCreateFileLinkQuery((argDefaultValues) => {
    commandBarActor.send({
      type: 'Find and select command',
      data: {
        groupId: 'projects',
        name: 'Import file from URL',
        argDefaultValues,
      },
    })
  })

  const navigate = useNavigate()
  const settings = useSettings()

  // Menu listeners
  const cb = (data: WebContentSendPayload) => {
    if (data.menuLabel === 'File.New project') {
      commandBarActor.send({
        type: 'Find and select command',
        data: {
          groupId: 'projects',
          name: 'Create project',
          argDefaultValues: {
            name: settings.projects.defaultProjectName.current,
          },
        },
      })
    } else if (data.menuLabel === 'File.Open project') {
      commandBarActor.send({
        type: 'Find and select command',
        data: {
          groupId: 'projects',
          name: 'Open project',
        },
      })
    } else if (data.menuLabel === 'Edit.Rename project') {
      commandBarActor.send({
        type: 'Find and select command',
        data: {
          groupId: 'projects',
          name: 'Rename project',
        },
      })
    } else if (data.menuLabel === 'Edit.Delete project') {
      commandBarActor.send({
        type: 'Find and select command',
        data: {
          groupId: 'projects',
          name: 'Delete project',
        },
      })
    } else if (data.menuLabel === 'File.Import file from URL') {
      commandBarActor.send({
        type: 'Find and select command',
        data: {
          groupId: 'projects',
          name: 'Import file from URL',
        },
      })
    } else if (data.menuLabel === 'File.Preferences.User settings') {
      navigate(PATHS.HOME + PATHS.SETTINGS)
    } else if (data.menuLabel === 'File.Preferences.Keybindings') {
      navigate(PATHS.HOME + PATHS.SETTINGS_KEYBINDINGS)
    } else if (data.menuLabel === 'File.Preferences.User default units') {
      navigate(PATHS.HOME + PATHS.SETTINGS_USER + '#defaultUnit')
    } else if (data.menuLabel === 'Edit.Change project directory') {
      navigate(PATHS.HOME + PATHS.SETTINGS_USER + '#projectDirectory')
    } else if (data.menuLabel === 'File.Sign out') {
      authActor.send({ type: 'Log out' })
    } else if (
      data.menuLabel === 'View.Command Palette...' ||
      data.menuLabel === 'Help.Command Palette...'
    ) {
      commandBarActor.send({ type: 'Open' })
    } else if (data.menuLabel === 'File.Preferences.Theme') {
      commandBarActor.send({
        type: 'Find and select command',
        data: {
          groupId: 'settings',
          name: 'app.theme',
        },
      })
    } else if (data.menuLabel === 'File.Preferences.Theme color') {
      navigate(PATHS.HOME + PATHS.SETTINGS_USER + '#themeColor')
    }
  }
  useMenuListener(cb)

  // Cancel all KCL executions while on the home page
  useEffect(() => {
    markOnce('code/didLoadHome')
    kclManager.cancelAllExecutions()
  }, [])

  useHotkeys('backspace', (e) => {
    e.preventDefault()
  })
  useHotkeys(
    isDesktop() ? 'mod+,' : 'shift+mod+,',
    () => navigate(PATHS.HOME + PATHS.SETTINGS),
    {
      splitKey: '|',
    }
  )
  const ref = useRef<HTMLDivElement>(null)

  const projects = state?.context.projects ?? []
  const [searchParams, setSearchParams] = useSearchParams()
  const { searchResults, query, setQuery } = useProjectSearch(projects)
  const sort = searchParams.get('sort_by') ?? 'modified:desc'

  const isSortByModified = sort?.includes('modified') || !sort || sort === null

  // Update the default project name and directory in the home machine
  // when the settings change
  useEffect(() => {
    send({
      type: 'assign',
      data: {
        defaultProjectName: settings.projects.defaultProjectName.current,
        defaultDirectory: settings.app.projectDirectory.current,
      },
    })

    // Must be a truthy string, not '' or null or undefined
    if (settings.app.projectDirectory.current) {
      window.electron
        .canReadWriteDirectory(settings.app.projectDirectory.current)
        .then((res) => {
          setReadWriteProjectDir(res)
        })
        .catch(reportRejection)
    }
  }, [
    settings.app.projectDirectory.current,
    settings.projects.defaultProjectName.current,
    send,
  ])

  async function handleRenameProject(
    e: FormEvent<HTMLFormElement>,
    project: Project
  ) {
    const { newProjectName } = Object.fromEntries(
      new FormData(e.target as HTMLFormElement)
    )

    if (typeof newProjectName === 'string' && newProjectName.startsWith('.')) {
      toast.error('Project names cannot start with a dot (.)')
      return
    }

    if (newProjectName !== project.name) {
      send({
        type: 'Rename project',
        data: { oldName: project.name, newName: newProjectName as string },
      })
    }
  }

  async function handleDeleteProject(project: Project) {
    send({
      type: 'Delete project',
      data: { name: project.name || '' },
    })
  }
  /** Type narrowing function of unknown error to a string */
  function errorMessage(error: unknown): string {
    if (error != undefined && error instanceof Error) {
      return error.message
    } else if (error && typeof error === 'object') {
      return JSON.stringify(error)
    } else if (typeof error === 'string') {
      return error
    } else {
      return 'Unknown error'
    }
  }

  return (
    <div className="relative flex flex-col h-screen overflow-hidden" ref={ref}>
      <AppHeader showToolbar={false} />
      <div className="w-full flex flex-col overflow-hidden max-w-5xl px-4 mx-auto mt-24 lg:px-2">
        <section>
          <div className="flex justify-between items-center select-none">
            <div className="flex gap-8 items-center">
              <h1 className="text-3xl font-bold">Your Projects</h1>
              <ActionButton
                Element="button"
                onClick={() =>
                  commandBarActor.send({
                    type: 'Find and select command',
                    data: {
                      groupId: 'projects',
                      name: 'Create project',
                      argDefaultValues: {
                        name: settings.projects.defaultProjectName.current,
                      },
                    },
                  })
                }
                className="group !bg-primary !text-chalkboard-10 !border-primary hover:shadow-inner hover:hue-rotate-15"
                iconStart={{
                  icon: 'plus',
                  bgClassName: '!bg-transparent rounded-sm',
                  iconClassName:
                    '!text-chalkboard-10 transition-transform group-active:rotate-90',
                }}
                data-testid="home-new-file"
              >
                Create project
              </ActionButton>
            </div>
            <div className="flex gap-2 items-center">
              <ProjectSearchBar setQuery={setQuery} />
              <small>Sort by</small>
              <ActionButton
                Element="button"
                data-testid="home-sort-by-name"
                className={
                  'text-xs border-primary/10 ' +
                  (!sort.includes('name')
                    ? 'text-chalkboard-80 dark:text-chalkboard-40'
                    : '')
                }
                onClick={() =>
                  setSearchParams(getNextSearchParams(sort, 'name'))
                }
                iconStart={{
                  icon: getSortIcon(sort, 'name'),
                  bgClassName: 'bg-transparent',
                  iconClassName: !sort.includes('name')
                    ? '!text-chalkboard-90 dark:!text-chalkboard-30'
                    : '',
                }}
              >
                Name
              </ActionButton>
              <ActionButton
                Element="button"
                data-testid="home-sort-by-modified"
                className={
                  'text-xs border-primary/10 ' +
                  (!isSortByModified
                    ? 'text-chalkboard-80 dark:text-chalkboard-40'
                    : '')
                }
                onClick={() =>
                  setSearchParams(getNextSearchParams(sort, 'modified'))
                }
                iconStart={{
                  icon: sort ? getSortIcon(sort, 'modified') : 'arrowDown',
                  bgClassName: 'bg-transparent',
                  iconClassName: !isSortByModified
                    ? '!text-chalkboard-90 dark:!text-chalkboard-30'
                    : '',
                }}
              >
                Last Modified
              </ActionButton>
            </div>
          </div>
          <p className="my-4 text-sm text-chalkboard-80 dark:text-chalkboard-30">
            Loaded from{' '}
            <Link
              data-testid="project-directory-settings-link"
              to={`${PATHS.HOME + PATHS.SETTINGS_USER}#projectDirectory`}
              className="text-chalkboard-90 dark:text-chalkboard-20 underline underline-offset-2"
            >
              {settings.app.projectDirectory.current}
            </Link>
            .
          </p>
          {!readWriteProjectDir.value && (
            <section>
              <div className="flex items-center select-none">
                <div className="flex gap-8 items-center justify-between grow bg-destroy-80 text-white py-1 px-4 my-2 rounded-sm grow">
                  <p className="">{errorMessage(readWriteProjectDir.error)}</p>
                  <Link
                    data-testid="project-directory-settings-link"
                    to={`${PATHS.HOME + PATHS.SETTINGS_USER}#projectDirectory`}
                    className="py-1 text-white underline underline-offset-2 text-sm"
                  >
                    Change Project Directory
                  </Link>
                </div>
              </div>
            </section>
          )}
        </section>
        <section
          data-testid="home-section"
          className="flex-1 overflow-y-auto pr-2 pb-24"
        >
          {state?.matches('Reading projects') ? (
            <Loading>Loading your Projects...</Loading>
          ) : (
            <>
              {searchResults.length > 0 ? (
                <ul className="grid w-full grid-cols-4 gap-4">
                  {searchResults.sort(getSortFunction(sort)).map((project) => (
                    <ProjectCard
                      key={project.name}
                      project={project}
                      handleRenameProject={handleRenameProject}
                      handleDeleteProject={handleDeleteProject}
                    />
                  ))}
                </ul>
              ) : (
                <p className="p-4 my-8 border border-dashed rounded border-chalkboard-30 dark:border-chalkboard-70">
                  No Projects found
                  {projects.length === 0
                    ? ', ready to make your first one?'
                    : ` with the search term "${query}"`}
                </p>
              )}
            </>
          )}
        </section>
        <LowerRightControls />
      </div>
    </div>
  )
}

export default Home<|MERGE_RESOLUTION|>--- conflicted
+++ resolved
@@ -24,12 +24,9 @@
 import { useCreateFileLinkQuery } from 'hooks/useCreateFileLinkQueryWatcher'
 import { useSettings } from 'machines/appMachine'
 import { reportRejection } from 'lib/trap'
-<<<<<<< HEAD
 import { authActor } from 'machines/appMachine'
 import type { WebContentSendPayload } from '../menu/channels'
 import { useMenuListener } from 'hooks/useMenu'
-=======
->>>>>>> 81f92bc7
 
 // This route only opens in the desktop context for now,
 // as defined in Router.tsx, so we can use the desktop APIs and types.
