--- conflicted
+++ resolved
@@ -368,11 +368,7 @@
             <li className="contents">
               <ActionButton
                 Element="externalLink"
-<<<<<<< HEAD
-                to={withSiteBaseURL('/docs')}
-=======
                 to={withSiteBaseURL('/account')}
->>>>>>> caeda31c
                 onClick={openExternalBrowserIfDesktop(
                   withSiteBaseURL('/account')
                 )}
