--- conflicted
+++ resolved
@@ -76,10 +76,6 @@
         },
       })
     } else if (data.menuLabel === 'File.Open project') {
-<<<<<<< HEAD
-      console.log('nice.')
-=======
->>>>>>> 40b0cf5f
       commandBarActor.send({
         type: 'Find and select command',
         data: {
