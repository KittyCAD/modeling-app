import type { FormEvent, HTMLProps } from 'react'
import { useEffect } from 'react'
import { toast } from 'react-hot-toast'
import { useHotkeys } from 'react-hotkeys-hook'
import {
  Link,
  useLocation,
  useNavigate,
  useSearchParams,
} from 'react-router-dom'

import { ActionButton } from '@src/components/ActionButton'
import { AppHeader } from '@src/components/AppHeader'
import Loading from '@src/components/Loading'
import { LowerRightControls } from '@src/components/LowerRightControls'
import ProjectCard from '@src/components/ProjectCard/ProjectCard'
import {
  ProjectSearchBar,
  useProjectSearch,
} from '@src/components/ProjectSearchBar'
import { BillingDialog } from '@src/components/BillingDialog'
import { useCreateFileLinkQuery } from '@src/hooks/useCreateFileLinkQueryWatcher'
import { useMenuListener } from '@src/hooks/useMenu'
import { isDesktop } from '@src/lib/isDesktop'
import { PATHS } from '@src/lib/paths'
import { markOnce } from '@src/lib/performance'
import type { Project } from '@src/lib/project'
import {
  getNextSearchParams,
  getSortFunction,
  getSortIcon,
} from '@src/lib/sorting'
import { reportRejection } from '@src/lib/trap'
import {
  useToken,
  commandBarActor,
  codeManager,
  kclManager,
  authActor,
  billingActor,
  systemIOActor,
  useSettings,
} from '@src/lib/singletons'
import { BillingTransition } from '@src/machines/billingMachine'
import {
  useCanReadWriteProjectDirectory,
  useFolders,
  useState as useSystemIOState,
} from '@src/machines/systemIO/hooks'
import {
  SystemIOMachineEvents,
  SystemIOMachineStates,
} from '@src/machines/systemIO/utils'
import type { WebContentSendPayload } from '@src/menu/channels'
import { openExternalBrowserIfDesktop } from '@src/lib/openWindow'
import {
  acceptOnboarding,
  needsToOnboard,
  onDismissOnboardingInvite,
} from '@src/routes/Onboarding/utils'
import { CustomIcon } from '@src/components/CustomIcon'
import Tooltip from '@src/components/Tooltip'
import { ML_EXPERIMENTAL_MESSAGE } from '@src/lib/constants'

type ReadWriteProjectState = {
  value: boolean
  error: unknown
}

// This route only opens in the desktop context for now,
// as defined in Router.tsx, so we can use the desktop APIs and types.
const Home = () => {
<<<<<<< HEAD
  const navigate = useNavigate()
  const { state, send } = useProjectsContext()
  const [nativeFileMenuCreated, setNativeFileMenuCreated] = useState(false)
  const [readWriteProjectDir, setReadWriteProjectDir] = useState<{
    value: boolean
    error: unknown
  }>({
    value: true,
    error: undefined,
  })
=======
  const readWriteProjectDir = useCanReadWriteProjectDirectory()
  const apiToken = useToken()
>>>>>>> e6485c2d

  // Only create the native file menus on desktop
  useEffect(() => {
    if (isDesktop()) {
      window.electron
        .createHomePageMenu()
        .then(() => {
          setNativeFileMenuCreated(true)
        })
        .catch(reportRejection)
    }
    billingActor.send({ type: BillingTransition.Update, apiToken })
  }, [])

  // Keep a lookout for a URL query string that invokes the 'import file from URL' command
  useCreateFileLinkQuery((argDefaultValues) => {
    commandBarActor.send({
      type: 'Find and select command',
      data: {
        groupId: 'projects',
        name: 'Import file from URL',
        argDefaultValues,
      },
    })
  })

<<<<<<< HEAD
=======
  const location = useLocation()
  const navigate = useNavigate()
>>>>>>> e6485c2d
  const settings = useSettings()
  const onboardingStatus = settings.app.onboardingStatus.current

  // Menu listeners
  const cb = (data: WebContentSendPayload) => {
    if (data.menuLabel === 'File.Create project') {
      commandBarActor.send({
        type: 'Find and select command',
        data: {
          groupId: 'projects',
          name: 'Create project',
          argDefaultValues: {
            name: settings.projects.defaultProjectName.current,
          },
        },
      })
    } else if (data.menuLabel === 'File.Open project') {
      commandBarActor.send({
        type: 'Find and select command',
        data: {
          groupId: 'projects',
          name: 'Open project',
        },
      })
    } else if (data.menuLabel === 'Edit.Rename project') {
      commandBarActor.send({
        type: 'Find and select command',
        data: {
          groupId: 'projects',
          name: 'Rename project',
        },
      })
    } else if (data.menuLabel === 'Edit.Delete project') {
      commandBarActor.send({
        type: 'Find and select command',
        data: {
          groupId: 'projects',
          name: 'Delete project',
        },
      })
    } else if (data.menuLabel === 'File.Import file from URL') {
      commandBarActor.send({
        type: 'Find and select command',
        data: {
          groupId: 'projects',
          name: 'Import file from URL',
        },
      })
    } else if (data.menuLabel === 'File.Preferences.User settings') {
      navigate(PATHS.HOME + PATHS.SETTINGS)
    } else if (data.menuLabel === 'File.Preferences.Keybindings') {
      navigate(PATHS.HOME + PATHS.SETTINGS_KEYBINDINGS)
    } else if (data.menuLabel === 'File.Preferences.User default units') {
      navigate(`${PATHS.HOME}${PATHS.SETTINGS_USER}#defaultUnit`)
    } else if (data.menuLabel === 'Edit.Change project directory') {
      navigate(`${PATHS.HOME}${PATHS.SETTINGS_USER}#projectDirectory`)
    } else if (data.menuLabel === 'File.Sign out') {
      authActor.send({ type: 'Log out' })
    } else if (
      data.menuLabel === 'View.Command Palette...' ||
      data.menuLabel === 'Help.Command Palette...'
    ) {
      commandBarActor.send({ type: 'Open' })
    } else if (data.menuLabel === 'File.Preferences.Theme') {
      commandBarActor.send({
        type: 'Find and select command',
        data: {
          groupId: 'settings',
          name: 'app.theme',
        },
      })
    } else if (data.menuLabel === 'File.Preferences.Theme color') {
      navigate(`${PATHS.HOME}${PATHS.SETTINGS_USER}#themeColor`)
    } else if (data.menuLabel === 'File.Add file to project') {
      commandBarActor.send({
        type: 'Find and select command',
        data: {
          name: 'add-kcl-file-to-project',
          groupId: 'application',
        },
      })
    } else if (data.menuLabel === 'Design.Create with Zoo Text-To-CAD') {
      commandBarActor.send({
        type: 'Find and select command',
        data: {
          name: 'Text-to-CAD',
          groupId: 'application',
          argDefaultValues: {
            method: 'newProject',
            newProjectName: settings.projects.defaultProjectName.current,
          },
        },
      })
    }
  }
  useMenuListener(cb)

  // Cancel all KCL executions while on the home page
  useEffect(() => {
    markOnce('code/didLoadHome')
    kclManager.cancelAllExecutions()
  }, [])

  useHotkeys('backspace', (e) => {
    e.preventDefault()
  })
  useHotkeys(
    isDesktop() ? 'mod+,' : 'shift+mod+,',
    () => navigate(PATHS.HOME + PATHS.SETTINGS),
    {
      splitKey: '|',
    }
  )
  const projects = useFolders()
  const [searchParams, setSearchParams] = useSearchParams()
  const { searchResults, query, setQuery } = useProjectSearch(projects)
  const sort = searchParams.get('sort_by') ?? 'modified:desc'
  const sidebarButtonClasses =
    'flex items-center p-2 gap-2 leading-tight border-transparent dark:border-transparent enabled:dark:border-transparent enabled:hover:border-primary/50 enabled:dark:hover:border-inherit active:border-primary dark:bg-transparent hover:bg-transparent'

  return (
<<<<<<< HEAD
    <div className="relative flex flex-col h-screen overflow-hidden" ref={ref}>
      <AppHeader
        nativeFileMenuCreated={nativeFileMenuCreated}
        showToolbar={false}
      />
      <div className="w-full flex flex-col overflow-hidden max-w-5xl px-4 mx-auto mt-24 lg:px-2">
        <section>
          <div className="flex justify-between items-center select-none">
            <div className="flex gap-8 items-center">
              <h1 className="text-3xl font-bold">Your Projects</h1>
=======
    <div className="relative flex flex-col items-stretch h-screen w-screen overflow-hidden">
      <AppHeader showToolbar={false} />
      <div className="overflow-hidden self-stretch w-full flex-1 home-layout max-w-4xl lg:max-w-5xl xl:max-w-7xl mb-12 px-4 mx-auto mt-8 lg:mt-24 lg:px-0">
        <HomeHeader
          setQuery={setQuery}
          sort={sort}
          setSearchParams={setSearchParams}
          settings={settings}
          readWriteProjectDir={readWriteProjectDir}
          className="col-start-2 -col-end-1"
        />
        <aside className="lg:row-start-1 -row-end-1 grid sm:grid-cols-2 lg:flex flex-col justify-between">
          <ul className="flex flex-col">
            {needsToOnboard(location, onboardingStatus) && (
              <li className="flex group">
                <ActionButton
                  Element="button"
                  onClick={() => {
                    acceptOnboarding({
                      onboardingStatus,
                      navigate,
                      codeManager,
                      kclManager,
                    }).catch(reportRejection)
                  }}
                  className={`${sidebarButtonClasses} !text-primary flex-1`}
                  iconStart={{
                    icon: 'play',
                    bgClassName: '!bg-primary rounded-sm',
                    iconClassName: '!text-white',
                  }}
                  data-testid="home-tutorial-button"
                >
                  {onboardingStatus === '' ? 'Start' : 'Continue'} tutorial
                </ActionButton>
                <ActionButton
                  Element="button"
                  onClick={onDismissOnboardingInvite}
                  className={`${sidebarButtonClasses} hidden group-hover:flex flex-none ml-auto`}
                  iconStart={{
                    icon: 'close',
                    bgClassName: '!bg-transparent rounded-sm',
                  }}
                  data-testid="onboarding-dismiss"
                >
                  <Tooltip>Dismiss tutorial</Tooltip>
                </ActionButton>
              </li>
            )}
            <li className="contents">
>>>>>>> e6485c2d
              <ActionButton
                Element="button"
                onClick={() =>
                  commandBarActor.send({
                    type: 'Find and select command',
                    data: {
                      groupId: 'projects',
                      name: 'Create project',
                    },
                  })
                }
                className={sidebarButtonClasses}
                iconStart={{
                  icon: 'plus',
                  bgClassName: '!bg-transparent rounded-sm',
                }}
                data-testid="home-new-file"
              >
                Create project
              </ActionButton>
            </li>
            <li className="contents">
              <ActionButton
                Element="button"
                onClick={() =>
                  commandBarActor.send({
                    type: 'Find and select command',
                    data: {
                      groupId: 'application',
                      name: 'Text-to-CAD',
                      argDefaultValues: {
                        method: 'newProject',
                        newProjectName:
                          settings.projects.defaultProjectName.current,
                      },
                    },
                  })
                }
                className={sidebarButtonClasses}
                iconStart={{
                  icon: 'sparkles',
                  bgClassName: '!bg-transparent rounded-sm',
                }}
                data-testid="home-text-to-cad"
              >
                Generate with Text-to-CAD
                <Tooltip position="bottom-left">
                  <div className="text-sm flex flex-col max-w-xs">
                    <div className="text-xs flex justify-center item-center gap-1 pb-1 border-b border-chalkboard-50">
                      <CustomIcon name="beaker" className="w-4 h-4" />
                      <span>Experimental</span>
                    </div>
                    <p className="pt-2 text-left">{ML_EXPERIMENTAL_MESSAGE}</p>
                  </div>
                </Tooltip>
              </ActionButton>
            </li>
            <li className="contents">
              <ActionButton
                Element="button"
                onClick={() =>
                  commandBarActor.send({
                    type: 'Find and select command',
                    data: {
                      groupId: 'application',
                      name: 'create-a-sample',
                      argDefaultValues: {
                        source: 'kcl-samples',
                      },
                    },
                  })
                }
                className={sidebarButtonClasses}
                iconStart={{
                  icon: 'importFile',
                  bgClassName: '!bg-transparent rounded-sm',
                }}
                data-testid="home-create-from-sample"
              >
                Create from a sample
              </ActionButton>
            </li>
          </ul>
          <ul className="flex flex-col">
            <li className="contents">
              <div className="my-2">
                <BillingDialog billingActor={billingActor} />
              </div>
            </li>
            <li className="contents">
              <ActionButton
                Element="externalLink"
                to="https://zoo.dev/docs"
                onClick={openExternalBrowserIfDesktop(
                  'https://zoo.dev/account'
                )}
                className={sidebarButtonClasses}
                iconStart={{
                  icon: 'person',
                  bgClassName: '!bg-transparent rounded-sm',
                }}
                data-testid="home-account"
              >
                View your account
              </ActionButton>
            </li>
            <li className="contents">
              <ActionButton
                Element="externalLink"
                to="https://zoo.dev/blog"
                onClick={openExternalBrowserIfDesktop('https://zoo.dev/blog')}
                className={sidebarButtonClasses}
                iconStart={{
                  icon: 'glasses',
                  bgClassName: '!bg-transparent rounded-sm',
                }}
                data-testid="home-blog"
              >
                Read the Zoo blog
              </ActionButton>
            </li>
          </ul>
        </aside>
        <ProjectGrid
          searchResults={searchResults}
          projects={projects}
          query={query}
          sort={sort}
          className="flex-1 col-start-2 -col-end-1 overflow-y-auto pr-2 pb-24"
        />
        <LowerRightControls navigate={navigate} />
      </div>
    </div>
  )
}

interface HomeHeaderProps extends HTMLProps<HTMLDivElement> {
  setQuery: (query: string) => void
  sort: string
  setSearchParams: (params: Record<string, string>) => void
  settings: ReturnType<typeof useSettings>
  readWriteProjectDir: ReadWriteProjectState
}

function HomeHeader({
  setQuery,
  sort,
  setSearchParams,
  settings,
  readWriteProjectDir,
  ...rest
}: HomeHeaderProps) {
  const isSortByModified = sort?.includes('modified') || !sort || sort === null

  return (
    <section {...rest}>
      <div className="flex flex-col md:flex-row gap-4 justify-between md:items-center select-none">
        <div className="flex gap-8 items-center">
          <h1 className="text-3xl font-bold">Projects</h1>
        </div>
        <div className="flex flex-col sm:flex-row gap-2 sm:items-center">
          <ProjectSearchBar setQuery={setQuery} />
          <div className="flex gap-2 items-center">
            <small>Sort by</small>
            <ActionButton
              Element="button"
              data-testid="home-sort-by-name"
              className={`text-xs border-primary/10 ${
                !sort.includes('name')
                  ? 'text-chalkboard-80 dark:text-chalkboard-40'
                  : ''
              }`}
              onClick={() => setSearchParams(getNextSearchParams(sort, 'name'))}
              iconStart={{
                icon: getSortIcon(sort, 'name'),
                bgClassName: 'bg-transparent',
                iconClassName: !sort.includes('name')
                  ? '!text-chalkboard-90 dark:!text-chalkboard-30'
                  : '',
              }}
            >
              Name
            </ActionButton>
            <ActionButton
              Element="button"
              data-testid="home-sort-by-modified"
              className={`text-xs border-primary/10 ${
                !isSortByModified
                  ? 'text-chalkboard-80 dark:text-chalkboard-40'
                  : ''
              }`}
              onClick={() =>
                setSearchParams(getNextSearchParams(sort, 'modified'))
              }
              iconStart={{
                icon: sort ? getSortIcon(sort, 'modified') : 'arrowDown',
                bgClassName: 'bg-transparent',
                iconClassName: !isSortByModified
                  ? '!text-chalkboard-90 dark:!text-chalkboard-30'
                  : '',
              }}
            >
              Last Modified
            </ActionButton>
          </div>
        </div>
      </div>
      <p className="my-4 text-sm text-chalkboard-80 dark:text-chalkboard-30">
        Loaded from{' '}
        <Link
          data-testid="project-directory-settings-link"
          to={`${PATHS.HOME + PATHS.SETTINGS_USER}#projectDirectory`}
          className="text-chalkboard-90 dark:text-chalkboard-20 underline underline-offset-2"
        >
          {settings.app.projectDirectory.current}
        </Link>
        .
      </p>
      {!readWriteProjectDir.value && (
        <section>
          <div className="flex items-center select-none">
            <div className="flex gap-8 items-center justify-between grow bg-destroy-80 text-white py-1 px-4 my-2 rounded-sm">
              <p className="">{errorMessage(readWriteProjectDir.error)}</p>
              <Link
                data-testid="project-directory-settings-link"
                to={`${PATHS.HOME + PATHS.SETTINGS_USER}#projectDirectory`}
                className="py-1 text-white underline underline-offset-2 text-sm"
              >
                Change Project Directory
              </Link>
            </div>
          </div>
        </section>
      )}
    </section>
  )
}

interface ProjectGridProps extends HTMLProps<HTMLDivElement> {
  searchResults: Project[]
  projects: Project[]
  query: string
  sort: string
}

function ProjectGrid({
  searchResults,
  projects,
  query,
  sort,
  ...rest
}: ProjectGridProps) {
  const state = useSystemIOState()

  return (
    <section data-testid="home-section" {...rest}>
      {state.matches(SystemIOMachineStates.readingFolders) ? (
        <Loading>Loading your Projects...</Loading>
      ) : (
        <>
          {searchResults.length > 0 ? (
            <ul className="grid w-full sm:grid-cols-2 lg:grid-cols-3 xl:grid-cols-4 gap-4">
              {searchResults.sort(getSortFunction(sort)).map((project) => (
                <ProjectCard
                  key={project.name}
                  project={project}
                  handleRenameProject={handleRenameProject}
                  handleDeleteProject={handleDeleteProject}
                />
              ))}
            </ul>
          ) : (
            <p className="p-4 my-8 border border-dashed rounded border-chalkboard-30 dark:border-chalkboard-70">
              No projects found
              {projects.length === 0
                ? ', ready to make your first one?'
                : ` with the search term "${query}"`}
            </p>
          )}
        </>
      )}
    </section>
  )
}

/** Type narrowing function of unknown error to a string */
function errorMessage(error: unknown): string {
  if (error !== undefined && error instanceof Error) {
    return error.message
  }
  if (error && typeof error === 'object') {
    return JSON.stringify(error)
  }
  if (typeof error === 'string') {
    return error
  }
  return 'Unknown error'
}

async function handleRenameProject(
  e: FormEvent<HTMLFormElement>,
  project: Project
) {
  const { newProjectName } = Object.fromEntries(
    new FormData(e.target as HTMLFormElement)
  )

  if (typeof newProjectName === 'string' && newProjectName.startsWith('.')) {
    toast.error('Project names cannot start with a dot (.)')
    return
  }

  if (newProjectName !== project.name) {
    systemIOActor.send({
      type: SystemIOMachineEvents.renameProject,
      data: {
        requestedProjectName: String(newProjectName),
        projectName: project.name,
      },
    })
  }
}

async function handleDeleteProject(project: Project) {
  systemIOActor.send({
    type: SystemIOMachineEvents.deleteProject,
    data: { requestedProjectName: project.name },
  })
}

export default Home<|MERGE_RESOLUTION|>--- conflicted
+++ resolved
@@ -1,5 +1,5 @@
 import type { FormEvent, HTMLProps } from 'react'
-import { useEffect } from 'react'
+import { useEffect, useState } from 'react'
 import { toast } from 'react-hot-toast'
 import { useHotkeys } from 'react-hotkeys-hook'
 import {
@@ -70,21 +70,10 @@
 // This route only opens in the desktop context for now,
 // as defined in Router.tsx, so we can use the desktop APIs and types.
 const Home = () => {
-<<<<<<< HEAD
   const navigate = useNavigate()
-  const { state, send } = useProjectsContext()
+  const readWriteProjectDir = useCanReadWriteProjectDirectory()
   const [nativeFileMenuCreated, setNativeFileMenuCreated] = useState(false)
-  const [readWriteProjectDir, setReadWriteProjectDir] = useState<{
-    value: boolean
-    error: unknown
-  }>({
-    value: true,
-    error: undefined,
-  })
-=======
-  const readWriteProjectDir = useCanReadWriteProjectDirectory()
   const apiToken = useToken()
->>>>>>> e6485c2d
 
   // Only create the native file menus on desktop
   useEffect(() => {
@@ -111,11 +100,7 @@
     })
   })
 
-<<<<<<< HEAD
-=======
   const location = useLocation()
-  const navigate = useNavigate()
->>>>>>> e6485c2d
   const settings = useSettings()
   const onboardingStatus = settings.app.onboardingStatus.current
 
@@ -237,20 +222,11 @@
     'flex items-center p-2 gap-2 leading-tight border-transparent dark:border-transparent enabled:dark:border-transparent enabled:hover:border-primary/50 enabled:dark:hover:border-inherit active:border-primary dark:bg-transparent hover:bg-transparent'
 
   return (
-<<<<<<< HEAD
-    <div className="relative flex flex-col h-screen overflow-hidden" ref={ref}>
+    <div className="relative flex flex-col items-stretch h-screen w-screen overflow-hidden">
       <AppHeader
         nativeFileMenuCreated={nativeFileMenuCreated}
         showToolbar={false}
       />
-      <div className="w-full flex flex-col overflow-hidden max-w-5xl px-4 mx-auto mt-24 lg:px-2">
-        <section>
-          <div className="flex justify-between items-center select-none">
-            <div className="flex gap-8 items-center">
-              <h1 className="text-3xl font-bold">Your Projects</h1>
-=======
-    <div className="relative flex flex-col items-stretch h-screen w-screen overflow-hidden">
-      <AppHeader showToolbar={false} />
       <div className="overflow-hidden self-stretch w-full flex-1 home-layout max-w-4xl lg:max-w-5xl xl:max-w-7xl mb-12 px-4 mx-auto mt-8 lg:mt-24 lg:px-0">
         <HomeHeader
           setQuery={setQuery}
@@ -299,7 +275,6 @@
               </li>
             )}
             <li className="contents">
->>>>>>> e6485c2d
               <ActionButton
                 Element="button"
                 onClick={() =>
