--- conflicted
+++ resolved
@@ -13,40 +13,31 @@
     setDefaultDir: saveDefaultDir,
     defaultProjectName: ogDefaultProjectName,
     setDefaultProjectName: saveDefaultProjectName,
-<<<<<<< HEAD
     defaultUnitSystem: ogDefaultUnitSystem,
     setDefaultUnitSystem: saveDefaultUnitSystem,
     defaultBaseUnit: ogDefaultBaseUnit,
     setDefaultBaseUnit: saveDefaultBaseUnit,
-=======
     saveDebugPanel,
     originalDebugPanel,
->>>>>>> 87aecf7f
   } = useStore((s) => ({
     defaultDir: s.defaultDir,
     setDefaultDir: s.setDefaultDir,
     defaultProjectName: s.defaultProjectName,
     setDefaultProjectName: s.setDefaultProjectName,
-<<<<<<< HEAD
     defaultUnitSystem: s.defaultUnitSystem,
     setDefaultUnitSystem: s.setDefaultUnitSystem,
     defaultBaseUnit: s.defaultBaseUnit,
     setDefaultBaseUnit: s.setDefaultBaseUnit,
-=======
     saveDebugPanel: s.setDebugPanel,
     originalDebugPanel: s.debugPanel,
->>>>>>> 87aecf7f
   }))
   const [defaultDir, setDefaultDir] = useState(ogDefaultDir)
   const [defaultProjectName, setDefaultProjectName] = useState(
     ogDefaultProjectName
   )
-<<<<<<< HEAD
   const [defaultUnitSystem, setDefaultUnitSystem] = useState(ogDefaultUnitSystem)
   const [defaultBaseUnit, setDefaultBaseUnit] = useState(ogDefaultBaseUnit)
-=======
   const [debugPanel, setDebugPanel] = useState(originalDebugPanel)
->>>>>>> 87aecf7f
 
   async function handleDirectorySelection() {
     const newDirectory = await open({
@@ -63,12 +54,9 @@
   const handleSaveClick = () => {
     saveDefaultDir(defaultDir)
     saveDefaultProjectName(defaultProjectName)
-<<<<<<< HEAD
     saveDefaultUnitSystem(defaultUnitSystem)
     saveDefaultBaseUnit(defaultBaseUnit)
-=======
     saveDebugPanel(debugPanel)
->>>>>>> 87aecf7f
     toast.success('Settings saved!')
   }
 
@@ -135,7 +123,6 @@
           />
         </SettingsSection>
         <SettingsSection
-<<<<<<< HEAD
           title="Unit System"
           description="Which unit system to use by default"
         >
@@ -159,7 +146,7 @@
               )}
             </select>
         </SettingsSection>
-=======
+        <SettingsSection
           title="Debug Panel"
           description="Show the debug panel in the editor"
         >
@@ -169,7 +156,6 @@
             onChange={(e) => setDebugPanel(e.target.checked)}
           />
         </SettingsSection>
->>>>>>> 87aecf7f
         <ActionButton
           className="hover:border-succeed-50"
           onClick={handleSaveClick}
