--- conflicted
+++ resolved
@@ -488,46 +488,24 @@
   }, [setting, settingsLevel, context])
   const inputType = getSettingInputType(setting)
 
-<<<<<<< HEAD
-  if (setting.Component)
-    return (
-      <setting.Component
-        value={setting[settingsLevel] || setting.getFallback(settingsLevel)}
-        updateValue={(newValue) => {
-          send({
-            type: `set.${category}.${settingName}`,
-            data: {
-              level: settingsLevel,
-              value: newValue,
-            },
-          } as unknown as Event<WildcardSetEvent>)
-        }}
-      />
-    )
-
-  switch (setting.commandConfig?.inputType) {
-=======
   switch (inputType) {
     case 'component':
       return (
         setting.Component && (
           <setting.Component
             value={setting[settingsLevel] || setting.getFallback(settingsLevel)}
-            onChange={(e) => {
-              if ('value' in e.target) {
-                send({
-                  type: `set.${category}.${settingName}`,
-                  data: {
-                    level: settingsLevel,
-                    value: e.target.value,
-                  },
-                } as unknown as Event<WildcardSetEvent>)
-              }
-            }}
+            updateValue={(newValue) => {
+                  send({
+                type: `set.${category}.${settingName}`,
+                data: {
+                  level: settingsLevel,
+                  value: newValue,
+                },
+              } as unknown as Event<WildcardSetEvent>)
+                }}
           />
         )
       )
->>>>>>> 233f81a8
     case 'boolean':
       return (
         <Toggle
