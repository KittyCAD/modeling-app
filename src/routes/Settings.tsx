import { ActionButton } from '../components/ActionButton'
import {
  SetEventTypes,
  SettingsLevel,
  WildcardSetEvent,
} from 'lib/settings/settingsTypes'
import { Toggle } from 'components/Toggle/Toggle'
import { useLocation, useNavigate } from 'react-router-dom'
import { useHotkeys } from 'react-hotkeys-hook'
import { paths } from 'lib/paths'
import { useSettingsAuthContext } from 'hooks/useSettingsAuthContext'
import { useDotDotSlash } from 'hooks/useDotDotSlash'
import {
  createNewProject,
  getInitialDefaultDir,
  getNextProjectIndex,
  getProjectsInDir,
  getSettingsFolderPaths,
  interpolateProjectNameWithIndex,
} from 'lib/tauriFS'
import { ONBOARDING_PROJECT_NAME } from './Onboarding'
import { join, sep } from '@tauri-apps/api/path'
import { bracket } from 'lib/exampleKcl'
import { isTauri } from 'lib/isTauri'
import toast from 'react-hot-toast'
import { invoke } from '@tauri-apps/api/core'
import React, { Fragment, useMemo, useRef, useState } from 'react'
import { Setting } from 'lib/settings/initialSettings'
import decamelize from 'decamelize'
import { Event } from 'xstate'
import { Dialog, RadioGroup, Transition } from '@headlessui/react'
import { CustomIcon, CustomIconName } from 'components/CustomIcon'
import Tooltip from 'components/Tooltip'
import {
  getSettingInputType,
  shouldHideSetting,
  shouldShowSettingInput,
} from 'lib/settings/settingsUtils'
<<<<<<< HEAD

export const Settings = () => {
  const APP_VERSION = import.meta.env.PACKAGE_VERSION || 'unknown'
=======

export const APP_VERSION = import.meta.env.PACKAGE_VERSION || 'unknown'

export const Settings = () => {
>>>>>>> bcbd3f5b
  const navigate = useNavigate()
  const close = () => navigate(location.pathname.replace(paths.SETTINGS, ''))
  const location = useLocation()
  const isFileSettings = location.pathname.includes(paths.FILE)
  const projectPath =
    isFileSettings && isTauri()
      ? decodeURI(
          location.pathname
            .replace(paths.FILE + '/', '')
            .replace(paths.SETTINGS, '')
            .slice(0, decodeURI(location.pathname).lastIndexOf(sep()))
        )
      : undefined
  const [settingsLevel, setSettingsLevel] = useState<SettingsLevel>(
    isFileSettings ? 'project' : 'user'
  )
  const scrollRef = useRef<HTMLDivElement>(null)
  const dotDotSlash = useDotDotSlash()
  useHotkeys('esc', () => navigate(dotDotSlash()))
  const {
    settings: {
      send,
      state: { context },
    },
  } = useSettingsAuthContext()

  function restartOnboarding() {
    send({
      type: `set.app.onboardingStatus`,
      data: { level: 'user', value: '' },
    })

    if (isFileSettings) {
      navigate(dotDotSlash(1) + paths.ONBOARDING.INDEX)
    } else {
      createAndOpenNewProject()
    }
  }

  async function createAndOpenNewProject() {
    const defaultDirectory = context.app.projectDirectory.current
    const projects = await getProjectsInDir(defaultDirectory)
    const nextIndex = await getNextProjectIndex(
      ONBOARDING_PROJECT_NAME,
      projects
    )
    const name = interpolateProjectNameWithIndex(
      ONBOARDING_PROJECT_NAME,
      nextIndex
    )
    const newFile = await createNewProject(
      await join(defaultDirectory, name),
      bracket
    )
    navigate(`${paths.FILE}/${encodeURIComponent(newFile.path)}`)
  }

  return (
    <Transition appear show={true} as={Fragment}>
      <Dialog
        as="div"
        open={true}
        onClose={close}
        className="fixed inset-0 z-40 overflow-y-auto p-4 grid place-items-center"
      >
        <Transition.Child
          as={Fragment}
          enter="ease-out duration-300"
          enterFrom="opacity-0"
          enterTo="opacity-100"
          leave="ease-in duration-75"
          leaveFrom="opacity-100"
          leaveTo="opacity-0"
        >
          <Dialog.Overlay className="fixed inset-0 bg-chalkboard-110/30 dark:bg-chalkboard-110/50" />
        </Transition.Child>

        <Transition.Child
          as={Fragment}
          enter="ease-out duration-75"
          enterFrom="opacity-0 scale-95"
          enterTo="opacity-100 scale-100"
          leave="ease-in duration-200"
          leaveFrom="opacity-100 scale-100"
          leaveTo="opacity-0 scale-95"
        >
          <Dialog.Panel className="rounded relative mx-auto bg-chalkboard-10 dark:bg-chalkboard-100 border dark:border-chalkboard-70 max-w-3xl w-full max-h-[66vh] shadow-lg flex flex-col gap-8 overflow-hidden">
            <div className="p-5 pb-0 flex justify-between items-center">
              <h1 className="text-2xl font-bold">Settings</h1>
              <button
                onClick={close}
                className="p-0 m-0 focus:ring-0 focus:outline-none border-none hover:bg-destroy-10 focus:bg-destroy-10 dark:hover:bg-destroy-80/50 dark:focus:bg-destroy-80/50"
                data-testid="settings-close-button"
              >
                <CustomIcon name="close" className="w-5 h-5" />
              </button>
            </div>
            <RadioGroup
              value={settingsLevel}
              onChange={setSettingsLevel}
              className="flex justify-start pl-4 pr-5 gap-5 border-0 border-b border-b-chalkboard-20 dark:border-b-chalkboard-90"
            >
              <RadioGroup.Option value="user">
                {({ checked }) => (
                  <SettingsTabButton
                    checked={checked}
                    icon="person"
                    text="User"
                  />
                )}
              </RadioGroup.Option>
              {isFileSettings && (
                <RadioGroup.Option value="project">
                  {({ checked }) => (
                    <SettingsTabButton
                      checked={checked}
                      icon="folder"
                      text="This project"
                    />
                  )}
                </RadioGroup.Option>
              )}
            </RadioGroup>
            <div className="flex flex-grow overflow-hidden items-stretch pl-4 pr-5 pb-5 gap-4">
              <div className="flex w-64 flex-col gap-3 pr-2 py-1 border-0 border-r border-r-chalkboard-20 dark:border-r-chalkboard-90">
                {Object.entries(context)
                  .filter(([_, categorySettings]) =>
                    // Filter out categories that don't have any non-hidden settings
                    Object.values(categorySettings).some(
                      (setting: Setting) =>
                        !shouldHideSetting(setting, settingsLevel)
                    )
                  )
                  .map(([category]) => (
                    <button
                      key={category}
                      onClick={() =>
                        scrollRef.current
                          ?.querySelector(`#category-${category}`)
                          ?.scrollIntoView({
                            block: 'nearest',
                            behavior: 'smooth',
                          })
                      }
                      className="capitalize text-left border-none px-1"
                    >
                      {decamelize(category, { separator: ' ' })}
                    </button>
                  ))}
                <button
                  onClick={() =>
                    scrollRef.current
                      ?.querySelector(`#settings-resets`)
                      ?.scrollIntoView({
                        block: 'nearest',
                        behavior: 'smooth',
                      })
                  }
                  className="capitalize text-left border-none px-1"
                >
                  Resets
                </button>
                <button
                  onClick={() =>
                    scrollRef.current
                      ?.querySelector(`#settings-about`)
                      ?.scrollIntoView({
                        block: 'nearest',
                        behavior: 'smooth',
                      })
                  }
                  className="capitalize text-left border-none px-1"
                >
                  About
                </button>
              </div>
              <div
                ref={scrollRef}
                className="flex flex-col gap-6 px-2 overflow-y-auto"
              >
                {Object.entries(context)
                  .filter(([_, categorySettings]) =>
                    // Filter out categories that don't have any non-hidden settings
                    Object.values(categorySettings).some(
                      (setting) => !shouldHideSetting(setting, settingsLevel)
                    )
                  )
                  .map(([category, categorySettings]) => (
                    <Fragment key={category}>
                      <h2
                        id={`category-${category}`}
                        className="text-2xl mt-6 first-of-type:mt-0 capitalize font-bold"
                      >
                        {decamelize(category, { separator: ' ' })}
                      </h2>
                      {Object.entries(categorySettings)
                        .filter(
                          // Filter out settings that don't have a Component or inputType
                          // or are hidden on the current level or the current platform
                          (item: [string, Setting<unknown>]) =>
                            shouldShowSettingInput(item[1], settingsLevel)
                        )
                        .map(([settingName, s]) => {
                          const setting = s as Setting
                          const parentValue =
                            setting[setting.getParentLevel(settingsLevel)]
                          return (
                            <SettingsSection
                              title={decamelize(settingName, {
                                separator: ' ',
                              })}
                              key={`${category}-${settingName}-${settingsLevel}`}
                              description={setting.description}
                              settingHasChanged={
                                setting[settingsLevel] !== undefined &&
                                setting[settingsLevel] !==
                                  setting.getFallback(settingsLevel)
                              }
                              parentLevel={setting.getParentLevel(
                                settingsLevel
                              )}
                              onFallback={() =>
                                send({
                                  type: `set.${category}.${settingName}`,
                                  data: {
                                    level: settingsLevel,
                                    value:
                                      parentValue !== undefined
                                        ? parentValue
                                        : setting.getFallback(settingsLevel),
                                  },
                                } as SetEventTypes)
                              }
                            >
                              <GeneratedSetting
                                category={category}
                                settingName={settingName}
                                settingsLevel={settingsLevel}
                                setting={setting}
                              />
                            </SettingsSection>
                          )
                        })}
                    </Fragment>
                  ))}
                <h2 id="settings-resets" className="text-2xl mt-6 font-bold">
                  Resets
                </h2>
                <SettingsSection
                  title="Onboarding"
                  description="Replay the onboarding process"
                >
                  <ActionButton
                    Element="button"
                    onClick={restartOnboarding}
                    icon={{
                      icon: 'refresh',
                      size: 'sm',
                      className: 'p-1',
                    }}
                  >
                    Replay Onboarding
                  </ActionButton>
                </SettingsSection>
                <SettingsSection
                  title="Reset settings"
                  description={`Restore settings to their default values. Your settings are saved in
                    ${
                      isTauri()
                        ? ' a file in the app data folder for your OS.'
                        : " your browser's local storage."
                    }
                  `}
                >
                  <div className="flex flex-col items-start gap-4">
                    {isTauri() && (
                      <ActionButton
                        Element="button"
                        onClick={async () => {
                          const paths = await getSettingsFolderPaths(
                            projectPath
                              ? decodeURIComponent(projectPath)
                              : undefined
                          )
                          void invoke('show_in_folder', {
                            path: paths[settingsLevel],
                          })
                        }}
                        icon={{
                          icon: 'folder',
                          size: 'sm',
                          className: 'p-1',
                        }}
                      >
                        Show in folder
                      </ActionButton>
                    )}
                    <ActionButton
                      Element="button"
                      onClick={async () => {
                        const defaultDirectory = await getInitialDefaultDir()
                        send({
                          type: 'Reset settings',
                          defaultDirectory,
                        })
                        toast.success('Settings restored to default')
                      }}
                      icon={{
                        icon: 'refresh',
                        size: 'sm',
                        className: 'p-1 text-chalkboard-10',
                        bgClassName: 'bg-destroy-70',
                      }}
                    >
                      Restore default settings
                    </ActionButton>
                  </div>
                </SettingsSection>
                <h2 id="settings-about" className="text-2xl mt-6 font-bold">
                  About Modeling App
                </h2>
                <div className="text-sm mb-12">
                  <p>
                    {/* This uses a Vite plugin, set in vite.config.ts
                  to inject the version from package.json */}
                    App version {APP_VERSION}.{' '}
                    <a
                      href={`https://github.com/KittyCAD/modeling-app/releases/tag/v${APP_VERSION}`}
                      target="_blank"
                      rel="noopener noreferrer"
                    >
                      View release on GitHub
                    </a>
                  </p>
                  <p className="max-w-2xl mt-6">
                    Don't see the feature you want? Check to see if it's on{' '}
                    <a
                      href="https://github.com/KittyCAD/modeling-app/discussions"
                      target="_blank"
                      rel="noopener noreferrer"
                    >
                      our roadmap
                    </a>
                    , and start a discussion if you don't see it! Your feedback
                    will help us prioritize what to build next.
                  </p>
                </div>
              </div>
            </div>
          </Dialog.Panel>
        </Transition.Child>
      </Dialog>
    </Transition>
  )
}

interface SettingsSectionProps extends React.PropsWithChildren {
  title: string
  description?: string
  className?: string
  parentLevel?: SettingsLevel | 'default'
  onFallback?: () => void
  settingHasChanged?: boolean
  headingClassName?: string
}

export function SettingsSection({
  title,
  description,
  className,
  children,
  parentLevel,
  settingHasChanged,
  onFallback,
  headingClassName = 'text-base font-normal capitalize tracking-wide',
}: SettingsSectionProps) {
  return (
    <section
      className={
        'group grid grid-cols-2 gap-6 items-start ' +
        className +
        (settingHasChanged ? ' border-0 border-l-2 -ml-0.5 border-primary' : '')
      }
    >
      <div className="ml-2">
        <div className="flex items-center gap-2">
          <h2 className={headingClassName}>{title}</h2>
          {onFallback && parentLevel && settingHasChanged && (
            <button
              onClick={onFallback}
              className="hidden group-hover:block group-focus-within:block border-none p-0 hover:bg-warn-10 dark:hover:bg-warn-80 focus:bg-warn-10 dark:focus:bg-warn-80 focus:outline-none"
            >
              <CustomIcon name="refresh" className="w-4 h-4" />
              <span className="sr-only">Roll back {title}</span>
              <Tooltip position="right">
                Roll back to match {parentLevel}
              </Tooltip>
            </button>
          )}
        </div>
        {description && (
          <p className="mt-2 text-xs text-chalkboard-80 dark:text-chalkboard-30">
            {description}
          </p>
        )}
      </div>
      <div>{children}</div>
    </section>
  )
}

interface GeneratedSettingProps {
  // We don't need the fancy types here,
  // it doesn't help us with autocomplete or anything
  category: string
  settingName: string
  settingsLevel: SettingsLevel
  setting: Setting<unknown>
}

function GeneratedSetting({
  category,
  settingName,
  settingsLevel,
  setting,
}: GeneratedSettingProps) {
  const {
    settings: { context, send },
  } = useSettingsAuthContext()
  const options = useMemo(() => {
    return setting.commandConfig &&
      'options' in setting.commandConfig &&
      setting.commandConfig.options
      ? setting.commandConfig.options instanceof Array
        ? setting.commandConfig.options
        : setting.commandConfig.options(
            {
              argumentsToSubmit: {
                level: settingsLevel,
              },
            },
            context
          )
      : []
  }, [setting, settingsLevel, context])
  const inputType = getSettingInputType(setting)

  switch (inputType) {
    case 'component':
      return (
        setting.Component && (
          <setting.Component
            value={setting[settingsLevel] || setting.getFallback(settingsLevel)}
            updateValue={(newValue) => {
              send({
                type: `set.${category}.${settingName}`,
                data: {
                  level: settingsLevel,
                  value: newValue,
                },
              } as unknown as Event<WildcardSetEvent>)
            }}
          />
        )
      )
    case 'boolean':
      return (
        <Toggle
          offLabel="Off"
          onLabel="On"
          onChange={(e) =>
            send({
              type: `set.${category}.${settingName}`,
              data: {
                level: settingsLevel,
                value: Boolean(e.target.checked),
              },
            } as SetEventTypes)
          }
          checked={Boolean(
            setting[settingsLevel] !== undefined
              ? setting[settingsLevel]
              : setting.getFallback(settingsLevel)
          )}
          name={`${category}-${settingName}`}
          data-testid={`${category}-${settingName}`}
        />
      )
    case 'options':
      return (
        <select
          name={`${category}-${settingName}`}
          data-testid={`${category}-${settingName}`}
          className="p-1 bg-transparent border rounded-sm border-chalkboard-30 w-full"
          value={String(
            setting[settingsLevel] || setting.getFallback(settingsLevel)
          )}
          onChange={(e) =>
            send({
              type: `set.${category}.${settingName}`,
              data: {
                level: settingsLevel,
                value: e.target.value,
              },
            } as unknown as Event<WildcardSetEvent>)
          }
        >
          {options &&
            options.length > 0 &&
            options.map((option) => (
              <option key={option.name} value={String(option.value)}>
                {option.name}
              </option>
            ))}
        </select>
      )
    case 'string':
      return (
        <input
          name={`${category}-${settingName}`}
          data-testid={`${category}-${settingName}`}
          type="text"
          className="p-1 bg-transparent border rounded-sm border-chalkboard-30 w-full"
          defaultValue={String(
            setting[settingsLevel] || setting.getFallback(settingsLevel)
          )}
          onBlur={(e) => {
            if (
              setting[settingsLevel] === undefined
                ? setting.getFallback(settingsLevel) !== e.target.value
                : setting[settingsLevel] !== e.target.value
            ) {
              send({
                type: `set.${category}.${settingName}`,
                data: {
                  level: settingsLevel,
                  value: e.target.value,
                },
              } as unknown as Event<WildcardSetEvent>)
            }
          }}
        />
      )
  }
  return (
    <p className="text-destroy-70 dark:text-destroy-20">
      No component or input type found for setting {settingName} in category{' '}
      {category}
    </p>
  )
}

interface SettingsTabButtonProps {
  checked: boolean
  icon: CustomIconName
  text: string
}

function SettingsTabButton(props: SettingsTabButtonProps) {
  const { checked, icon, text } = props
  return (
    <div
      className={`cursor-pointer select-none flex items-center gap-1 p-1 pr-2 -mb-[1px] border-0 border-b ${
        checked
          ? 'border-primary'
          : 'border-chalkboard-20 dark:border-chalkboard-30 hover:bg-primary/20 dark:hover:bg-primary/50'
      }`}
    >
      <CustomIcon
        name={icon}
        className={
          'w-5 h-5 ' + (checked ? 'bg-primary !text-chalkboard-10' : '')
        }
      />
      <span>{text}</span>
    </div>
  )
}<|MERGE_RESOLUTION|>--- conflicted
+++ resolved
@@ -36,16 +36,10 @@
   shouldHideSetting,
   shouldShowSettingInput,
 } from 'lib/settings/settingsUtils'
-<<<<<<< HEAD
+
+export const APP_VERSION = import.meta.env.PACKAGE_VERSION || 'unknown'
 
 export const Settings = () => {
-  const APP_VERSION = import.meta.env.PACKAGE_VERSION || 'unknown'
-=======
-
-export const APP_VERSION = import.meta.env.PACKAGE_VERSION || 'unknown'
-
-export const Settings = () => {
->>>>>>> bcbd3f5b
   const navigate = useNavigate()
   const close = () => navigate(location.pathname.replace(paths.SETTINGS, ''))
   const location = useLocation()
