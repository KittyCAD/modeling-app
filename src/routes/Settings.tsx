--- conflicted
+++ resolved
@@ -1,10 +1,4 @@
 import { ActionButton } from '../components/ActionButton'
-<<<<<<< HEAD
-import { AppHeader } from '../components/AppHeader'
-import { open } from '@tauri-apps/plugin-dialog'
-import { DEFAULT_PROJECT_NAME, SETTINGS_PERSIST_KEY } from 'lib/constants'
-=======
->>>>>>> 63f36cbc
 import {
   SetEventTypes,
   SettingsLevel,
@@ -25,13 +19,11 @@
   interpolateProjectNameWithIndex,
 } from 'lib/tauriFS'
 import { ONBOARDING_PROJECT_NAME } from './Onboarding'
-import { join } from '@tauri-apps/api/path'
+import { join, sep } from '@tauri-apps/api/path'
 import { bracket } from 'lib/exampleKcl'
 import { isTauri } from 'lib/isTauri'
 import toast from 'react-hot-toast'
-<<<<<<< HEAD
 import { invoke } from '@tauri-apps/api/core'
-=======
 import React, { Fragment, useMemo, useRef, useState } from 'react'
 import { Setting } from 'lib/settings/initialSettings'
 import decamelize from 'decamelize'
@@ -40,7 +32,6 @@
 import { CustomIcon, CustomIconName } from 'components/CustomIcon'
 import Tooltip from 'components/Tooltip'
 import { shouldHideSetting } from 'lib/settings/settingsUtils'
->>>>>>> 63f36cbc
 
 export const Settings = () => {
   const APP_VERSION = import.meta.env.PACKAGE_VERSION || 'unknown'
@@ -54,7 +45,7 @@
           location.pathname
             .replace(paths.FILE + '/', '')
             .replace(paths.SETTINGS, '')
-            .slice(0, decodeURI(location.pathname).lastIndexOf(sep))
+            .slice(0, decodeURI(location.pathname).lastIndexOf(sep()))
         )
       : undefined
   const [settingsLevel, setSettingsLevel] = useState<SettingsLevel>(
@@ -102,146 +93,6 @@
   }
 
   return (
-<<<<<<< HEAD
-    <div className="fixed inset-0 z-40 overflow-auto body-bg">
-      <AppHeader showToolbar={false} project={loaderData}>
-        <ActionButton
-          Element="link"
-          to={location.pathname.replace(paths.SETTINGS, '')}
-          icon={{
-            icon: faXmark,
-            bgClassName: 'bg-destroy-80',
-            iconClassName:
-              'text-destroy-20 group-hover:text-destroy-10 hover:text-destroy-10',
-          }}
-          className="hover:border-destroy-40"
-          data-testid="close-button"
-        >
-          Close
-        </ActionButton>
-      </AppHeader>
-      <div className="max-w-4xl mx-5 lg:mx-auto my-24">
-        <h1 className="text-4xl font-bold">User Settings</h1>
-        <p className="max-w-2xl mt-6">
-          Don't see the feature you want? Check to see if it's on{' '}
-          <a
-            href="https://github.com/KittyCAD/modeling-app/discussions"
-            target="_blank"
-            rel="noopener noreferrer"
-          >
-            our roadmap
-          </a>
-          , and start a discussion if you don't see it! Your feedback will help
-          us prioritize what to build next.
-        </p>
-        <SettingsSection
-          title="Camera Controls"
-          description="How you want to control the camera in the 3D view"
-        >
-          <select
-            id="camera-controls"
-            className="block w-full px-3 py-1 bg-transparent border border-chalkboard-30"
-            value={cameraControls}
-            onChange={(e) => {
-              send({
-                type: 'Set Camera Controls',
-                data: { cameraControls: e.target.value as CameraSystem },
-              })
-            }}
-          >
-            {cameraSystems.map((program) => (
-              <option key={program} value={program}>
-                {program}
-              </option>
-            ))}
-          </select>
-          <ul className="mx-4 my-2 text-sm leading-relaxed">
-            <li>
-              <strong>Pan:</strong>{' '}
-              {cameraMouseDragGuards[cameraControls].pan.description}
-            </li>
-            <li>
-              <strong>Zoom:</strong>{' '}
-              {cameraMouseDragGuards[cameraControls].zoom.description}
-            </li>
-            <li>
-              <strong>Rotate:</strong>{' '}
-              {cameraMouseDragGuards[cameraControls].rotate.description}
-            </li>
-          </ul>
-        </SettingsSection>
-        {isTauri() && (
-          <>
-            <SettingsSection
-              title="Default Directory"
-              description="Where newly-created projects are saved on your local computer"
-            >
-              <div className="flex w-full gap-4 p-1 border rounded border-chalkboard-30">
-                <input
-                  className="flex-1 px-2 bg-transparent"
-                  value={defaultDirectory}
-                  disabled
-                  data-testid="default-directory-input"
-                />
-                <ActionButton
-                  Element="button"
-                  onClick={handleDirectorySelection}
-                  icon={{
-                    icon: 'folder',
-                  }}
-                >
-                  Choose a folder
-                </ActionButton>
-              </div>
-            </SettingsSection>
-            <SettingsSection
-              title="Default Project Name"
-              description="Name template for new projects. Use $n to include an incrementing index"
-            >
-              <input
-                className="block w-full px-3 py-1 bg-transparent border border-chalkboard-30"
-                defaultValue={defaultProjectName}
-                onBlur={(e) => {
-                  const newValue = e.target.value.trim() || DEFAULT_PROJECT_NAME
-                  send({
-                    type: 'Set Default Project Name',
-                    data: {
-                      defaultProjectName: newValue,
-                    },
-                  })
-                  e.target.value = newValue
-                }}
-                autoCapitalize="off"
-                autoComplete="off"
-                data-testid="name-input"
-              />
-            </SettingsSection>
-          </>
-        )}
-        <SettingsSection
-          title="Unit System"
-          description="Which unit system to use by default"
-        >
-          <Toggle
-            offLabel="Imperial"
-            onLabel="Metric"
-            name="settings-units"
-            checked={unitSystem === UnitSystem.Metric}
-            onChange={(e) => {
-              const newUnitSystem = e.target.checked
-                ? UnitSystem.Metric
-                : UnitSystem.Imperial
-              send({
-                type: 'Set Unit System',
-                data: { unitSystem: newUnitSystem },
-              })
-            }}
-          />
-        </SettingsSection>
-        <SettingsSection
-          title="Base Unit"
-          description="Which base unit to use in dimensions by default"
-=======
     <Transition appear show={true} as={Fragment}>
       <Dialog
         as="div"
@@ -257,7 +108,6 @@
           leave="ease-in duration-75"
           leaveFrom="opacity-100"
           leaveTo="opacity-0"
->>>>>>> 63f36cbc
         >
           <Dialog.Overlay className="fixed inset-0 bg-chalkboard-110/30 dark:bg-chalkboard-110/50" />
         </Transition.Child>
