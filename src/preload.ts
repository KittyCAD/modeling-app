--- conflicted
+++ resolved
@@ -296,14 +296,11 @@
   appCheckForUpdates,
   getArgvParsed,
   resizeWindow,
-<<<<<<< HEAD
   createHomePageMenu,
   createModelingPageMenu,
   createFallbackMenu,
   enableMenu,
   disableMenu,
   menuOn,
-=======
   canReadWriteDirectory,
->>>>>>> 81f92bc7
 })