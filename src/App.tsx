--- conflicted
+++ resolved
@@ -303,11 +303,11 @@
                       children: 'The current state of the modeler',
                     },
                   },
-<<<<<<< HEAD
                 ] satisfies StatusBarItemType[])
               : []),
             {
               id: 'selection',
+              'data-testid': 'selection-status',
               element: 'text',
               label:
                 getSelectionTypeDisplayText(
@@ -316,23 +316,8 @@
               toolTip: {
                 children: 'Currently selected geometry',
               },
-=======
-                },
-              ] satisfies StatusBarItemType[])
-            : []),
-          {
-            id: 'selection',
-            'data-testid': 'selection-status',
-            element: 'text',
-            label:
-              getSelectionTypeDisplayText(
-                modelingState.context.selectionRanges
-              ) ?? 'No selection',
-            toolTip: {
-              children: 'Currently selected geometry',
->>>>>>> 3840377d
+              ...defaultLocalStatusBarItems,
             },
-            ...defaultLocalStatusBarItems,
           ]}
         />
       </div>
