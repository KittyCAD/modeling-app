--- conflicted
+++ resolved
@@ -62,16 +62,9 @@
   needsToOnboard,
 } from '@src/routes/Onboarding/utils'
 import { APP_DOWNLOAD_PATH } from '@src/routes/utils'
-<<<<<<< HEAD
 import { defaultLayout, LayoutRootNode } from '@src/lib/layout'
 import { defaultAreaLibrary } from '@src/lib/layout/defaultAreaLibrary'
 import { defaultActionLibrary } from '@src/lib/layout/defaultActionLibrary'
-=======
-import { ConnectionStream } from '@src/components/ConnectionStream'
-import { ExperimentalFeaturesMenu } from '@src/components/ExperimentalFeaturesMenu'
-
-// CYCLIC REF
->>>>>>> e4e4c7eb
 
 if (window.electron) {
   maybeWriteToDisk(window.electron)
@@ -271,7 +264,6 @@
           </AppHeader>
         </div>
         <ModalContainer />
-<<<<<<< HEAD
         <section className="pointer-events-auto flex-1">
           <LayoutRootNode
             layout={layout || defaultLayout}
@@ -280,25 +272,7 @@
             areaLibrary={defaultAreaLibrary}
             actionLibrary={defaultActionLibrary}
           />
-=======
-        <section className="flex flex-1">
-          <ModelingSidebarLeft />
-          <div
-            className="relative z-0 flex flex-col flex-1 items-center overflow-hidden"
-            style={{ minWidth: '256px' }}
-          >
-            <Toolbar />
-            <ConnectionStream pool={pool} authToken={authToken} />
-            <div className="absolute bottom-2 right-2 flex flex-col items-end gap-3 pointer-events-none">
-              <ExperimentalFeaturesMenu />
-              <UnitsMenu />
-              <Gizmo />
-            </div>
-          </div>
-          <ModelingSidebarRight />
->>>>>>> e4e4c7eb
         </section>
-        {/* <CamToggle /> */}
         <StatusBar
           globalItems={[
             networkHealthStatus,
