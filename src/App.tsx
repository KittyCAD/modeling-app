--- conflicted
+++ resolved
@@ -24,14 +24,11 @@
 import { CameraProjectionToggle } from 'components/CameraProjectionToggle'
 import { useCreateFileLinkQuery } from 'hooks/useCreateFileLinkQueryWatcher'
 import { maybeWriteToDisk } from 'lib/telemetry'
-<<<<<<< HEAD
 import { takeScreenshotOfVideoStreamCanvas } from 'lib/screenshot'
 import { writeProjectThumbnailFile } from 'lib/desktop'
 import { useRouteLoaderData } from 'react-router-dom'
 import { useEngineCommands } from 'components/EngineCommands'
-=======
 import { commandBarActor } from 'machines/commandBarMachine'
->>>>>>> 4585671a
 maybeWriteToDisk()
   .then(() => {})
   .catch(() => {})
