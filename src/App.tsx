--- conflicted
+++ resolved
@@ -22,11 +22,8 @@
 import { isOverlap } from './lib/utils'
 import { SetToken } from './components/TokenInput'
 import { AppHeader } from './components/AppHeader'
-<<<<<<< HEAD
 import { isTauri } from './lib/isTauri'
-=======
 import { KCLError } from './lang/errors'
->>>>>>> 94918ccb
 
 export function App() {
   const cam = useRef()
@@ -276,16 +273,11 @@
       <AppHeader />
       <ModalContainer />
       <Allotment snap={true}>
-<<<<<<< HEAD
         <Allotment
           vertical
-          defaultSizes={[400, 1, 1]}
+          defaultSizes={[400, 1, 1, 200]}
           minSize={20}
         >
-=======
-        <Allotment vertical defaultSizes={[5, 400, 1, 1, 200]} minSize={20}>
-          <SetToken />
->>>>>>> 94918ccb
           <div className="h-full flex flex-col items-start">
             <PanelHeader title="Editor" />
             <button
