import { MouseEventHandler, useEffect, useRef } from 'react'
import { uuidv4 } from 'lib/utils'
import { useStore } from './useStore'
import { useHotKeyListener } from './hooks/useHotKeyListener'
import { Stream } from './components/Stream'
import { EngineCommand } from './lang/std/engineConnection'
import { throttle } from './lib/utils'
import { AppHeader } from './components/AppHeader'
import { useHotkeys } from 'react-hotkeys-hook'
import { getNormalisedCoordinates } from './lib/utils'
import { useLoaderData, useNavigate } from 'react-router-dom'
import { type IndexLoaderData } from 'lib/types'
import { paths } from 'lib/paths'
import { useSettingsAuthContext } from 'hooks/useSettingsAuthContext'
import { onboardingPaths } from 'routes/Onboarding/paths'
import { useEngineConnectionSubscriptions } from 'hooks/useEngineConnectionSubscriptions'
import { engineCommandManager } from 'lib/singletons'
import { useModelingContext } from 'hooks/useModelingContext'
import { useAbsoluteFilePath } from 'hooks/useAbsoluteFilePath'
import { isTauri } from 'lib/isTauri'
import { useLspContext } from 'components/LspProvider'
import { useRefreshSettings } from 'hooks/useRefreshSettings'
import { ModelingSidebar } from 'components/ModelingSidebar/ModelingSidebar'
<<<<<<< HEAD
import { LowerRightControls } from 'components/LowerRightControls'
=======
import ModalContainer from 'react-modal-promise'
>>>>>>> ba33b0da

export function App() {
  useRefreshSettings(paths.FILE + 'SETTINGS')
  const { project, file } = useLoaderData() as IndexLoaderData
  const navigate = useNavigate()
  const filePath = useAbsoluteFilePath()
  const { onProjectOpen } = useLspContext()
  // We need the ref for the outermost div so we can screenshot the app for
  // the coredump.
  const ref = useRef<HTMLDivElement>(null)

  const projectName = project?.name || null
  const projectPath = project?.path || null
  useEffect(() => {
    onProjectOpen({ name: projectName, path: projectPath }, file || null)
  }, [projectName, projectPath])

  useHotKeyListener()
  const { buttonDownInStream, didDragInStream, streamDimensions, setHtmlRef } =
    useStore((s) => ({
      buttonDownInStream: s.buttonDownInStream,
      didDragInStream: s.didDragInStream,
      streamDimensions: s.streamDimensions,
      setHtmlRef: s.setHtmlRef,
    }))

  useEffect(() => {
    setHtmlRef(ref)
  }, [ref])

  const { settings } = useSettingsAuthContext()
  const {
    app: { onboardingStatus },
  } = settings.context
  const { state, send } = useModelingContext()

  useHotkeys('esc', () => send('Cancel'))
  useHotkeys('backspace', (e) => {
    e.preventDefault()
  })
  useHotkeys(
    isTauri() ? 'mod + ,' : 'shift + mod + ,',
    () => navigate(filePath + paths.SETTINGS),
    {
      splitKey: '|',
    }
  )

  const paneOpacity = [onboardingPaths.CAMERA, onboardingPaths.STREAMING].some(
    (p) => p === onboardingStatus.current
  )
    ? 'opacity-20'
    : didDragInStream
    ? 'opacity-40'
    : ''

  useEngineConnectionSubscriptions()

  const debounceSocketSend = throttle<EngineCommand>((message) => {
    engineCommandManager.sendSceneCommand(message)
  }, 1000 / 15)
  const handleMouseMove: MouseEventHandler<HTMLDivElement> = (e) => {
    if (state.matches('Sketch')) {
      return
    }

    const { x, y } = getNormalisedCoordinates({
      clientX: e.clientX,
      clientY: e.clientY,
      el: e.currentTarget,
      ...streamDimensions,
    })

    const newCmdId = uuidv4()
    if (buttonDownInStream === undefined) {
      debounceSocketSend({
        type: 'modeling_cmd_req',
        cmd: {
          type: 'highlight_set_entity',
          selected_at_window: { x, y },
        },
        cmd_id: newCmdId,
      })
    }
  }

  return (
    <div
      className="relative h-full flex flex-col"
      onMouseMove={handleMouseMove}
      ref={ref}
    >
      <AppHeader
        className={
          'transition-opacity transition-duration-75 ' +
          paneOpacity +
          (buttonDownInStream ? ' pointer-events-none' : '')
        }
        project={{ project, file }}
        enableMenu={true}
      />
      <ModalContainer />
      <ModelingSidebar paneOpacity={paneOpacity} />
      <Stream className="absolute inset-0 z-0" />
      {/* <CamToggle /> */}
      <LowerRightControls />
    </div>
  )
}<|MERGE_RESOLUTION|>--- conflicted
+++ resolved
@@ -21,11 +21,8 @@
 import { useLspContext } from 'components/LspProvider'
 import { useRefreshSettings } from 'hooks/useRefreshSettings'
 import { ModelingSidebar } from 'components/ModelingSidebar/ModelingSidebar'
-<<<<<<< HEAD
 import { LowerRightControls } from 'components/LowerRightControls'
-=======
 import ModalContainer from 'react-modal-promise'
->>>>>>> ba33b0da
 
 export function App() {
   useRefreshSettings(paths.FILE + 'SETTINGS')
