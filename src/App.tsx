import { useEffect, useMemo, useRef } from 'react'
import { useHotKeyListener } from './hooks/useHotKeyListener'
import { Stream } from './components/Stream'
import { AppHeader } from './components/AppHeader'
import { useHotkeys } from 'react-hotkeys-hook'
import { useLoaderData, useNavigate } from 'react-router-dom'
import { type IndexLoaderData } from 'lib/types'
import { PATHS } from 'lib/paths'
import { useSettingsAuthContext } from 'hooks/useSettingsAuthContext'
import { onboardingPaths } from 'routes/Onboarding/paths'
import { useEngineConnectionSubscriptions } from 'hooks/useEngineConnectionSubscriptions'
import { codeManager, engineCommandManager } from 'lib/singletons'
import { useAbsoluteFilePath } from 'hooks/useAbsoluteFilePath'
import { isDesktop } from 'lib/isDesktop'
import { useLspContext } from 'components/LspProvider'
import { useRefreshSettings } from 'hooks/useRefreshSettings'
import { ModelingSidebar } from 'components/ModelingSidebar/ModelingSidebar'
import { LowerRightControls } from 'components/LowerRightControls'
import ModalContainer from 'react-modal-promise'
import useHotkeyWrapper from 'lib/hotkeyWrapper'
import Gizmo from 'components/Gizmo'
import { CoreDumpManager } from 'lib/coredump'
import { UnitsMenu } from 'components/UnitsMenu'
<<<<<<< HEAD
import { getMarks, mark } from 'lib/performance'
=======
import { CameraProjectionToggle } from 'components/CameraProjectionToggle'
>>>>>>> e525b319

export function App() {
  const { project, file } = useLoaderData() as IndexLoaderData
  useRefreshSettings(PATHS.FILE + 'SETTINGS')
  const navigate = useNavigate()
  const filePath = useAbsoluteFilePath()
  const { onProjectOpen } = useLspContext()
  // We need the ref for the outermost div so we can screenshot the app for
  // the coredump.
  const ref = useRef<HTMLDivElement>(null)

  const projectName = project?.name || null
  const projectPath = project?.path || null
  useEffect(() => {
    onProjectOpen({ name: projectName, path: projectPath }, file || null)
  }, [projectName, projectPath])

  useHotKeyListener()

  const { auth, settings } = useSettingsAuthContext()
  const token = auth?.context?.token

  const coreDumpManager = useMemo(
    () => new CoreDumpManager(engineCommandManager, codeManager, token),
    []
  )

  const {
    app: { onboardingStatus },
  } = settings.context

  useHotkeys('backspace', (e) => {
    e.preventDefault()
  })
  useHotkeyWrapper(
    [isDesktop() ? 'mod + ,' : 'shift + mod + ,'],
    () => navigate(filePath + PATHS.SETTINGS),
    {
      splitKey: '|',
    }
  )

  const paneOpacity = [onboardingPaths.CAMERA, onboardingPaths.STREAMING].some(
    (p) => p === onboardingStatus.current
  )
    ? 'opacity-20'
    : ''

  useEngineConnectionSubscriptions()

  return (
    <div className="relative h-full flex flex-col" ref={ref}>
      <AppHeader
        className={'transition-opacity transition-duration-75 ' + paneOpacity}
        project={{ project, file }}
        enableMenu={true}
      />
      <ModalContainer />
      <ModelingSidebar paneOpacity={paneOpacity} />
      <Stream />
      {/* <CamToggle /> */}
      <LowerRightControls coreDumpManager={coreDumpManager}>
        <UnitsMenu />
        <Gizmo />
        <CameraProjectionToggle />
      </LowerRightControls>
    </div>
  )
}<|MERGE_RESOLUTION|>--- conflicted
+++ resolved
@@ -21,11 +21,7 @@
 import Gizmo from 'components/Gizmo'
 import { CoreDumpManager } from 'lib/coredump'
 import { UnitsMenu } from 'components/UnitsMenu'
-<<<<<<< HEAD
-import { getMarks, mark } from 'lib/performance'
-=======
 import { CameraProjectionToggle } from 'components/CameraProjectionToggle'
->>>>>>> e525b319
 
 export function App() {
   const { project, file } = useLoaderData() as IndexLoaderData
