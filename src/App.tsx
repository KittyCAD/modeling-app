--- conflicted
+++ resolved
@@ -42,17 +42,9 @@
     setOpenPanes,
     didDragInStream,
     streamDimensions,
-<<<<<<< HEAD
-  } = useStore((s) => ({
-=======
-    setIsExecuting,
-    defferedCode,
     guiMode,
   } = useStore((s) => ({
     guiMode: s.guiMode,
-    addLog: s.addLog,
-    defferedCode: s.defferedCode,
->>>>>>> 990605bb
     setCode: s.setCode,
     engineCommandManager: s.engineCommandManager,
     buttonDownInStream: s.buttonDownInStream,
@@ -105,147 +97,6 @@
     }
   }, [loadedCode, setCode])
 
-<<<<<<< HEAD
-=======
-  const streamWidth = streamRef?.current?.offsetWidth
-  const streamHeight = streamRef?.current?.offsetHeight
-
-  const width = streamWidth ? streamWidth : 0
-  const quadWidth = Math.round(width / 4) * 4
-  const height = streamHeight ? streamHeight : 0
-  const quadHeight = Math.round(height / 4) * 4
-
-  useLayoutEffect(() => {
-    setStreamDimensions({
-      streamWidth: quadWidth,
-      streamHeight: quadHeight,
-    })
-    if (!width || !height) return
-    const eng = new EngineCommandManager({
-      setMediaStream,
-      setIsStreamReady,
-      width: quadWidth,
-      height: quadHeight,
-      token,
-    })
-    setEngineCommandManager(eng)
-    return () => {
-      eng?.tearDown()
-    }
-  }, [quadWidth, quadHeight])
-
-  useEffect(() => {
-    if (!isStreamReady) return
-    if (!engineCommandManager) return
-    let unsubFn: any[] = []
-    const asyncWrap = async () => {
-      try {
-        if (!defferedCode) {
-          setAst({
-            start: 0,
-            end: 0,
-            body: [],
-            nonCodeMeta: {
-              noneCodeNodes: {},
-              start: null,
-            },
-          })
-          setProgramMemory({ root: {}, return: null })
-          engineCommandManager.endSession()
-          engineCommandManager.startNewSession()
-          return
-        }
-        const _ast = await asyncParser(defferedCode)
-        setAst(_ast)
-        resetLogs()
-        resetKCLErrors()
-        engineCommandManager.endSession()
-        engineCommandManager.startNewSession()
-        setIsExecuting(true)
-        const programMemory = await _executor(
-          _ast,
-          {
-            root: {
-              _0: {
-                type: 'UserVal',
-                value: 0,
-                __meta: [],
-              },
-              _90: {
-                type: 'UserVal',
-                value: 90,
-                __meta: [],
-              },
-              _180: {
-                type: 'UserVal',
-                value: 180,
-                __meta: [],
-              },
-              _270: {
-                type: 'UserVal',
-                value: 270,
-                __meta: [],
-              },
-            },
-            return: null,
-          },
-          engineCommandManager
-        )
-
-        const { artifactMap, sourceRangeMap } =
-          await engineCommandManager.waitForAllCommands()
-        setIsExecuting(false)
-        if (programMemory !== undefined) {
-          setProgramMemory(programMemory)
-        }
-
-        setArtifactMap({ artifactMap, sourceRangeMap })
-        const unSubHover = engineCommandManager.subscribeToUnreliable({
-          event: 'highlight_set_entity',
-          callback: ({ data }) => {
-            if (data?.entity_id) {
-              const sourceRange = sourceRangeMap[data.entity_id]
-              setHighlightRange(sourceRange)
-            } else if (
-              !highlightRange ||
-              (highlightRange[0] !== 0 && highlightRange[1] !== 0)
-            ) {
-              setHighlightRange([0, 0])
-            }
-          },
-        })
-        const unSubClick = engineCommandManager.subscribeTo({
-          event: 'select_with_point',
-          callback: ({ data }) => {
-            if (!data?.entity_id) {
-              setCursor2()
-              return
-            }
-            const sourceRange = sourceRangeMap[data.entity_id]
-            setCursor2({ range: sourceRange, type: 'default' })
-          },
-        })
-        unsubFn.push(unSubHover, unSubClick)
-
-        setError()
-      } catch (e: any) {
-        setIsExecuting(false)
-        if (e instanceof KCLError) {
-          addKCLError(e)
-        } else {
-          setError('problem')
-          console.log(e)
-          addLog(e)
-        }
-      }
-    }
-    asyncWrap()
-    return () => {
-      unsubFn.forEach((fn) => fn())
-    }
-  }, [defferedCode, isStreamReady, engineCommandManager])
-
->>>>>>> 990605bb
   const debounceSocketSend = throttle<EngineCommand>((message) => {
     engineCommandManager?.sendSceneCommand(message)
   }, 16)
