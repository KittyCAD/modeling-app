--- conflicted
+++ resolved
@@ -1,9 +1,4 @@
-<<<<<<< HEAD
-import { MouseEventHandler, useEffect } from 'react'
-=======
-import { useCallback, MouseEventHandler, useEffect, useRef } from 'react'
-import { DebugPanel } from './components/DebugPanel'
->>>>>>> 203fa7e4
+import { MouseEventHandler, useEffect, useRef } from 'react'
 import { uuidv4 } from 'lib/utils'
 import { useStore } from './useStore'
 import { useHotKeyListener } from './hooks/useHotKeyListener'
@@ -45,31 +40,13 @@
   }, [projectName, projectPath])
 
   useHotKeyListener()
-<<<<<<< HEAD
-  const { buttonDownInStream, didDragInStream, streamDimensions } = useStore(
-    (s) => ({
+  const { buttonDownInStream, didDragInStream, streamDimensions, setHtmlRef } =
+    useStore((s) => ({
       buttonDownInStream: s.buttonDownInStream,
       didDragInStream: s.didDragInStream,
       streamDimensions: s.streamDimensions,
-    })
-  )
-=======
-  const {
-    buttonDownInStream,
-    openPanes,
-    setOpenPanes,
-    didDragInStream,
-    streamDimensions,
-    setHtmlRef,
-  } = useStore((s) => ({
-    buttonDownInStream: s.buttonDownInStream,
-    openPanes: s.openPanes,
-    setOpenPanes: s.setOpenPanes,
-    didDragInStream: s.didDragInStream,
-    streamDimensions: s.streamDimensions,
-    setHtmlRef: s.setHtmlRef,
-  }))
->>>>>>> 203fa7e4
+      setHtmlRef: s.setHtmlRef,
+    }))
 
   useEffect(() => {
     setHtmlRef(ref)
