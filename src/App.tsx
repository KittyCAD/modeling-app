--- conflicted
+++ resolved
@@ -390,7 +390,6 @@
             'hover:bg-liquid-30/40 dark:hover:bg-liquid-10/40 bg-transparent transition-colors duration-100 transition-ease-out delay-100',
         }}
       >
-<<<<<<< HEAD
         <div className="h-full flex flex-col justify-between">
           <CollapsiblePanel
             title="Code"
@@ -412,12 +411,9 @@
                 className="h-full"
                 value={code}
                 extensions={[
-                  javascript({ jsx: true }),
+                  langs.javascript({ jsx: true }),
                   lineHighlightField,
-                  lintGutter(),
-                  linter((_view) => {
-                    return kclErrToDiagnostic(useStore.getState().kclErrors)
-                  }),
+                  ...extraExtensions,
                 ]}
                 onChange={onChange}
                 onUpdate={onUpdate}
@@ -428,34 +424,6 @@
           </CollapsiblePanel>
           <section className="flex flex-col">
             <MemoryPanel
-=======
-        <CollapsiblePanel
-          title="Code"
-          icon={faCode}
-          className="open:!mb-2"
-          open={openPanes.includes('code')}
-        >
-          <div className="px-2 py-1">
-            <button
-              // disabled={!shouldFormat}
-              onClick={formatCode}
-              // className={`${!shouldFormat && 'text-gray-300'}`}
-            >
-              format
-            </button>
-          </div>
-          <div id="code-mirror-override">
-            <CodeMirror
-              className="h-full"
-              value={code}
-              extensions={[
-                langs.javascript({ jsx: true }),
-                lineHighlightField,
-                ...extraExtensions,
-              ]}
-              onChange={onChange}
-              onUpdate={onUpdate}
->>>>>>> 35e47278
               theme={theme}
               open={openPanes.includes('variables')}
               title="Variables"
