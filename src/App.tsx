--- conflicted
+++ resolved
@@ -31,8 +31,7 @@
 } from './lang/std/engineConnection'
 import { isOverlap, throttle } from './lib/utils'
 import { AppHeader } from './components/AppHeader'
-<<<<<<< HEAD
-import { KCLError } from './lang/errors'
+import { KCLError, kclErrToDiagnostic } from './lang/errors'
 import { Resizable } from 're-resizable'
 import {
   faCode,
@@ -40,11 +39,6 @@
   faSquareRootVariable,
 } from '@fortawesome/free-solid-svg-icons'
 import { useHotkeys } from 'react-hotkeys-hook'
-import { t } from '@tauri-apps/api/tauri-605fa63e'
-=======
-import { isTauri } from './lib/isTauri'
-import { KCLError, kclErrToDiagnostic } from './lang/errors'
->>>>>>> 4c5178ea
 
 export function App() {
   const cam = useRef()
@@ -387,36 +381,19 @@
             >
               format
             </button>
-<<<<<<< HEAD
-=======
-            <div
-              className="bg-red h-full w-full overflow-auto"
-              id="code-mirror-override"
-            >
-              <CodeMirror
-                className="h-full"
-                value={code}
-                extensions={[
-                  javascript({ jsx: true }),
-                  lineHighlightField,
-                  lintGutter(),
-                  linter((_view) => {
-                    return kclErrToDiagnostic(useStore.getState().kclErrors)
-                  }),
-                ]}
-                onChange={onChange}
-                onUpdate={onUpdate}
-                theme={theme}
-                onCreateEditor={(_editorView) => setEditorView(_editorView)}
-              />
-            </div>
->>>>>>> 4c5178ea
           </div>
           <div id="code-mirror-override">
             <CodeMirror
               className="h-full"
               value={code}
-              extensions={[javascript({ jsx: true }), lineHighlightField]}
+              extensions={[
+                javascript({ jsx: true }),
+                lineHighlightField,
+                lintGutter(),
+                linter((_view) => {
+                  return kclErrToDiagnostic(useStore.getState().kclErrors)
+                }),
+              ]}
               onChange={onChange}
               onUpdate={onUpdate}
               theme={theme}
@@ -449,10 +426,7 @@
       {debugPanel && (
         <DebugPanel
           title="Debug"
-          className={
-            'overlaid-panes' +
-            (isMouseDownInStream ? ' pointer-events-none' : '')
-          }
+          className={isMouseDownInStream ? 'pointer-events-none' : ''}
           open={openPanes.includes('debug')}
         />
       )}
