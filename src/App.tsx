--- conflicted
+++ resolved
@@ -419,7 +419,6 @@
           </CollapsiblePanel>
           <section className="flex flex-col">
             <MemoryPanel
-<<<<<<< HEAD
               theme={theme}
               open={openPanes.includes('variables')}
               title="Variables"
@@ -437,25 +436,6 @@
               title="KCL Errors"
               iconClassNames={{ icon: 'group-open:text-destroy-30' }}
             />
-=======
-              theme={theme}
-              open={openPanes.includes('variables')}
-              title="Variables"
-              icon={faSquareRootVariable}
-            />
-            <Logs
-              theme={theme}
-              open={openPanes.includes('logs')}
-              title="Logs"
-              icon={faCodeCommit}
-            />
-            <KCLErrors
-              theme={theme}
-              open={openPanes.includes('kclErrors')}
-              title="KCL Errors"
-              iconClassNames={{ icon: 'group-open:text-destroy-30' }}
-            />
->>>>>>> a6f92e35
           </section>
         </div>
       </Resizable>
