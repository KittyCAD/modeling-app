--- conflicted
+++ resolved
@@ -151,144 +151,8 @@
     }
   }, [loadedCode, setCode])
 
-<<<<<<< HEAD
-  const streamWidth = streamRef?.current?.offsetWidth
-  const streamHeight = streamRef?.current?.offsetHeight
-
-  const width = streamWidth ? streamWidth : 0
-  const quadWidth = Math.round(width / 4) * 4
-  const height = streamHeight ? streamHeight : 0
-  const quadHeight = Math.round(height / 4) * 4
-
-  useLayoutEffect(() => {
-    setStreamDimensions({
-      streamWidth: quadWidth,
-      streamHeight: quadHeight,
-    })
-    if (!width || !height) return
-    const eng = new EngineCommandManager({
-      setMediaStream,
-      setIsStreamReady,
-      width: quadWidth,
-      height: quadHeight,
-      token,
-    })
-    setEngineCommandManager(eng)
-    return () => {
-      eng?.tearDown()
-    }
-  }, [
-    height,
-    setEngineCommandManager,
-    setIsStreamReady,
-    setMediaStream,
-    setStreamDimensions,
-    token,
-    width,
-  ])
-
-  useEffect(() => {
-    if (!isStreamReady) return
-    if (!engineCommandManager) return
-    let unsubFn: any[] = []
-    const asyncWrap = async () => {
-      try {
-        if (!defferedCode) {
-          setAst(null)
-          return
-        }
-        const _ast = await asyncParser(defferedCode)
-        setAst(_ast)
-        resetLogs()
-        resetKCLErrors()
-        engineCommandManager.endSession()
-        engineCommandManager.startNewSession()
-        setIsExecuting(true)
-        const programMemory = await _executor(
-          _ast,
-          {
-            root: {
-              _0: {
-                type: 'userVal',
-                value: 0,
-                __meta: [],
-              },
-              _90: {
-                type: 'userVal',
-                value: 90,
-                __meta: [],
-              },
-              _180: {
-                type: 'userVal',
-                value: 180,
-                __meta: [],
-              },
-              _270: {
-                type: 'userVal',
-                value: 270,
-                __meta: [],
-              },
-            },
-          },
-          engineCommandManager
-        )
-
-        const { artifactMap, sourceRangeMap } =
-          await engineCommandManager.waitForAllCommands()
-        setIsExecuting(false)
-
-        setArtifactMap({ artifactMap, sourceRangeMap })
-        const unSubHover = engineCommandManager.subscribeToUnreliable({
-          event: 'highlight_set_entity',
-          callback: ({ data }) => {
-            if (data?.entity_id) {
-              const sourceRange = sourceRangeMap[data.entity_id]
-              setHighlightRange(sourceRange)
-            } else if (
-              !highlightRange ||
-              (highlightRange[0] !== 0 && highlightRange[1] !== 0)
-            ) {
-              setHighlightRange([0, 0])
-            }
-          },
-        })
-        const unSubClick = engineCommandManager.subscribeTo({
-          event: 'select_with_point',
-          callback: ({ data }) => {
-            if (!data?.entity_id) {
-              setCursor2()
-              return
-            }
-            const sourceRange = sourceRangeMap[data.entity_id]
-            setCursor2({ range: sourceRange, type: 'default' })
-          },
-        })
-        unsubFn.push(unSubHover, unSubClick)
-        if (programMemory !== undefined) {
-          setProgramMemory(programMemory)
-        }
-
-        setError()
-      } catch (e: any) {
-        setIsExecuting(false)
-        if (e instanceof KCLError) {
-          addKCLError(e)
-        } else {
-          setError('problem')
-          console.log(e)
-          addLog(e)
-        }
-      }
-    }
-    asyncWrap()
-    return () => {
-      unsubFn.forEach((fn) => fn())
-    }
-  }, [defferedCode, isStreamReady, engineCommandManager])
-=======
   useSetupEngineManager(streamRef, token)
   useEngineConnectionSubscriptions()
->>>>>>> 59223279
 
   const debounceSocketSend = throttle<EngineCommand>((message) => {
     engineCommandManager.sendSceneCommand(message)
