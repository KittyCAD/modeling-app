--- conflicted
+++ resolved
@@ -28,11 +28,8 @@
   codeManager,
   kclManager,
   settingsActor,
-<<<<<<< HEAD
   editorManager,
-=======
   getSettings,
->>>>>>> fe581ff1
 } from '@src/lib/singletons'
 import { maybeWriteToDisk } from '@src/lib/telemetry'
 import type { IndexLoaderData } from '@src/lib/types'
