--- conflicted
+++ resolved
@@ -28,17 +28,8 @@
 import { takeScreenshotOfVideoStreamCanvas } from '@src/lib/screenshot'
 import { sceneInfra } from '@src/lib/singletons'
 import { maybeWriteToDisk } from '@src/lib/telemetry'
-<<<<<<< HEAD
 import { type IndexLoaderData } from '@src/lib/types'
 import { engineStreamActor, useSettings, useToken } from '@src/lib/singletons'
-=======
-import type { IndexLoaderData } from '@src/lib/types'
-import {
-  engineStreamActor,
-  useSettings,
-  useToken,
-} from '@src/machines/appMachine'
->>>>>>> f03a684e
 import { commandBarActor } from '@src/machines/commandBarMachine'
 import { EngineStreamTransition } from '@src/machines/engineStreamMachine'
 import { onboardingPaths } from '@src/routes/Onboarding/paths'
