import { useEffect, useMemo, useRef, useState } from 'react'
import { useHotKeyListener } from './hooks/useHotKeyListener'
import { Stream } from './components/Stream'
import { AppHeader } from './components/AppHeader'
import { useHotkeys } from 'react-hotkeys-hook'
import { useLoaderData, useNavigate } from 'react-router-dom'
import { type IndexLoaderData } from 'lib/types'
import { PATHS } from 'lib/paths'
import { onboardingPaths } from 'routes/Onboarding/paths'
import { useEngineConnectionSubscriptions } from 'hooks/useEngineConnectionSubscriptions'
import { codeManager, engineCommandManager } from 'lib/singletons'
import { useAbsoluteFilePath } from 'hooks/useAbsoluteFilePath'
import { isDesktop } from 'lib/isDesktop'
import { useLspContext } from 'components/LspProvider'
import { ModelingSidebar } from 'components/ModelingSidebar/ModelingSidebar'
import { LowerRightControls } from 'components/LowerRightControls'
import ModalContainer from 'react-modal-promise'
import useHotkeyWrapper from 'lib/hotkeyWrapper'
import Gizmo from 'components/Gizmo'
import { CoreDumpManager } from 'lib/coredump'
import { UnitsMenu } from 'components/UnitsMenu'
import { CameraProjectionToggle } from 'components/CameraProjectionToggle'
import { useCreateFileLinkQuery } from 'hooks/useCreateFileLinkQueryWatcher'
import { maybeWriteToDisk } from 'lib/telemetry'
<<<<<<< HEAD
import { useToken } from 'machines/appMachine'
import { useSettings } from 'machines/appMachine'
=======
import { takeScreenshotOfVideoStreamCanvas } from 'lib/screenshot'
import { writeProjectThumbnailFile } from 'lib/desktop'
import { useRouteLoaderData } from 'react-router-dom'
import { useEngineCommands } from 'components/EngineCommands'
import { commandBarActor } from 'machines/commandBarMachine'
import { useToken } from 'machines/appMachine'
>>>>>>> 83974059
maybeWriteToDisk()
  .then(() => {})
  .catch(() => {})

export function App() {
  const { project, file } = useLoaderData() as IndexLoaderData
<<<<<<< HEAD
=======

  // Keep a lookout for a URL query string that invokes the 'import file from URL' command
  useCreateFileLinkQuery((argDefaultValues) => {
    commandBarActor.send({
      type: 'Find and select command',
      data: {
        groupId: 'projects',
        name: 'Import file from URL',
        argDefaultValues,
      },
    })
  })

  useRefreshSettings(PATHS.FILE + 'SETTINGS')
>>>>>>> 83974059
  const navigate = useNavigate()
  const filePath = useAbsoluteFilePath()
  const { onProjectOpen } = useLspContext()
  // We need the ref for the outermost div so we can screenshot the app for
  // the coredump.
  const ref = useRef<HTMLDivElement>(null)

  const projectName = project?.name || null
  const projectPath = project?.path || null

  const [commands] = useEngineCommands()
  const [capturedCanvas, setCapturedCanvas] = useState(false)
  const loaderData = useRouteLoaderData(PATHS.FILE) as IndexLoaderData
  const lastCommandType = commands[commands.length - 1]?.type

  useEffect(() => {
    onProjectOpen({ name: projectName, path: projectPath }, file || null)
  }, [projectName, projectPath])

  useHotKeyListener()

<<<<<<< HEAD
  const settings = useSettings()
=======
  const { settings } = useSettingsAuthContext()
>>>>>>> 83974059
  const token = useToken()

  const coreDumpManager = useMemo(
    () => new CoreDumpManager(engineCommandManager, codeManager, token),
    []
  )

  const {
    app: { onboardingStatus },
  } = settings

  useHotkeys('backspace', (e) => {
    e.preventDefault()
  })
  useHotkeyWrapper(
    [isDesktop() ? 'mod + ,' : 'shift + mod + ,'],
    () => navigate(filePath + PATHS.SETTINGS),
    {
      splitKey: '|',
    }
  )

  const paneOpacity = [onboardingPaths.CAMERA, onboardingPaths.STREAMING].some(
    (p) => p === onboardingStatus.current
  )
    ? 'opacity-20'
    : ''

  useEngineConnectionSubscriptions()

  // Generate thumbnail.png when loading the app
  useEffect(() => {
    if (
      isDesktop() &&
      !capturedCanvas &&
      lastCommandType === 'execution-done'
    ) {
      setTimeout(() => {
        const projectDirectoryWithoutEndingSlash = loaderData?.project?.path
        if (!projectDirectoryWithoutEndingSlash) {
          return
        }
        const dataUrl: string = takeScreenshotOfVideoStreamCanvas()
        // zoom to fit command does not wait, wait 500ms to see if zoom to fit finishes
        writeProjectThumbnailFile(dataUrl, projectDirectoryWithoutEndingSlash)
          .then(() => {})
          .catch((e) => {
            console.error(
              `Failed to generate thumbnail for ${projectDirectoryWithoutEndingSlash}`
            )
            console.error(e)
          })
      }, 500)
    }
  }, [lastCommandType])

  return (
    <div className="relative h-full flex flex-col" ref={ref}>
      <AppHeader
        className={'transition-opacity transition-duration-75 ' + paneOpacity}
        project={{ project, file }}
        enableMenu={true}
      />
      <ModalContainer />
      <ModelingSidebar paneOpacity={paneOpacity} />
      <Stream />
      {/* <CamToggle /> */}
      <LowerRightControls coreDumpManager={coreDumpManager}>
        <UnitsMenu />
        <Gizmo />
        <CameraProjectionToggle />
      </LowerRightControls>
    </div>
  )
}<|MERGE_RESOLUTION|>--- conflicted
+++ resolved
@@ -22,25 +22,19 @@
 import { CameraProjectionToggle } from 'components/CameraProjectionToggle'
 import { useCreateFileLinkQuery } from 'hooks/useCreateFileLinkQueryWatcher'
 import { maybeWriteToDisk } from 'lib/telemetry'
-<<<<<<< HEAD
-import { useToken } from 'machines/appMachine'
-import { useSettings } from 'machines/appMachine'
-=======
 import { takeScreenshotOfVideoStreamCanvas } from 'lib/screenshot'
 import { writeProjectThumbnailFile } from 'lib/desktop'
 import { useRouteLoaderData } from 'react-router-dom'
 import { useEngineCommands } from 'components/EngineCommands'
 import { commandBarActor } from 'machines/commandBarMachine'
 import { useToken } from 'machines/appMachine'
->>>>>>> 83974059
+import { useSettings } from 'machines/appMachine'
 maybeWriteToDisk()
   .then(() => {})
   .catch(() => {})
 
 export function App() {
   const { project, file } = useLoaderData() as IndexLoaderData
-<<<<<<< HEAD
-=======
 
   // Keep a lookout for a URL query string that invokes the 'import file from URL' command
   useCreateFileLinkQuery((argDefaultValues) => {
@@ -54,8 +48,6 @@
     })
   })
 
-  useRefreshSettings(PATHS.FILE + 'SETTINGS')
->>>>>>> 83974059
   const navigate = useNavigate()
   const filePath = useAbsoluteFilePath()
   const { onProjectOpen } = useLspContext()
@@ -77,11 +69,7 @@
 
   useHotKeyListener()
 
-<<<<<<< HEAD
   const settings = useSettings()
-=======
-  const { settings } = useSettingsAuthContext()
->>>>>>> 83974059
   const token = useToken()
 
   const coreDumpManager = useMemo(
