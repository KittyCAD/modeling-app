--- conflicted
+++ resolved
@@ -34,12 +34,9 @@
 import { useToken } from 'machines/appMachine'
 import { createNamedViewsCommand } from 'lib/commandBarConfigs/namedViewsConfig'
 import { reportRejection } from 'lib/trap'
-<<<<<<< HEAD
 import { useMenuListener } from 'hooks/useMenu'
 import { modelingMenuCallbackMostActions } from 'menu/register'
 import { useAbsoluteFilePath } from 'hooks/useAbsoluteFilePath'
-=======
->>>>>>> 40b0cf5f
 
 type MachineContext<T extends AnyStateMachine> = {
   state: StateFrom<T>
