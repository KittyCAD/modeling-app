--- conflicted
+++ resolved
@@ -298,26 +298,6 @@
 
   const kclCommandMemo = useMemo(
     () =>
-<<<<<<< HEAD
-      kclCommands(
-        async (data) => {
-          if (data.method === 'overwrite') {
-            codeManager.updateCodeStateEditor(data.code)
-            await kclManager.executeCode({
-              zoomToFit: true,
-            })
-            await codeManager.writeToFile()
-          } else if (data.method === 'newFile' && isDesktop()) {
-            send({
-              type: 'Create file',
-              data: {
-                name: data.sampleName,
-                content: data.code,
-                makeDir: false,
-              },
-            })
-          }
-=======
       kclCommands({
         authToken: token ?? '',
         projectData,
@@ -328,7 +308,7 @@
           onSubmit: async (data) => {
             if (data.method === 'overwrite') {
               codeManager.updateCodeStateEditor(data.code)
-              await kclManager.executeCode(true)
+              await kclManager.executeCode({zoomToFit: true })
               await codeManager.writeToFile()
             } else if (data.method === 'newFile' && isDesktop()) {
               send({
@@ -340,7 +320,6 @@
                 },
               })
             }
->>>>>>> f1a458f1
 
             // Either way, we want to overwrite the defaultUnit project setting
             // with the sample's setting.
