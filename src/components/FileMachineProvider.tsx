import { useMachine } from '@xstate/react'
import { useNavigate, useRouteLoaderData } from 'react-router-dom'
import { type IndexLoaderData } from 'lib/types'
import { PATHS } from 'lib/paths'
import React, { createContext } from 'react'
import { toast } from 'react-hot-toast'
import {
  Actor,
  AnyStateMachine,
  ContextFrom,
  Prop,
  StateFrom,
  fromPromise,
} from 'xstate'
import { useCommandsContext } from 'hooks/useCommandsContext'
import { fileMachine } from 'machines/fileMachine'
import { isDesktop } from 'lib/isDesktop'
import {
  DEFAULT_FILE_NAME,
  DEFAULT_PROJECT_KCL_FILE,
  FILE_EXT,
} from 'lib/constants'
import { getProjectInfo } from 'lib/desktop'
import { getNextDirName, getNextFileName } from 'lib/desktopFS'

type MachineContext<T extends AnyStateMachine> = {
  state: StateFrom<T>
  context: ContextFrom<T>
  send: Prop<Actor<T>, 'send'>
}

export const FileContext = createContext(
  {} as MachineContext<typeof fileMachine>
)

export const FileMachineProvider = ({
  children,
}: {
  children: React.ReactNode
}) => {
  const navigate = useNavigate()
  const { commandBarSend } = useCommandsContext()
  const { project, file } = useRouteLoaderData(PATHS.FILE) as IndexLoaderData

  const [state, send] = useMachine(
    fileMachine.provide({
      actions: {
        renameToastSuccess: ({ event }) => {
          if (event.type !== 'xstate.done.actor.rename-file') return
          toast.success(event.output.message)
        },
        createToastSuccess: ({ event }) => {
          if (event.type !== 'xstate.done.actor.create-and-open-file') return
          toast.success(event.output.message)
        },
        toastSuccess: ({ event }) => {
          if (
            event.type !== 'xstate.done.actor.rename-file' &&
            event.type !== 'xstate.done.actor.delete-file'
          )
            return
          toast.success(event.output.message)
        },
        toastError: ({ event }) => {
          if (event.type !== 'xstate.done.actor.rename-file') return
          toast.error(event.output.message)
        },
        navigateToFile: ({ context, event }) => {
          if (event.type !== 'xstate.done.actor.create-and-open-file') return
          if (event.output && 'name' in event.output) {
            commandBarSend({ type: 'Close' })
            navigate(
              `..${PATHS.FILE}/${encodeURIComponent(
                context.selectedDirectory +
                  window.electron.path.sep +
                  event.output.name
              )}`
            )
          } else if (
            event.output &&
            'path' in event.output &&
            event.output.path.endsWith(FILE_EXT)
          ) {
            // Don't navigate to newly created directories
            navigate(`..${PATHS.FILE}/${encodeURIComponent(event.output.path)}`)
          }
        },
      },
      actors: {
        readFiles: fromPromise(async ({ input }) => {
          const newFiles =
            (isDesktop() ? (await getProjectInfo(input.path)).children : []) ??
            []
          return {
            ...input,
            children: newFiles,
          }
        }),
        createAndOpenFile: fromPromise(async ({ input }) => {
          let createdName = input.name.trim() || DEFAULT_FILE_NAME
          let createdPath: string

          if (input.makeDir) {
            let { name, path } = getNextDirName({
              entryName: createdName,
              baseDir: input.selectedDirectory.path,
            })
            createdName = name
            createdPath = path
            await window.electron.mkdir(createdPath)
          } else {
            const { name, path } = getNextFileName({
              entryName: createdName,
              baseDir: input.selectedDirectory.path,
            })
            createdName = name
            createdPath = path
            await window.electron.writeFile(createdPath, input.content ?? '')
          }

          return {
            message: `Successfully created "${createdName}"`,
            path: createdPath,
          }
        }),
        createFile: fromPromise(async ({ input }) => {
          let createdName = input.name.trim() || DEFAULT_FILE_NAME
          let createdPath: string

          if (input.makeDir) {
            let { name, path } = getNextDirName({
              entryName: createdName,
              baseDir: input.selectedDirectory.path,
            })
            createdName = name
            createdPath = path
            await window.electron.mkdir(createdPath)
          } else {
            const { name, path } = getNextFileName({
              entryName: createdName,
              baseDir: input.selectedDirectory.path,
            })
            createdName = name
            createdPath = path
            await window.electron.writeFile(createdPath, input.content ?? '')
          }

          return {
            path: createdPath,
          }
        }),
        renameFile: fromPromise(async ({ input }) => {
          const { oldName, newName, isDir } = input
          const name = newName
            ? newName.endsWith(FILE_EXT) || isDir
              ? newName
              : newName + FILE_EXT
            : DEFAULT_FILE_NAME
          const oldPath = window.electron.path.join(
            input.selectedDirectory.path,
            oldName
          )
          const newPath = window.electron.path.join(
            input.selectedDirectory.path,
            name
          )

          // no-op
          if (oldPath === newPath) {
            return {
              message: `Old is the same as new.`,
              newPath,
              oldPath,
            }
          }

          // if there are any siblings with the same name, report error.
          const entries = await window.electron.readdir(
            window.electron.path.dirname(newPath)
          )
          for (let entry of entries) {
            if (entry === newName) {
              return Promise.reject(new Error('Filename already exists.'))
            }
          }

          window.electron.rename(oldPath, newPath)

          if (!file) {
            return Promise.reject(new Error('file is not defined'))
          }

          if (oldPath === file.path && project?.path) {
            // If we just renamed the current file, navigate to the new path
            navigate(`..${PATHS.FILE}/${encodeURIComponent(newPath)}`)
          } else if (file?.path.includes(oldPath)) {
            // If we just renamed a directory that the current file is in, navigate to the new path
            navigate(
              `..${PATHS.FILE}/${encodeURIComponent(
                file.path.replace(oldPath, newPath)
              )}`
            )
          }

          return {
            message: `Successfully renamed "${oldName}" to "${name}"`,
            newPath,
            oldPath,
          }
        }),
        deleteFile: fromPromise(async ({ input }) => {
          const isDir = !!input.children

          if (isDir) {
            await window.electron
              .rm(input.path, {
                recursive: true,
              })
              .catch((e) => console.error('Error deleting directory', e))
          } else {
            await window.electron
              .rm(input.path)
              .catch((e) => console.error('Error deleting file', e))
          }

<<<<<<< HEAD
        const entries = await window.electron.readdir(project.path)
        const hasKclEntries =
          entries.filter((e: string) => e.endsWith('.kcl')).length !== 0
        if (!hasKclEntries) {
          await window.electron.writeFile(
            window.electron.path.join(project.path, DEFAULT_PROJECT_KCL_FILE),
            ''
          )
          // Refresh the route selected above because it's possible we're on
          // the same path on the navigate, which doesn't cause anything to
          // refresh, leaving a stale execution state.
          navigate('.')
          return
        }
=======
          // If there are no more files at all in the project, create a main.kcl
          // for when we navigate to the root.
          if (!project?.path) {
            return Promise.reject(new Error('Project path not set.'))
          }
>>>>>>> 8d48c173

          const entries = await window.electron.readdir(project.path)
          const hasKclEntries =
            entries.filter((e: string) => e.endsWith('.kcl')).length !== 0
          if (!hasKclEntries) {
            await window.electron.writeFile(
              window.electron.path.join(project.path, DEFAULT_PROJECT_KCL_FILE),
              ''
            )
            // Refresh the route selected above because it's possible we're on
            // the same path on the navigate, which doesn't cause anything to
            // refresh, leaving a stale execution state.
            navigate(0)
            return {
              message: 'No more files in project, created main.kcl',
            }
          }

          // If we just deleted the current file or one of its parent directories,
          // navigate to the project root
          if (
            (input.path === file?.path || file?.path.includes(input.path)) &&
            project?.path
          ) {
            navigate(`../${PATHS.FILE}/${encodeURIComponent(project.path)}`)
          }

          return {
            message: `Successfully deleted ${isDir ? 'folder' : 'file'} "${
              input.name
            }"`,
          }
        }),
      },
    }),
    {
      input: {
        project,
        selectedDirectory: project,
      },
    }
  )

  return (
    <FileContext.Provider
      value={{
        send,
        state,
        context: state.context, // just a convenience, can remove if we need to save on memory
      }}
    >
      {children}
    </FileContext.Provider>
  )
}

export default FileMachineProvider<|MERGE_RESOLUTION|>--- conflicted
+++ resolved
@@ -223,28 +223,11 @@
               .catch((e) => console.error('Error deleting file', e))
           }
 
-<<<<<<< HEAD
-        const entries = await window.electron.readdir(project.path)
-        const hasKclEntries =
-          entries.filter((e: string) => e.endsWith('.kcl')).length !== 0
-        if (!hasKclEntries) {
-          await window.electron.writeFile(
-            window.electron.path.join(project.path, DEFAULT_PROJECT_KCL_FILE),
-            ''
-          )
-          // Refresh the route selected above because it's possible we're on
-          // the same path on the navigate, which doesn't cause anything to
-          // refresh, leaving a stale execution state.
-          navigate('.')
-          return
-        }
-=======
           // If there are no more files at all in the project, create a main.kcl
           // for when we navigate to the root.
           if (!project?.path) {
             return Promise.reject(new Error('Project path not set.'))
           }
->>>>>>> 8d48c173
 
           const entries = await window.electron.readdir(project.path)
           const hasKclEntries =
@@ -257,7 +240,7 @@
             // Refresh the route selected above because it's possible we're on
             // the same path on the navigate, which doesn't cause anything to
             // refresh, leaving a stale execution state.
-            navigate(0)
+            navigate('.')
             return {
               message: 'No more files in project, created main.kcl',
             }
