import { useMachine } from '@xstate/react'
import { useNavigate, useRouteLoaderData } from 'react-router-dom'
import { type IndexLoaderData } from 'lib/types'
import { PATHS } from 'lib/paths'
import React, { createContext } from 'react'
import { toast } from 'react-hot-toast'
import {
  AnyStateMachine,
  ContextFrom,
  EventFrom,
  InterpreterFrom,
  Prop,
  StateFrom,
  assign,
} from 'xstate'
import { useCommandsContext } from 'hooks/useCommandsContext'
import { fileMachine } from 'machines/fileMachine'
<<<<<<< HEAD
import { isDesktop } from 'lib/isDesktop'
=======
import {
  mkdir,
  remove,
  rename,
  create,
  writeTextFile,
} from '@tauri-apps/plugin-fs'
import { isTauri } from 'lib/isTauri'
import { join, sep } from '@tauri-apps/api/path'
>>>>>>> a7a88bd7
import { DEFAULT_FILE_NAME, FILE_EXT } from 'lib/constants'
import { getProjectInfo } from 'lib/desktop'

type MachineContext<T extends AnyStateMachine> = {
  state: StateFrom<T>
  context: ContextFrom<T>
  send: Prop<InterpreterFrom<T>, 'send'>
}

export const FileContext = createContext(
  {} as MachineContext<typeof fileMachine>
)

export const FileMachineProvider = ({
  children,
}: {
  children: React.ReactNode
}) => {
  const navigate = useNavigate()
  const { commandBarSend } = useCommandsContext()
  const { project, file } = useRouteLoaderData(PATHS.FILE) as IndexLoaderData

  const [state, send] = useMachine(fileMachine, {
    context: {
      project,
      selectedDirectory: project,
    },
    actions: {
      navigateToFile: (context, event) => {
        if (event.data && 'name' in event.data) {
          commandBarSend({ type: 'Close' })
          navigate(
            `${PATHS.FILE}/${encodeURIComponent(
              context.selectedDirectory +
                window.electron.path.sep +
                event.data.name
            )}`
          )
        } else if (
          event.data &&
          'path' in event.data &&
          event.data.path.endsWith(FILE_EXT)
        ) {
          // Don't navigate to newly created directories
          navigate(`${PATHS.FILE}/${encodeURIComponent(event.data.path)}`)
        }
      },
      addFileToRenamingQueue: assign({
        itemsBeingRenamed: (context, event) => [
          ...context.itemsBeingRenamed,
          event.data.path,
        ],
      }),
      removeFileFromRenamingQueue: assign({
        itemsBeingRenamed: (
          context,
          event: EventFrom<typeof fileMachine, 'done.invoke.rename-file'>
        ) =>
          context.itemsBeingRenamed.filter(
            (path) => path !== event.data.oldPath
          ),
      }),
      renameToastSuccess: (_, event) => toast.success(event.data.message),
      createToastSuccess: (_, event) => toast.success(event.data.message),
      toastSuccess: (_, event) =>
        event.data && toast.success((event.data || '') + ''),
      toastError: (_, event) => toast.error((event.data || '') + ''),
    },
    services: {
      readFiles: async (context: ContextFrom<typeof fileMachine>) => {
        const newFiles = isDesktop()
          ? (await getProjectInfo(context.project.path)).children
          : []
        return {
          ...context.project,
          children: newFiles,
        }
      },
      createAndOpenFile: async (context, event) => {
        let createdName = event.data.name.trim() || DEFAULT_FILE_NAME
        let createdPath: string

        if (event.data.makeDir) {
          createdPath = window.electron.path.join(
            context.selectedDirectory.path,
            createdName
          )
          await window.electron.mkdir(createdPath)
        } else {
          createdPath =
            context.selectedDirectory.path +
            window.electron.path.sep +
            createdName +
            (createdName.endsWith(FILE_EXT) ? '' : FILE_EXT)
<<<<<<< HEAD
          await window.electron.writeFile(createdPath, '')
=======
          await create(createdPath)
          if (event.data.content) {
            await writeTextFile(createdPath, event.data.content)
          }
>>>>>>> a7a88bd7
        }

        return {
          message: `Successfully created "${createdName}"`,
          path: createdPath,
        }
      },
      createFile: async (context, event) => {
        let createdName = event.data.name.trim() || DEFAULT_FILE_NAME
        let createdPath: string

        if (event.data.makeDir) {
          createdPath = await join(context.selectedDirectory.path, createdName)
          await mkdir(createdPath)
        } else {
          createdPath =
            context.selectedDirectory.path +
            sep() +
            createdName +
            (createdName.endsWith(FILE_EXT) ? '' : FILE_EXT)
          await create(createdPath)
          if (event.data.content) {
            await writeTextFile(createdPath, event.data.content)
          }
        }

        return {
          path: createdPath,
        }
      },
      renameFile: async (
        context: ContextFrom<typeof fileMachine>,
        event: EventFrom<typeof fileMachine, 'Rename file'>
      ) => {
        const { oldName, newName, isDir } = event.data
        const name = newName ? newName : DEFAULT_FILE_NAME
        const oldPath = window.electron.path.join(
          context.selectedDirectory.path,
          oldName
        )
        const newDirPath = window.electron.path.join(
          context.selectedDirectory.path,
          name
        )
        const newPath =
          newDirPath + (name.endsWith(FILE_EXT) || isDir ? '' : FILE_EXT)

        await window.electron.rename(oldPath, newPath)

        if (!file) {
          return Promise.reject(new Error('file is not defined'))
        }

        const currentFilePath = window.electron.path.join(file.path, file.name)
        if (oldPath === currentFilePath && project?.path) {
          // If we just renamed the current file, navigate to the new path
          navigate(PATHS.FILE + '/' + encodeURIComponent(newPath))
        } else if (file?.path.includes(oldPath)) {
          // If we just renamed a directory that the current file is in, navigate to the new path
          navigate(
            PATHS.FILE +
              '/' +
              encodeURIComponent(file.path.replace(oldPath, newDirPath))
          )
        }

        return {
          message: `Successfully renamed "${oldName}" to "${name}"`,
          newPath,
          oldPath,
        }
      },
      deleteFile: async (
        context: ContextFrom<typeof fileMachine>,
        event: EventFrom<typeof fileMachine, 'Delete file'>
      ) => {
        const isDir = !!event.data.children

        if (isDir) {
          await window.electron
            .rm(event.data.path, {
              recursive: true,
            })
            .catch((e) => console.error('Error deleting directory', e))
        } else {
          await window.electron
            .rm(event.data.path)
            .catch((e) => console.error('Error deleting file', e))
        }

        // If we just deleted the current file or one of its parent directories,
        // navigate to the project root
        if (
          (event.data.path === file?.path ||
            file?.path.includes(event.data.path)) &&
          project?.path
        ) {
          navigate(PATHS.FILE + '/' + encodeURIComponent(project.path))
        }

        return `Successfully deleted ${isDir ? 'folder' : 'file'} "${
          event.data.name
        }"`
      },
    },
    guards: {
      'Has at least 1 file': (_, event: EventFrom<typeof fileMachine>) => {
        if (event.type !== 'done.invoke.read-files') return false
        return !!event?.data?.children && event.data.children.length > 0
      },
      'Is not silent': (_, event) => !event.data?.silent,
    },
  })

  return (
    <FileContext.Provider
      value={{
        send,
        state,
        context: state.context, // just a convenience, can remove if we need to save on memory
      }}
    >
      {children}
    </FileContext.Provider>
  )
}

export default FileMachineProvider<|MERGE_RESOLUTION|>--- conflicted
+++ resolved
@@ -15,9 +15,7 @@
 } from 'xstate'
 import { useCommandsContext } from 'hooks/useCommandsContext'
 import { fileMachine } from 'machines/fileMachine'
-<<<<<<< HEAD
 import { isDesktop } from 'lib/isDesktop'
-=======
 import {
   mkdir,
   remove,
@@ -25,9 +23,7 @@
   create,
   writeTextFile,
 } from '@tauri-apps/plugin-fs'
-import { isTauri } from 'lib/isTauri'
 import { join, sep } from '@tauri-apps/api/path'
->>>>>>> a7a88bd7
 import { DEFAULT_FILE_NAME, FILE_EXT } from 'lib/constants'
 import { getProjectInfo } from 'lib/desktop'
 
@@ -111,6 +107,30 @@
         let createdPath: string
 
         if (event.data.makeDir) {
+          createdPath = await join(context.selectedDirectory.path, createdName)
+          await mkdir(createdPath)
+        } else {
+          createdPath =
+            context.selectedDirectory.path +
+            sep() +
+            createdName +
+            (createdName.endsWith(FILE_EXT) ? '' : FILE_EXT)
+          await create(createdPath)
+          if (event.data.content) {
+            await writeTextFile(createdPath, event.data.content)
+          }
+        }
+
+        return {
+          message: `Successfully created "${createdName}"`,
+          path: createdPath,
+        }
+      },
+      createFile: async (context, event) => {
+        let createdName = event.data.name.trim() || DEFAULT_FILE_NAME
+        let createdPath: string
+
+        if (event.data.makeDir) {
           createdPath = window.electron.path.join(
             context.selectedDirectory.path,
             createdName
@@ -122,37 +142,9 @@
             window.electron.path.sep +
             createdName +
             (createdName.endsWith(FILE_EXT) ? '' : FILE_EXT)
-<<<<<<< HEAD
-          await window.electron.writeFile(createdPath, '')
-=======
-          await create(createdPath)
-          if (event.data.content) {
-            await writeTextFile(createdPath, event.data.content)
-          }
->>>>>>> a7a88bd7
-        }
-
-        return {
-          message: `Successfully created "${createdName}"`,
-          path: createdPath,
-        }
-      },
-      createFile: async (context, event) => {
-        let createdName = event.data.name.trim() || DEFAULT_FILE_NAME
-        let createdPath: string
-
-        if (event.data.makeDir) {
-          createdPath = await join(context.selectedDirectory.path, createdName)
-          await mkdir(createdPath)
-        } else {
-          createdPath =
-            context.selectedDirectory.path +
-            sep() +
-            createdName +
-            (createdName.endsWith(FILE_EXT) ? '' : FILE_EXT)
-          await create(createdPath)
-          if (event.data.content) {
-            await writeTextFile(createdPath, event.data.content)
+        await create(createdPath)
+        if (event.data.content) {
+            await window.electron.writeFile(createdPath, '')
           }
         }
 
