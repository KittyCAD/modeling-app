--- conflicted
+++ resolved
@@ -11,6 +11,8 @@
 } from 'xstate'
 import { fromPromise } from 'xstate'
 
+import { useAbsoluteFilePath } from '@src/hooks/useAbsoluteFilePath'
+import { useMenuListener } from '@src/hooks/useMenu'
 import { newKclFile } from '@src/lang/project'
 import { createNamedViewsCommand } from '@src/lib/commandBarConfigs/namedViewsConfig'
 import { createRouteCommands } from '@src/lib/commandBarConfigs/routeCommandConfig'
@@ -19,27 +21,6 @@
   DEFAULT_FILE_NAME,
   DEFAULT_PROJECT_KCL_FILE,
   FILE_EXT,
-<<<<<<< HEAD
-} from 'lib/constants'
-import { getProjectInfo } from 'lib/desktop'
-import { getNextDirName, getNextFileName } from 'lib/desktopFS'
-import { kclCommands } from 'lib/kclCommands'
-import { codeManager, kclManager } from 'lib/singletons'
-import {
-  getKclSamplesManifest,
-  KclSamplesManifestItem,
-} from 'lib/getKclSamplesManifest'
-import { markOnce } from 'lib/performance'
-import { commandBarActor } from 'machines/commandBarMachine'
-import { settingsActor, useSettings } from 'machines/appMachine'
-import { createRouteCommands } from 'lib/commandBarConfigs/routeCommandConfig'
-import { useToken } from 'machines/appMachine'
-import { createNamedViewsCommand } from 'lib/commandBarConfigs/namedViewsConfig'
-import { reportRejection } from 'lib/trap'
-import { useMenuListener } from 'hooks/useMenu'
-import { modelingMenuCallbackMostActions } from 'menu/register'
-import { useAbsoluteFilePath } from 'hooks/useAbsoluteFilePath'
-=======
 } from '@src/lib/constants'
 import { getProjectInfo } from '@src/lib/desktop'
 import { getNextDirName, getNextFileName } from '@src/lib/desktopFS'
@@ -55,7 +36,7 @@
 import { useSettings, useToken } from '@src/machines/appMachine'
 import { commandBarActor } from '@src/machines/commandBarMachine'
 import { fileMachine } from '@src/machines/fileMachine'
->>>>>>> 60bc3855
+import { modelingMenuCallbackMostActions } from '@src/menu/register'
 
 type MachineContext<T extends AnyStateMachine> = {
   state: StateFrom<T>
@@ -81,6 +62,7 @@
   const [kclSamples, setKclSamples] = React.useState<KclSamplesManifestItem[]>(
     []
   )
+
   const filePath = useAbsoluteFilePath()
   // Only create the native file menus on desktop
   useEffect(() => {
