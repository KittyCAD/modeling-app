import { useMachine } from '@xstate/react'
import { useLocation, useNavigate, useRouteLoaderData } from 'react-router-dom'
import { type IndexLoaderData } from 'lib/types'
import { BROWSER_PATH, PATHS } from 'lib/paths'
import React, { createContext, useEffect, useMemo } from 'react'
import { toast } from 'react-hot-toast'
import {
  Actor,
  AnyStateMachine,
  ContextFrom,
  Prop,
  StateFrom,
  fromPromise,
} from 'xstate'
import { fileMachine } from 'machines/fileMachine'
import { isDesktop } from 'lib/isDesktop'
import {
  DEFAULT_FILE_NAME,
  DEFAULT_PROJECT_KCL_FILE,
  FILE_EXT,
} from 'lib/constants'
import { getProjectInfo } from 'lib/desktop'
import { getNextDirName, getNextFileName } from 'lib/desktopFS'
import { kclCommands } from 'lib/kclCommands'
import { codeManager, kclManager } from 'lib/singletons'
import {
  getKclSamplesManifest,
  KclSamplesManifestItem,
} from 'lib/getKclSamplesManifest'
import { markOnce } from 'lib/performance'
import { commandBarActor } from 'machines/commandBarMachine'
<<<<<<< HEAD
import { settingsActor } from 'machines/appMachine'
import { createRouteCommands } from 'lib/commandBarConfigs/routeCommandConfig'
=======
import { useToken } from 'machines/appMachine'
>>>>>>> 83974059

type MachineContext<T extends AnyStateMachine> = {
  state: StateFrom<T>
  context: ContextFrom<T>
  send: Prop<Actor<T>, 'send'>
}

export const FileContext = createContext(
  {} as MachineContext<typeof fileMachine>
)

export const FileMachineProvider = ({
  children,
}: {
  children: React.ReactNode
}) => {
  const navigate = useNavigate()
<<<<<<< HEAD
  const location = useLocation()
  const { project, file } = useRouteLoaderData(PATHS.FILE) as IndexLoaderData
=======
  const { settings } = useSettingsAuthContext()
  const token = useToken()
  const projectData = useRouteLoaderData(PATHS.FILE) as IndexLoaderData
  const { project, file } = projectData
>>>>>>> 83974059
  const [kclSamples, setKclSamples] = React.useState<KclSamplesManifestItem[]>(
    []
  )

  // Due to the route provider, i've moved this to the FileMachineProvider instead of CommandBarProvider
  // This will register the commands to route to Telemetry, Home, and Settings.
  useEffect(() => {
    const filePath =
      PATHS.FILE + '/' + encodeURIComponent(file?.path || BROWSER_PATH)
    const { RouteTelemetryCommand, RouteHomeCommand, RouteSettingsCommand } =
      createRouteCommands(navigate, location, filePath)
    commandBarActor.send({
      type: 'Remove commands',
      data: {
        commands: [
          RouteTelemetryCommand,
          RouteHomeCommand,
          RouteSettingsCommand,
        ],
      },
    })
    if (location.pathname === PATHS.HOME) {
      commandBarActor.send({
        type: 'Add commands',
        data: { commands: [RouteTelemetryCommand, RouteSettingsCommand] },
      })
    } else if (location.pathname.includes(PATHS.FILE)) {
      commandBarActor.send({
        type: 'Add commands',
        data: {
          commands: [
            RouteTelemetryCommand,
            RouteSettingsCommand,
            RouteHomeCommand,
          ],
        },
      })
    }
  }, [location])

  useEffect(() => {
    markOnce('code/didLoadFile')
    async function fetchKclSamples() {
      const manifest = await getKclSamplesManifest()
      const filteredFiles = manifest.filter((file) => !file.multipleFiles)
      setKclSamples(filteredFiles)
    }
    fetchKclSamples().catch(reportError)
  }, [])

  const [state, send] = useMachine(
    fileMachine.provide({
      actions: {
        renameToastSuccess: ({ event }) => {
          if (event.type !== 'xstate.done.actor.rename-file') return
          toast.success(event.output.message)
        },
        createToastSuccess: ({ event }) => {
          if (event.type !== 'xstate.done.actor.create-and-open-file') return
          toast.success(event.output.message)
        },
        toastSuccess: ({ event }) => {
          if (
            event.type !== 'xstate.done.actor.rename-file' &&
            event.type !== 'xstate.done.actor.delete-file'
          )
            return
          toast.success(event.output.message)
        },
        toastError: ({ event }) => {
          if (event.type !== 'xstate.done.actor.rename-file') return
          toast.error(event.output.message)
        },
        navigateToFile: ({ context, event }) => {
          if (event.type !== 'xstate.done.actor.create-and-open-file') return
          if (event.output && 'name' in event.output) {
            commandBarActor.send({ type: 'Close' })
            navigate(
              `..${PATHS.FILE}/${encodeURIComponent(
                context.selectedDirectory +
                  window.electron.path.sep +
                  event.output.name
              )}`
            )
          } else if (
            event.output &&
            'path' in event.output &&
            event.output.path.endsWith(FILE_EXT)
          ) {
            // Don't navigate to newly created directories
            navigate(`..${PATHS.FILE}/${encodeURIComponent(event.output.path)}`)
          }
        },
      },
      actors: {
        readFiles: fromPromise(async ({ input }) => {
          const newFiles =
            (isDesktop() ? (await getProjectInfo(input.path)).children : []) ??
            []
          return {
            ...input,
            children: newFiles,
          }
        }),
        createAndOpenFile: fromPromise(async ({ input }) => {
          let createdName = input.name.trim() || DEFAULT_FILE_NAME
          let createdPath: string

          if (input.makeDir) {
            let { name, path } = getNextDirName({
              entryName: createdName,
              baseDir: input.selectedDirectory.path,
            })
            createdName = name
            createdPath = path
            await window.electron.mkdir(createdPath)
          } else {
            const { name, path } = getNextFileName({
              entryName: createdName,
              baseDir: input.selectedDirectory.path,
            })
            createdName = name
            createdPath = path
            await window.electron.writeFile(createdPath, input.content ?? '')
          }

          return {
            message: `Successfully created "${createdName}"`,
            path: createdPath,
            shouldSetToRename: input.shouldSetToRename,
          }
        }),
        createFile: fromPromise(async ({ input }) => {
          let createdName = input.name.trim() || DEFAULT_FILE_NAME
          let createdPath: string

          if (input.makeDir) {
            let { name, path } = getNextDirName({
              entryName: createdName,
              baseDir: input.selectedDirectory.path,
            })
            createdName = name
            createdPath = path
            await window.electron.mkdir(createdPath)
          } else {
            const { name, path } = getNextFileName({
              entryName: createdName,
              baseDir: input.selectedDirectory.path,
            })
            createdName = name
            createdPath = path
            await window.electron.writeFile(createdPath, input.content ?? '')
          }

          return {
            path: createdPath,
          }
        }),
        renameFile: fromPromise(async ({ input }) => {
          const { oldName, newName, isDir } = input
          const name = newName
            ? newName.endsWith(FILE_EXT) || isDir
              ? newName
              : newName + FILE_EXT
            : DEFAULT_FILE_NAME
          const oldPath = window.electron.path.join(
            input.selectedDirectory.path,
            oldName
          )
          const newPath = window.electron.path.join(
            input.selectedDirectory.path,
            name
          )

          // no-op
          if (oldPath === newPath) {
            return {
              message: `Old is the same as new.`,
              newPath,
              oldPath,
            }
          }

          // if there are any siblings with the same name, report error.
          const entries = await window.electron.readdir(
            window.electron.path.dirname(newPath)
          )
          for (let entry of entries) {
            if (entry === newName) {
              return Promise.reject(new Error('Filename already exists.'))
            }
          }

          window.electron.rename(oldPath, newPath)

          if (!file) {
            return Promise.reject(new Error('file is not defined'))
          }

          if (oldPath === file.path && project?.path) {
            // If we just renamed the current file, navigate to the new path
            navigate(`..${PATHS.FILE}/${encodeURIComponent(newPath)}`)
          } else if (file?.path.includes(oldPath)) {
            // If we just renamed a directory that the current file is in, navigate to the new path
            navigate(
              `..${PATHS.FILE}/${encodeURIComponent(
                file.path.replace(oldPath, newPath)
              )}`
            )
          }

          return {
            message: `Successfully renamed "${oldName}" to "${name}"`,
            newPath,
            oldPath,
          }
        }),
        deleteFile: fromPromise(async ({ input }) => {
          const isDir = !!input.children

          if (isDir) {
            await window.electron
              .rm(input.path, {
                recursive: true,
              })
              .catch((e) => console.error('Error deleting directory', e))
          } else {
            await window.electron
              .rm(input.path)
              .catch((e) => console.error('Error deleting file', e))
          }

          // If there are no more files at all in the project, create a main.kcl
          // for when we navigate to the root.
          if (!project?.path) {
            return Promise.reject(new Error('Project path not set.'))
          }

          const entries = await window.electron.readdir(project.path)
          const hasKclEntries =
            entries.filter((e: string) => e.endsWith('.kcl')).length !== 0
          if (!hasKclEntries) {
            await window.electron.writeFile(
              window.electron.path.join(project.path, DEFAULT_PROJECT_KCL_FILE),
              ''
            )
            // Refresh the route selected above because it's possible we're on
            // the same path on the navigate, which doesn't cause anything to
            // refresh, leaving a stale execution state.
            navigate(0)
            return {
              message: 'No more files in project, created main.kcl',
            }
          }

          // If we just deleted the current file or one of its parent directories,
          // navigate to the project root
          if (
            (input.path === file?.path || file?.path.includes(input.path)) &&
            project?.path
          ) {
            navigate(`../${PATHS.FILE}/${encodeURIComponent(project.path)}`)
          }

          return {
            message: `Successfully deleted ${isDir ? 'folder' : 'file'} "${
              input.name
            }"`,
          }
        }),
      },
    }),
    {
      input: {
        project,
        selectedDirectory: project,
      },
    }
  )

  const kclCommandMemo = useMemo(
    () =>
      kclCommands({
        authToken: token ?? '',
        projectData,
        settings: {
          defaultUnit: settings?.context?.modeling.defaultUnit.current ?? 'mm',
        },
        specialPropsForSampleCommand: {
          onSubmit: async (data) => {
            if (data.method === 'overwrite') {
              codeManager.updateCodeStateEditor(data.code)
              await kclManager.executeCode(true)
              await codeManager.writeToFile()
            } else if (data.method === 'newFile' && isDesktop()) {
              send({
                type: 'Create file',
                data: {
                  name: data.sampleName,
                  content: data.code,
                  makeDir: false,
                },
              })
            }

<<<<<<< HEAD
          // Either way, we want to overwrite the defaultUnit project setting
          // with the sample's setting.
          if (data.sampleUnits) {
            settingsActor.send({
              type: 'set.modeling.defaultUnit',
              data: {
                level: 'project',
                value: data.sampleUnits,
              },
            })
          }
=======
            // Either way, we want to overwrite the defaultUnit project setting
            // with the sample's setting.
            if (data.sampleUnits) {
              settings.send({
                type: 'set.modeling.defaultUnit',
                data: {
                  level: 'project',
                  value: data.sampleUnits,
                },
              })
            }
          },
          providedOptions: kclSamples.map((sample) => ({
            value: sample.pathFromProjectDirectoryToFirstFile,
            name: sample.title,
          })),
>>>>>>> 83974059
        },
      }).filter(
        (command) => kclSamples.length || command.name !== 'open-kcl-example'
      ),
    [codeManager, kclManager, send, kclSamples]
  )

  useEffect(() => {
    commandBarActor.send({
      type: 'Add commands',
      data: { commands: kclCommandMemo },
    })

    return () => {
      commandBarActor.send({
        type: 'Remove commands',
        data: { commands: kclCommandMemo },
      })
    }
  }, [commandBarActor.send, kclCommandMemo])

  return (
    <FileContext.Provider
      value={{
        send,
        state,
        context: state.context, // just a convenience, can remove if we need to save on memory
      }}
    >
      {children}
    </FileContext.Provider>
  )
}

export default FileMachineProvider<|MERGE_RESOLUTION|>--- conflicted
+++ resolved
@@ -29,12 +29,9 @@
 } from 'lib/getKclSamplesManifest'
 import { markOnce } from 'lib/performance'
 import { commandBarActor } from 'machines/commandBarMachine'
-<<<<<<< HEAD
-import { settingsActor } from 'machines/appMachine'
+import { settingsActor, useSettings } from 'machines/appMachine'
 import { createRouteCommands } from 'lib/commandBarConfigs/routeCommandConfig'
-=======
 import { useToken } from 'machines/appMachine'
->>>>>>> 83974059
 
 type MachineContext<T extends AnyStateMachine> = {
   state: StateFrom<T>
@@ -52,15 +49,11 @@
   children: React.ReactNode
 }) => {
   const navigate = useNavigate()
-<<<<<<< HEAD
   const location = useLocation()
-  const { project, file } = useRouteLoaderData(PATHS.FILE) as IndexLoaderData
-=======
-  const { settings } = useSettingsAuthContext()
   const token = useToken()
+  const settings = useSettings()
   const projectData = useRouteLoaderData(PATHS.FILE) as IndexLoaderData
   const { project, file } = projectData
->>>>>>> 83974059
   const [kclSamples, setKclSamples] = React.useState<KclSamplesManifestItem[]>(
     []
   )
@@ -347,7 +340,7 @@
         authToken: token ?? '',
         projectData,
         settings: {
-          defaultUnit: settings?.context?.modeling.defaultUnit.current ?? 'mm',
+          defaultUnit: settings.modeling.defaultUnit.current ?? 'mm',
         },
         specialPropsForSampleCommand: {
           onSubmit: async (data) => {
@@ -366,23 +359,10 @@
               })
             }
 
-<<<<<<< HEAD
-          // Either way, we want to overwrite the defaultUnit project setting
-          // with the sample's setting.
-          if (data.sampleUnits) {
-            settingsActor.send({
-              type: 'set.modeling.defaultUnit',
-              data: {
-                level: 'project',
-                value: data.sampleUnits,
-              },
-            })
-          }
-=======
             // Either way, we want to overwrite the defaultUnit project setting
             // with the sample's setting.
             if (data.sampleUnits) {
-              settings.send({
+              settingsActor.send({
                 type: 'set.modeling.defaultUnit',
                 data: {
                   level: 'project',
@@ -395,7 +375,6 @@
             value: sample.pathFromProjectDirectoryToFirstFile,
             name: sample.title,
           })),
->>>>>>> 83974059
         },
       }).filter(
         (command) => kclSamples.length || command.name !== 'open-kcl-example'
