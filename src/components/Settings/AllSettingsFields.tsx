--- conflicted
+++ resolved
@@ -73,14 +73,11 @@
         navigate,
         codeManager,
         kclManager,
-<<<<<<< HEAD
-=======
       }
       // We need to navigate out of settings before accepting onboarding
       // in the web
       if (!isDesktop()) {
         navigate('..')
->>>>>>> 2b3dfaf0
       }
       acceptOnboarding(props).catch((reason) =>
         catchOnboardingWarnError(reason, props)
