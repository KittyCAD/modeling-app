import { useAppStream } from '@src/AppState'
import type { MouseEventHandler } from 'react'
import { useEffect, useRef, useState } from 'react'
import { useRouteLoaderData } from 'react-router-dom'

import { ClientSideScene } from '@src/clientSideScene/ClientSideSceneComp'
import Loading from '@src/components/Loading'
import { ViewControlContextMenu } from '@src/components/ViewControlMenu'
import { useModelingContext } from '@src/hooks/useModelingContext'
import { useNetworkContext } from '@src/hooks/useNetworkContext'
import { NetworkHealthState } from '@src/hooks/useNetworkStatus'
import { getArtifactOfTypes } from '@src/lang/std/artifactGraph'
import {
  DisconnectingType,
  EngineCommandManagerEvents,
  EngineConnectionStateType,
<<<<<<< HEAD
  DisconnectingType,
} from 'lang/std/engineConnection'
import { useRouteLoaderData } from 'react-router-dom'
import { PATHS } from 'lib/paths'
import { IndexLoaderData } from 'lib/types'
import { err, reportRejection } from 'lib/trap'
import { getArtifactOfTypes } from 'lang/std/artifactGraph'
import { ViewControlContextMenu } from './ViewControlMenu'
import { useCommandBarState } from 'machines/commandBarMachine'
import { useSettings } from 'machines/appMachine'
import { uuidv4 } from 'lib/utils'
=======
} from '@src/lang/std/engineConnection'
import { btnName } from '@src/lib/cameraControls'
import { PATHS } from '@src/lib/paths'
import { sendSelectEventToEngine } from '@src/lib/selections'
import {
  engineCommandManager,
  kclManager,
  sceneInfra,
} from '@src/lib/singletons'
import { err, reportRejection } from '@src/lib/trap'
import type { IndexLoaderData } from '@src/lib/types'
import { useSettings } from '@src/machines/appMachine'
import { useCommandBarState } from '@src/machines/commandBarMachine'
>>>>>>> d168ef94

enum StreamState {
  Playing = 'playing',
  Paused = 'paused',
  Resuming = 'resuming',
  Unset = 'unset',
}

export const Stream = () => {
  const [isLoading, setIsLoading] = useState(true)
  const videoWrapperRef = useRef<HTMLDivElement>(null)
  const videoRef = useRef<HTMLVideoElement>(null)
  const settings = useSettings()
  const { state, send } = useModelingContext()
  const commandBarState = useCommandBarState()
  const { mediaStream } = useAppStream()
  const { overallState, immediateState } = useNetworkContext()
  const [streamState, setStreamState] = useState(StreamState.Unset)
  const { file } = useRouteLoaderData(PATHS.FILE) as IndexLoaderData

  const IDLE = settings.app.streamIdleMode.current

  const isNetworkOkay =
    overallState === NetworkHealthState.Ok ||
    overallState === NetworkHealthState.Weak

  engineCommandManager.elVideo = videoRef.current

  /**
   * Execute code and show a "building scene message"
   * in Stream.tsx in the meantime.
   *
   * I would like for this to live somewhere more central,
   * but it seems to me that we need the video element ref
   * to be able to play the video after the code has been
   * executed. If we can find a way to do this from a more
   * central place, we can move this code there.
   */
  function executeCodeAndPlayStream() {
    // eslint-disable-next-line @typescript-eslint/no-floating-promises
    kclManager.executeCode().then(async () => {
      await videoRef.current?.play().catch((e) => {
        console.warn('Video playing was prevented', e, videoRef.current)
      })
      setStreamState(StreamState.Playing)

      // Only call zoom_to_fit once when the stream starts to center the scene.
      await engineCommandManager.sendSceneCommand({
        type: 'modeling_cmd_req',
        cmd_id: uuidv4(),
        cmd: {
          type: 'zoom_to_fit',
          object_ids: [], // leave empty to zoom to all objects
          padding: 0.2, // padding around the objects
          animated: false, // don't animate the zoom for now
        },
      })
    })
  }

  /**
   * Subscribe to execute code when the file changes
   * but only if the scene is already ready.
   * See onSceneReady for the initial scene setup.
   */
  useEffect(() => {
    if (engineCommandManager.engineConnection?.isReady() && file?.path) {
      console.log('execute on file change')
      executeCodeAndPlayStream()
    }
  }, [file?.path, engineCommandManager.engineConnection])

  useEffect(() => {
    if (
      immediateState.type === EngineConnectionStateType.Disconnecting &&
      immediateState.value.type === DisconnectingType.Pause
    ) {
      setStreamState(StreamState.Paused)
    }
  }, [immediateState])

  // Linux has a default behavior to paste text on middle mouse up
  // This adds a listener to block that pasting if the click target
  // is not a text input, so users can move in the 3D scene with
  // middle mouse drag with a text input focused without pasting.
  useEffect(() => {
    const handlePaste = (e: ClipboardEvent) => {
      const isHtmlElement = e.target && e.target instanceof HTMLElement
      const isEditable =
        (isHtmlElement && !('explicitOriginalTarget' in e)) ||
        ('explicitOriginalTarget' in e &&
          ((e.explicitOriginalTarget as HTMLElement).contentEditable ===
            'true' ||
            ['INPUT', 'TEXTAREA'].some(
              (tagName) =>
                tagName === (e.explicitOriginalTarget as HTMLElement).tagName
            )))
      if (!isEditable) {
        e.preventDefault()
        e.stopPropagation()
        e.stopImmediatePropagation()
      }
    }

    globalThis?.window?.document?.addEventListener('paste', handlePaste, {
      capture: true,
    })

    const IDLE_TIME_MS = 1000 * 60 * 2
    let timeoutIdIdleA: ReturnType<typeof setTimeout> | undefined = undefined

    const teardown = () => {
      // Already paused
      if (streamState === StreamState.Paused) return

      videoRef.current?.pause()
      setStreamState(StreamState.Paused)
      sceneInfra.modelingSend({ type: 'Cancel' })
      // Give video time to pause
      window.requestAnimationFrame(() => {
        engineCommandManager.tearDown({ idleMode: true })
      })
    }

    const onVisibilityChange = () => {
      if (globalThis.window.document.visibilityState === 'hidden') {
        clearTimeout(timeoutIdIdleA)
        timeoutIdIdleA = setTimeout(teardown, IDLE_TIME_MS)
      } else if (!engineCommandManager.engineConnection?.isReady()) {
        clearTimeout(timeoutIdIdleA)
        setStreamState(StreamState.Resuming)
      }
    }

    // Teardown everything if we go hidden or reconnect
    if (IDLE) {
      globalThis?.window?.document?.addEventListener(
        'visibilitychange',
        onVisibilityChange
      )
    }

    let timeoutIdIdleB: ReturnType<typeof setTimeout> | undefined = undefined

    const onAnyInput = () => {
      if (streamState === StreamState.Playing) {
        // Clear both timers
        clearTimeout(timeoutIdIdleA)
        clearTimeout(timeoutIdIdleB)
        timeoutIdIdleB = setTimeout(teardown, IDLE_TIME_MS)
      }
      if (streamState === StreamState.Paused) {
        setStreamState(StreamState.Resuming)
      }
    }

    if (IDLE) {
      globalThis?.window?.document?.addEventListener('keydown', onAnyInput)
      globalThis?.window?.document?.addEventListener('mousemove', onAnyInput)
      globalThis?.window?.document?.addEventListener('mousedown', onAnyInput)
      globalThis?.window?.document?.addEventListener('scroll', onAnyInput)
      globalThis?.window?.document?.addEventListener('touchstart', onAnyInput)
    }

    if (IDLE) {
      timeoutIdIdleB = setTimeout(teardown, IDLE_TIME_MS)
    }

    /**
     * Add a listener to execute code and play the stream
     * on initial stream setup.
     */
    engineCommandManager.addEventListener(
      EngineCommandManagerEvents.SceneReady,
      executeCodeAndPlayStream
    )

    return () => {
      engineCommandManager.removeEventListener(
        EngineCommandManagerEvents.SceneReady,
        executeCodeAndPlayStream
      )
      globalThis?.window?.document?.removeEventListener('paste', handlePaste, {
        capture: true,
      })
      if (IDLE) {
        clearTimeout(timeoutIdIdleA)
        clearTimeout(timeoutIdIdleB)

        globalThis?.window?.document?.removeEventListener(
          'visibilitychange',
          onVisibilityChange
        )
        globalThis?.window?.document?.removeEventListener('keydown', onAnyInput)
        globalThis?.window?.document?.removeEventListener(
          'mousemove',
          onAnyInput
        )
        globalThis?.window?.document?.removeEventListener(
          'mousedown',
          onAnyInput
        )
        globalThis?.window?.document?.removeEventListener('scroll', onAnyInput)
        globalThis?.window?.document?.removeEventListener(
          'touchstart',
          onAnyInput
        )
      }
    }
  }, [IDLE, streamState])

  useEffect(() => {
    if (
      typeof window === 'undefined' ||
      typeof RTCPeerConnection === 'undefined'
    )
      return
    if (!videoRef.current) return
    if (!mediaStream) return

    // The browser complains if we try to load a new stream without pausing first.
    // Do not immediately play the stream!
    // we instead use a setTimeout to play the stream in the next event loop
    try {
      videoRef.current.srcObject = mediaStream
      videoRef.current.pause()
      setTimeout(() => {
        videoRef.current?.play().catch((e) => {
          console.warn('Video playing was prevented', e, videoRef.current)
        })
      })
    } catch (e) {
      console.warn('Attempted to pause stream while play was still loading', e)
    }

    send({
      type: 'Set context',
      data: {
        videoElement: videoRef.current,
      },
    })

    setIsLoading(false)
  }, [mediaStream])

  const handleClick: MouseEventHandler<HTMLDivElement> = (e) => {
    // If we've got no stream or connection, don't do anything
    if (!isNetworkOkay) return
    if (!videoRef.current) return
    // If we're in sketch mode, don't send a engine-side select event
    if (state.matches('Sketch')) return
    // Only respect default plane selection if we're on a selection command argument
    if (
      state.matches({ idle: 'showPlanes' }) &&
      !(
        commandBarState.matches('Gathering arguments') &&
        commandBarState.context.currentArgument?.inputType === 'selection'
      )
    )
      return
    // If we're mousing up from a camera drag, don't send a select event
    if (sceneInfra.camControls.wasDragging === true) return

    if (btnName(e.nativeEvent).left) {
      // eslint-disable-next-line @typescript-eslint/no-floating-promises
      sendSelectEventToEngine(e)
    }
  }

  /**
   * On double-click of sketch entities we automatically enter sketch mode with the selected sketch,
   * allowing for quick editing of sketches. TODO: This should be moved to a more central place.
   */
  const enterSketchModeIfSelectingSketch: MouseEventHandler<HTMLDivElement> = (
    e
  ) => {
    if (
      !isNetworkOkay ||
      !videoRef.current ||
      state.matches('Sketch') ||
      state.matches({ idle: 'showPlanes' }) ||
      sceneInfra.camControls.wasDragging === true ||
      !btnName(e.nativeEvent).left
    ) {
      return
    }

    sendSelectEventToEngine(e)
      .then(({ entity_id }) => {
        if (!entity_id) {
          // No entity selected. This is benign
          return
        }
        const path = getArtifactOfTypes(
          { key: entity_id, types: ['path', 'solid2d', 'segment', 'helix'] },
          kclManager.artifactGraph
        )
        if (err(path)) {
          return path
        }
        sceneInfra.modelingSend({ type: 'Enter sketch' })
      })
      .catch(reportRejection)
  }

  return (
    // eslint-disable-next-line jsx-a11y/no-static-element-interactions
    <div
      ref={videoWrapperRef}
      className="absolute inset-0 z-0"
      id="stream"
      data-testid="stream"
      onClick={handleClick}
      onDoubleClick={enterSketchModeIfSelectingSketch}
      onContextMenu={(e) => e.preventDefault()}
      onContextMenuCapture={(e) => e.preventDefault()}
    >
      <video
        ref={videoRef}
        muted
        autoPlay
        controls={false}
        onPlay={() => setIsLoading(false)}
        className="w-full cursor-pointer h-full"
        disablePictureInPicture
        id="video-stream"
      />
      <ClientSideScene
        cameraControls={settings.modeling.mouseControls.current}
      />
      {(streamState === StreamState.Paused ||
        streamState === StreamState.Resuming) && (
        <div className="text-center absolute inset-0">
          <div
            className="flex flex-col items-center justify-center h-screen"
            data-testid="paused"
          >
            <div className="border-primary border p-2 rounded-sm">
              <svg
                width="8"
                height="12"
                viewBox="0 0 8 12"
                fill="none"
                xmlns="http://www.w3.org/2000/svg"
              >
                <path
                  fillRule="evenodd"
                  clipRule="evenodd"
                  d="M2 12V0H0V12H2ZM8 12V0H6V12H8Z"
                  fill="var(--primary)"
                />
              </svg>
            </div>
            <p className="text-base mt-2 text-primary bold">
              {streamState === StreamState.Paused && 'Paused'}
              {streamState === StreamState.Resuming && 'Resuming'}
            </p>
          </div>
        </div>
      )}
      {(!isNetworkOkay || isLoading) && (
        <div className="text-center absolute inset-0">
          <Loading>
            {!isNetworkOkay && !isLoading ? (
              <span data-testid="loading-stream">Stream disconnected...</span>
            ) : (
              !isLoading && (
                <span data-testid="loading-stream">Loading stream...</span>
              )
            )}
          </Loading>
        </div>
      )}
      <ViewControlContextMenu
        event="mouseup"
        guard={(e) =>
          sceneInfra.camControls.wasDragging === false &&
          btnName(e).right === true
        }
        menuTargetElement={videoWrapperRef}
      />
    </div>
  )
}<|MERGE_RESOLUTION|>--- conflicted
+++ resolved
@@ -14,19 +14,6 @@
   DisconnectingType,
   EngineCommandManagerEvents,
   EngineConnectionStateType,
-<<<<<<< HEAD
-  DisconnectingType,
-} from 'lang/std/engineConnection'
-import { useRouteLoaderData } from 'react-router-dom'
-import { PATHS } from 'lib/paths'
-import { IndexLoaderData } from 'lib/types'
-import { err, reportRejection } from 'lib/trap'
-import { getArtifactOfTypes } from 'lang/std/artifactGraph'
-import { ViewControlContextMenu } from './ViewControlMenu'
-import { useCommandBarState } from 'machines/commandBarMachine'
-import { useSettings } from 'machines/appMachine'
-import { uuidv4 } from 'lib/utils'
-=======
 } from '@src/lang/std/engineConnection'
 import { btnName } from '@src/lib/cameraControls'
 import { PATHS } from '@src/lib/paths'
@@ -38,9 +25,9 @@
 } from '@src/lib/singletons'
 import { err, reportRejection } from '@src/lib/trap'
 import type { IndexLoaderData } from '@src/lib/types'
+import { uuidv4 } from '@src/lib/utils'
 import { useSettings } from '@src/machines/appMachine'
 import { useCommandBarState } from '@src/machines/commandBarMachine'
->>>>>>> d168ef94
 
 enum StreamState {
   Playing = 'playing',
@@ -94,7 +81,7 @@
         cmd: {
           type: 'zoom_to_fit',
           object_ids: [], // leave empty to zoom to all objects
-          padding: 0.2, // padding around the objects
+          padding: 0.1, // padding around the objects
           animated: false, // don't animate the zoom for now
         },
       })
