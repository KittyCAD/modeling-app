--- conflicted
+++ resolved
@@ -7,11 +7,7 @@
 } from 'react'
 import { v4 as uuidv4 } from 'uuid'
 import { useStore } from '../useStore'
-<<<<<<< HEAD
-import { getNormalisedCoordinates, isOverlap } from '../lib/utils'
-=======
-import { getNormalisedCoordinates, throttle } from '../lib/utils'
->>>>>>> de63e4f1
+import { getNormalisedCoordinates, isOverlap, throttle } from '../lib/utils'
 import Loading from './Loading'
 import { cameraMouseDragGuards } from 'lib/cameraControls'
 import { useGlobalStateContext } from 'hooks/useGlobalStateContext'
