--- conflicted
+++ resolved
@@ -228,160 +228,6 @@
       engineCommandManager.sendSceneCommand(command)
     }
 
-<<<<<<< HEAD
-=======
-      // Check if the sketch group already exists.
-      const varDec = getNodeFromPath<VariableDeclarator>(
-        ast,
-        guiMode.pathToNode,
-        'VariableDeclarator'
-      ).node
-      const variableName = varDec?.id?.name
-      const sketchGroup = programMemory.root[variableName]
-      const isEditingExistingSketch =
-        sketchGroup?.type === 'SketchGroup' && sketchGroup.value.length
-      let sketchGroupId = ''
-      if (sketchGroup && sketchGroup.type === 'SketchGroup') {
-        sketchGroupId = sketchGroup.id
-      }
-
-      if (
-        guiMode.sketchMode === ('move' as any as 'line') &&
-        command.cmd.type === 'handle_mouse_drag_end'
-      ) {
-        // Let's get the updated ast.
-        if (sketchGroupId === '') return
-        // We have a problem if we do not have an id for the sketch group.
-        if (
-          guiMode.pathId === undefined ||
-          guiMode.pathId === null ||
-          guiMode.pathId === ''
-        )
-          return
-
-        let engineId = guiMode.pathId
-
-        const updatedAst: Program = await modifyAstForSketch(
-          engineCommandManager,
-          ast,
-          variableName,
-          engineId
-        )
-
-        updateAst(updatedAst, false)
-        return
-      }
-
-      if (command?.cmd?.type !== 'mouse_click' || !ast) return
-
-      if (!(guiMode.sketchMode === ('sketch_line' as any as 'line'))) return
-
-      if (
-        resp?.data?.data?.entities_modified?.length &&
-        guiMode.waitingFirstClick &&
-        !isEditingExistingSketch
-      ) {
-        const curve = await engineCommandManager.sendSceneCommand({
-          type: 'modeling_cmd_req',
-          cmd_id: uuidv4(),
-          cmd: {
-            type: 'curve_get_control_points',
-            curve_id: resp?.data?.data?.entities_modified[0],
-          },
-        })
-        const coords: { x: number; y: number }[] =
-          curve.data.data.control_points
-        const _addStartSketch = addStartSketch(
-          ast,
-          [roundOff(coords[0].x), roundOff(coords[0].y)],
-          [
-            roundOff(coords[1].x - coords[0].x),
-            roundOff(coords[1].y - coords[0].y),
-          ]
-        )
-        const _modifiedAst = _addStartSketch.modifiedAst
-        const _pathToNode = _addStartSketch.pathToNode
-
-        // We need to update the guiMode with the right pathId so that we can
-        // move lines later and send the right sketch id to the engine.
-        for (const [id, artifact] of Object.entries(
-          engineCommandManager.artifactMap
-        )) {
-          if (artifact.commandType === 'start_path') {
-            guiMode.pathId = id
-          }
-        }
-
-        setGuiMode({
-          ...guiMode,
-          pathToNode: _pathToNode,
-          waitingFirstClick: false,
-        })
-        updateAst(_modifiedAst, false)
-      } else if (
-        resp?.data?.data?.entities_modified?.length &&
-        (!guiMode.waitingFirstClick || isEditingExistingSketch)
-      ) {
-        const curve = await engineCommandManager.sendSceneCommand({
-          type: 'modeling_cmd_req',
-          cmd_id: uuidv4(),
-          cmd: {
-            type: 'curve_get_control_points',
-            curve_id: resp?.data?.data?.entities_modified[0],
-          },
-        })
-        const coords: { x: number; y: number }[] =
-          curve.data.data.control_points
-
-        const { node: varDec } = getNodeFromPath<VariableDeclarator>(
-          ast,
-          guiMode.pathToNode,
-          'VariableDeclarator'
-        )
-        const variableName = varDec.id.name
-        const sketchGroup = programMemory.root[variableName]
-        if (!sketchGroup || sketchGroup.type !== 'SketchGroup') return
-        const initialCoords = sketchGroup.value[0].from
-
-        const isClose = compareVec2Epsilon(initialCoords, [
-          coords[1].x,
-          coords[1].y,
-        ])
-
-        let _modifiedAst: Program
-        if (!isClose) {
-          _modifiedAst = addNewSketchLn({
-            node: ast,
-            programMemory,
-            to: [coords[1].x, coords[1].y],
-            fnName: 'line',
-            pathToNode: guiMode.pathToNode,
-          }).modifiedAst
-          updateAst(_modifiedAst, false)
-        } else {
-          _modifiedAst = addCloseToPipe({
-            node: ast,
-            programMemory,
-            pathToNode: guiMode.pathToNode,
-          })
-          setGuiMode({
-            mode: 'default',
-          })
-          engineCommandManager.sendSceneCommand({
-            type: 'modeling_cmd_req',
-            cmd_id: uuidv4(),
-            cmd: { type: 'edit_mode_exit' },
-          })
-          engineCommandManager.sendSceneCommand({
-            type: 'modeling_cmd_req',
-            cmd_id: uuidv4(),
-            cmd: { type: 'default_camera_disable_sketch_mode' },
-          })
-          updateAst(_modifiedAst, true)
-        }
-      }
-    })
->>>>>>> 83907fa9
     setDidDragInStream(false)
     setClickCoords(undefined)
   }
