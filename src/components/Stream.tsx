--- conflicted
+++ resolved
@@ -17,12 +17,9 @@
 import { useRouteLoaderData } from 'react-router-dom'
 import { PATHS } from 'lib/paths'
 import { IndexLoaderData } from 'lib/types'
-<<<<<<< HEAD
+import { useCommandsContext } from 'hooks/useCommandsContext'
 import { reportRejection } from 'lib/trap'
 import { Artifact } from 'lang/std/artifactGraph'
-=======
-import { useCommandsContext } from 'hooks/useCommandsContext'
->>>>>>> d461b09a
 
 enum StreamState {
   Playing = 'playing',
