--- conflicted
+++ resolved
@@ -365,11 +365,7 @@
                       },
                     })
                   } else {
-<<<<<<< HEAD
-                    // Only delete the file if the project was prexisting
-=======
                     // Only delete the file if the project was preexisting
->>>>>>> 7ff47c11
                     systemIOActor.send({
                       type: SystemIOMachineEvents.deleteKCLFile,
                       data: {
