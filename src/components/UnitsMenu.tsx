import { Popover } from '@headlessui/react'
<<<<<<< HEAD
import { baseUnitLabels, baseUnitsUnion } from 'lib/settings/settingsTypes'
import { settingsActor, useSettings } from 'machines/appMachine'

export function UnitsMenu() {
  const settings = useSettings()
=======
import { useSettingsAuthContext } from 'hooks/useSettingsAuthContext'
import { changeKclSettings, unitLengthToUnitLen } from 'lang/wasm'
import { baseUnitLabels, baseUnitsUnion } from 'lib/settings/settingsTypes'
import { codeManager, kclManager } from 'lib/singletons'
import { err, reportRejection } from 'lib/trap'
import { useEffect, useState } from 'react'
import toast from 'react-hot-toast'

export function UnitsMenu() {
  const { settings } = useSettingsAuthContext()
  const [hasPerFileLengthUnit, setHasPerFileLengthUnit] = useState(
    Boolean(kclManager.fileSettings.defaultLengthUnit)
  )
  const [lengthSetting, setLengthSetting] = useState(
    kclManager.fileSettings.defaultLengthUnit ||
      settings.context.modeling.defaultUnit.current
  )
  useEffect(() => {
    setHasPerFileLengthUnit(Boolean(kclManager.fileSettings.defaultLengthUnit))
    setLengthSetting(
      kclManager.fileSettings.defaultLengthUnit ||
        settings.context.modeling.defaultUnit.current
    )
  }, [
    kclManager.fileSettings.defaultLengthUnit,
    settings.context.modeling.defaultUnit.current,
  ])
>>>>>>> 020497cd
  return (
    <Popover className="relative pointer-events-auto">
      {({ close }) => (
        <>
          <Popover.Button
            className={`flex items-center gap-2 px-3 py-1 
        text-xs text-primary bg-chalkboard-10/70 dark:bg-chalkboard-100/80 backdrop-blur-sm 
        border !border-primary/50 rounded-full`}
          >
            <div className="w-4 h-[1px] bg-primary relative">
              <div className="absolute w-[1px] h-[1em] bg-primary left-0 top-1/2 -translate-y-1/2"></div>
              <div className="absolute w-[1px] h-[1em] bg-primary right-0 top-1/2 -translate-y-1/2"></div>
            </div>
            <span className="sr-only">Current units are:&nbsp;</span>
<<<<<<< HEAD
            {settings.modeling.defaultUnit.current}
=======
            {lengthSetting}
>>>>>>> 020497cd
          </Popover.Button>
          <Popover.Panel
            className={`absolute bottom-full right-0 mb-2 w-48 bg-chalkboard-10 dark:bg-chalkboard-90
          border border-solid border-chalkboard-10 dark:border-chalkboard-90 rounded
          shadow-lg`}
          >
            <ul className="relative flex flex-col items-stretch content-stretch p-0.5">
              {baseUnitsUnion.map((unit) => (
                <li key={unit} className="contents">
                  <button
                    className="flex items-center gap-2 m-0 py-1.5 px-2 cursor-pointer hover:bg-chalkboard-20 dark:hover:bg-chalkboard-80 border-none text-left"
                    onClick={() => {
<<<<<<< HEAD
                      settingsActor.send({
                        type: 'set.modeling.defaultUnit',
                        data: {
                          level: 'project',
                          value: unit,
                        },
                      })
=======
                      if (hasPerFileLengthUnit) {
                        const newCode = changeKclSettings(codeManager.code, {
                          defaultLengthUnits: unitLengthToUnitLen(unit),
                          defaultAngleUnits: { type: 'Degrees' },
                        })
                        if (err(newCode)) {
                          toast.error(
                            `Failed to set per-file units: ${newCode.message}`
                          )
                        } else {
                          codeManager.updateCodeStateEditor(newCode)
                          Promise.all([
                            codeManager.writeToFile(),
                            kclManager.executeCode(),
                          ])
                            .then(() => {
                              toast.success(`Updated per-file units to ${unit}`)
                            })
                            .catch(reportRejection)
                        }
                      } else {
                        settings.send({
                          type: 'set.modeling.defaultUnit',
                          data: {
                            level: 'project',
                            value: unit,
                          },
                        })
                      }
>>>>>>> 020497cd
                      close()
                    }}
                  >
                    <span className="flex-1">{baseUnitLabels[unit]}</span>
<<<<<<< HEAD
                    {unit === settings.modeling.defaultUnit.current && (
=======
                    {unit === lengthSetting && (
>>>>>>> 020497cd
                      <span className="text-chalkboard-60">current</span>
                    )}
                  </button>
                </li>
              ))}
            </ul>
          </Popover.Panel>
        </>
      )}
    </Popover>
  )
}<|MERGE_RESOLUTION|>--- conflicted
+++ resolved
@@ -1,12 +1,5 @@
 import { Popover } from '@headlessui/react'
-<<<<<<< HEAD
-import { baseUnitLabels, baseUnitsUnion } from 'lib/settings/settingsTypes'
 import { settingsActor, useSettings } from 'machines/appMachine'
-
-export function UnitsMenu() {
-  const settings = useSettings()
-=======
-import { useSettingsAuthContext } from 'hooks/useSettingsAuthContext'
 import { changeKclSettings, unitLengthToUnitLen } from 'lang/wasm'
 import { baseUnitLabels, baseUnitsUnion } from 'lib/settings/settingsTypes'
 import { codeManager, kclManager } from 'lib/singletons'
@@ -15,25 +8,25 @@
 import toast from 'react-hot-toast'
 
 export function UnitsMenu() {
-  const { settings } = useSettingsAuthContext()
+  const settings = useSettings()
   const [hasPerFileLengthUnit, setHasPerFileLengthUnit] = useState(
     Boolean(kclManager.fileSettings.defaultLengthUnit)
   )
   const [lengthSetting, setLengthSetting] = useState(
     kclManager.fileSettings.defaultLengthUnit ||
-      settings.context.modeling.defaultUnit.current
+      settings.modeling.defaultUnit.current
   )
   useEffect(() => {
     setHasPerFileLengthUnit(Boolean(kclManager.fileSettings.defaultLengthUnit))
     setLengthSetting(
       kclManager.fileSettings.defaultLengthUnit ||
-        settings.context.modeling.defaultUnit.current
+        settings.modeling.defaultUnit.current
     )
   }, [
     kclManager.fileSettings.defaultLengthUnit,
-    settings.context.modeling.defaultUnit.current,
+    settings.modeling.defaultUnit.current,
   ])
->>>>>>> 020497cd
+
   return (
     <Popover className="relative pointer-events-auto">
       {({ close }) => (
@@ -48,11 +41,7 @@
               <div className="absolute w-[1px] h-[1em] bg-primary right-0 top-1/2 -translate-y-1/2"></div>
             </div>
             <span className="sr-only">Current units are:&nbsp;</span>
-<<<<<<< HEAD
-            {settings.modeling.defaultUnit.current}
-=======
             {lengthSetting}
->>>>>>> 020497cd
           </Popover.Button>
           <Popover.Panel
             className={`absolute bottom-full right-0 mb-2 w-48 bg-chalkboard-10 dark:bg-chalkboard-90
@@ -65,15 +54,6 @@
                   <button
                     className="flex items-center gap-2 m-0 py-1.5 px-2 cursor-pointer hover:bg-chalkboard-20 dark:hover:bg-chalkboard-80 border-none text-left"
                     onClick={() => {
-<<<<<<< HEAD
-                      settingsActor.send({
-                        type: 'set.modeling.defaultUnit',
-                        data: {
-                          level: 'project',
-                          value: unit,
-                        },
-                      })
-=======
                       if (hasPerFileLengthUnit) {
                         const newCode = changeKclSettings(codeManager.code, {
                           defaultLengthUnits: unitLengthToUnitLen(unit),
@@ -95,7 +75,7 @@
                             .catch(reportRejection)
                         }
                       } else {
-                        settings.send({
+                        settingsActor.send({
                           type: 'set.modeling.defaultUnit',
                           data: {
                             level: 'project',
@@ -103,16 +83,11 @@
                           },
                         })
                       }
->>>>>>> 020497cd
                       close()
                     }}
                   >
                     <span className="flex-1">{baseUnitLabels[unit]}</span>
-<<<<<<< HEAD
-                    {unit === settings.modeling.defaultUnit.current && (
-=======
                     {unit === lengthSetting && (
->>>>>>> 020497cd
                       <span className="text-chalkboard-60">current</span>
                     )}
                   </button>
