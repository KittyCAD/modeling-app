--- conflicted
+++ resolved
@@ -44,15 +44,8 @@
   getNodeFromPath,
   traverse,
 } from '@src/lang/queryAst'
-<<<<<<< HEAD
+
 import { err, reportRejection, trap, reject } from '@src/lib/trap'
-=======
-import {
-  EngineConnectionEvents,
-  EngineConnectionStateType,
-} from '@src/lang/std/engineConnection'
-import { err, reject, reportRejection, trap } from '@src/lib/trap'
->>>>>>> 128f9e3e
 
 import useHotkeyWrapper from '@src/lib/hotkeyWrapper'
 import { SNAP_TO_GRID_HOTKEY } from '@src/lib/hotkeys'
@@ -109,14 +102,13 @@
   modelingMachineDefaultContext,
 } from '@src/machines/modelingMachine'
 import { useFolders } from '@src/machines/systemIO/hooks'
-<<<<<<< HEAD
+
 import {
   EngineConnectionEvents,
   EngineConnectionStateType,
 } from '@src/network/utils'
-=======
+
 import type { WebContentSendPayload } from '@src/menu/channels'
->>>>>>> 128f9e3e
 
 const OVERLAY_TIMEOUT_MS = 1_000
 
