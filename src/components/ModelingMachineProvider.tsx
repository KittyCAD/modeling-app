import { useMachine, useSelector } from '@xstate/react'
import React, {
  createContext,
  useContext,
  useEffect,
  useMemo,
  useRef,
} from 'react'
import type { MutableRefObject } from 'react'
import toast from 'react-hot-toast'
import { useHotkeys } from 'react-hotkeys-hook'
import { useLoaderData } from 'react-router-dom'
import type { Actor, ContextFrom, Prop, SnapshotFrom, StateFrom } from 'xstate'
import { assign, fromPromise } from 'xstate'

import type { OutputFormat3d } from '@rust/kcl-lib/bindings/ModelingCmd'
import type { Node } from '@rust/kcl-lib/bindings/Node'

import { useAppState } from '@src/AppState'
import { letEngineAnimateAndSyncCamAfter } from '@src/clientSideScene/CameraControls'
import {
  applyConstraintAngleLength,
  applyConstraintLength,
} from '@src/components/Toolbar/setAngleLength'
import {
  SEGMENT_BODIES_PLUS_PROFILE_START,
  getParentGroup,
} from '@src/clientSideScene/sceneConstants'
import {
  useMenuListener,
  useSketchModeMenuEnableDisable,
} from '@src/hooks/useMenu'
import useModelingMachineCommands from '@src/hooks/useStateMachineCommands'
import { useKclContext } from '@src/lang/KclProvider'
import { updateModelingState } from '@src/lang/modelingWorkflows'
import {
  sketchOnExtrudedFace,
  sketchOnOffsetPlane,
  splitPipedProfile,
  startSketchOnDefault,
} from '@src/lang/modifyAst'
import {
  doesSketchPipeNeedSplitting,
  getNodeFromPath,
  traverse,
} from '@src/lang/queryAst'
import {
  EngineConnectionStateType,
  EngineConnectionEvents,
} from '@src/lang/std/engineConnection'
import { err, reportRejection, trap, reject } from '@src/lib/trap'
<<<<<<< HEAD

import useHotkeyWrapper from '@src/lib/hotkeyWrapper'
import { SNAP_TO_GRID_HOTKEY } from '@src/lib/hotkeys'
import { isNonNullable, platform, uuidv4 } from '@src/lib/utils'
import { promptToEditFlow } from '@src/lib/promptToEdit'
import type { FileMeta } from '@src/lib/types'
import { commandBarActor, settingsActor } from '@src/lib/singletons'
import { useToken, useSettings } from '@src/lib/singletons'

=======
import { platform, uuidv4 } from '@src/lib/utils'
import { commandBarActor } from '@src/lib/singletons'
import { useSettings } from '@src/lib/singletons'
>>>>>>> b85d3b42
import type { IndexLoaderData } from '@src/lib/types'
import {
  EXPORT_TOAST_MESSAGES,
  MAKE_TOAST_MESSAGES,
  EXECUTION_TYPE_MOCK,
} from '@src/lib/constants'
import { exportMake } from '@src/lib/exportMake'
import { exportSave } from '@src/lib/exportSave'
import type { Project } from '@src/lib/project'
import type { WebContentSendPayload } from '@src/menu/channels'
import {
  getPersistedContext,
  modelingMachine,
  modelingMachineDefaultContext,
} from '@src/machines/modelingMachine'
import {
  codeManager,
  editorManager,
  engineCommandManager,
  kclManager,
  rustContext,
  sceneEntitiesManager,
  sceneInfra,
} from '@src/lib/singletons'
import type { MachineManager } from '@src/components/MachineManagerProvider'
import { MachineManagerContext } from '@src/components/MachineManagerProvider'
import { updateSelections } from '@src/lib/selections'
import { updateSketchDetailsNodePaths } from '@src/lang/util'
import {
  modelingMachineCommandConfig,
  type ModelingCommandSchema,
} from '@src/lib/commandBarConfigs/modelingCommandConfig'
import type {
  PipeExpression,
  Program,
  VariableDeclaration,
} from '@src/lang/wasm'
import { parse, recast, resultIsOk } from '@src/lang/wasm'
import { applyConstraintHorzVertDistance } from '@src/components/Toolbar/SetHorzVertDistance'
import {
  angleBetweenInfo,
  applyConstraintAngleBetween,
} from '@src/components/Toolbar/SetAngleBetween'
import { applyConstraintIntersect } from '@src/components/Toolbar/Intersect'
import { applyConstraintAbsDistance } from '@src/components/Toolbar/SetAbsDistance'
import type { SidebarType } from '@src/components/ModelingSidebar/ModelingPanes'
import { useNetworkContext } from '@src/hooks/useNetworkContext'
import { resetCameraPosition } from '@src/lib/resetCameraPosition'
import { useFolders } from '@src/machines/systemIO/hooks'

const OVERLAY_TIMEOUT_MS = 1_000

export const ModelingMachineContext = createContext(
  {} as {
    state: StateFrom<typeof modelingMachine>
    context: ContextFrom<typeof modelingMachine>
    send: Prop<Actor<typeof modelingMachine>, 'send'>
    theProject: MutableRefObject<Project | undefined>
  }
)

const commandBarIsClosedSelector = (
  state: SnapshotFrom<typeof commandBarActor>
) => state.matches('Closed')

export const ModelingMachineProvider = ({
  children,
}: {
  children: React.ReactNode
}) => {
  const {
    app: { allowOrbitInSketchMode },
    modeling: {
      defaultUnit,
      cameraProjection,
      cameraOrbit,
      useNewSketchMode,
      snapToGrid,
    },
  } = useSettings()
  const loaderData = useLoaderData() as IndexLoaderData
  const projects = useFolders()
  const { project, file } = loaderData
  const theProject = useRef<Project | undefined>(project)
  useEffect(() => {
    // Have no idea why the project loader data doesn't have the children from the ls on disk
    // That means it is a different object or cached incorrectly?
    if (!project || !file) {
      return
    }

    // You need to find the real project in the storage from the loader information since the loader Project is not hydrated
    const foundYourProject = projects.find((p) => {
      return p.name === project.name
    })

    if (!foundYourProject) {
      return
    }
    theProject.current = foundYourProject
    // eslint-disable-next-line react-hooks/exhaustive-deps -- TODO: blanket-ignored fix me!
  }, [projects, loaderData, file])

  const streamRef = useRef<HTMLDivElement>(null)
  const persistedContext = useMemo(() => getPersistedContext(), [])

  const isCommandBarClosed = useSelector(
    commandBarActor,
    commandBarIsClosedSelector
  )

  // Settings machine setup
  // const retrievedSettings = useRef(
  // localStorage?.getItem(MODELING_PERSIST_KEY) || '{}'
  // )

  // What should we persist from modeling state? Nothing?
  // const persistedSettings = Object.assign(
  //   settingsMachine.initialState.context,
  //   JSON.parse(retrievedSettings.current) as Partial<
  //     (typeof settingsMachine)['context']
  //   >
  // )

  const machineManager = useContext(MachineManagerContext)

  const [modelingState, modelingSend, modelingActor] = useMachine(
    modelingMachine.provide({
      actions: {
        'disable copilot': () => {
          editorManager.setCopilotEnabled(false)
        },
        'enable copilot': () => {
          editorManager.setCopilotEnabled(true)
        },
        'Set mouse state': assign(({ context, event }) => {
          if (event.type !== 'Set mouse state') return {}
          const nextSegmentHoverMap = () => {
            if (event.data.type === 'isHovering') {
              const parent = getParentGroup(
                event.data.on,
                SEGMENT_BODIES_PLUS_PROFILE_START
              )
              const pathToNode = parent?.userData?.pathToNode
              const pathToNodeString = JSON.stringify(pathToNode)
              if (!parent || !pathToNode) return context.segmentHoverMap
              if (context.segmentHoverMap[pathToNodeString] !== undefined)
                clearTimeout(context.segmentHoverMap[pathToNodeString])
              return {
                ...context.segmentHoverMap,
                [pathToNodeString]: 0,
              }
            } else if (
              event.data.type === 'idle' &&
              context.mouseState.type === 'isHovering'
            ) {
              const mouseOnParent = getParentGroup(
                context.mouseState.on,
                SEGMENT_BODIES_PLUS_PROFILE_START
              )
              if (!mouseOnParent || !mouseOnParent?.userData?.pathToNode)
                return context.segmentHoverMap
              const pathToNodeString = JSON.stringify(
                mouseOnParent?.userData?.pathToNode
              )
              const timeoutId = setTimeout(() => {
                sceneInfra.modelingSend({
                  type: 'Set mouse state',
                  data: {
                    type: 'timeoutEnd',
                    pathToNodeString,
                  },
                })
              }, OVERLAY_TIMEOUT_MS) as unknown as number
              return {
                ...context.segmentHoverMap,
                [pathToNodeString]: timeoutId,
              }
            } else if (event.data.type === 'timeoutEnd') {
              const copy = { ...context.segmentHoverMap }
              delete copy[event.data.pathToNodeString]
              return copy
            }
            return {}
          }
          return {
            mouseState: event.data,
            segmentHoverMap: nextSegmentHoverMap(),
          }
        }),
        'Set Segment Overlays': assign({
          segmentOverlays: ({ context: { segmentOverlays }, event }) => {
            if (event.type !== 'Set Segment Overlays') return {}
            if (event.data.type === 'set-many') {
              return {
                ...event.data.overlays,
              }
            }
            if (event.data.type === 'set-one')
              return {
                ...segmentOverlays,
                [event.data.pathToNodeString]: event.data.seg,
              }
            if (event.data.type === 'delete-one') {
              const copy = { ...segmentOverlays }
              delete copy[event.data.pathToNodeString]
              return copy
            }
            // data.type === 'clear'
            return {}
          },
        }),
        'Center camera on selection': () => {
          engineCommandManager
            .sendSceneCommand({
              type: 'modeling_cmd_req',
              cmd_id: uuidv4(),
              cmd: {
                type: 'default_camera_center_to_selection',
                camera_movement: 'vantage',
              },
            })
            .catch(reportRejection)
        },
        'Set sketchDetails': assign(({ context: { sketchDetails }, event }) => {
          if (event.type !== 'Delete segment') return {}
          if (!sketchDetails) return {}
          return {
            sketchDetails: {
              ...sketchDetails,
              sketchEntryNodePath: event.data,
            },
          }
        }),
      },
      guards: {
        'has valid selection for deletion': ({
          context: { selectionRanges },
        }) => {
          if (!isCommandBarClosed) return false
          if (selectionRanges.graphSelections.length <= 0) return false
          return true
        },
        'Has exportable geometry': () =>
          !kclManager.hasErrors() && kclManager.ast.body.length > 0,
        'should use new sketch mode': () => !!useNewSketchMode?.current,
      },
      actors: {
        exportFromEngine: fromPromise(
          async ({ input }: { input?: ModelingCommandSchema['Export'] }) => {
            if (kclManager.hasErrors() || kclManager.ast.body.length === 0) {
              let errorMessage = 'Unable to Export '
              if (kclManager.hasErrors()) {
                errorMessage += 'due to KCL Errors'
              } else if (kclManager.ast.body.length === 0) {
                errorMessage += 'due to Empty Scene'
              }
              console.error(errorMessage)
              toast.error(errorMessage)
              return new Error(errorMessage)
            } else if (!input) {
              return new Error('No input provided')
            }

            let fileName = file?.name?.replace('.kcl', `.${input.type}`) || ''
            // Ensure the file has an extension.
            if (!fileName.includes('.')) {
              fileName += `.${input.type}`
            }

            const format = {
              ...input,
            } as Partial<OutputFormat3d>

            // Set all the un-configurable defaults here.
            if (format.type === 'gltf') {
              format.presentation = 'pretty'
            }

            if (
              format.type === 'obj' ||
              format.type === 'ply' ||
              format.type === 'step' ||
              format.type === 'stl'
            ) {
              // Set the default coords.
              // In the future we can make this configurable.
              // But for now, its probably best to keep it consistent with the
              // UI.
              format.coords = {
                forward: {
                  axis: 'y',
                  direction: 'negative',
                },
                up: {
                  axis: 'z',
                  direction: 'positive',
                },
              }
            }

            if (
              format.type === 'obj' ||
              format.type === 'stl' ||
              format.type === 'ply'
            ) {
              format.units = defaultUnit.current
            }

            if (format.type === 'ply' || format.type === 'stl') {
              format.selection = { type: 'default_scene' }
            }

            const toastId = toast.loading(EXPORT_TOAST_MESSAGES.START)
            const files = await rustContext.export(
              format,
              {
                settings: { modeling: { base_unit: defaultUnit.current } },
              },
              toastId
            )

            if (files === undefined) {
              // We already sent the toast message in the export function.
              return
            }

            await exportSave({ files, toastId, fileName })
          }
        ),
        makeFromEngine: fromPromise(
          async ({
            input,
          }: {
            input?: {
              machineManager: MachineManager
            } & ModelingCommandSchema['Make']
          }) => {
            if (input === undefined) {
              return new Error('No input provided')
            }

            const name = file?.name || ''

            // Set the current machine.
            // Due to our use of singeton pattern, we need to do this to reliably
            // update this object across React and non-React boundary.
            // We need to do this eagerly because of the exportToEngine call below.
            if (engineCommandManager.machineManager === null) {
              console.warn(
                "engineCommandManager.machineManager is null. It shouldn't be at this point. Aborting operation."
              )
              return new Error('Machine manager is not set')
            } else {
              engineCommandManager.machineManager.currentMachine = input.machine
            }

            // Update the rest of the UI that needs to know the current machine
            input.machineManager.setCurrentMachine(input.machine)

            const format: OutputFormat3d = {
              type: 'stl',
              coords: {
                forward: {
                  axis: 'y',
                  direction: 'negative',
                },
                up: {
                  axis: 'z',
                  direction: 'positive',
                },
              },
              storage: 'ascii',
              // Convert all units to mm since that is what the slicer expects.
              units: 'mm',
              selection: { type: 'default_scene' },
            }

            const toastId = toast.loading(MAKE_TOAST_MESSAGES.START)
            const files = await rustContext.export(
              format,
              {
                settings: { modeling: { base_unit: 'mm' } },
              },
              toastId
            )

            if (files === undefined) {
              // We already sent the toast message in the export function.
              return
            }

            await exportMake({
              files,
              toastId,
              name,
              machineManager: engineCommandManager.machineManager,
            })
          }
        ),
        'AST-undo-startSketchOn': fromPromise(
          async ({ input: { sketchDetails } }) => {
            if (!sketchDetails) return
            if (kclManager.ast.body.length) {
              const newAst = structuredClone(kclManager.ast)
              const varDecIndex = sketchDetails.planeNodePath[1][0]

              const varDec = getNodeFromPath<VariableDeclaration>(
                newAst,
                sketchDetails.planeNodePath,
                'VariableDeclaration'
              )
              if (err(varDec)) return reject(new Error('No varDec'))
              const variableName = varDec.node.declaration.id.name
              let isIdentifierUsed = false
              const isInitAPipe =
                varDec.node.declaration.init.type === 'PipeExpression'
              if (isInitAPipe) {
                isIdentifierUsed = true
              } else {
                traverse(newAst, {
                  enter: (node) => {
                    if (
                      node.type === 'Name' &&
                      node.name.name === variableName
                    ) {
                      isIdentifierUsed = true
                    }
                  },
                })
              }
              if (isIdentifierUsed) return

              // remove body item at varDecIndex
              newAst.body = newAst.body.filter((_, i) => i !== varDecIndex)
              const didReParse = await kclManager.executeAstMock(newAst)
              if (err(didReParse)) return reject(didReParse)
              await codeManager.updateEditorWithAstAndWriteToFile(newAst)
            }
            sceneInfra.setCallbacks({
              onClick: () => {},
              onDrag: () => {},
            })
            return undefined
          }
        ),
        'animate-to-face': fromPromise(async ({ input }) => {
          if (!input) return null
          if (input.type === 'extrudeFace' || input.type === 'offsetPlane') {
            const originalCode = codeManager.code
            const sketched =
              input.type === 'extrudeFace'
                ? sketchOnExtrudedFace(
                    kclManager.ast,
                    input.sketchPathToNode,
                    input.extrudePathToNode,
                    input.faceInfo
                  )
                : sketchOnOffsetPlane(
                    kclManager.ast,
                    input.pathToNode,
                    input.negated
                  )
            if (err(sketched)) {
              const sketchedError = new Error(
                'Incompatible face, please try another'
              )
              trap(sketchedError)
              return Promise.reject(sketchedError)
            }
            const { modifiedAst, pathToNode: pathToNewSketchNode } = sketched

            const didReParse = await kclManager.executeAstMock(modifiedAst)
            if (err(didReParse)) {
              // there was a problem, restore the original code
              codeManager.code = originalCode
              await kclManager.executeCode()
              return reject(didReParse)
            }

            const id =
              input.type === 'extrudeFace' ? input.faceId : input.planeId
            await letEngineAnimateAndSyncCamAfter(engineCommandManager, id)
            sceneInfra.camControls.syncDirection = 'clientToEngine'
            return {
              sketchEntryNodePath: [],
              planeNodePath: pathToNewSketchNode,
              sketchNodePaths: [],
              zAxis: input.zAxis,
              yAxis: input.yAxis,
              origin: input.position,
            }
          }
          const { modifiedAst, pathToNode } = startSketchOnDefault(
            kclManager.ast,
            input.plane
          )
          await kclManager.updateAst(modifiedAst, false)
          sceneInfra.camControls.enableRotate =
            sceneInfra.camControls._setting_allowOrbitInSketchMode
          sceneInfra.camControls.syncDirection = 'clientToEngine'

          await letEngineAnimateAndSyncCamAfter(
            engineCommandManager,
            input.planeId
          )

          return {
            sketchEntryNodePath: [],
            planeNodePath: pathToNode,
            sketchNodePaths: [],
            zAxis: input.zAxis,
            yAxis: input.yAxis,
            origin: [0, 0, 0],
            animateTargetId: input.planeId,
          }
        }),
        'Get horizontal info': fromPromise(
          async ({ input: { selectionRanges, sketchDetails } }) => {
            const { modifiedAst, pathToNodeMap, exprInsertIndex } =
              await applyConstraintHorzVertDistance({
                constraint: 'setHorzDistance',
                selectionRanges,
              })
            const pResult = parse(recast(modifiedAst))
            if (trap(pResult) || !resultIsOk(pResult))
              return Promise.reject(new Error('Unexpected compilation error'))
            const _modifiedAst = pResult.program

            if (!sketchDetails)
              return Promise.reject(new Error('No sketch details'))

            const {
              updatedSketchEntryNodePath,
              updatedSketchNodePaths,
              updatedPlaneNodePath,
            } = updateSketchDetailsNodePaths({
              sketchEntryNodePath: sketchDetails.sketchEntryNodePath,
              sketchNodePaths: sketchDetails.sketchNodePaths,
              planeNodePath: sketchDetails.planeNodePath,
              exprInsertIndex,
            })

            const updatedAst =
              await sceneEntitiesManager.updateAstAndRejigSketch(
                updatedSketchEntryNodePath,
                updatedSketchNodePaths,
                updatedPlaneNodePath,
                _modifiedAst,
                sketchDetails.zAxis,
                sketchDetails.yAxis,
                sketchDetails.origin
              )
            if (err(updatedAst)) return Promise.reject(updatedAst)

            await codeManager.updateEditorWithAstAndWriteToFile(
              updatedAst.newAst
            )

            const selection = updateSelections(
              pathToNodeMap,
              selectionRanges,
              updatedAst.newAst
            )
            if (err(selection)) return Promise.reject(selection)
            return {
              selectionType: 'completeSelection',
              selection,
              updatedSketchEntryNodePath,
              updatedSketchNodePaths,
              updatedPlaneNodePath,
            }
          }
        ),
        'Get vertical info': fromPromise(
          async ({ input: { selectionRanges, sketchDetails } }) => {
            const { modifiedAst, pathToNodeMap, exprInsertIndex } =
              await applyConstraintHorzVertDistance({
                constraint: 'setVertDistance',
                selectionRanges,
              })
            const pResult = parse(recast(modifiedAst))
            if (trap(pResult) || !resultIsOk(pResult))
              return Promise.reject(new Error('Unexpected compilation error'))
            const _modifiedAst = pResult.program
            if (!sketchDetails)
              return Promise.reject(new Error('No sketch details'))

            const {
              updatedSketchEntryNodePath,
              updatedSketchNodePaths,
              updatedPlaneNodePath,
            } = updateSketchDetailsNodePaths({
              sketchEntryNodePath: sketchDetails.sketchEntryNodePath,
              sketchNodePaths: sketchDetails.sketchNodePaths,
              planeNodePath: sketchDetails.planeNodePath,
              exprInsertIndex,
            })

            const updatedAst =
              await sceneEntitiesManager.updateAstAndRejigSketch(
                updatedSketchEntryNodePath,
                updatedSketchNodePaths,
                updatedPlaneNodePath,
                _modifiedAst,
                sketchDetails.zAxis,
                sketchDetails.yAxis,
                sketchDetails.origin
              )
            if (err(updatedAst)) return Promise.reject(updatedAst)

            await codeManager.updateEditorWithAstAndWriteToFile(
              updatedAst.newAst
            )

            const selection = updateSelections(
              pathToNodeMap,
              selectionRanges,
              updatedAst.newAst
            )
            if (err(selection)) return Promise.reject(selection)
            return {
              selectionType: 'completeSelection',
              selection,
              updatedSketchEntryNodePath,
              updatedSketchNodePaths,
              updatedPlaneNodePath,
            }
          }
        ),
        'Get angle info': fromPromise(
          async ({ input: { selectionRanges, sketchDetails } }) => {
            const info = angleBetweenInfo({
              selectionRanges,
            })
            if (err(info)) return Promise.reject(info)
            const { modifiedAst, pathToNodeMap, exprInsertIndex } =
              await (info.enabled
                ? applyConstraintAngleBetween({
                    selectionRanges,
                  })
                : applyConstraintAngleLength({
                    selectionRanges,
                    angleOrLength: 'setAngle',
                  }))
            const pResult = parse(recast(modifiedAst))
            if (trap(pResult) || !resultIsOk(pResult))
              return Promise.reject(new Error('Unexpected compilation error'))
            const _modifiedAst = pResult.program
            if (err(_modifiedAst)) return Promise.reject(_modifiedAst)

            if (!sketchDetails)
              return Promise.reject(new Error('No sketch details'))

            const {
              updatedSketchEntryNodePath,
              updatedSketchNodePaths,
              updatedPlaneNodePath,
            } = updateSketchDetailsNodePaths({
              sketchEntryNodePath: sketchDetails.sketchEntryNodePath,
              sketchNodePaths: sketchDetails.sketchNodePaths,
              planeNodePath: sketchDetails.planeNodePath,
              exprInsertIndex,
            })

            const updatedAst =
              await sceneEntitiesManager.updateAstAndRejigSketch(
                updatedSketchEntryNodePath,
                updatedSketchNodePaths,
                updatedPlaneNodePath,
                _modifiedAst,
                sketchDetails.zAxis,
                sketchDetails.yAxis,
                sketchDetails.origin
              )
            if (err(updatedAst)) return Promise.reject(updatedAst)

            await codeManager.updateEditorWithAstAndWriteToFile(
              updatedAst.newAst
            )

            const selection = updateSelections(
              pathToNodeMap,
              selectionRanges,
              updatedAst.newAst
            )
            if (err(selection)) return Promise.reject(selection)
            return {
              selectionType: 'completeSelection',
              selection,
              updatedSketchEntryNodePath,
              updatedSketchNodePaths,
              updatedPlaneNodePath,
            }
          }
        ),
        astConstrainLength: fromPromise(
          async ({
            input: { selectionRanges, sketchDetails, lengthValue },
          }) => {
            if (!lengthValue)
              return Promise.reject(new Error('No length value'))
            const constraintResult = await applyConstraintLength({
              selectionRanges,
              length: lengthValue,
            })
            if (err(constraintResult)) return Promise.reject(constraintResult)
            const { modifiedAst, pathToNodeMap, exprInsertIndex } =
              constraintResult
            const pResult = parse(recast(modifiedAst))
            if (trap(pResult) || !resultIsOk(pResult))
              return Promise.reject(new Error('Unexpected compilation error'))
            const _modifiedAst = pResult.program
            if (!sketchDetails)
              return Promise.reject(new Error('No sketch details'))

            const {
              updatedSketchEntryNodePath,
              updatedSketchNodePaths,
              updatedPlaneNodePath,
            } = updateSketchDetailsNodePaths({
              sketchEntryNodePath: sketchDetails.sketchEntryNodePath,
              sketchNodePaths: sketchDetails.sketchNodePaths,
              planeNodePath: sketchDetails.planeNodePath,
              exprInsertIndex,
            })
            const updatedAst =
              await sceneEntitiesManager.updateAstAndRejigSketch(
                updatedSketchEntryNodePath,
                updatedSketchNodePaths,
                updatedPlaneNodePath,
                _modifiedAst,
                sketchDetails.zAxis,
                sketchDetails.yAxis,
                sketchDetails.origin
              )
            if (err(updatedAst)) return Promise.reject(updatedAst)

            await codeManager.updateEditorWithAstAndWriteToFile(
              updatedAst.newAst
            )

            const selection = updateSelections(
              pathToNodeMap,
              selectionRanges,
              updatedAst.newAst
            )
            if (err(selection)) return Promise.reject(selection)
            return {
              selectionType: 'completeSelection',
              selection,
              updatedSketchEntryNodePath,
              updatedSketchNodePaths,
              updatedPlaneNodePath,
            }
          }
        ),
        'Get perpendicular distance info': fromPromise(
          async ({ input: { selectionRanges, sketchDetails } }) => {
            const { modifiedAst, pathToNodeMap, exprInsertIndex } =
              await applyConstraintIntersect({
                selectionRanges,
              })
            const pResult = parse(recast(modifiedAst))
            if (trap(pResult) || !resultIsOk(pResult))
              return Promise.reject(new Error('Unexpected compilation error'))
            const _modifiedAst = pResult.program
            if (!sketchDetails)
              return Promise.reject(new Error('No sketch details'))

            const {
              updatedSketchEntryNodePath,
              updatedSketchNodePaths,
              updatedPlaneNodePath,
            } = updateSketchDetailsNodePaths({
              sketchEntryNodePath: sketchDetails.sketchEntryNodePath,
              sketchNodePaths: sketchDetails.sketchNodePaths,
              planeNodePath: sketchDetails.planeNodePath,
              exprInsertIndex,
            })
            const updatedAst =
              await sceneEntitiesManager.updateAstAndRejigSketch(
                updatedSketchEntryNodePath,
                updatedSketchNodePaths,
                updatedPlaneNodePath,
                _modifiedAst,
                sketchDetails.zAxis,
                sketchDetails.yAxis,
                sketchDetails.origin
              )
            if (err(updatedAst)) return Promise.reject(updatedAst)

            await codeManager.updateEditorWithAstAndWriteToFile(
              updatedAst.newAst
            )

            const selection = updateSelections(
              pathToNodeMap,
              selectionRanges,
              updatedAst.newAst
            )
            if (err(selection)) return Promise.reject(selection)
            return {
              selectionType: 'completeSelection',
              selection,
              updatedSketchEntryNodePath,
              updatedSketchNodePaths,
              updatedPlaneNodePath,
            }
          }
        ),
        'Get ABS X info': fromPromise(
          async ({ input: { selectionRanges, sketchDetails } }) => {
            const { modifiedAst, pathToNodeMap, exprInsertIndex } =
              await applyConstraintAbsDistance({
                constraint: 'xAbs',
                selectionRanges,
              })
            const pResult = parse(recast(modifiedAst))
            if (trap(pResult) || !resultIsOk(pResult))
              return Promise.reject(new Error('Unexpected compilation error'))
            const _modifiedAst = pResult.program
            if (!sketchDetails)
              return Promise.reject(new Error('No sketch details'))

            const {
              updatedSketchEntryNodePath,
              updatedSketchNodePaths,
              updatedPlaneNodePath,
            } = updateSketchDetailsNodePaths({
              sketchEntryNodePath: sketchDetails.sketchEntryNodePath,
              sketchNodePaths: sketchDetails.sketchNodePaths,
              planeNodePath: sketchDetails.planeNodePath,
              exprInsertIndex,
            })
            const updatedAst =
              await sceneEntitiesManager.updateAstAndRejigSketch(
                updatedSketchEntryNodePath,
                updatedSketchNodePaths,
                updatedPlaneNodePath,
                _modifiedAst,
                sketchDetails.zAxis,
                sketchDetails.yAxis,
                sketchDetails.origin
              )
            if (err(updatedAst)) return Promise.reject(updatedAst)

            await codeManager.updateEditorWithAstAndWriteToFile(
              updatedAst.newAst
            )

            const selection = updateSelections(
              pathToNodeMap,
              selectionRanges,
              updatedAst.newAst
            )
            if (err(selection)) return Promise.reject(selection)
            return {
              selectionType: 'completeSelection',
              selection,
              updatedSketchEntryNodePath,
              updatedSketchNodePaths,
              updatedPlaneNodePath,
            }
          }
        ),
        'Get ABS Y info': fromPromise(
          async ({ input: { selectionRanges, sketchDetails } }) => {
            const { modifiedAst, pathToNodeMap, exprInsertIndex } =
              await applyConstraintAbsDistance({
                constraint: 'yAbs',
                selectionRanges,
              })
            const pResult = parse(recast(modifiedAst))
            if (trap(pResult) || !resultIsOk(pResult))
              return Promise.reject(new Error('Unexpected compilation error'))
            const _modifiedAst = pResult.program
            if (!sketchDetails)
              return Promise.reject(new Error('No sketch details'))

            const {
              updatedSketchEntryNodePath,
              updatedSketchNodePaths,
              updatedPlaneNodePath,
            } = updateSketchDetailsNodePaths({
              sketchEntryNodePath: sketchDetails.sketchEntryNodePath,
              sketchNodePaths: sketchDetails.sketchNodePaths,
              planeNodePath: sketchDetails.planeNodePath,
              exprInsertIndex,
            })
            const updatedAst =
              await sceneEntitiesManager.updateAstAndRejigSketch(
                updatedSketchEntryNodePath,
                updatedSketchNodePaths,
                updatedPlaneNodePath,
                _modifiedAst,
                sketchDetails.zAxis,
                sketchDetails.yAxis,
                sketchDetails.origin
              )
            if (err(updatedAst)) return Promise.reject(updatedAst)

            await codeManager.updateEditorWithAstAndWriteToFile(
              updatedAst.newAst
            )

            const selection = updateSelections(
              pathToNodeMap,
              selectionRanges,
              updatedAst.newAst
            )
            if (err(selection)) return Promise.reject(selection)
            return {
              selectionType: 'completeSelection',
              selection,
              updatedSketchEntryNodePath,
              updatedSketchNodePaths,
              updatedPlaneNodePath,
            }
          }
        ),
        'set-up-draft-circle': fromPromise(
          async ({ input: { sketchDetails, data } }) => {
            if (!sketchDetails || !data)
              return reject('No sketch details or data')

            const result = await sceneEntitiesManager.setupDraftCircle(
              sketchDetails.sketchNodePaths,
              sketchDetails.planeNodePath,
              sketchDetails.zAxis,
              sketchDetails.yAxis,
              sketchDetails.origin,
              data
            )
            if (err(result)) return reject(result)
            await codeManager.updateEditorWithAstAndWriteToFile(kclManager.ast)

            return result
          }
        ),
        'set-up-draft-circle-three-point': fromPromise(
          async ({ input: { sketchDetails, data } }) => {
            if (!sketchDetails || !data)
              return reject('No sketch details or data')

            const result =
              await sceneEntitiesManager.setupDraftCircleThreePoint(
                sketchDetails.sketchNodePaths,
                sketchDetails.planeNodePath,
                sketchDetails.zAxis,
                sketchDetails.yAxis,
                sketchDetails.origin,
                data.p1,
                data.p2
              )
            if (err(result)) return reject(result)
            await codeManager.updateEditorWithAstAndWriteToFile(kclManager.ast)

            return result
          }
        ),
        'set-up-draft-rectangle': fromPromise(
          async ({ input: { sketchDetails, data } }) => {
            if (!sketchDetails || !data)
              return reject('No sketch details or data')

            const result = await sceneEntitiesManager.setupDraftRectangle(
              sketchDetails.sketchNodePaths,
              sketchDetails.planeNodePath,
              sketchDetails.zAxis,
              sketchDetails.yAxis,
              sketchDetails.origin,
              data
            )
            if (err(result)) return reject(result)
            await codeManager.updateEditorWithAstAndWriteToFile(kclManager.ast)

            return result
          }
        ),
        'set-up-draft-center-rectangle': fromPromise(
          async ({ input: { sketchDetails, data } }) => {
            if (!sketchDetails || !data)
              return reject('No sketch details or data')
            const result = await sceneEntitiesManager.setupDraftCenterRectangle(
              sketchDetails.sketchNodePaths,
              sketchDetails.planeNodePath,
              sketchDetails.zAxis,
              sketchDetails.yAxis,
              sketchDetails.origin,
              data
            )
            if (err(result)) return reject(result)
            await codeManager.updateEditorWithAstAndWriteToFile(kclManager.ast)

            return result
          }
        ),
        'set-up-draft-arc-three-point': fromPromise(
          async ({ input: { sketchDetails, data } }) => {
            if (!sketchDetails || !data)
              return reject('No sketch details or data')
            const result = await sceneEntitiesManager.setupDraftArcThreePoint(
              sketchDetails.sketchEntryNodePath,
              sketchDetails.sketchNodePaths,
              sketchDetails.zAxis,
              sketchDetails.yAxis,
              sketchDetails.origin,
              data
            )
            if (err(result)) return reject(result)
            await codeManager.updateEditorWithAstAndWriteToFile(kclManager.ast)

            return result
          }
        ),
        'set-up-draft-arc': fromPromise(
          async ({ input: { sketchDetails, data } }) => {
            if (!sketchDetails || !data)
              return reject('No sketch details or data')
            const result = await sceneEntitiesManager.setupDraftArc(
              sketchDetails.sketchEntryNodePath,
              sketchDetails.sketchNodePaths,
              sketchDetails.zAxis,
              sketchDetails.yAxis,
              sketchDetails.origin,
              data
            )
            if (err(result)) return reject(result)
            await codeManager.updateEditorWithAstAndWriteToFile(kclManager.ast)

            return result
          }
        ),
        'split-sketch-pipe-if-needed': fromPromise(
          async ({ input: { sketchDetails } }) => {
            if (!sketchDetails) return reject('No sketch details')
            const existingSketchInfoNoOp = {
              updatedEntryNodePath: sketchDetails.sketchEntryNodePath,
              updatedSketchNodePaths: sketchDetails.sketchNodePaths,
              updatedPlaneNodePath: sketchDetails.planeNodePath,
              expressionIndexToDelete: -1,
            } as const
            if (!sketchDetails?.sketchEntryNodePath?.length) {
              return existingSketchInfoNoOp
            }
            if (
              !sketchDetails.sketchNodePaths.length &&
              sketchDetails.planeNodePath.length
            ) {
              // new sketch, no profiles yet
              return existingSketchInfoNoOp
            }
            const doesNeedSplitting = doesSketchPipeNeedSplitting(
              kclManager.ast,
              sketchDetails.sketchEntryNodePath
            )
            if (err(doesNeedSplitting)) return reject(doesNeedSplitting)
            let moddedAst: Node<Program> = structuredClone(kclManager.ast)
            let pathToProfile = sketchDetails.sketchEntryNodePath
            let updatedSketchNodePaths = sketchDetails.sketchNodePaths
            if (doesNeedSplitting) {
              const splitResult = splitPipedProfile(
                moddedAst,
                sketchDetails.sketchEntryNodePath
              )
              if (err(splitResult)) return reject(splitResult)
              moddedAst = splitResult.modifiedAst
              pathToProfile = splitResult.pathToProfile
              updatedSketchNodePaths = [pathToProfile]
            }

            const indexToDelete = sketchDetails?.expressionIndexToDelete || -1
            let isLastInPipeThreePointArc = false
            if (indexToDelete >= 0) {
              // this is the expression that was added when as sketch tool was used but not completed
              // i.e first click for the center of the circle, but not the second click for the radius
              // we added a circle to editor, but they bailed out early so we should remove it

              const pipe = getNodeFromPath<PipeExpression>(
                moddedAst,
                pathToProfile,
                'PipeExpression'
              )
              if (err(pipe)) {
                isLastInPipeThreePointArc = false
              } else {
                const lastInPipe = pipe?.node?.body?.[pipe.node.body.length - 1]
                if (
                  lastInPipe &&
                  Number(pathToProfile[1][0]) === indexToDelete &&
                  lastInPipe.type === 'CallExpressionKw' &&
                  lastInPipe.callee.type === 'Name' &&
                  lastInPipe.callee.name.name === 'arcTo'
                ) {
                  isLastInPipeThreePointArc = true
                  pipe.node.body = pipe.node.body.slice(0, -1)
                }
              }

              if (!isLastInPipeThreePointArc) {
                moddedAst.body.splice(indexToDelete, 1)
                // make sure the deleted expression is removed from the sketchNodePaths
                updatedSketchNodePaths = updatedSketchNodePaths.filter(
                  (path) => path[1][0] !== indexToDelete
                )
                // if the deleted expression was the entryNodePath, we should just make it the first sketchNodePath
                // as a safe default
                pathToProfile =
                  pathToProfile[1][0] !== indexToDelete
                    ? pathToProfile
                    : updatedSketchNodePaths[0]
              }
            }

            if (
              doesNeedSplitting ||
              indexToDelete >= 0 ||
              isLastInPipeThreePointArc
            ) {
              await updateModelingState(moddedAst, EXECUTION_TYPE_MOCK, {
                kclManager,
                editorManager,
                codeManager,
              })
            }
            return {
              updatedEntryNodePath: pathToProfile,
              updatedSketchNodePaths: updatedSketchNodePaths,
              updatedPlaneNodePath: sketchDetails.planeNodePath,
              expressionIndexToDelete: -1,
            }
          }
        ),
        'submit-prompt-edit': fromPromise(async ({ input }) => {}),
      },
    }),
    {
      input: {
        ...modelingMachineDefaultContext,
        store: {
          ...modelingMachineDefaultContext.store,
          ...persistedContext,
          cameraProjection,
          useNewSketchMode,
        },
        machineManager,
      },
      // devTools: true,
    }
  )

  // Register file menu actions based off modeling send
  const cb = (data: WebContentSendPayload) => {
    const openPanes = modelingActor.getSnapshot().context.store.openPanes
    if (data.menuLabel === 'View.Panes.Feature tree') {
      const featureTree: SidebarType = 'feature-tree'
      const alwaysAddFeatureTree: SidebarType[] = [
        ...new Set([...openPanes, featureTree]),
      ]
      modelingSend({
        type: 'Set context',
        data: {
          openPanes: alwaysAddFeatureTree,
        },
      })
    } else if (data.menuLabel === 'View.Panes.KCL code') {
      const code: SidebarType = 'code'
      const alwaysAddCode: SidebarType[] = [...new Set([...openPanes, code])]
      modelingSend({
        type: 'Set context',
        data: {
          openPanes: alwaysAddCode,
        },
      })
    } else if (data.menuLabel === 'View.Panes.Project files') {
      const projectFiles: SidebarType = 'files'
      const alwaysAddProjectFiles: SidebarType[] = [
        ...new Set([...openPanes, projectFiles]),
      ]
      modelingSend({
        type: 'Set context',
        data: {
          openPanes: alwaysAddProjectFiles,
        },
      })
    } else if (data.menuLabel === 'View.Panes.Variables') {
      const variables: SidebarType = 'variables'
      const alwaysAddVariables: SidebarType[] = [
        ...new Set([...openPanes, variables]),
      ]
      modelingSend({
        type: 'Set context',
        data: {
          openPanes: alwaysAddVariables,
        },
      })
    } else if (data.menuLabel === 'View.Panes.Logs') {
      const logs: SidebarType = 'logs'
      const alwaysAddLogs: SidebarType[] = [...new Set([...openPanes, logs])]
      modelingSend({
        type: 'Set context',
        data: {
          openPanes: alwaysAddLogs,
        },
      })
    } else if (data.menuLabel === 'Design.Start sketch') {
      modelingSend({
        type: 'Enter sketch',
        data: { forceNewSketch: true },
      })
    }
  }
  useMenuListener(cb)

  const { overallState } = useNetworkContext()
  const { isExecuting } = useKclContext()
  const { isStreamReady } = useAppState()

  // Assumes all commands are network commands
  useSketchModeMenuEnableDisable(
    modelingState.context.currentMode,
    overallState,
    isExecuting,
    isStreamReady,
    [
      { menuLabel: 'Edit.Modify with Zoo Text-To-CAD' },
      { menuLabel: 'View.Standard views' },
      { menuLabel: 'View.Named views' },
      { menuLabel: 'Design.Start sketch' },
      {
        menuLabel: 'Design.Create an offset plane',
        commandName: 'Offset plane',
        groupId: 'modeling',
      },
      {
        menuLabel: 'Design.Create a helix',
        commandName: 'Helix',
        groupId: 'modeling',
      },
      {
        menuLabel: 'Design.Create an additive feature.Extrude',
        commandName: 'Extrude',
        groupId: 'modeling',
      },
      {
        menuLabel: 'Design.Create an additive feature.Revolve',
        commandName: 'Revolve',
        groupId: 'modeling',
      },
      {
        menuLabel: 'Design.Create an additive feature.Sweep',
        commandName: 'Sweep',
        groupId: 'modeling',
      },
      {
        menuLabel: 'Design.Create an additive feature.Loft',
        commandName: 'Loft',
        groupId: 'modeling',
      },
      {
        menuLabel: 'Design.Apply modification feature.Fillet',
        commandName: 'Fillet',
        groupId: 'modeling',
      },
      {
        menuLabel: 'Design.Apply modification feature.Chamfer',
        commandName: 'Chamfer',
        groupId: 'modeling',
      },
      {
        menuLabel: 'Design.Apply modification feature.Shell',
        commandName: 'Shell',
        groupId: 'modeling',
      },
      {
        menuLabel: 'Design.Modify with Zoo Text-To-CAD',
        commandName: 'Prompt-to-edit',
        groupId: 'modeling',
      },
    ]
  )

  // Add debug function to window object
  useEffect(() => {
    // @ts-ignore - we're intentionally adding this to window
    window.getModelingState = () => {
      const modelingState = modelingActor.getSnapshot()
      return {
        modelingState,
        id: modelingState._nodes[modelingState._nodes.length - 1].id,
      }
    }
  }, [modelingActor])

  // Give the state back to the editorManager.
  useEffect(() => {
    editorManager.modelingSend = modelingSend
  }, [modelingSend])

  useEffect(() => {
    editorManager.modelingState = modelingState
  }, [modelingState])

  useEffect(() => {
    editorManager.selectionRanges = modelingState.context.selectionRanges
  }, [modelingState.context.selectionRanges])

  // When changing camera modes reset the camera to the default orientation to correct
  // the up vector otherwise the conconical orientation for the camera modes will be
  // wrong
  useEffect(() => {
    sceneInfra.camControls.resetCameraPosition().catch(reportRejection)
    // eslint-disable-next-line react-hooks/exhaustive-deps -- TODO: blanket-ignored fix me!
  }, [cameraOrbit.current])

  useEffect(() => {
    const onConnectionStateChanged = ({ detail }: CustomEvent) => {
      // If we are in sketch mode we need to exit it.
      // TODO: how do i check if we are in a sketch mode, I only want to call
      // this then.
      if (detail.type === EngineConnectionStateType.Disconnecting) {
        modelingSend({ type: 'Cancel' })
      }
    }
    engineCommandManager.engineConnection?.addEventListener(
      EngineConnectionEvents.ConnectionStateChanged,
      onConnectionStateChanged as EventListener
    )
    return () => {
      engineCommandManager.engineConnection?.removeEventListener(
        EngineConnectionEvents.ConnectionStateChanged,
        onConnectionStateChanged as EventListener
      )
    }
    // eslint-disable-next-line react-hooks/exhaustive-deps -- TODO: blanket-ignored fix me!
  }, [engineCommandManager.engineConnection, modelingSend])

  useEffect(() => {
    const inSketchMode = modelingState.matches('Sketch')

    // If you are in sketch mode and you disable the orbit, return back to the normal view to the target
    if (!allowOrbitInSketchMode.current) {
      const targetId = modelingState.context.sketchDetails?.animateTargetId
      if (inSketchMode && targetId) {
        letEngineAnimateAndSyncCamAfter(engineCommandManager, targetId)
          .then(() => {})
          .catch((e) => {
            console.error(
              'failed to sync engine and client scene after disabling allow orbit in sketch mode'
            )
            console.error(e)
          })
      }
    }

    // While you are in sketch mode you should be able to control the enable rotate
    // Once you exit it goes back to normal
    if (inSketchMode) {
      sceneInfra.camControls.enableRotate = allowOrbitInSketchMode.current
    }
    // eslint-disable-next-line react-hooks/exhaustive-deps -- TODO: blanket-ignored fix me!
  }, [allowOrbitInSketchMode.current])

  // Allow using the delete key to delete solids. Backspace only on macOS as Windows and Linux have dedicated Delete
  // `navigator.platform` is deprecated, but the alternative `navigator.userAgentData.platform` is not reliable
  const deleteKeys =
    platform() === 'macos' ? ['backspace', 'delete', 'del'] : ['delete', 'del']

  useHotkeys(deleteKeys, () => {
    // When the current selection is a segment, delete that directly ('Delete selection' doesn't support it)
    const segmentNodePaths = Object.keys(modelingState.context.segmentOverlays)
    const selections =
      modelingState.context.selectionRanges.graphSelections.filter((sel) =>
        segmentNodePaths.includes(JSON.stringify(sel.codeRef.pathToNode))
      )
    selections.forEach((selection) => {
      modelingSend({
        type: 'Delete segment',
        data: selection.codeRef.pathToNode,
      })
    })
    if (
      modelingState.context.selectionRanges.graphSelections.length >
      selections.length
    ) {
      // Not all selection were segments -> keep the default delete behavior
      modelingSend({ type: 'Delete selection' })
    }
  })

  // Allow ctrl+alt+c to center to selection
  useHotkeys(['mod + alt + c'], () => {
    modelingSend({ type: 'Center camera on selection' })
  })
  useHotkeys(['mod + alt + x'], () => {
    resetCameraPosition().catch(reportRejection)
  })

  // Toggle Snap to grid
  useHotkeyWrapper([SNAP_TO_GRID_HOTKEY], () => {
    settingsActor.send({
      type: 'set.modeling.snapToGrid',
      data: { level: 'project', value: !snapToGrid.current },
    })
  })

  useModelingMachineCommands({
    machineId: 'modeling',
    state: modelingState,
    send: modelingSend,
    actor: modelingActor,
    commandBarConfig: modelingMachineCommandConfig,
    // TODO for when sketch tools are in the toolbar: This was added when we used one "Cancel" event,
    // but we need to support "SketchCancel" and basically
    // make this function take the actor or state so it
    // can call the correct event.
    onCancel: () => modelingSend({ type: 'Cancel' }),
  })

  return (
    <ModelingMachineContext.Provider
      value={{
        state: modelingState,
        context: modelingState.context,
        send: modelingSend,
        theProject,
      }}
    >
      {/* TODO #818: maybe pass reff down to children/app.ts or render app.tsx directly?
      since realistically it won't ever have generic children that isn't app.tsx */}
      <div className="h-screen overflow-hidden select-none" ref={streamRef}>
        {children}
      </div>
    </ModelingMachineContext.Provider>
  )
}

export default ModelingMachineProvider<|MERGE_RESOLUTION|>--- conflicted
+++ resolved
@@ -49,21 +49,14 @@
   EngineConnectionEvents,
 } from '@src/lang/std/engineConnection'
 import { err, reportRejection, trap, reject } from '@src/lib/trap'
-<<<<<<< HEAD
 
 import useHotkeyWrapper from '@src/lib/hotkeyWrapper'
 import { SNAP_TO_GRID_HOTKEY } from '@src/lib/hotkeys'
-import { isNonNullable, platform, uuidv4 } from '@src/lib/utils'
-import { promptToEditFlow } from '@src/lib/promptToEdit'
-import type { FileMeta } from '@src/lib/types'
+
+import { platform, uuidv4 } from '@src/lib/utils'
 import { commandBarActor, settingsActor } from '@src/lib/singletons'
-import { useToken, useSettings } from '@src/lib/singletons'
-
-=======
-import { platform, uuidv4 } from '@src/lib/utils'
-import { commandBarActor } from '@src/lib/singletons'
 import { useSettings } from '@src/lib/singletons'
->>>>>>> b85d3b42
+
 import type { IndexLoaderData } from '@src/lib/types'
 import {
   EXPORT_TOAST_MESSAGES,
