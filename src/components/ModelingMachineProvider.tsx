import { useMachine } from '@xstate/react'
import React, {
  createContext,
  useEffect,
  useMemo,
  useRef,
  useContext,
} from 'react'
import {
  Actor,
  AnyStateMachine,
  ContextFrom,
  Prop,
  StateFrom,
  assign,
  fromPromise,
} from 'xstate'
import {
  getPersistedContext,
  modelingMachine,
  modelingMachineDefaultContext,
} from 'machines/modelingMachine'
import { useSetupEngineManager } from 'hooks/useSetupEngineManager'
import { useSettingsAuthContext } from 'hooks/useSettingsAuthContext'
import {
  isCursorInSketchCommandRange,
  updatePathToNodeFromMap,
} from 'lang/util'
import {
  kclManager,
  sceneInfra,
  engineCommandManager,
  codeManager,
  editorManager,
  sceneEntitiesManager,
} from 'lib/singletons'
import { MachineManagerContext } from 'components/MachineManagerProvider'
import { useHotkeys } from 'react-hotkeys-hook'
import { applyConstraintHorzVertDistance } from './Toolbar/SetHorzVertDistance'
import {
  angleBetweenInfo,
  applyConstraintAngleBetween,
} from './Toolbar/SetAngleBetween'
import {
  applyConstraintAngleLength,
  applyConstraintLength,
} from './Toolbar/setAngleLength'
import {
  handleSelectionBatch,
  Selections,
  updateSelections,
} from 'lib/selections'
import { applyConstraintIntersect } from './Toolbar/Intersect'
import { applyConstraintAbsDistance } from './Toolbar/SetAbsDistance'
import useStateMachineCommands from 'hooks/useStateMachineCommands'
import { modelingMachineCommandConfig } from 'lib/commandBarConfigs/modelingCommandConfig'
import {
  SEGMENT_BODIES,
  getParentGroup,
  getSketchOrientationDetails,
} from 'clientSideScene/sceneEntities'
import {
  insertNamedConstant,
  replaceValueAtNodePath,
  sketchOnExtrudedFace,
  sketchOnOffsetPlane,
  startSketchOnDefault,
} from 'lang/modifyAst'
import { PathToNode, Program, parse, recast, resultIsOk } from 'lang/wasm'
import {
  artifactIsPlaneWithPaths,
  getNodePathFromSourceRange,
  isSingleCursorInPipe,
} from 'lang/queryAst'
import { exportFromEngine } from 'lib/exportFromEngine'
import { Models } from '@kittycad/lib/dist/types/src'
import toast from 'react-hot-toast'
import { EditorSelection, Transaction } from '@codemirror/state'
import { useLoaderData, useNavigate, useSearchParams } from 'react-router-dom'
import { letEngineAnimateAndSyncCamAfter } from 'clientSideScene/CameraControls'
import { err, reportRejection, trap } from 'lib/trap'
import { useCommandsContext } from 'hooks/useCommandsContext'
import { modelingMachineEvent } from 'editor/manager'
import {
  ExportIntent,
  EngineConnectionStateType,
  EngineConnectionEvents,
} from 'lang/std/engineConnection'
import { submitAndAwaitTextToKcl } from 'lib/textToCad'
import { useFileContext } from 'hooks/useFileContext'
import { uuidv4 } from 'lib/utils'
import { IndexLoaderData } from 'lib/types'
import { Node } from 'wasm-lib/kcl/bindings/Node'
<<<<<<< HEAD
import { Subject } from 'rxjs'

/**
 * This RxJs Subject is used to notify subscribers like the feature tree when
 * the selection changes in the editor.
 */
export const selectionChangedObservable = new Subject<void>()
=======
import { promptToEditFlow } from 'lib/promptToEdit'
>>>>>>> e0c07eec

type MachineContext<T extends AnyStateMachine> = {
  state: StateFrom<T>
  context: ContextFrom<T>
  send: Prop<Actor<T>, 'send'>
}

export const ModelingMachineContext = createContext(
  {} as MachineContext<typeof modelingMachine>
)

export const ModelingMachineProvider = ({
  children,
}: {
  children: React.ReactNode
}) => {
  const {
    auth,
    settings: {
      context: {
        app: { theme, enableSSAO },
        modeling: {
          defaultUnit,
          cameraProjection,
          highlightEdges,
          showScaleGrid,
        },
      },
    },
  } = useSettingsAuthContext()
  const navigate = useNavigate()
  const { context, send: fileMachineSend } = useFileContext()
  const { file } = useLoaderData() as IndexLoaderData
  const token = auth?.context?.token
  const streamRef = useRef<HTMLDivElement>(null)
  const persistedContext = useMemo(() => getPersistedContext(), [])

  let [searchParams] = useSearchParams()
  const pool = searchParams.get('pool')

  const { commandBarState, commandBarSend } = useCommandsContext()

  // Settings machine setup
  // const retrievedSettings = useRef(
  // localStorage?.getItem(MODELING_PERSIST_KEY) || '{}'
  // )

  // What should we persist from modeling state? Nothing?
  // const persistedSettings = Object.assign(
  //   settingsMachine.initialState.context,
  //   JSON.parse(retrievedSettings.current) as Partial<
  //     (typeof settingsMachine)['context']
  //   >
  // )

  const machineManager = useContext(MachineManagerContext)

  const [modelingState, modelingSend, modelingActor] = useMachine(
    modelingMachine.provide({
      actions: {
        'disable copilot': () => {
          editorManager.setCopilotEnabled(false)
        },
        'enable copilot': () => {
          editorManager.setCopilotEnabled(true)
        },
        // tsc reports this typing as perfectly fine, but eslint is complaining.
        // It's actually nonsensical, so I'm quieting.
        // eslint-disable-next-line @typescript-eslint/no-misused-promises
        'sketch exit execute': async ({
          context: { store },
        }): Promise<void> => {
          // When cancelling the sketch mode we should disable sketch mode within the engine.
          await engineCommandManager.sendSceneCommand({
            type: 'modeling_cmd_req',
            cmd_id: uuidv4(),
            cmd: { type: 'sketch_mode_disable' },
          })

          sceneInfra.camControls.syncDirection = 'clientToEngine'

          if (cameraProjection.current === 'perspective') {
            await sceneInfra.camControls.snapToPerspectiveBeforeHandingBackControlToEngine()
          }

          sceneInfra.camControls.syncDirection = 'engineToClient'

          store.videoElement?.pause()

          return kclManager
            .executeCode()
            .then(() => {
              if (engineCommandManager.engineConnection?.idleMode) return

              store.videoElement?.play().catch((e) => {
                console.warn('Video playing was prevented', e)
              })
            })
            .catch(reportRejection)
        },
        'Set mouse state': assign(({ context, event }) => {
          if (event.type !== 'Set mouse state') return {}
          const nextSegmentHoverMap = () => {
            if (event.data.type === 'isHovering') {
              const parent = getParentGroup(event.data.on, SEGMENT_BODIES)
              const pathToNode = parent?.userData?.pathToNode
              const pathToNodeString = JSON.stringify(pathToNode)
              if (!parent || !pathToNode) return context.segmentHoverMap
              if (context.segmentHoverMap[pathToNodeString] !== undefined)
                clearTimeout(
                  context.segmentHoverMap[JSON.stringify(pathToNode)]
                )
              return {
                ...context.segmentHoverMap,
                [pathToNodeString]: 0,
              }
            } else if (
              event.data.type === 'idle' &&
              context.mouseState.type === 'isHovering'
            ) {
              const mouseOnParent = getParentGroup(
                context.mouseState.on,
                SEGMENT_BODIES
              )
              if (!mouseOnParent || !mouseOnParent?.userData?.pathToNode)
                return context.segmentHoverMap
              const pathToNodeString = JSON.stringify(
                mouseOnParent?.userData?.pathToNode
              )
              const timeoutId = setTimeout(() => {
                sceneInfra.modelingSend({
                  type: 'Set mouse state',
                  data: {
                    type: 'timeoutEnd',
                    pathToNodeString,
                  },
                })
                // overlay timeout is 1s
              }, 1000) as unknown as number
              return {
                ...context.segmentHoverMap,
                [pathToNodeString]: timeoutId,
              }
            } else if (event.data.type === 'timeoutEnd') {
              const copy = { ...context.segmentHoverMap }
              delete copy[event.data.pathToNodeString]
              return copy
            }
            return {}
          }
          return {
            mouseState: event.data,
            segmentHoverMap: nextSegmentHoverMap(),
          }
        }),
        'Set Segment Overlays': assign({
          segmentOverlays: ({ context: { segmentOverlays }, event }) => {
            if (event.type !== 'Set Segment Overlays') return {}
            if (event.data.type === 'set-many') return event.data.overlays
            if (event.data.type === 'set-one')
              return {
                ...segmentOverlays,
                [event.data.pathToNodeString]: event.data.seg,
              }
            if (event.data.type === 'delete-one') {
              const copy = { ...segmentOverlays }
              delete copy[event.data.pathToNodeString]
              return copy
            }
            // data.type === 'clear'
            return {}
          },
        }),
        'Center camera on selection': () => {
          engineCommandManager
            .sendSceneCommand({
              type: 'modeling_cmd_req',
              cmd_id: uuidv4(),
              cmd: {
                type: 'default_camera_center_to_selection',
              },
            })
            .catch(reportRejection)
        },
        'Set sketchDetails': assign(({ context: { sketchDetails }, event }) => {
          if (event.type !== 'Delete segment') return {}
          if (!sketchDetails) return {}
          return {
            sketchDetails: {
              ...sketchDetails,
              sketchPathToNode: event.data,
            },
          }
        }),
        'Set selection': assign(
          ({ context: { selectionRanges, sketchDetails }, event }) => {
            // this was needed for ts after adding 'Set selection' action to on done modal events
            const setSelections =
              ('data' in event &&
                event.data &&
                'selectionType' in event.data &&
                event.data) ||
              ('output' in event &&
                event.output &&
                'selectionType' in event.output &&
                event.output) ||
              null
            if (!setSelections) return {}

            const dispatchSelection = (
              selection: EditorSelection,
              scrollIntoView: boolean | undefined
            ) => {
              // TODO less of hack for the below please
              if (!editorManager.editorView) {
                selectionChangedObservable.next()
                return
              }

              setTimeout(() => {
                if (!editorManager.editorView) return
                editorManager.editorView.dispatch({
                  selection,
                  annotations: [
                    modelingMachineEvent,
                    Transaction.addToHistory.of(false),
                  ],
                  scrollIntoView,
                })
                selectionChangedObservable.next()
              })
            }

            let selections: Selections = {
              graphSelections: [],
              otherSelections: [],
            }
            if (setSelections.selectionType === 'singleCodeCursor') {
              if (!setSelections.selection && editorManager.isShiftDown) {
              } else if (
                !setSelections.selection &&
                !editorManager.isShiftDown
              ) {
                selections = {
                  graphSelections: [],
                  otherSelections: [],
                }
              } else if (
                setSelections.selection &&
                !editorManager.isShiftDown
              ) {
                selections = {
                  graphSelections: [setSelections.selection],
                  otherSelections: [],
                }
              } else if (setSelections.selection && editorManager.isShiftDown) {
                selections = {
                  graphSelections: [
                    ...selectionRanges.graphSelections,
                    setSelections.selection,
                  ],
                  otherSelections: selectionRanges.otherSelections,
                }
              }

              const {
                engineEvents,
                codeMirrorSelection,
                updateSceneObjectColors,
              } = handleSelectionBatch({
                selections,
              })
              codeMirrorSelection &&
                dispatchSelection(
                  codeMirrorSelection,
                  setSelections.scrollIntoView
                    ? setSelections.scrollIntoView
                    : undefined
                )
              engineEvents &&
                engineEvents.forEach((event) => {
                  // eslint-disable-next-line @typescript-eslint/no-floating-promises
                  engineCommandManager.sendSceneCommand(event)
                })
              updateSceneObjectColors()

              return {
                selectionRanges: selections,
              }
            }

            if (setSelections.selectionType === 'mirrorCodeMirrorSelections') {
              return {
                selectionRanges: setSelections.selection,
              }
            }

            if (
              setSelections.selectionType === 'axisSelection' ||
              setSelections.selectionType === 'defaultPlaneSelection'
            ) {
              if (editorManager.isShiftDown) {
                selections = {
                  graphSelections: selectionRanges.graphSelections,
                  otherSelections: [setSelections.selection],
                }
              } else {
                selections = {
                  graphSelections: [],
                  otherSelections: [setSelections.selection],
                }
              }
              return {
                selectionRanges: selections,
              }
            }

            if (setSelections.selectionType === 'completeSelection') {
              editorManager.selectRange(setSelections.selection)
              if (!sketchDetails)
                return {
                  selectionRanges: setSelections.selection,
                }
              return {
                selectionRanges: setSelections.selection,
                sketchDetails: {
                  ...sketchDetails,
                  sketchPathToNode:
                    setSelections.updatedPathToNode ||
                    sketchDetails?.sketchPathToNode ||
                    [],
                },
              }
            }

            return {}
          }
        ),
        Make: ({ context, event }) => {
          if (event.type !== 'Make') return
          // Check if we already have an export intent.
          if (engineCommandManager.exportInfo) {
            toast.error('Already exporting')
            return
          }
          // Set the export intent.
          engineCommandManager.exportInfo = {
            intent: ExportIntent.Make,
            name: file?.name || '',
          }

          // Set the current machine.
          // Due to our use of singeton pattern, we need to do this to reliably
          // update this object across React and non-React boundary.
          // We need to do this eagerly because of the exportToEngine call below.
          if (engineCommandManager.machineManager === null) {
            console.warn(
              "engineCommandManager.machineManager is null. It shouldn't be at this point. Aborting operation."
            )
            return
          } else {
            engineCommandManager.machineManager.currentMachine =
              event.data.machine
          }

          // Update the rest of the UI that needs to know the current machine
          context.machineManager.setCurrentMachine(event.data.machine)

          const format: Models['OutputFormat_type'] = {
            type: 'stl',
            coords: {
              forward: {
                axis: 'y',
                direction: 'negative',
              },
              up: {
                axis: 'z',
                direction: 'positive',
              },
            },
            storage: 'ascii',
            // Convert all units to mm since that is what the slicer expects.
            units: 'mm',
            selection: { type: 'default_scene' },
          }

          exportFromEngine({
            format: format,
          }).catch(reportRejection)
        },
        'Engine export': ({ event }) => {
          if (event.type !== 'Export') return
          if (engineCommandManager.exportInfo) {
            toast.error('Already exporting')
            return
          }
          // Set the export intent.
          engineCommandManager.exportInfo = {
            intent: ExportIntent.Save,
            // This never gets used its only for make.
            name: file?.name?.replace('.kcl', `.${event.data.type}`) || '',
          }

          const format = {
            ...event.data,
          } as Partial<Models['OutputFormat_type']>

          // Set all the un-configurable defaults here.
          if (format.type === 'gltf') {
            format.presentation = 'pretty'
          }

          if (
            format.type === 'obj' ||
            format.type === 'ply' ||
            format.type === 'step' ||
            format.type === 'stl'
          ) {
            // Set the default coords.
            // In the future we can make this configurable.
            // But for now, its probably best to keep it consistent with the
            // UI.
            format.coords = {
              forward: {
                axis: 'y',
                direction: 'negative',
              },
              up: {
                axis: 'z',
                direction: 'positive',
              },
            }
          }

          if (
            format.type === 'obj' ||
            format.type === 'stl' ||
            format.type === 'ply'
          ) {
            format.units = defaultUnit.current
          }

          if (format.type === 'ply' || format.type === 'stl') {
            format.selection = { type: 'default_scene' }
          }

          exportFromEngine({
            format: format as Models['OutputFormat_type'],
          }).catch(reportRejection)
        },
        'Submit to Text-to-CAD API': ({ event }) => {
          if (event.type !== 'Text-to-CAD') return
          const trimmedPrompt = event.data.prompt.trim()
          if (!trimmedPrompt) return

          submitAndAwaitTextToKcl({
            trimmedPrompt,
            fileMachineSend,
            navigate,
            commandBarSend,
            context,
            token,
            settings: {
              theme: theme.current,
              highlightEdges: highlightEdges.current,
            },
          }).catch(reportRejection)
        },
      },
      guards: {
        'has valid selection for deletion': ({
          context: { selectionRanges },
        }) => {
          if (!commandBarState.matches('Closed')) return false
          if (selectionRanges.graphSelections.length <= 0) return false
          return true
        },
        'Selection is on face': ({ context: { selectionRanges }, event }) => {
          if (event.type !== 'Enter sketch') return false
          if (event.data?.forceNewSketch) return false
          if (artifactIsPlaneWithPaths(selectionRanges)) {
            return true
          }
          if (!isSingleCursorInPipe(selectionRanges, kclManager.ast))
            return false
          return !!isCursorInSketchCommandRange(
            engineCommandManager.artifactGraph,
            selectionRanges
          )
        },
        'Has exportable geometry': () => {
          if (!kclManager.hasErrors() && kclManager.ast.body.length > 0)
            return true
          else {
            let errorMessage = 'Unable to Export '
            if (kclManager.hasErrors()) errorMessage += 'due to KCL Errors'
            else if (kclManager.ast.body.length === 0)
              errorMessage += 'due to Empty Scene'
            console.error(errorMessage)
            toast.error(errorMessage, {
              id: kclManager.engineCommandManager.pendingExport?.toastId,
            })
            return false
          }
        },
      },
      actors: {
        'AST-undo-startSketchOn': fromPromise(
          async ({ input: { sketchDetails } }) => {
            if (!sketchDetails) return
            if (kclManager.ast.body.length) {
              // this assumes no changes have been made to the sketch besides what we did when entering the sketch
              // i.e. doesn't account for user's adding code themselves, maybe we need store a flag userEditedSinceSketchMode?
              const newAst = structuredClone(kclManager.ast)
              const varDecIndex = sketchDetails.sketchPathToNode[1][0]
              // remove body item at varDecIndex
              newAst.body = newAst.body.filter((_, i) => i !== varDecIndex)
              await kclManager.executeAstMock(newAst)
            }
            sceneInfra.setCallbacks({
              onClick: () => {},
              onDrag: () => {},
            })
            return undefined
          }
        ),
        'animate-to-face': fromPromise(async ({ input }) => {
          if (!input) return undefined
          if (input.type === 'extrudeFace' || input.type === 'offsetPlane') {
            const sketched =
              input.type === 'extrudeFace'
                ? sketchOnExtrudedFace(
                    kclManager.ast,
                    input.sketchPathToNode,
                    input.extrudePathToNode,
                    input.faceInfo
                  )
                : sketchOnOffsetPlane(kclManager.ast, input.pathToNode)
            if (err(sketched)) {
              const sketchedError = new Error(
                'Incompatible face, please try another'
              )
              trap(sketchedError)
              return Promise.reject(sketchedError)
            }
            const { modifiedAst, pathToNode: pathToNewSketchNode } = sketched

            await kclManager.executeAstMock(modifiedAst)

            const id =
              input.type === 'extrudeFace' ? input.faceId : input.planeId
            await letEngineAnimateAndSyncCamAfter(engineCommandManager, id)
            sceneInfra.camControls.syncDirection = 'clientToEngine'
            return {
              sketchPathToNode: pathToNewSketchNode,
              zAxis: input.zAxis,
              yAxis: input.yAxis,
              origin: input.position,
            }
          }
          const { modifiedAst, pathToNode } = startSketchOnDefault(
            kclManager.ast,
            input.plane
          )
          await kclManager.updateAst(modifiedAst, false)
          sceneInfra.camControls.enableRotate = false
          sceneInfra.camControls.syncDirection = 'clientToEngine'

          await letEngineAnimateAndSyncCamAfter(
            engineCommandManager,
            input.planeId
          )

          return {
            sketchPathToNode: pathToNode,
            zAxis: input.zAxis,
            yAxis: input.yAxis,
            origin: [0, 0, 0],
          }
        }),
        'animate-to-sketch': fromPromise(
          async ({ input: { selectionRanges } }) => {
            const sourceRange =
              selectionRanges.graphSelections[0]?.codeRef?.range
            const sketchPathToNode = getNodePathFromSourceRange(
              kclManager.ast,
              sourceRange
            )
            const info = await getSketchOrientationDetails(
              sketchPathToNode || []
            )
            await letEngineAnimateAndSyncCamAfter(
              engineCommandManager,
              info?.sketchDetails?.faceId || ''
            )
            return {
              sketchPathToNode: sketchPathToNode || [],
              zAxis: info.sketchDetails.zAxis || null,
              yAxis: info.sketchDetails.yAxis || null,
              origin: info.sketchDetails.origin.map(
                (a) => a / sceneInfra._baseUnitMultiplier
              ) as [number, number, number],
            }
          }
        ),

        'Get horizontal info': fromPromise(
          async ({ input: { selectionRanges, sketchDetails } }) => {
            const { modifiedAst, pathToNodeMap } =
              await applyConstraintHorzVertDistance({
                constraint: 'setHorzDistance',
                selectionRanges,
              })
            const pResult = parse(recast(modifiedAst))
            if (trap(pResult) || !resultIsOk(pResult))
              return Promise.reject(new Error('Unexpected compilation error'))
            const _modifiedAst = pResult.program

            if (!sketchDetails)
              return Promise.reject(new Error('No sketch details'))
            const updatedPathToNode = updatePathToNodeFromMap(
              sketchDetails.sketchPathToNode,
              pathToNodeMap
            )
            const updatedAst =
              await sceneEntitiesManager.updateAstAndRejigSketch(
                updatedPathToNode,
                _modifiedAst,
                sketchDetails.zAxis,
                sketchDetails.yAxis,
                sketchDetails.origin
              )
            if (err(updatedAst)) return Promise.reject(updatedAst)

            await codeManager.updateEditorWithAstAndWriteToFile(
              updatedAst.newAst
            )

            const selection = updateSelections(
              pathToNodeMap,
              selectionRanges,
              updatedAst.newAst
            )
            if (err(selection)) return Promise.reject(selection)
            return {
              selectionType: 'completeSelection',
              selection,
              updatedPathToNode,
            }
          }
        ),
        'Get vertical info': fromPromise(
          async ({ input: { selectionRanges, sketchDetails } }) => {
            const { modifiedAst, pathToNodeMap } =
              await applyConstraintHorzVertDistance({
                constraint: 'setVertDistance',
                selectionRanges,
              })
            const pResult = parse(recast(modifiedAst))
            if (trap(pResult) || !resultIsOk(pResult))
              return Promise.reject(new Error('Unexpected compilation error'))
            const _modifiedAst = pResult.program
            if (!sketchDetails)
              return Promise.reject(new Error('No sketch details'))
            const updatedPathToNode = updatePathToNodeFromMap(
              sketchDetails.sketchPathToNode,
              pathToNodeMap
            )
            const updatedAst =
              await sceneEntitiesManager.updateAstAndRejigSketch(
                updatedPathToNode,
                _modifiedAst,
                sketchDetails.zAxis,
                sketchDetails.yAxis,
                sketchDetails.origin
              )
            if (err(updatedAst)) return Promise.reject(updatedAst)

            await codeManager.updateEditorWithAstAndWriteToFile(
              updatedAst.newAst
            )

            const selection = updateSelections(
              pathToNodeMap,
              selectionRanges,
              updatedAst.newAst
            )
            if (err(selection)) return Promise.reject(selection)
            return {
              selectionType: 'completeSelection',
              selection,
              updatedPathToNode,
            }
          }
        ),
        'Get angle info': fromPromise(
          async ({ input: { selectionRanges, sketchDetails } }) => {
            const info = angleBetweenInfo({
              selectionRanges,
            })
            if (err(info)) return Promise.reject(info)
            const { modifiedAst, pathToNodeMap } = await (info.enabled
              ? applyConstraintAngleBetween({
                  selectionRanges,
                })
              : applyConstraintAngleLength({
                  selectionRanges,
                  angleOrLength: 'setAngle',
                }))
            const pResult = parse(recast(modifiedAst))
            if (trap(pResult) || !resultIsOk(pResult))
              return Promise.reject(new Error('Unexpected compilation error'))
            const _modifiedAst = pResult.program
            if (err(_modifiedAst)) return Promise.reject(_modifiedAst)

            if (!sketchDetails)
              return Promise.reject(new Error('No sketch details'))
            const updatedPathToNode = updatePathToNodeFromMap(
              sketchDetails.sketchPathToNode,
              pathToNodeMap
            )
            const updatedAst =
              await sceneEntitiesManager.updateAstAndRejigSketch(
                updatedPathToNode,
                _modifiedAst,
                sketchDetails.zAxis,
                sketchDetails.yAxis,
                sketchDetails.origin
              )
            if (err(updatedAst)) return Promise.reject(updatedAst)

            await codeManager.updateEditorWithAstAndWriteToFile(
              updatedAst.newAst
            )

            const selection = updateSelections(
              pathToNodeMap,
              selectionRanges,
              updatedAst.newAst
            )
            if (err(selection)) return Promise.reject(selection)
            return {
              selectionType: 'completeSelection',
              selection,
              updatedPathToNode,
            }
          }
        ),
        astConstrainLength: fromPromise(
          async ({
            input: { selectionRanges, sketchDetails, lengthValue },
          }) => {
            if (!lengthValue)
              return Promise.reject(new Error('No length value'))
            const constraintResult = await applyConstraintLength({
              selectionRanges,
              length: lengthValue,
            })
            if (err(constraintResult)) return Promise.reject(constraintResult)
            const { modifiedAst, pathToNodeMap } = constraintResult
            const pResult = parse(recast(modifiedAst))
            if (trap(pResult) || !resultIsOk(pResult))
              return Promise.reject(new Error('Unexpected compilation error'))
            const _modifiedAst = pResult.program
            if (!sketchDetails)
              return Promise.reject(new Error('No sketch details'))
            const updatedPathToNode = updatePathToNodeFromMap(
              sketchDetails.sketchPathToNode,
              pathToNodeMap
            )
            const updatedAst =
              await sceneEntitiesManager.updateAstAndRejigSketch(
                updatedPathToNode,
                _modifiedAst,
                sketchDetails.zAxis,
                sketchDetails.yAxis,
                sketchDetails.origin
              )
            if (err(updatedAst)) return Promise.reject(updatedAst)

            await codeManager.updateEditorWithAstAndWriteToFile(
              updatedAst.newAst
            )

            const selection = updateSelections(
              pathToNodeMap,
              selectionRanges,
              updatedAst.newAst
            )
            if (err(selection)) return Promise.reject(selection)
            return {
              selectionType: 'completeSelection',
              selection,
              updatedPathToNode,
            }
          }
        ),
        'Get perpendicular distance info': fromPromise(
          async ({ input: { selectionRanges, sketchDetails } }) => {
            const { modifiedAst, pathToNodeMap } =
              await applyConstraintIntersect({
                selectionRanges,
              })
            const pResult = parse(recast(modifiedAst))
            if (trap(pResult) || !resultIsOk(pResult))
              return Promise.reject(new Error('Unexpected compilation error'))
            const _modifiedAst = pResult.program
            if (!sketchDetails)
              return Promise.reject(new Error('No sketch details'))
            const updatedPathToNode = updatePathToNodeFromMap(
              sketchDetails.sketchPathToNode,
              pathToNodeMap
            )
            const updatedAst =
              await sceneEntitiesManager.updateAstAndRejigSketch(
                updatedPathToNode,
                _modifiedAst,
                sketchDetails.zAxis,
                sketchDetails.yAxis,
                sketchDetails.origin
              )
            if (err(updatedAst)) return Promise.reject(updatedAst)

            await codeManager.updateEditorWithAstAndWriteToFile(
              updatedAst.newAst
            )

            const selection = updateSelections(
              pathToNodeMap,
              selectionRanges,
              updatedAst.newAst
            )
            if (err(selection)) return Promise.reject(selection)
            return {
              selectionType: 'completeSelection',
              selection,
              updatedPathToNode,
            }
          }
        ),
        'Get ABS X info': fromPromise(
          async ({ input: { selectionRanges, sketchDetails } }) => {
            const { modifiedAst, pathToNodeMap } =
              await applyConstraintAbsDistance({
                constraint: 'xAbs',
                selectionRanges,
              })
            const pResult = parse(recast(modifiedAst))
            if (trap(pResult) || !resultIsOk(pResult))
              return Promise.reject(new Error('Unexpected compilation error'))
            const _modifiedAst = pResult.program
            if (!sketchDetails)
              return Promise.reject(new Error('No sketch details'))
            const updatedPathToNode = updatePathToNodeFromMap(
              sketchDetails.sketchPathToNode,
              pathToNodeMap
            )
            const updatedAst =
              await sceneEntitiesManager.updateAstAndRejigSketch(
                updatedPathToNode,
                _modifiedAst,
                sketchDetails.zAxis,
                sketchDetails.yAxis,
                sketchDetails.origin
              )
            if (err(updatedAst)) return Promise.reject(updatedAst)

            await codeManager.updateEditorWithAstAndWriteToFile(
              updatedAst.newAst
            )

            const selection = updateSelections(
              pathToNodeMap,
              selectionRanges,
              updatedAst.newAst
            )
            if (err(selection)) return Promise.reject(selection)
            return {
              selectionType: 'completeSelection',
              selection,
              updatedPathToNode,
            }
          }
        ),
        'Get ABS Y info': fromPromise(
          async ({ input: { selectionRanges, sketchDetails } }) => {
            const { modifiedAst, pathToNodeMap } =
              await applyConstraintAbsDistance({
                constraint: 'yAbs',
                selectionRanges,
              })
            const pResult = parse(recast(modifiedAst))
            if (trap(pResult) || !resultIsOk(pResult))
              return Promise.reject(new Error('Unexpected compilation error'))
            const _modifiedAst = pResult.program
            if (!sketchDetails)
              return Promise.reject(new Error('No sketch details'))
            const updatedPathToNode = updatePathToNodeFromMap(
              sketchDetails.sketchPathToNode,
              pathToNodeMap
            )
            const updatedAst =
              await sceneEntitiesManager.updateAstAndRejigSketch(
                updatedPathToNode,
                _modifiedAst,
                sketchDetails.zAxis,
                sketchDetails.yAxis,
                sketchDetails.origin
              )
            if (err(updatedAst)) return Promise.reject(updatedAst)

            await codeManager.updateEditorWithAstAndWriteToFile(
              updatedAst.newAst
            )

            const selection = updateSelections(
              pathToNodeMap,
              selectionRanges,
              updatedAst.newAst
            )
            if (err(selection)) return Promise.reject(selection)
            return {
              selectionType: 'completeSelection',
              selection,
              updatedPathToNode,
            }
          }
        ),
        'Apply named value constraint': fromPromise(
          async ({ input: { selectionRanges, sketchDetails, data } }) => {
            if (!sketchDetails) {
              return Promise.reject(new Error('No sketch details'))
            }
            if (!data) {
              return Promise.reject(new Error('No data from command flow'))
            }
            let pResult = parse(recast(kclManager.ast))
            if (trap(pResult) || !resultIsOk(pResult))
              return Promise.reject(new Error('Unexpected compilation error'))
            let parsed = pResult.program

            let result: {
              modifiedAst: Node<Program>
              pathToReplaced: PathToNode | null
            } = {
              modifiedAst: parsed,
              pathToReplaced: null,
            }
            // If the user provided a constant name,
            // we need to insert the named constant
            // and then replace the node with the constant's name.
            if ('variableName' in data.namedValue) {
              const astAfterReplacement = replaceValueAtNodePath({
                ast: parsed,
                pathToNode: data.currentValue.pathToNode,
                newExpressionString: data.namedValue.variableName,
              })
              if (trap(astAfterReplacement)) {
                return Promise.reject(astAfterReplacement)
              }
              const parseResultAfterInsertion = parse(
                recast(
                  insertNamedConstant({
                    node: astAfterReplacement.modifiedAst,
                    newExpression: data.namedValue,
                  })
                )
              )
              if (
                trap(parseResultAfterInsertion) ||
                !resultIsOk(parseResultAfterInsertion)
              )
                return Promise.reject(parseResultAfterInsertion)
              result = {
                modifiedAst: parseResultAfterInsertion.program,
                pathToReplaced: astAfterReplacement.pathToReplaced,
              }
            } else if ('valueText' in data.namedValue) {
              // If they didn't provide a constant name,
              // just replace the node with the value.
              const astAfterReplacement = replaceValueAtNodePath({
                ast: parsed,
                pathToNode: data.currentValue.pathToNode,
                newExpressionString: data.namedValue.valueText,
              })
              if (trap(astAfterReplacement)) {
                return Promise.reject(astAfterReplacement)
              }
              // The `replacer` function returns a pathToNode that assumes
              // an identifier is also being inserted into the AST, creating an off-by-one error.
              // This corrects that error, but TODO we should fix this upstream
              // to avoid this kind of error in the future.
              astAfterReplacement.pathToReplaced[1][0] =
                (astAfterReplacement.pathToReplaced[1][0] as number) - 1
              result = astAfterReplacement
            }

            pResult = parse(recast(result.modifiedAst))
            if (trap(pResult) || !resultIsOk(pResult))
              return Promise.reject(new Error('Unexpected compilation error'))
            parsed = pResult.program

            if (trap(parsed)) return Promise.reject(parsed)
            parsed = parsed as Node<Program>
            if (!result.pathToReplaced)
              return Promise.reject(new Error('No path to replaced node'))

            const updatedAst =
              await sceneEntitiesManager.updateAstAndRejigSketch(
                result.pathToReplaced || [],
                parsed,
                sketchDetails.zAxis,
                sketchDetails.yAxis,
                sketchDetails.origin
              )
            if (err(updatedAst)) return Promise.reject(updatedAst)

            await codeManager.updateEditorWithAstAndWriteToFile(
              updatedAst.newAst
            )

            const selection = updateSelections(
              { 0: result.pathToReplaced },
              selectionRanges,
              updatedAst.newAst
            )
            if (err(selection)) return Promise.reject(selection)
            return {
              selectionType: 'completeSelection',
              selection,
              updatedPathToNode: result.pathToReplaced,
            }
          }
        ),
        'submit-prompt-edit': fromPromise(async ({ input }) => {
          return await promptToEditFlow({
            code: codeManager.code,
            prompt: input.prompt,
            selections: input.selection,
            token,
            artifactGraph: engineCommandManager.artifactGraph,
          })
        }),
      },
    }),
    {
      input: {
        ...modelingMachineDefaultContext,
        store: {
          ...modelingMachineDefaultContext.store,
          ...persistedContext,
        },
        machineManager,
      },
      // devTools: true,
    }
  )

  useSetupEngineManager(
    streamRef,
    modelingSend,
    modelingState.context,
    {
      pool: pool,
      theme: theme.current,
      highlightEdges: highlightEdges.current,
      enableSSAO: enableSSAO.current,
      showScaleGrid: showScaleGrid.current,
      cameraProjection: cameraProjection.current,
    },
    token
  )

  useEffect(() => {
    kclManager.registerExecuteCallback(() => {
      modelingSend({ type: 'Re-execute' })
    })

    // Before this component unmounts, call the 'Cancel'
    // event to clean up any state in the modeling machine.
    return () => {
      modelingSend({ type: 'Cancel' })
    }
  }, [modelingSend])

  // Give the state back to the editorManager.
  useEffect(() => {
    editorManager.modelingSend = modelingSend
  }, [modelingSend])

  useEffect(() => {
    editorManager.modelingState = modelingState
  }, [modelingState])

  useEffect(() => {
    editorManager.selectionRanges = modelingState.context.selectionRanges
  }, [modelingState.context.selectionRanges])

  useEffect(() => {
    const onConnectionStateChanged = ({ detail }: CustomEvent) => {
      // If we are in sketch mode we need to exit it.
      // TODO: how do i check if we are in a sketch mode, I only want to call
      // this then.
      if (detail.type === EngineConnectionStateType.Disconnecting) {
        modelingSend({ type: 'Cancel' })
      }
    }
    engineCommandManager.engineConnection?.addEventListener(
      EngineConnectionEvents.ConnectionStateChanged,
      onConnectionStateChanged as EventListener
    )
    return () => {
      engineCommandManager.engineConnection?.removeEventListener(
        EngineConnectionEvents.ConnectionStateChanged,
        onConnectionStateChanged as EventListener
      )
    }
  }, [engineCommandManager.engineConnection, modelingSend])

  // Allow using the delete key to delete solids
  useHotkeys(['backspace', 'delete', 'del'], () => {
    modelingSend({ type: 'Delete selection' })
  })

  // Allow ctrl+alt+c to center to selection
  useHotkeys(['mod + alt + c'], () => {
    modelingSend({ type: 'Center camera on selection' })
  })

  useStateMachineCommands({
    machineId: 'modeling',
    state: modelingState,
    send: modelingSend,
    actor: modelingActor,
    commandBarConfig: modelingMachineCommandConfig,
    allCommandsRequireNetwork: true,
    // TODO for when sketch tools are in the toolbar: This was added when we used one "Cancel" event,
    // but we need to support "SketchCancel" and basically
    // make this function take the actor or state so it
    // can call the correct event.
    onCancel: () => modelingSend({ type: 'Cancel' }),
  })

  return (
    <ModelingMachineContext.Provider
      value={{
        state: modelingState,
        context: modelingState.context,
        send: modelingSend,
      }}
    >
      {/* TODO #818: maybe pass reff down to children/app.ts or render app.tsx directly?
      since realistically it won't ever have generic children that isn't app.tsx */}
      <div className="h-screen overflow-hidden select-none" ref={streamRef}>
        {children}
      </div>
    </ModelingMachineContext.Provider>
  )
}

export default ModelingMachineProvider<|MERGE_RESOLUTION|>--- conflicted
+++ resolved
@@ -91,7 +91,7 @@
 import { uuidv4 } from 'lib/utils'
 import { IndexLoaderData } from 'lib/types'
 import { Node } from 'wasm-lib/kcl/bindings/Node'
-<<<<<<< HEAD
+import { promptToEditFlow } from 'lib/promptToEdit'
 import { Subject } from 'rxjs'
 
 /**
@@ -99,9 +99,6 @@
  * the selection changes in the editor.
  */
 export const selectionChangedObservable = new Subject<void>()
-=======
-import { promptToEditFlow } from 'lib/promptToEdit'
->>>>>>> e0c07eec
 
 type MachineContext<T extends AnyStateMachine> = {
   state: StateFrom<T>
