--- conflicted
+++ resolved
@@ -71,11 +71,8 @@
 import { CoreDumpManager } from 'lib/coredump'
 import { useSearchParams } from 'react-router-dom'
 import { letEngineAnimateAndSyncCamAfter } from 'clientSideScene/CameraControls'
-<<<<<<< HEAD
 import { getVarNameModal } from 'hooks/useToolbarGuards'
-=======
 import useHotkeyWrapper from 'lib/hotkeyWrapper'
->>>>>>> 93ebf136
 
 type MachineContext<T extends AnyStateMachine> = {
   state: StateFrom<T>
