import { useMachine } from '@xstate/react'
import React, {
  createContext,
  useEffect,
  useMemo,
  useRef,
  useContext,
} from 'react'
import {
  Actor,
  AnyStateMachine,
  ContextFrom,
  Prop,
  StateFrom,
  assign,
  fromPromise,
} from 'xstate'
import {
  getPersistedContext,
  modelingMachine,
  modelingMachineDefaultContext,
} from 'machines/modelingMachine'
import { useSetupEngineManager } from 'hooks/useSetupEngineManager'
import { useSettingsAuthContext } from 'hooks/useSettingsAuthContext'
import {
  isCursorInSketchCommandRange,
  updatePathToNodeFromMap,
} from 'lang/util'
import {
  kclManager,
  sceneInfra,
  engineCommandManager,
  codeManager,
  editorManager,
  sceneEntitiesManager,
} from 'lib/singletons'
import { MachineManagerContext } from 'components/MachineManagerProvider'
import { useHotkeys } from 'react-hotkeys-hook'
import { applyConstraintHorzVertDistance } from './Toolbar/SetHorzVertDistance'
import {
  angleBetweenInfo,
  applyConstraintAngleBetween,
} from './Toolbar/SetAngleBetween'
import {
  applyConstraintAngleLength,
  applyConstraintLength,
} from './Toolbar/setAngleLength'
import {
  handleSelectionBatch,
  Selections,
  updateSelections,
} from 'lib/selections'
import { applyConstraintIntersect } from './Toolbar/Intersect'
import { applyConstraintAbsDistance } from './Toolbar/SetAbsDistance'
import useStateMachineCommands from 'hooks/useStateMachineCommands'
import { modelingMachineCommandConfig } from 'lib/commandBarConfigs/modelingCommandConfig'
import {
  SEGMENT_BODIES,
  getParentGroup,
  getSketchOrientationDetails,
} from 'clientSideScene/sceneEntities'
import {
  insertNamedConstant,
  replaceValueAtNodePath,
  sketchOnExtrudedFace,
  sketchOnOffsetPlane,
  startSketchOnDefault,
} from 'lang/modifyAst'
import { PathToNode, Program, parse, recast, resultIsOk } from 'lang/wasm'
<<<<<<< HEAD
import {
  artifactIsPlaneWithPaths,
  doesSceneHaveExtrudedSketch,
  doesSceneHaveSweepableSketch,
  getNodePathFromSourceRange,
  isSingleCursorInPipe,
} from 'lang/queryAst'
=======
import { getNodePathFromSourceRange, isSingleCursorInPipe } from 'lang/queryAst'
>>>>>>> d08a07a1
import { exportFromEngine } from 'lib/exportFromEngine'
import { Models } from '@kittycad/lib/dist/types/src'
import toast from 'react-hot-toast'
import { EditorSelection, Transaction } from '@codemirror/state'
import { useLoaderData, useNavigate, useSearchParams } from 'react-router-dom'
import { letEngineAnimateAndSyncCamAfter } from 'clientSideScene/CameraControls'
import { err, reportRejection, trap } from 'lib/trap'
import { useCommandsContext } from 'hooks/useCommandsContext'
import { modelingMachineEvent } from 'editor/manager'
import {
  ExportIntent,
  EngineConnectionStateType,
  EngineConnectionEvents,
} from 'lang/std/engineConnection'
import { submitAndAwaitTextToKcl } from 'lib/textToCad'
import { useFileContext } from 'hooks/useFileContext'
import { uuidv4 } from 'lib/utils'
import { IndexLoaderData } from 'lib/types'
import { Node } from 'wasm-lib/kcl/bindings/Node'
import { Subject } from 'rxjs'

/**
 * This RxJs Subject is used to notify subscribers like the feature tree when
 * the selection changes in the editor.
 */
export const selectionChangedObservable = new Subject<void>()

type MachineContext<T extends AnyStateMachine> = {
  state: StateFrom<T>
  context: ContextFrom<T>
  send: Prop<Actor<T>, 'send'>
}

export const ModelingMachineContext = createContext(
  {} as MachineContext<typeof modelingMachine>
)

export const ModelingMachineProvider = ({
  children,
}: {
  children: React.ReactNode
}) => {
  const {
    auth,
    settings: {
      context: {
        app: { theme, enableSSAO },
        modeling: {
          defaultUnit,
          cameraProjection,
          highlightEdges,
          showScaleGrid,
        },
      },
    },
  } = useSettingsAuthContext()
  const navigate = useNavigate()
  const { context, send: fileMachineSend } = useFileContext()
  const { file } = useLoaderData() as IndexLoaderData
  const token = auth?.context?.token
  const streamRef = useRef<HTMLDivElement>(null)
  const persistedContext = useMemo(() => getPersistedContext(), [])

  let [searchParams] = useSearchParams()
  const pool = searchParams.get('pool')

  const { commandBarState, commandBarSend } = useCommandsContext()

  // Settings machine setup
  // const retrievedSettings = useRef(
  // localStorage?.getItem(MODELING_PERSIST_KEY) || '{}'
  // )

  // What should we persist from modeling state? Nothing?
  // const persistedSettings = Object.assign(
  //   settingsMachine.initialState.context,
  //   JSON.parse(retrievedSettings.current) as Partial<
  //     (typeof settingsMachine)['context']
  //   >
  // )

  const machineManager = useContext(MachineManagerContext)

  const [modelingState, modelingSend, modelingActor] = useMachine(
    modelingMachine.provide({
      actions: {
        'disable copilot': () => {
          editorManager.setCopilotEnabled(false)
        },
        'enable copilot': () => {
          editorManager.setCopilotEnabled(true)
        },
        // tsc reports this typing as perfectly fine, but eslint is complaining.
        // It's actually nonsensical, so I'm quieting.
        // eslint-disable-next-line @typescript-eslint/no-misused-promises
        'sketch exit execute': async ({
          context: { store },
        }): Promise<void> => {
          // When cancelling the sketch mode we should disable sketch mode within the engine.
          await engineCommandManager.sendSceneCommand({
            type: 'modeling_cmd_req',
            cmd_id: uuidv4(),
            cmd: { type: 'sketch_mode_disable' },
          })

          sceneInfra.camControls.syncDirection = 'clientToEngine'

          if (cameraProjection.current === 'perspective') {
            await sceneInfra.camControls.snapToPerspectiveBeforeHandingBackControlToEngine()
          }

          sceneInfra.camControls.syncDirection = 'engineToClient'

          store.videoElement?.pause()

          return kclManager
            .executeCode()
            .then(() => {
              if (engineCommandManager.engineConnection?.idleMode) return

              store.videoElement?.play().catch((e) => {
                console.warn('Video playing was prevented', e)
              })
            })
            .catch(reportRejection)
        },
        'Set mouse state': assign(({ context, event }) => {
          if (event.type !== 'Set mouse state') return {}
          const nextSegmentHoverMap = () => {
            if (event.data.type === 'isHovering') {
              const parent = getParentGroup(event.data.on, SEGMENT_BODIES)
              const pathToNode = parent?.userData?.pathToNode
              const pathToNodeString = JSON.stringify(pathToNode)
              if (!parent || !pathToNode) return context.segmentHoverMap
              if (context.segmentHoverMap[pathToNodeString] !== undefined)
                clearTimeout(
                  context.segmentHoverMap[JSON.stringify(pathToNode)]
                )
              return {
                ...context.segmentHoverMap,
                [pathToNodeString]: 0,
              }
            } else if (
              event.data.type === 'idle' &&
              context.mouseState.type === 'isHovering'
            ) {
              const mouseOnParent = getParentGroup(
                context.mouseState.on,
                SEGMENT_BODIES
              )
              if (!mouseOnParent || !mouseOnParent?.userData?.pathToNode)
                return context.segmentHoverMap
              const pathToNodeString = JSON.stringify(
                mouseOnParent?.userData?.pathToNode
              )
              const timeoutId = setTimeout(() => {
                sceneInfra.modelingSend({
                  type: 'Set mouse state',
                  data: {
                    type: 'timeoutEnd',
                    pathToNodeString,
                  },
                })
                // overlay timeout is 1s
              }, 1000) as unknown as number
              return {
                ...context.segmentHoverMap,
                [pathToNodeString]: timeoutId,
              }
            } else if (event.data.type === 'timeoutEnd') {
              const copy = { ...context.segmentHoverMap }
              delete copy[event.data.pathToNodeString]
              return copy
            }
            return {}
          }
          return {
            mouseState: event.data,
            segmentHoverMap: nextSegmentHoverMap(),
          }
        }),
        'Set Segment Overlays': assign({
          segmentOverlays: ({ context: { segmentOverlays }, event }) => {
            if (event.type !== 'Set Segment Overlays') return {}
            if (event.data.type === 'set-many') return event.data.overlays
            if (event.data.type === 'set-one')
              return {
                ...segmentOverlays,
                [event.data.pathToNodeString]: event.data.seg,
              }
            if (event.data.type === 'delete-one') {
              const copy = { ...segmentOverlays }
              delete copy[event.data.pathToNodeString]
              return copy
            }
            // data.type === 'clear'
            return {}
          },
        }),
        'Center camera on selection': () => {
          engineCommandManager
            .sendSceneCommand({
              type: 'modeling_cmd_req',
              cmd_id: uuidv4(),
              cmd: {
                type: 'default_camera_center_to_selection',
              },
            })
            .catch(reportRejection)
        },
        'Set sketchDetails': assign(({ context: { sketchDetails }, event }) => {
          if (event.type !== 'Delete segment') return {}
          if (!sketchDetails) return {}
          return {
            sketchDetails: {
              ...sketchDetails,
              sketchPathToNode: event.data,
            },
          }
        }),
        'Set selection': assign(
          ({ context: { selectionRanges, sketchDetails }, event }) => {
            // this was needed for ts after adding 'Set selection' action to on done modal events
            const setSelections =
              ('data' in event &&
                event.data &&
                'selectionType' in event.data &&
                event.data) ||
              ('output' in event &&
                event.output &&
                'selectionType' in event.output &&
                event.output) ||
              null
            if (!setSelections) return {}

            const dispatchSelection = (
              selection: EditorSelection,
              scrollIntoView: boolean | undefined
            ) => {
              // TODO less of hack for the below please
              if (!editorManager.editorView) {
                selectionChangedObservable.next()
                return
              }

              setTimeout(() => {
                if (!editorManager.editorView) return
                editorManager.editorView.dispatch({
                  selection,
                  annotations: [
                    modelingMachineEvent,
                    Transaction.addToHistory.of(false),
                  ],
                  scrollIntoView,
                })
                selectionChangedObservable.next()
              })
            }

            let selections: Selections = {
              graphSelections: [],
              otherSelections: [],
            }
            if (setSelections.selectionType === 'singleCodeCursor') {
              if (!setSelections.selection && editorManager.isShiftDown) {
              } else if (
                !setSelections.selection &&
                !editorManager.isShiftDown
              ) {
                selections = {
                  graphSelections: [],
                  otherSelections: [],
                }
              } else if (
                setSelections.selection &&
                !editorManager.isShiftDown
              ) {
                selections = {
                  graphSelections: [setSelections.selection],
                  otherSelections: [],
                }
              } else if (setSelections.selection && editorManager.isShiftDown) {
                selections = {
                  graphSelections: [
                    ...selectionRanges.graphSelections,
                    setSelections.selection,
                  ],
                  otherSelections: selectionRanges.otherSelections,
                }
              }

              const {
                engineEvents,
                codeMirrorSelection,
                updateSceneObjectColors,
              } = handleSelectionBatch({
                selections,
              })
              codeMirrorSelection &&
                dispatchSelection(
                  codeMirrorSelection,
                  setSelections.scrollIntoView
                    ? setSelections.scrollIntoView
                    : undefined
                )
              engineEvents &&
                engineEvents.forEach((event) => {
                  // eslint-disable-next-line @typescript-eslint/no-floating-promises
                  engineCommandManager.sendSceneCommand(event)
                })
              updateSceneObjectColors()

              return {
                selectionRanges: selections,
              }
            }

            if (setSelections.selectionType === 'mirrorCodeMirrorSelections') {
              return {
                selectionRanges: setSelections.selection,
              }
            }

            if (
              setSelections.selectionType === 'axisSelection' ||
              setSelections.selectionType === 'defaultPlaneSelection'
            ) {
              if (editorManager.isShiftDown) {
                selections = {
                  graphSelections: selectionRanges.graphSelections,
                  otherSelections: [setSelections.selection],
                }
              } else {
                selections = {
                  graphSelections: [],
                  otherSelections: [setSelections.selection],
                }
              }
              return {
                selectionRanges: selections,
              }
            }

            if (setSelections.selectionType === 'completeSelection') {
              editorManager.selectRange(setSelections.selection)
              if (!sketchDetails)
                return {
                  selectionRanges: setSelections.selection,
                }
              return {
                selectionRanges: setSelections.selection,
                sketchDetails: {
                  ...sketchDetails,
                  sketchPathToNode:
                    setSelections.updatedPathToNode ||
                    sketchDetails?.sketchPathToNode ||
                    [],
                },
              }
            }

            return {}
          }
        ),
        Make: ({ context, event }) => {
          if (event.type !== 'Make') return
          // Check if we already have an export intent.
          if (engineCommandManager.exportInfo) {
            toast.error('Already exporting')
            return
          }
          // Set the export intent.
          engineCommandManager.exportInfo = {
            intent: ExportIntent.Make,
            name: file?.name || '',
          }

          // Set the current machine.
          // Due to our use of singeton pattern, we need to do this to reliably
          // update this object across React and non-React boundary.
          // We need to do this eagerly because of the exportToEngine call below.
          if (engineCommandManager.machineManager === null) {
            console.warn(
              "engineCommandManager.machineManager is null. It shouldn't be at this point. Aborting operation."
            )
            return
          } else {
            engineCommandManager.machineManager.currentMachine =
              event.data.machine
          }

          // Update the rest of the UI that needs to know the current machine
          context.machineManager.setCurrentMachine(event.data.machine)

          const format: Models['OutputFormat_type'] = {
            type: 'stl',
            coords: {
              forward: {
                axis: 'y',
                direction: 'negative',
              },
              up: {
                axis: 'z',
                direction: 'positive',
              },
            },
            storage: 'ascii',
            // Convert all units to mm since that is what the slicer expects.
            units: 'mm',
            selection: { type: 'default_scene' },
          }

          exportFromEngine({
            format: format,
          }).catch(reportRejection)
        },
        'Engine export': ({ event }) => {
          if (event.type !== 'Export') return
          if (engineCommandManager.exportInfo) {
            toast.error('Already exporting')
            return
          }
          // Set the export intent.
          engineCommandManager.exportInfo = {
            intent: ExportIntent.Save,
            // This never gets used its only for make.
            name: file?.name?.replace('.kcl', `.${event.data.type}`) || '',
          }

          const format = {
            ...event.data,
          } as Partial<Models['OutputFormat_type']>

          // Set all the un-configurable defaults here.
          if (format.type === 'gltf') {
            format.presentation = 'pretty'
          }

          if (
            format.type === 'obj' ||
            format.type === 'ply' ||
            format.type === 'step' ||
            format.type === 'stl'
          ) {
            // Set the default coords.
            // In the future we can make this configurable.
            // But for now, its probably best to keep it consistent with the
            // UI.
            format.coords = {
              forward: {
                axis: 'y',
                direction: 'negative',
              },
              up: {
                axis: 'z',
                direction: 'positive',
              },
            }
          }

          if (
            format.type === 'obj' ||
            format.type === 'stl' ||
            format.type === 'ply'
          ) {
            format.units = defaultUnit.current
          }

          if (format.type === 'ply' || format.type === 'stl') {
            format.selection = { type: 'default_scene' }
          }

          exportFromEngine({
            format: format as Models['OutputFormat_type'],
          }).catch(reportRejection)
        },
        'Submit to Text-to-CAD API': ({ event }) => {
          if (event.type !== 'Text-to-CAD') return
          const trimmedPrompt = event.data.prompt.trim()
          if (!trimmedPrompt) return

          submitAndAwaitTextToKcl({
            trimmedPrompt,
            fileMachineSend,
            navigate,
            commandBarSend,
            context,
            token,
            settings: {
              theme: theme.current,
              highlightEdges: highlightEdges.current,
            },
          }).catch(reportRejection)
        },
      },
      guards: {
        'has valid selection for deletion': ({
          context: { selectionRanges },
        }) => {
          if (!commandBarState.matches('Closed')) return false
          if (selectionRanges.graphSelections.length <= 0) return false
          return true
        },
        'Selection is on face': ({ context: { selectionRanges }, event }) => {
          if (event.type !== 'Enter sketch') return false
          if (event.data?.forceNewSketch) return false
          if (artifactIsPlaneWithPaths(selectionRanges)) {
            return true
          }
          if (!isSingleCursorInPipe(selectionRanges, kclManager.ast))
            return false
          return !!isCursorInSketchCommandRange(
            engineCommandManager.artifactGraph,
            selectionRanges
          )
        },
        'Has exportable geometry': () => {
          if (!kclManager.hasErrors() && kclManager.ast.body.length > 0)
            return true
          else {
            let errorMessage = 'Unable to Export '
            if (kclManager.hasErrors()) errorMessage += 'due to KCL Errors'
            else if (kclManager.ast.body.length === 0)
              errorMessage += 'due to Empty Scene'
            console.error(errorMessage)
            toast.error(errorMessage, {
              id: kclManager.engineCommandManager.pendingExport?.toastId,
            })
            return false
          }
        },
      },
      actors: {
        'AST-undo-startSketchOn': fromPromise(
          async ({ input: { sketchDetails } }) => {
            if (!sketchDetails) return
            if (kclManager.ast.body.length) {
              // this assumes no changes have been made to the sketch besides what we did when entering the sketch
              // i.e. doesn't account for user's adding code themselves, maybe we need store a flag userEditedSinceSketchMode?
              const newAst = structuredClone(kclManager.ast)
              const varDecIndex = sketchDetails.sketchPathToNode[1][0]
              // remove body item at varDecIndex
              newAst.body = newAst.body.filter((_, i) => i !== varDecIndex)
              await kclManager.executeAstMock(newAst)
            }
            sceneInfra.setCallbacks({
              onClick: () => {},
              onDrag: () => {},
            })
            return undefined
          }
        ),
        'animate-to-face': fromPromise(async ({ input }) => {
          if (!input) return undefined
          if (input.type === 'extrudeFace' || input.type === 'offsetPlane') {
            const sketched =
              input.type === 'extrudeFace'
                ? sketchOnExtrudedFace(
                    kclManager.ast,
                    input.sketchPathToNode,
                    input.extrudePathToNode,
                    input.faceInfo
                  )
                : sketchOnOffsetPlane(kclManager.ast, input.pathToNode)
            if (err(sketched)) {
              const sketchedError = new Error(
                'Incompatible face, please try another'
              )
              trap(sketchedError)
              return Promise.reject(sketchedError)
            }
            const { modifiedAst, pathToNode: pathToNewSketchNode } = sketched

            await kclManager.executeAstMock(modifiedAst)

            const id =
              input.type === 'extrudeFace' ? input.faceId : input.planeId
            await letEngineAnimateAndSyncCamAfter(engineCommandManager, id)
            sceneInfra.camControls.syncDirection = 'clientToEngine'
            return {
              sketchPathToNode: pathToNewSketchNode,
              zAxis: input.zAxis,
              yAxis: input.yAxis,
              origin: input.position,
            }
          }
          const { modifiedAst, pathToNode } = startSketchOnDefault(
            kclManager.ast,
            input.plane
          )
          await kclManager.updateAst(modifiedAst, false)
          sceneInfra.camControls.enableRotate = false
          sceneInfra.camControls.syncDirection = 'clientToEngine'

          await letEngineAnimateAndSyncCamAfter(
            engineCommandManager,
            input.planeId
          )

          return {
            sketchPathToNode: pathToNode,
            zAxis: input.zAxis,
            yAxis: input.yAxis,
            origin: [0, 0, 0],
          }
        }),
        'animate-to-sketch': fromPromise(
          async ({ input: { selectionRanges } }) => {
            const sourceRange =
              selectionRanges.graphSelections[0]?.codeRef?.range
            const sketchPathToNode = getNodePathFromSourceRange(
              kclManager.ast,
              sourceRange
            )
            const info = await getSketchOrientationDetails(
              sketchPathToNode || []
            )
            await letEngineAnimateAndSyncCamAfter(
              engineCommandManager,
              info?.sketchDetails?.faceId || ''
            )
            return {
              sketchPathToNode: sketchPathToNode || [],
              zAxis: info.sketchDetails.zAxis || null,
              yAxis: info.sketchDetails.yAxis || null,
              origin: info.sketchDetails.origin.map(
                (a) => a / sceneInfra._baseUnitMultiplier
              ) as [number, number, number],
            }
          }
        ),

        'Get horizontal info': fromPromise(
          async ({ input: { selectionRanges, sketchDetails } }) => {
            const { modifiedAst, pathToNodeMap } =
              await applyConstraintHorzVertDistance({
                constraint: 'setHorzDistance',
                selectionRanges,
              })
            const pResult = parse(recast(modifiedAst))
            if (trap(pResult) || !resultIsOk(pResult))
              return Promise.reject(new Error('Unexpected compilation error'))
            const _modifiedAst = pResult.program

            if (!sketchDetails)
              return Promise.reject(new Error('No sketch details'))
            const updatedPathToNode = updatePathToNodeFromMap(
              sketchDetails.sketchPathToNode,
              pathToNodeMap
            )
            const updatedAst =
              await sceneEntitiesManager.updateAstAndRejigSketch(
                updatedPathToNode,
                _modifiedAst,
                sketchDetails.zAxis,
                sketchDetails.yAxis,
                sketchDetails.origin
              )
            if (err(updatedAst)) return Promise.reject(updatedAst)

            await codeManager.updateEditorWithAstAndWriteToFile(
              updatedAst.newAst
            )

            const selection = updateSelections(
              pathToNodeMap,
              selectionRanges,
              updatedAst.newAst
            )
            if (err(selection)) return Promise.reject(selection)
            return {
              selectionType: 'completeSelection',
              selection,
              updatedPathToNode,
            }
          }
        ),
        'Get vertical info': fromPromise(
          async ({ input: { selectionRanges, sketchDetails } }) => {
            const { modifiedAst, pathToNodeMap } =
              await applyConstraintHorzVertDistance({
                constraint: 'setVertDistance',
                selectionRanges,
              })
            const pResult = parse(recast(modifiedAst))
            if (trap(pResult) || !resultIsOk(pResult))
              return Promise.reject(new Error('Unexpected compilation error'))
            const _modifiedAst = pResult.program
            if (!sketchDetails)
              return Promise.reject(new Error('No sketch details'))
            const updatedPathToNode = updatePathToNodeFromMap(
              sketchDetails.sketchPathToNode,
              pathToNodeMap
            )
            const updatedAst =
              await sceneEntitiesManager.updateAstAndRejigSketch(
                updatedPathToNode,
                _modifiedAst,
                sketchDetails.zAxis,
                sketchDetails.yAxis,
                sketchDetails.origin
              )
            if (err(updatedAst)) return Promise.reject(updatedAst)

            await codeManager.updateEditorWithAstAndWriteToFile(
              updatedAst.newAst
            )

            const selection = updateSelections(
              pathToNodeMap,
              selectionRanges,
              updatedAst.newAst
            )
            if (err(selection)) return Promise.reject(selection)
            return {
              selectionType: 'completeSelection',
              selection,
              updatedPathToNode,
            }
          }
        ),
        'Get angle info': fromPromise(
          async ({ input: { selectionRanges, sketchDetails } }) => {
            const info = angleBetweenInfo({
              selectionRanges,
            })
            if (err(info)) return Promise.reject(info)
            const { modifiedAst, pathToNodeMap } = await (info.enabled
              ? applyConstraintAngleBetween({
                  selectionRanges,
                })
              : applyConstraintAngleLength({
                  selectionRanges,
                  angleOrLength: 'setAngle',
                }))
            const pResult = parse(recast(modifiedAst))
            if (trap(pResult) || !resultIsOk(pResult))
              return Promise.reject(new Error('Unexpected compilation error'))
            const _modifiedAst = pResult.program
            if (err(_modifiedAst)) return Promise.reject(_modifiedAst)

            if (!sketchDetails)
              return Promise.reject(new Error('No sketch details'))
            const updatedPathToNode = updatePathToNodeFromMap(
              sketchDetails.sketchPathToNode,
              pathToNodeMap
            )
            const updatedAst =
              await sceneEntitiesManager.updateAstAndRejigSketch(
                updatedPathToNode,
                _modifiedAst,
                sketchDetails.zAxis,
                sketchDetails.yAxis,
                sketchDetails.origin
              )
            if (err(updatedAst)) return Promise.reject(updatedAst)

            await codeManager.updateEditorWithAstAndWriteToFile(
              updatedAst.newAst
            )

            const selection = updateSelections(
              pathToNodeMap,
              selectionRanges,
              updatedAst.newAst
            )
            if (err(selection)) return Promise.reject(selection)
            return {
              selectionType: 'completeSelection',
              selection,
              updatedPathToNode,
            }
          }
        ),
        astConstrainLength: fromPromise(
          async ({
            input: { selectionRanges, sketchDetails, lengthValue },
          }) => {
            if (!lengthValue)
              return Promise.reject(new Error('No length value'))
            const constraintResult = await applyConstraintLength({
              selectionRanges,
              length: lengthValue,
            })
            if (err(constraintResult)) return Promise.reject(constraintResult)
            const { modifiedAst, pathToNodeMap } = constraintResult
            const pResult = parse(recast(modifiedAst))
            if (trap(pResult) || !resultIsOk(pResult))
              return Promise.reject(new Error('Unexpected compilation error'))
            const _modifiedAst = pResult.program
            if (!sketchDetails)
              return Promise.reject(new Error('No sketch details'))
            const updatedPathToNode = updatePathToNodeFromMap(
              sketchDetails.sketchPathToNode,
              pathToNodeMap
            )
            const updatedAst =
              await sceneEntitiesManager.updateAstAndRejigSketch(
                updatedPathToNode,
                _modifiedAst,
                sketchDetails.zAxis,
                sketchDetails.yAxis,
                sketchDetails.origin
              )
            if (err(updatedAst)) return Promise.reject(updatedAst)

            await codeManager.updateEditorWithAstAndWriteToFile(
              updatedAst.newAst
            )

            const selection = updateSelections(
              pathToNodeMap,
              selectionRanges,
              updatedAst.newAst
            )
            if (err(selection)) return Promise.reject(selection)
            return {
              selectionType: 'completeSelection',
              selection,
              updatedPathToNode,
            }
          }
        ),
        'Get perpendicular distance info': fromPromise(
          async ({ input: { selectionRanges, sketchDetails } }) => {
            const { modifiedAst, pathToNodeMap } =
              await applyConstraintIntersect({
                selectionRanges,
              })
            const pResult = parse(recast(modifiedAst))
            if (trap(pResult) || !resultIsOk(pResult))
              return Promise.reject(new Error('Unexpected compilation error'))
            const _modifiedAst = pResult.program
            if (!sketchDetails)
              return Promise.reject(new Error('No sketch details'))
            const updatedPathToNode = updatePathToNodeFromMap(
              sketchDetails.sketchPathToNode,
              pathToNodeMap
            )
            const updatedAst =
              await sceneEntitiesManager.updateAstAndRejigSketch(
                updatedPathToNode,
                _modifiedAst,
                sketchDetails.zAxis,
                sketchDetails.yAxis,
                sketchDetails.origin
              )
            if (err(updatedAst)) return Promise.reject(updatedAst)

            await codeManager.updateEditorWithAstAndWriteToFile(
              updatedAst.newAst
            )

            const selection = updateSelections(
              pathToNodeMap,
              selectionRanges,
              updatedAst.newAst
            )
            if (err(selection)) return Promise.reject(selection)
            return {
              selectionType: 'completeSelection',
              selection,
              updatedPathToNode,
            }
          }
        ),
        'Get ABS X info': fromPromise(
          async ({ input: { selectionRanges, sketchDetails } }) => {
            const { modifiedAst, pathToNodeMap } =
              await applyConstraintAbsDistance({
                constraint: 'xAbs',
                selectionRanges,
              })
            const pResult = parse(recast(modifiedAst))
            if (trap(pResult) || !resultIsOk(pResult))
              return Promise.reject(new Error('Unexpected compilation error'))
            const _modifiedAst = pResult.program
            if (!sketchDetails)
              return Promise.reject(new Error('No sketch details'))
            const updatedPathToNode = updatePathToNodeFromMap(
              sketchDetails.sketchPathToNode,
              pathToNodeMap
            )
            const updatedAst =
              await sceneEntitiesManager.updateAstAndRejigSketch(
                updatedPathToNode,
                _modifiedAst,
                sketchDetails.zAxis,
                sketchDetails.yAxis,
                sketchDetails.origin
              )
            if (err(updatedAst)) return Promise.reject(updatedAst)

            await codeManager.updateEditorWithAstAndWriteToFile(
              updatedAst.newAst
            )

            const selection = updateSelections(
              pathToNodeMap,
              selectionRanges,
              updatedAst.newAst
            )
            if (err(selection)) return Promise.reject(selection)
            return {
              selectionType: 'completeSelection',
              selection,
              updatedPathToNode,
            }
          }
        ),
        'Get ABS Y info': fromPromise(
          async ({ input: { selectionRanges, sketchDetails } }) => {
            const { modifiedAst, pathToNodeMap } =
              await applyConstraintAbsDistance({
                constraint: 'yAbs',
                selectionRanges,
              })
            const pResult = parse(recast(modifiedAst))
            if (trap(pResult) || !resultIsOk(pResult))
              return Promise.reject(new Error('Unexpected compilation error'))
            const _modifiedAst = pResult.program
            if (!sketchDetails)
              return Promise.reject(new Error('No sketch details'))
            const updatedPathToNode = updatePathToNodeFromMap(
              sketchDetails.sketchPathToNode,
              pathToNodeMap
            )
            const updatedAst =
              await sceneEntitiesManager.updateAstAndRejigSketch(
                updatedPathToNode,
                _modifiedAst,
                sketchDetails.zAxis,
                sketchDetails.yAxis,
                sketchDetails.origin
              )
            if (err(updatedAst)) return Promise.reject(updatedAst)

            await codeManager.updateEditorWithAstAndWriteToFile(
              updatedAst.newAst
            )

            const selection = updateSelections(
              pathToNodeMap,
              selectionRanges,
              updatedAst.newAst
            )
            if (err(selection)) return Promise.reject(selection)
            return {
              selectionType: 'completeSelection',
              selection,
              updatedPathToNode,
            }
          }
        ),
        'Apply named value constraint': fromPromise(
          async ({ input: { selectionRanges, sketchDetails, data } }) => {
            if (!sketchDetails) {
              return Promise.reject(new Error('No sketch details'))
            }
            if (!data) {
              return Promise.reject(new Error('No data from command flow'))
            }
            let pResult = parse(recast(kclManager.ast))
            if (trap(pResult) || !resultIsOk(pResult))
              return Promise.reject(new Error('Unexpected compilation error'))
            let parsed = pResult.program

            let result: {
              modifiedAst: Node<Program>
              pathToReplaced: PathToNode | null
            } = {
              modifiedAst: parsed,
              pathToReplaced: null,
            }
            // If the user provided a constant name,
            // we need to insert the named constant
            // and then replace the node with the constant's name.
            if ('variableName' in data.namedValue) {
              const astAfterReplacement = replaceValueAtNodePath({
                ast: parsed,
                pathToNode: data.currentValue.pathToNode,
                newExpressionString: data.namedValue.variableName,
              })
              if (trap(astAfterReplacement)) {
                return Promise.reject(astAfterReplacement)
              }
              const parseResultAfterInsertion = parse(
                recast(
                  insertNamedConstant({
                    node: astAfterReplacement.modifiedAst,
                    newExpression: data.namedValue,
                  })
                )
              )
              if (
                trap(parseResultAfterInsertion) ||
                !resultIsOk(parseResultAfterInsertion)
              )
                return Promise.reject(parseResultAfterInsertion)
              result = {
                modifiedAst: parseResultAfterInsertion.program,
                pathToReplaced: astAfterReplacement.pathToReplaced,
              }
            } else if ('valueText' in data.namedValue) {
              // If they didn't provide a constant name,
              // just replace the node with the value.
              const astAfterReplacement = replaceValueAtNodePath({
                ast: parsed,
                pathToNode: data.currentValue.pathToNode,
                newExpressionString: data.namedValue.valueText,
              })
              if (trap(astAfterReplacement)) {
                return Promise.reject(astAfterReplacement)
              }
              // The `replacer` function returns a pathToNode that assumes
              // an identifier is also being inserted into the AST, creating an off-by-one error.
              // This corrects that error, but TODO we should fix this upstream
              // to avoid this kind of error in the future.
              astAfterReplacement.pathToReplaced[1][0] =
                (astAfterReplacement.pathToReplaced[1][0] as number) - 1
              result = astAfterReplacement
            }

            pResult = parse(recast(result.modifiedAst))
            if (trap(pResult) || !resultIsOk(pResult))
              return Promise.reject(new Error('Unexpected compilation error'))
            parsed = pResult.program

            if (trap(parsed)) return Promise.reject(parsed)
            parsed = parsed as Node<Program>
            if (!result.pathToReplaced)
              return Promise.reject(new Error('No path to replaced node'))

            const updatedAst =
              await sceneEntitiesManager.updateAstAndRejigSketch(
                result.pathToReplaced || [],
                parsed,
                sketchDetails.zAxis,
                sketchDetails.yAxis,
                sketchDetails.origin
              )
            if (err(updatedAst)) return Promise.reject(updatedAst)

            await codeManager.updateEditorWithAstAndWriteToFile(
              updatedAst.newAst
            )

            const selection = updateSelections(
              { 0: result.pathToReplaced },
              selectionRanges,
              updatedAst.newAst
            )
            if (err(selection)) return Promise.reject(selection)
            return {
              selectionType: 'completeSelection',
              selection,
              updatedPathToNode: result.pathToReplaced,
            }
          }
        ),
      },
    }),
    {
      input: {
        ...modelingMachineDefaultContext,
        store: {
          ...modelingMachineDefaultContext.store,
          ...persistedContext,
        },
        machineManager,
      },
      // devTools: true,
    }
  )

  useSetupEngineManager(
    streamRef,
    modelingSend,
    modelingState.context,
    {
      pool: pool,
      theme: theme.current,
      highlightEdges: highlightEdges.current,
      enableSSAO: enableSSAO.current,
      showScaleGrid: showScaleGrid.current,
      cameraProjection: cameraProjection.current,
    },
    token
  )

  useEffect(() => {
    kclManager.registerExecuteCallback(() => {
      modelingSend({ type: 'Re-execute' })
    })

    // Before this component unmounts, call the 'Cancel'
    // event to clean up any state in the modeling machine.
    return () => {
      modelingSend({ type: 'Cancel' })
    }
  }, [modelingSend])

  // Give the state back to the editorManager.
  useEffect(() => {
    editorManager.modelingSend = modelingSend
  }, [modelingSend])

  useEffect(() => {
    editorManager.modelingState = modelingState
  }, [modelingState])

  useEffect(() => {
    editorManager.selectionRanges = modelingState.context.selectionRanges
  }, [modelingState.context.selectionRanges])

  useEffect(() => {
    const onConnectionStateChanged = ({ detail }: CustomEvent) => {
      // If we are in sketch mode we need to exit it.
      // TODO: how do i check if we are in a sketch mode, I only want to call
      // this then.
      if (detail.type === EngineConnectionStateType.Disconnecting) {
        modelingSend({ type: 'Cancel' })
      }
    }
    engineCommandManager.engineConnection?.addEventListener(
      EngineConnectionEvents.ConnectionStateChanged,
      onConnectionStateChanged as EventListener
    )
    return () => {
      engineCommandManager.engineConnection?.removeEventListener(
        EngineConnectionEvents.ConnectionStateChanged,
        onConnectionStateChanged as EventListener
      )
    }
  }, [engineCommandManager.engineConnection, modelingSend])

  // Allow using the delete key to delete solids
  useHotkeys(['backspace', 'delete', 'del'], () => {
    modelingSend({ type: 'Delete selection' })
  })

  // Allow ctrl+alt+c to center to selection
  useHotkeys(['mod + alt + c'], () => {
    modelingSend({ type: 'Center camera on selection' })
  })

  useStateMachineCommands({
    machineId: 'modeling',
    state: modelingState,
    send: modelingSend,
    actor: modelingActor,
    commandBarConfig: modelingMachineCommandConfig,
    allCommandsRequireNetwork: true,
    // TODO for when sketch tools are in the toolbar: This was added when we used one "Cancel" event,
    // but we need to support "SketchCancel" and basically
    // make this function take the actor or state so it
    // can call the correct event.
    onCancel: () => modelingSend({ type: 'Cancel' }),
  })

  return (
    <ModelingMachineContext.Provider
      value={{
        state: modelingState,
        context: modelingState.context,
        send: modelingSend,
      }}
    >
      {/* TODO #818: maybe pass reff down to children/app.ts or render app.tsx directly?
      since realistically it won't ever have generic children that isn't app.tsx */}
      <div className="h-screen overflow-hidden select-none" ref={streamRef}>
        {children}
      </div>
    </ModelingMachineContext.Provider>
  )
}

export default ModelingMachineProvider<|MERGE_RESOLUTION|>--- conflicted
+++ resolved
@@ -67,17 +67,11 @@
   startSketchOnDefault,
 } from 'lang/modifyAst'
 import { PathToNode, Program, parse, recast, resultIsOk } from 'lang/wasm'
-<<<<<<< HEAD
 import {
   artifactIsPlaneWithPaths,
-  doesSceneHaveExtrudedSketch,
-  doesSceneHaveSweepableSketch,
   getNodePathFromSourceRange,
   isSingleCursorInPipe,
 } from 'lang/queryAst'
-=======
-import { getNodePathFromSourceRange, isSingleCursorInPipe } from 'lang/queryAst'
->>>>>>> d08a07a1
 import { exportFromEngine } from 'lib/exportFromEngine'
 import { Models } from '@kittycad/lib/dist/types/src'
 import toast from 'react-hot-toast'
