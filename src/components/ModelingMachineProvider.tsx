import { useMachine } from '@xstate/react'
import React, { createContext, useEffect, useRef } from 'react'
import {
  AnyStateMachine,
  ContextFrom,
  InterpreterFrom,
  Prop,
  StateFrom,
  assign,
} from 'xstate'
import { SetSelections, modelingMachine } from 'machines/modelingMachine'
import { useSetupEngineManager } from 'hooks/useSetupEngineManager'
import { useSettingsAuthContext } from 'hooks/useSettingsAuthContext'
import { isCursorInSketchCommandRange } from 'lang/util'
import { kclManager, sceneInfra, engineCommandManager } from 'lib/singletons'
import { useKclContext } from 'lang/KclProvider'
import { applyConstraintHorzVertDistance } from './Toolbar/SetHorzVertDistance'
import {
  angleBetweenInfo,
  applyConstraintAngleBetween,
} from './Toolbar/SetAngleBetween'
import { applyConstraintAngleLength } from './Toolbar/setAngleLength'
import { pathMapToSelections } from 'lang/util'
import { useStore } from 'useStore'
import {
  Selections,
  canExtrudeSelection,
  handleSelectionBatch,
  isSelectionLastLine,
  isSketchPipe,
} from 'lib/selections'
import { applyConstraintIntersect } from './Toolbar/Intersect'
import { applyConstraintAbsDistance } from './Toolbar/SetAbsDistance'
import useStateMachineCommands from 'hooks/useStateMachineCommands'
import { modelingMachineConfig } from 'lib/commandBarConfigs/modelingCommandConfig'
import {
  getSketchOrientationDetails,
  getSketchQuaternion,
} from 'clientSideScene/sceneEntities'
import { sketchOnExtrudedFace, startSketchOnDefault } from 'lang/modifyAst'
import { Program, coreDump, parse } from 'lang/wasm'
import { getNodePathFromSourceRange, isSingleCursorInPipe } from 'lang/queryAst'
import { TEST } from 'env'
import { exportFromEngine } from 'lib/exportFromEngine'
import { Models } from '@kittycad/lib/dist/types/src'
import toast from 'react-hot-toast'
import { EditorSelection } from '@uiw/react-codemirror'
import { Vector3 } from 'three'
import { quaternionFromUpNForward } from 'clientSideScene/helpers'
import { CoreDumpManager } from 'lib/coredump'
import { useHotkeys } from 'react-hotkeys-hook'

type MachineContext<T extends AnyStateMachine> = {
  state: StateFrom<T>
  context: ContextFrom<T>
  send: Prop<InterpreterFrom<T>, 'send'>
}

export const ModelingMachineContext = createContext(
  {} as MachineContext<typeof modelingMachine>
)

export const ModelingMachineProvider = ({
  children,
}: {
  children: React.ReactNode
}) => {
  const {
    auth,
    settings: {
      context: {
        app: { theme },
        modeling: { defaultUnit },
      },
    },
  } = useSettingsAuthContext()
  const { code } = useKclContext()
  const token = auth?.context?.token
  const streamRef = useRef<HTMLDivElement>(null)
  useSetupEngineManager(streamRef, token, theme.current)
<<<<<<< HEAD
=======
  const coreDumpManager = new CoreDumpManager(engineCommandManager)
  useHotkeys('meta + shift + .', () => coreDump(coreDumpManager, true))
>>>>>>> bcbd3f5b

  const {
    isShiftDown,
    editorView,
    setLastCodeMirrorSelectionUpdatedFromScene,
  } = useStore((s) => ({
    isShiftDown: s.isShiftDown,
    editorView: s.editorView,
    setLastCodeMirrorSelectionUpdatedFromScene:
      s.setLastCodeMirrorSelectionUpdatedFromScene,
  }))

  // Settings machine setup
  // const retrievedSettings = useRef(
  // localStorage?.getItem(MODELING_PERSIST_KEY) || '{}'
  // )

  // What should we persist from modeling state? Nothing?
  // const persistedSettings = Object.assign(
  //   settingsMachine.initialState.context,
  //   JSON.parse(retrievedSettings.current) as Partial<
  //     (typeof settingsMachine)['context']
  //   >
  // )

  const [modelingState, modelingSend, modelingActor] = useMachine(
    modelingMachine,
    {
      actions: {
        'sketch exit execute': () => {
          try {
            kclManager.executeAst(parse(kclManager.code))
          } catch (e) {
            kclManager.executeAst()
          }
        },
        'Set mouse state': assign({
          mouseState: (_, event) => event.data,
        }),
        'Set selection': assign(({ selectionRanges }, event) => {
          if (event.type !== 'Set selection') return {} // this was needed for ts after adding 'Set selection' action to on done modal events
          const setSelections = event.data
          if (!editorView) return {}
          const dispatchSelection = (selection?: EditorSelection) => {
            if (!selection) return // TODO less of hack for the below please
            setLastCodeMirrorSelectionUpdatedFromScene(Date.now())
            setTimeout(() => editorView.dispatch({ selection }))
          }
          let selections: Selections = {
            codeBasedSelections: [],
            otherSelections: [],
          }
          if (setSelections.selectionType === 'singleCodeCursor') {
            if (!setSelections.selection && isShiftDown) {
            } else if (!setSelections.selection && !isShiftDown) {
              selections = {
                codeBasedSelections: [],
                otherSelections: [],
              }
            } else if (setSelections.selection && !isShiftDown) {
              selections = {
                codeBasedSelections: [setSelections.selection],
                otherSelections: [],
              }
            } else if (setSelections.selection && isShiftDown) {
              selections = {
                codeBasedSelections: [
                  ...selectionRanges.codeBasedSelections,
                  setSelections.selection,
                ],
                otherSelections: selectionRanges.otherSelections,
              }
            }

            const {
              engineEvents,
              codeMirrorSelection,
              updateSceneObjectColors,
            } = handleSelectionBatch({
              selections,
            })
            codeMirrorSelection && dispatchSelection(codeMirrorSelection)
            engineEvents &&
              engineEvents.forEach((event) =>
                engineCommandManager.sendSceneCommand(event)
              )
            updateSceneObjectColors()
            return {
              selectionRanges: selections,
            }
          }

          if (setSelections.selectionType === 'mirrorCodeMirrorSelections') {
            return {
              selectionRanges: setSelections.selection,
            }
          }

          if (setSelections.selectionType === 'otherSelection') {
            if (isShiftDown) {
              selections = {
                codeBasedSelections: selectionRanges.codeBasedSelections,
                otherSelections: [setSelections.selection],
              }
            } else {
              selections = {
                codeBasedSelections: [],
                otherSelections: [setSelections.selection],
              }
            }
            const { engineEvents, updateSceneObjectColors } =
              handleSelectionBatch({
                selections,
              })
            engineEvents &&
              engineEvents.forEach((event) =>
                engineCommandManager.sendSceneCommand(event)
              )
            updateSceneObjectColors()
            return {
              selectionRanges: selections,
            }
          }

          return {}
        }),
        'Engine export': (_, event) => {
          if (event.type !== 'Export' || TEST) return
          const format = {
            ...event.data,
          } as Partial<Models['OutputFormat_type']>

          // Set all the un-configurable defaults here.
          if (format.type === 'gltf') {
            format.presentation = 'pretty'
          }

          if (
            format.type === 'obj' ||
            format.type === 'ply' ||
            format.type === 'step' ||
            format.type === 'stl'
          ) {
            // Set the default coords.
            // In the future we can make this configurable.
            // But for now, its probably best to keep it consistent with the
            // UI.
            format.coords = {
              forward: {
                axis: 'y',
                direction: 'negative',
              },
              up: {
                axis: 'z',
                direction: 'positive',
              },
            }
          }

          if (
            format.type === 'obj' ||
            format.type === 'stl' ||
            format.type === 'ply'
          ) {
            format.units = defaultUnit.current
          }

          if (format.type === 'ply' || format.type === 'stl') {
            format.selection = { type: 'default_scene' }
          }

          exportFromEngine({
            format: format as Models['OutputFormat_type'],
          }).catch((e) => toast.error('Error while exporting', e)) // TODO I think we need to throw the error from engineCommandManager
        },
      },
      guards: {
        'has valid extrude selection': ({ selectionRanges }) => {
          // A user can begin extruding if they either have 1+ faces selected or nothing selected
          // TODO: I believe this guard only allows for extruding a single face at a time
          if (selectionRanges.codeBasedSelections.length < 1) return false
          const isPipe = isSketchPipe(selectionRanges)

          if (isSelectionLastLine(selectionRanges, code)) return true
          if (!isPipe) return false

          return canExtrudeSelection(selectionRanges)
        },
        'Selection is on face': ({ selectionRanges }, { data }) => {
          if (data?.forceNewSketch) return false
          if (!isSingleCursorInPipe(selectionRanges, kclManager.ast))
            return false
          return !!isCursorInSketchCommandRange(
            engineCommandManager.artifactMap,
            selectionRanges
          )
        },
        'Has exportable geometry': () =>
          kclManager.kclErrors.length === 0 && kclManager.ast.body.length > 0,
      },
      services: {
        'AST-undo-startSketchOn': async ({ sketchDetails }) => {
          if (!sketchDetails) return
          const newAst: Program = JSON.parse(JSON.stringify(kclManager.ast))
          const varDecIndex = sketchDetails.sketchPathToNode[1][0]
          // remove body item at varDecIndex
          newAst.body = newAst.body.filter((_, i) => i !== varDecIndex)
          await kclManager.executeAstMock(newAst, { updates: 'code' })
          sceneInfra.setCallbacks({
            onClick: () => {},
            onDrag: () => {},
          })
        },
        'animate-to-face': async (_, { data }) => {
          if (data.type === 'extrudeFace') {
            const { modifiedAst, pathToNode: pathToNewSketchNode } =
              sketchOnExtrudedFace(
                kclManager.ast,
                data.extrudeSegmentPathToNode,
                kclManager.programMemory,
                data.cap
              )
            await kclManager.executeAstMock(modifiedAst, { updates: 'code' })

            const forward = new Vector3(...data.zAxis)
            const up = new Vector3(...data.yAxis)

            let target = new Vector3(...data.position).multiplyScalar(
              sceneInfra._baseUnitMultiplier
            )
            const quaternion = quaternionFromUpNForward(up, forward)
            await sceneInfra.camControls.tweenCameraToQuaternion(
              quaternion,
              target
            )

            return {
              sketchPathToNode: pathToNewSketchNode,
              zAxis: data.zAxis,
              yAxis: data.yAxis,
              origin: data.position,
            }
          }
          const { modifiedAst, pathToNode } = startSketchOnDefault(
            kclManager.ast,
            data.plane
          )
          await kclManager.updateAst(modifiedAst, false)
          const quat = await getSketchQuaternion(pathToNode, data.zAxis)
          await sceneInfra.camControls.tweenCameraToQuaternion(quat)
          return {
            sketchPathToNode: pathToNode,
            zAxis: data.zAxis,
            yAxis: data.yAxis,
            origin: [0, 0, 0],
          }
        },
        'animate-to-sketch': async ({ selectionRanges }) => {
          const sourceRange = selectionRanges.codeBasedSelections[0].range
          const sketchPathToNode = getNodePathFromSourceRange(
            kclManager.ast,
            sourceRange
          )
          const info = await getSketchOrientationDetails(sketchPathToNode || [])
          await sceneInfra.camControls.tweenCameraToQuaternion(
            info.quat,
            new Vector3(...info.sketchDetails.origin)
          )
          return {
            sketchPathToNode: sketchPathToNode || [],
            zAxis: info.sketchDetails.zAxis || null,
            yAxis: info.sketchDetails.yAxis || null,
            origin: info.sketchDetails.origin.map(
              (a) => a / sceneInfra._baseUnitMultiplier
            ) as [number, number, number],
          }
        },
        'Get horizontal info': async ({
          selectionRanges,
        }): Promise<SetSelections> => {
          const { modifiedAst, pathToNodeMap } =
            await applyConstraintHorzVertDistance({
              constraint: 'setHorzDistance',
              selectionRanges,
            })
          await kclManager.updateAst(modifiedAst, true)
          return {
            selectionType: 'completeSelection',
            selection: pathMapToSelections(
              kclManager.ast,
              selectionRanges,
              pathToNodeMap
            ),
          }
        },
        'Get vertical info': async ({
          selectionRanges,
        }): Promise<SetSelections> => {
          const { modifiedAst, pathToNodeMap } =
            await applyConstraintHorzVertDistance({
              constraint: 'setVertDistance',
              selectionRanges,
            })
          await kclManager.updateAst(modifiedAst, true)
          return {
            selectionType: 'completeSelection',
            selection: pathMapToSelections(
              kclManager.ast,
              selectionRanges,
              pathToNodeMap
            ),
          }
        },
        'Get angle info': async ({
          selectionRanges,
        }): Promise<SetSelections> => {
          const { modifiedAst, pathToNodeMap } = await (angleBetweenInfo({
            selectionRanges,
          }).enabled
            ? applyConstraintAngleBetween({
                selectionRanges,
              })
            : applyConstraintAngleLength({
                selectionRanges,
                angleOrLength: 'setAngle',
              }))
          await kclManager.updateAst(modifiedAst, true)
          return {
            selectionType: 'completeSelection',
            selection: pathMapToSelections(
              kclManager.ast,
              selectionRanges,
              pathToNodeMap
            ),
          }
        },
        'Get length info': async ({
          selectionRanges,
        }): Promise<SetSelections> => {
          const { modifiedAst, pathToNodeMap } =
            await applyConstraintAngleLength({ selectionRanges })
          await kclManager.updateAst(modifiedAst, true)
          return {
            selectionType: 'completeSelection',
            selection: pathMapToSelections(
              kclManager.ast,
              selectionRanges,
              pathToNodeMap
            ),
          }
        },
        'Get perpendicular distance info': async ({
          selectionRanges,
        }): Promise<SetSelections> => {
          const { modifiedAst, pathToNodeMap } = await applyConstraintIntersect(
            {
              selectionRanges,
            }
          )
          await kclManager.updateAst(modifiedAst, true)
          return {
            selectionType: 'completeSelection',
            selection: pathMapToSelections(
              kclManager.ast,
              selectionRanges,
              pathToNodeMap
            ),
          }
        },
        'Get ABS X info': async ({
          selectionRanges,
        }): Promise<SetSelections> => {
          const { modifiedAst, pathToNodeMap } =
            await applyConstraintAbsDistance({
              constraint: 'xAbs',
              selectionRanges,
            })
          await kclManager.updateAst(modifiedAst, true)
          return {
            selectionType: 'completeSelection',
            selection: pathMapToSelections(
              kclManager.ast,
              selectionRanges,
              pathToNodeMap
            ),
          }
        },
        'Get ABS Y info': async ({
          selectionRanges,
        }): Promise<SetSelections> => {
          const { modifiedAst, pathToNodeMap } =
            await applyConstraintAbsDistance({
              constraint: 'yAbs',
              selectionRanges,
            })
          await kclManager.updateAst(modifiedAst, true)
          return {
            selectionType: 'completeSelection',
            selection: pathMapToSelections(
              kclManager.ast,
              selectionRanges,
              pathToNodeMap
            ),
          }
        },
      },
      devTools: true,
    }
  )

  useEffect(() => {
    kclManager.registerExecuteCallback(() => {
      modelingSend({ type: 'Re-execute' })
    })
  }, [modelingSend])

  useStateMachineCommands({
    machineId: 'modeling',
    state: modelingState,
    send: modelingSend,
    actor: modelingActor,
    commandBarConfig: modelingMachineConfig,
    allCommandsRequireNetwork: true,
    onCancel: () => modelingSend({ type: 'Cancel' }),
  })

  return (
    <ModelingMachineContext.Provider
      value={{
        state: modelingState,
        context: modelingState.context,
        send: modelingSend,
      }}
    >
      {/* TODO #818: maybe pass reff down to children/app.ts or render app.tsx directly?
      since realistically it won't ever have generic children that isn't app.tsx */}
      <div className="h-screen overflow-hidden select-none" ref={streamRef}>
        {children}
      </div>
    </ModelingMachineContext.Provider>
  )
}

export default ModelingMachineProvider<|MERGE_RESOLUTION|>--- conflicted
+++ resolved
@@ -78,11 +78,8 @@
   const token = auth?.context?.token
   const streamRef = useRef<HTMLDivElement>(null)
   useSetupEngineManager(streamRef, token, theme.current)
-<<<<<<< HEAD
-=======
   const coreDumpManager = new CoreDumpManager(engineCommandManager)
   useHotkeys('meta + shift + .', () => coreDump(coreDumpManager, true))
->>>>>>> bcbd3f5b
 
   const {
     isShiftDown,
