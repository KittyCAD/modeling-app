--- conflicted
+++ resolved
@@ -42,17 +42,12 @@
   getSketchQuaternion,
 } from 'clientSideScene/sceneEntities'
 import { sketchOnExtrudedFace, startSketchOnDefault } from 'lang/modifyAst'
-<<<<<<< HEAD
-import { Program, VariableDeclaration, coreDump, parse } from 'lang/wasm'
+import { Program, VariableDeclaration, coreDump } from 'lang/wasm'
 import {
   getNodeFromPath,
   getNodePathFromSourceRange,
   isSingleCursorInPipe,
 } from 'lang/queryAst'
-=======
-import { Program, coreDump } from 'lang/wasm'
-import { getNodePathFromSourceRange, isSingleCursorInPipe } from 'lang/queryAst'
->>>>>>> 3f8c4e7b
 import { TEST } from 'env'
 import { exportFromEngine } from 'lib/exportFromEngine'
 import { Models } from '@kittycad/lib/dist/types/src'
