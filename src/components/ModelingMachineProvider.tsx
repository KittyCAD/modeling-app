import { useMachine, useSelector } from '@xstate/react'
import React, {
  createContext,
  useEffect,
  useMemo,
  useRef,
  useContext,
} from 'react'
import {
  Actor,
  AnyStateMachine,
  ContextFrom,
  Prop,
  SnapshotFrom,
  StateFrom,
  assign,
  fromPromise,
} from 'xstate'
import {
  getPersistedContext,
  modelingMachine,
  modelingMachineDefaultContext,
} from 'machines/modelingMachine'
import { useSetupEngineManager } from 'hooks/useSetupEngineManager'
import {
  isCursorInSketchCommandRange,
  updateSketchDetailsNodePaths,
} from 'lang/util'
import {
  kclManager,
  sceneInfra,
  engineCommandManager,
  codeManager,
  editorManager,
  sceneEntitiesManager,
} from 'lib/singletons'
import { MachineManagerContext } from 'components/MachineManagerProvider'
import { useHotkeys } from 'react-hotkeys-hook'
import { applyConstraintHorzVertDistance } from './Toolbar/SetHorzVertDistance'
import {
  angleBetweenInfo,
  applyConstraintAngleBetween,
} from './Toolbar/SetAngleBetween'
import {
  applyConstraintAngleLength,
  applyConstraintLength,
} from './Toolbar/setAngleLength'
import {
  handleSelectionBatch,
  Selections,
  updateSelections,
} from 'lib/selections'
import { applyConstraintIntersect } from './Toolbar/Intersect'
import { applyConstraintAbsDistance } from './Toolbar/SetAbsDistance'
import useStateMachineCommands from 'hooks/useStateMachineCommands'
import { modelingMachineCommandConfig } from 'lib/commandBarConfigs/modelingCommandConfig'
import {
  SEGMENT_BODIES,
  getParentGroup,
  getSketchOrientationDetails,
} from 'clientSideScene/sceneEntities'
import {
  insertNamedConstant,
  replaceValueAtNodePath,
  sketchOnExtrudedFace,
  sketchOnOffsetPlane,
  splitPipedProfile,
  startSketchOnDefault,
} from 'lang/modifyAst'
import {
  KclValue,
  PathToNode,
  Program,
  VariableDeclaration,
  parse,
  recast,
  resultIsOk,
} from 'lang/wasm'
import {
  artifactIsPlaneWithPaths,
  doesSketchPipeNeedSplitting,
  getNodeFromPath,
  isCursorInFunctionDefinition,
  traverse,
} from 'lang/queryAst'
import { exportFromEngine } from 'lib/exportFromEngine'
import { Models } from '@kittycad/lib/dist/types/src'
import toast from 'react-hot-toast'
import { useLoaderData, useNavigate, useSearchParams } from 'react-router-dom'
import { letEngineAnimateAndSyncCamAfter } from 'clientSideScene/CameraControls'
import { err, reportRejection, trap, reject } from 'lib/trap'
import {
  ExportIntent,
  EngineConnectionStateType,
  EngineConnectionEvents,
} from 'lang/std/engineConnection'
import { submitAndAwaitTextToKcl } from 'lib/textToCad'
import { useFileContext } from 'hooks/useFileContext'
import { uuidv4 } from 'lib/utils'
import { IndexLoaderData } from 'lib/types'
import { Node } from 'wasm-lib/kcl/bindings/Node'
import {
  getFaceCodeRef,
  getPathsFromArtifact,
  getPlaneFromArtifact,
} from 'lang/std/artifactGraph'
import { promptToEditFlow } from 'lib/promptToEdit'
import { kclEditorActor } from 'machines/kclEditorMachine'
import { commandBarActor } from 'machines/commandBarMachine'
import { useToken } from 'machines/appMachine'
<<<<<<< HEAD
import { useSettings } from 'machines/appMachine'
=======
import { getNodePathFromSourceRange } from 'lang/queryAstNodePathUtils'
>>>>>>> 834f7133

type MachineContext<T extends AnyStateMachine> = {
  state: StateFrom<T>
  context: ContextFrom<T>
  send: Prop<Actor<T>, 'send'>
}

export const ModelingMachineContext = createContext(
  {} as MachineContext<typeof modelingMachine>
)

const commandBarIsClosedSelector = (
  state: SnapshotFrom<typeof commandBarActor>
) => state.matches('Closed')

export const ModelingMachineProvider = ({
  children,
}: {
  children: React.ReactNode
}) => {
  const {
    app: { theme, enableSSAO, allowOrbitInSketchMode },
    modeling: {
      defaultUnit,
      cameraProjection,
      highlightEdges,
      showScaleGrid,
      cameraOrbit,
    },
  } = useSettings()
  const previousAllowOrbitInSketchMode = useRef(allowOrbitInSketchMode.current)
  const navigate = useNavigate()
  const { context, send: fileMachineSend } = useFileContext()
  const { file } = useLoaderData() as IndexLoaderData
  const token = useToken()
  const streamRef = useRef<HTMLDivElement>(null)
  const persistedContext = useMemo(() => getPersistedContext(), [])

  let [searchParams] = useSearchParams()
  const pool = searchParams.get('pool')

  const isCommandBarClosed = useSelector(
    commandBarActor,
    commandBarIsClosedSelector
  )
  // Settings machine setup
  // const retrievedSettings = useRef(
  // localStorage?.getItem(MODELING_PERSIST_KEY) || '{}'
  // )

  // What should we persist from modeling state? Nothing?
  // const persistedSettings = Object.assign(
  //   settingsMachine.initialState.context,
  //   JSON.parse(retrievedSettings.current) as Partial<
  //     (typeof settingsMachine)['context']
  //   >
  // )

  const machineManager = useContext(MachineManagerContext)

  const [modelingState, modelingSend, modelingActor] = useMachine(
    modelingMachine.provide({
      actions: {
        'disable copilot': () => {
          editorManager.setCopilotEnabled(false)
        },
        'enable copilot': () => {
          editorManager.setCopilotEnabled(true)
        },
        'sketch exit execute': ({ context: { store } }) => {
          // TODO: Remove this async callback.  For some reason eslint wouldn't
          // let me disable @typescript-eslint/no-misused-promises for the line.
          ;(async () => {
            // When cancelling the sketch mode we should disable sketch mode within the engine.
            await engineCommandManager.sendSceneCommand({
              type: 'modeling_cmd_req',
              cmd_id: uuidv4(),
              cmd: { type: 'sketch_mode_disable' },
            })

            sceneInfra.camControls.syncDirection = 'clientToEngine'

            if (cameraProjection.current === 'perspective') {
              await sceneInfra.camControls.snapToPerspectiveBeforeHandingBackControlToEngine()
            }

            sceneInfra.camControls.syncDirection = 'engineToClient'

            store.videoElement?.pause()

            return kclManager
              .executeCode()
              .then(() => {
                if (engineCommandManager.engineConnection?.idleMode) return

                store.videoElement?.play().catch((e) => {
                  console.warn('Video playing was prevented', e)
                })
              })
              .catch(reportRejection)
          })().catch(reportRejection)
        },
        'Set mouse state': assign(({ context, event }) => {
          if (event.type !== 'Set mouse state') return {}
          const nextSegmentHoverMap = () => {
            if (event.data.type === 'isHovering') {
              const parent = getParentGroup(event.data.on, SEGMENT_BODIES)
              const pathToNode = parent?.userData?.pathToNode
              const pathToNodeString = JSON.stringify(pathToNode)
              if (!parent || !pathToNode) return context.segmentHoverMap
              if (context.segmentHoverMap[pathToNodeString] !== undefined)
                clearTimeout(
                  context.segmentHoverMap[JSON.stringify(pathToNode)]
                )
              return {
                ...context.segmentHoverMap,
                [pathToNodeString]: 0,
              }
            } else if (
              event.data.type === 'idle' &&
              context.mouseState.type === 'isHovering'
            ) {
              const mouseOnParent = getParentGroup(
                context.mouseState.on,
                SEGMENT_BODIES
              )
              if (!mouseOnParent || !mouseOnParent?.userData?.pathToNode)
                return context.segmentHoverMap
              const pathToNodeString = JSON.stringify(
                mouseOnParent?.userData?.pathToNode
              )
              const timeoutId = setTimeout(() => {
                sceneInfra.modelingSend({
                  type: 'Set mouse state',
                  data: {
                    type: 'timeoutEnd',
                    pathToNodeString,
                  },
                })
                // overlay timeout is 1s
              }, 1000) as unknown as number
              return {
                ...context.segmentHoverMap,
                [pathToNodeString]: timeoutId,
              }
            } else if (event.data.type === 'timeoutEnd') {
              const copy = { ...context.segmentHoverMap }
              delete copy[event.data.pathToNodeString]
              return copy
            }
            return {}
          }
          return {
            mouseState: event.data,
            segmentHoverMap: nextSegmentHoverMap(),
          }
        }),
        'Set Segment Overlays': assign({
          segmentOverlays: ({ context: { segmentOverlays }, event }) => {
            if (event.type !== 'Set Segment Overlays') return {}
            if (event.data.type === 'add-many')
              return {
                ...segmentOverlays,
                ...event.data.overlays,
              }
            if (event.data.type === 'set-one')
              return {
                ...segmentOverlays,
                [event.data.pathToNodeString]: event.data.seg,
              }
            if (event.data.type === 'delete-one') {
              const copy = { ...segmentOverlays }
              delete copy[event.data.pathToNodeString]
              return copy
            }
            // data.type === 'clear'
            return {}
          },
        }),
        'Center camera on selection': () => {
          engineCommandManager
            .sendSceneCommand({
              type: 'modeling_cmd_req',
              cmd_id: uuidv4(),
              cmd: {
                type: 'default_camera_center_to_selection',
                camera_movement: 'vantage',
              },
            })
            .catch(reportRejection)
        },
        'Set sketchDetails': assign(({ context: { sketchDetails }, event }) => {
          if (event.type !== 'Delete segment') return {}
          if (!sketchDetails) return {}
          return {
            sketchDetails: {
              ...sketchDetails,
              sketchEntryNodePath: event.data,
            },
          }
        }),
        'Set selection': assign(
          ({ context: { selectionRanges, sketchDetails }, event }) => {
            // this was needed for ts after adding 'Set selection' action to on done modal events
            const setSelections =
              ('data' in event &&
                event.data &&
                'selectionType' in event.data &&
                event.data) ||
              ('output' in event &&
                event.output &&
                'selectionType' in event.output &&
                event.output) ||
              null
            if (!setSelections) return {}

            let selections: Selections = {
              graphSelections: [],
              otherSelections: [],
            }
            if (setSelections.selectionType === 'singleCodeCursor') {
              if (!setSelections.selection && editorManager.isShiftDown) {
              } else if (
                !setSelections.selection &&
                !editorManager.isShiftDown
              ) {
                selections = {
                  graphSelections: [],
                  otherSelections: [],
                }
              } else if (
                setSelections.selection &&
                !editorManager.isShiftDown
              ) {
                selections = {
                  graphSelections: [setSelections.selection],
                  otherSelections: [],
                }
              } else if (setSelections.selection && editorManager.isShiftDown) {
                // selecting and deselecting multiple objects

                /**
                 * There are two scenarios:
                 * 1. General case:
                 *    When selecting and deselecting edges,
                 *    faces or segment (during sketch edit)
                 *    we use its artifact ID to identify the selection
                 * 2. Initial sketch setup:
                 *    The artifact is not yet created
                 *    so we use the codeRef.range
                 */

                let updatedSelections: typeof selectionRanges.graphSelections

                // 1. General case: Artifact exists, use its ID
                if (setSelections.selection.artifact?.id) {
                  // check if already selected
                  const alreadySelected = selectionRanges.graphSelections.some(
                    (selection) =>
                      selection.artifact?.id ===
                      setSelections.selection?.artifact?.id
                  )
                  if (
                    alreadySelected &&
                    setSelections.selection?.artifact?.id
                  ) {
                    // remove it
                    updatedSelections = selectionRanges.graphSelections.filter(
                      (selection) =>
                        selection.artifact?.id !==
                        setSelections.selection?.artifact?.id
                    )
                  } else {
                    // add it
                    updatedSelections = [
                      ...selectionRanges.graphSelections,
                      setSelections.selection,
                    ]
                  }
                } else {
                  // 2. Initial sketch setup: Artifact not yet created – use codeRef.range
                  const selectionRange = JSON.stringify(
                    setSelections.selection?.codeRef?.range
                  )

                  // check if already selected
                  const alreadySelected = selectionRanges.graphSelections.some(
                    (selection) => {
                      const existingRange = JSON.stringify(
                        selection.codeRef?.range
                      )
                      return existingRange === selectionRange
                    }
                  )

                  if (
                    alreadySelected &&
                    setSelections.selection?.codeRef?.range
                  ) {
                    // remove it
                    updatedSelections = selectionRanges.graphSelections.filter(
                      (selection) =>
                        JSON.stringify(selection.codeRef?.range) !==
                        selectionRange
                    )
                  } else {
                    // add it
                    updatedSelections = [
                      ...selectionRanges.graphSelections,
                      setSelections.selection,
                    ]
                  }
                }

                selections = {
                  graphSelections: updatedSelections,
                  otherSelections: selectionRanges.otherSelections,
                }
              }

              const {
                engineEvents,
                codeMirrorSelection,
                updateSceneObjectColors,
              } = handleSelectionBatch({
                selections,
              })
              if (codeMirrorSelection) {
                kclEditorActor.send({
                  type: 'setLastSelectionEvent',
                  data: {
                    codeMirrorSelection,
                    scrollIntoView: setSelections.scrollIntoView ?? false,
                  },
                })
              }
              engineEvents &&
                engineEvents.forEach((event) => {
                  // eslint-disable-next-line @typescript-eslint/no-floating-promises
                  engineCommandManager.sendSceneCommand(event)
                })
              updateSceneObjectColors()

              return {
                selectionRanges: selections,
              }
            }

            if (setSelections.selectionType === 'mirrorCodeMirrorSelections') {
              return {
                selectionRanges: setSelections.selection,
              }
            }

            if (
              setSelections.selectionType === 'axisSelection' ||
              setSelections.selectionType === 'defaultPlaneSelection'
            ) {
              if (editorManager.isShiftDown) {
                selections = {
                  graphSelections: selectionRanges.graphSelections,
                  otherSelections: [setSelections.selection],
                }
              } else {
                selections = {
                  graphSelections: [],
                  otherSelections: [setSelections.selection],
                }
              }
              return {
                selectionRanges: selections,
              }
            }

            if (setSelections.selectionType === 'completeSelection') {
              const codeMirrorSelection = editorManager.createEditorSelection(
                setSelections.selection
              )
              kclEditorActor.send({
                type: 'setLastSelectionEvent',
                data: {
                  codeMirrorSelection,
                  scrollIntoView: false,
                },
              })
              if (!sketchDetails)
                return {
                  selectionRanges: setSelections.selection,
                }
              return {
                selectionRanges: setSelections.selection,
                sketchDetails: {
                  ...sketchDetails,
                  sketchEntryNodePath:
                    setSelections.updatedSketchEntryNodePath ||
                    sketchDetails?.sketchEntryNodePath ||
                    [],
                  sketchNodePaths:
                    setSelections.updatedSketchNodePaths ||
                    sketchDetails?.sketchNodePaths ||
                    [],
                  planeNodePath:
                    setSelections.updatedPlaneNodePath ||
                    sketchDetails?.planeNodePath ||
                    [],
                },
              }
            }

            return {}
          }
        ),
        Make: ({ context, event }) => {
          if (event.type !== 'Make') return
          // Check if we already have an export intent.
          if (engineCommandManager.exportInfo) {
            toast.error('Already exporting')
            return
          }
          // Set the export intent.
          engineCommandManager.exportInfo = {
            intent: ExportIntent.Make,
            name: file?.name || '',
          }

          // Set the current machine.
          // Due to our use of singeton pattern, we need to do this to reliably
          // update this object across React and non-React boundary.
          // We need to do this eagerly because of the exportToEngine call below.
          if (engineCommandManager.machineManager === null) {
            console.warn(
              "engineCommandManager.machineManager is null. It shouldn't be at this point. Aborting operation."
            )
            return
          } else {
            engineCommandManager.machineManager.currentMachine =
              event.data.machine
          }

          // Update the rest of the UI that needs to know the current machine
          context.machineManager.setCurrentMachine(event.data.machine)

          const format: Models['OutputFormat_type'] = {
            type: 'stl',
            coords: {
              forward: {
                axis: 'y',
                direction: 'negative',
              },
              up: {
                axis: 'z',
                direction: 'positive',
              },
            },
            storage: 'ascii',
            // Convert all units to mm since that is what the slicer expects.
            units: 'mm',
            selection: { type: 'default_scene' },
          }

          exportFromEngine({
            format: format,
          }).catch(reportRejection)
        },
        'Engine export': ({ event }) => {
          if (event.type !== 'Export') return
          if (engineCommandManager.exportInfo) {
            toast.error('Already exporting')
            return
          }
          // Set the export intent.
          engineCommandManager.exportInfo = {
            intent: ExportIntent.Save,
            // This never gets used its only for make.
            name: file?.name?.replace('.kcl', `.${event.data.type}`) || '',
          }

          const format = {
            ...event.data,
          } as Partial<Models['OutputFormat_type']>

          // Set all the un-configurable defaults here.
          if (format.type === 'gltf') {
            format.presentation = 'pretty'
          }

          if (
            format.type === 'obj' ||
            format.type === 'ply' ||
            format.type === 'step' ||
            format.type === 'stl'
          ) {
            // Set the default coords.
            // In the future we can make this configurable.
            // But for now, its probably best to keep it consistent with the
            // UI.
            format.coords = {
              forward: {
                axis: 'y',
                direction: 'negative',
              },
              up: {
                axis: 'z',
                direction: 'positive',
              },
            }
          }

          if (
            format.type === 'obj' ||
            format.type === 'stl' ||
            format.type === 'ply'
          ) {
            format.units = defaultUnit.current
          }

          if (format.type === 'ply' || format.type === 'stl') {
            format.selection = { type: 'default_scene' }
          }

          exportFromEngine({
            format: format as Models['OutputFormat_type'],
          }).catch(reportRejection)
        },
        'Submit to Text-to-CAD API': ({ event }) => {
          if (event.type !== 'Text-to-CAD') return
          const trimmedPrompt = event.data.prompt.trim()
          if (!trimmedPrompt) return

          submitAndAwaitTextToKcl({
            trimmedPrompt,
            fileMachineSend,
            navigate,
            context,
            token,
            settings: {
              theme: theme.current,
              highlightEdges: highlightEdges.current,
            },
          }).catch(reportRejection)
        },
      },
      guards: {
        'has valid selection for deletion': ({
          context: { selectionRanges },
        }) => {
          if (!isCommandBarClosed) return false
          if (selectionRanges.graphSelections.length <= 0) return false
          return true
        },
        'Selection is on face': ({ context: { selectionRanges }, event }) => {
          if (event.type !== 'Enter sketch') return false
          if (event.data?.forceNewSketch) return false
          if (artifactIsPlaneWithPaths(selectionRanges)) {
            return true
          }
          if (
            isCursorInFunctionDefinition(
              kclManager.ast,
              selectionRanges.graphSelections[0]
            )
          )
            return false
          return !!isCursorInSketchCommandRange(
            engineCommandManager.artifactGraph,
            selectionRanges
          )
        },
        'Has exportable geometry': () => {
          if (!kclManager.hasErrors() && kclManager.ast.body.length > 0)
            return true
          else {
            let errorMessage = 'Unable to Export '
            if (kclManager.hasErrors()) errorMessage += 'due to KCL Errors'
            else if (kclManager.ast.body.length === 0)
              errorMessage += 'due to Empty Scene'
            console.error(errorMessage)
            toast.error(errorMessage, {
              id: kclManager.engineCommandManager.pendingExport?.toastId,
            })
            return false
          }
        },
      },
      actors: {
        'AST-undo-startSketchOn': fromPromise(
          async ({ input: { sketchDetails } }) => {
            if (!sketchDetails) return
            if (kclManager.ast.body.length) {
              const newAst = structuredClone(kclManager.ast)
              const varDecIndex = sketchDetails.planeNodePath[1][0]

              const varDec = getNodeFromPath<VariableDeclaration>(
                newAst,
                sketchDetails.planeNodePath,
                'VariableDeclaration'
              )
              if (err(varDec)) return reject(new Error('No varDec'))
              const variableName = varDec.node.declaration.id.name
              let isIdentifierUsed = false
              traverse(newAst, {
                enter: (node) => {
                  if (
                    node.type === 'Identifier' &&
                    node.name === variableName
                  ) {
                    isIdentifierUsed = true
                  }
                },
              })
              if (isIdentifierUsed) return

              // remove body item at varDecIndex
              newAst.body = newAst.body.filter((_, i) => i !== varDecIndex)
              await kclManager.executeAstMock(newAst)
              await codeManager.updateEditorWithAstAndWriteToFile(newAst)
            }
            sceneInfra.setCallbacks({
              onClick: () => {},
              onDrag: () => {},
            })
            return undefined
          }
        ),
        'animate-to-face': fromPromise(async ({ input }) => {
          if (!input) return null
          if (input.type === 'extrudeFace' || input.type === 'offsetPlane') {
            const sketched =
              input.type === 'extrudeFace'
                ? sketchOnExtrudedFace(
                    kclManager.ast,
                    input.sketchPathToNode,
                    input.extrudePathToNode,
                    input.faceInfo
                  )
                : sketchOnOffsetPlane(kclManager.ast, input.pathToNode)
            if (err(sketched)) {
              const sketchedError = new Error(
                'Incompatible face, please try another'
              )
              trap(sketchedError)
              return Promise.reject(sketchedError)
            }
            const { modifiedAst, pathToNode: pathToNewSketchNode } = sketched

            await kclManager.executeAstMock(modifiedAst)

            const id =
              input.type === 'extrudeFace' ? input.faceId : input.planeId
            await letEngineAnimateAndSyncCamAfter(engineCommandManager, id)
            sceneInfra.camControls.syncDirection = 'clientToEngine'
            return {
              sketchEntryNodePath: [],
              planeNodePath: pathToNewSketchNode,
              sketchNodePaths: [],
              zAxis: input.zAxis,
              yAxis: input.yAxis,
              origin: input.position,
            }
          }
          const { modifiedAst, pathToNode } = startSketchOnDefault(
            kclManager.ast,
            input.plane
          )
          await kclManager.updateAst(modifiedAst, false)
          sceneInfra.camControls.enableRotate =
            sceneInfra.camControls._setting_allowOrbitInSketchMode
          sceneInfra.camControls.syncDirection = 'clientToEngine'

          await letEngineAnimateAndSyncCamAfter(
            engineCommandManager,
            input.planeId
          )

          return {
            sketchEntryNodePath: [],
            planeNodePath: pathToNode,
            sketchNodePaths: [],
            zAxis: input.zAxis,
            yAxis: input.yAxis,
            origin: [0, 0, 0],
            animateTargetId: input.planeId,
          }
        }),
        'animate-to-sketch': fromPromise(
          async ({ input: { selectionRanges } }) => {
            const plane = getPlaneFromArtifact(
              selectionRanges.graphSelections[0].artifact,
              engineCommandManager.artifactGraph
            )
            if (err(plane)) return Promise.reject(plane)
            let sketch: KclValue | null = null
            for (const variable of Object.values(
              kclManager.execState.variables
            )) {
              // find programMemory that matches path artifact
              if (
                variable?.type === 'Sketch' &&
                variable.value.artifactId === plane.pathIds[0]
              ) {
                sketch = variable
                break
              }
              if (
                // if the variable is an sweep, check if the underlying sketch matches the artifact
                variable?.type === 'Solid' &&
                variable.value.sketch.on.type === 'plane' &&
                variable.value.sketch.artifactId === plane.pathIds[0]
              ) {
                sketch = {
                  type: 'Sketch',
                  value: variable.value.sketch,
                }
                break
              }
            }
            if (!sketch || sketch.type !== 'Sketch')
              return Promise.reject(new Error('No sketch'))
            if (!sketch || sketch.type !== 'Sketch')
              return Promise.reject(new Error('No sketch'))
            const info = await getSketchOrientationDetails(sketch.value)

            await letEngineAnimateAndSyncCamAfter(
              engineCommandManager,
              info?.sketchDetails?.faceId || ''
            )

            const sketchArtifact = engineCommandManager.artifactGraph.get(
              plane.pathIds[0]
            )
            if (sketchArtifact?.type !== 'path')
              return Promise.reject(new Error('No sketch artifact'))
            const sketchPaths = getPathsFromArtifact({
              artifact: engineCommandManager.artifactGraph.get(plane.id),
              sketchPathToNode: sketchArtifact?.codeRef?.pathToNode,
              artifactGraph: engineCommandManager.artifactGraph,
              ast: kclManager.ast,
            })
            if (err(sketchPaths)) return Promise.reject(sketchPaths)
            let codeRef = getFaceCodeRef(plane)
            if (!codeRef) return Promise.reject(new Error('No plane codeRef'))
            // codeRef.pathToNode is not always populated correctly
            const planeNodePath = getNodePathFromSourceRange(
              kclManager.ast,
              codeRef.range
            )
            return {
              sketchEntryNodePath: sketchArtifact.codeRef.pathToNode || [],
              sketchNodePaths: sketchPaths,
              planeNodePath,
              zAxis: info.sketchDetails.zAxis || null,
              yAxis: info.sketchDetails.yAxis || null,
              origin: info.sketchDetails.origin.map(
                (a) => a / sceneInfra._baseUnitMultiplier
              ) as [number, number, number],
              animateTargetId: info?.sketchDetails?.faceId || '',
            }
          }
        ),

        'Get horizontal info': fromPromise(
          async ({ input: { selectionRanges, sketchDetails } }) => {
            const { modifiedAst, pathToNodeMap, exprInsertIndex } =
              await applyConstraintHorzVertDistance({
                constraint: 'setHorzDistance',
                selectionRanges,
              })
            const pResult = parse(recast(modifiedAst))
            if (trap(pResult) || !resultIsOk(pResult))
              return Promise.reject(new Error('Unexpected compilation error'))
            const _modifiedAst = pResult.program

            if (!sketchDetails)
              return Promise.reject(new Error('No sketch details'))

            const {
              updatedSketchEntryNodePath,
              updatedSketchNodePaths,
              updatedPlaneNodePath,
            } = updateSketchDetailsNodePaths({
              sketchEntryNodePath: sketchDetails.sketchEntryNodePath,
              sketchNodePaths: sketchDetails.sketchNodePaths,
              planeNodePath: sketchDetails.planeNodePath,
              exprInsertIndex,
            })

            const updatedAst =
              await sceneEntitiesManager.updateAstAndRejigSketch(
                updatedSketchEntryNodePath,
                updatedSketchNodePaths,
                updatedPlaneNodePath,
                _modifiedAst,
                sketchDetails.zAxis,
                sketchDetails.yAxis,
                sketchDetails.origin
              )
            if (err(updatedAst)) return Promise.reject(updatedAst)

            await codeManager.updateEditorWithAstAndWriteToFile(
              updatedAst.newAst
            )

            const selection = updateSelections(
              pathToNodeMap,
              selectionRanges,
              updatedAst.newAst
            )
            if (err(selection)) return Promise.reject(selection)
            return {
              selectionType: 'completeSelection',
              selection,
              updatedSketchEntryNodePath,
              updatedSketchNodePaths,
              updatedPlaneNodePath,
            }
          }
        ),
        'Get vertical info': fromPromise(
          async ({ input: { selectionRanges, sketchDetails } }) => {
            const { modifiedAst, pathToNodeMap, exprInsertIndex } =
              await applyConstraintHorzVertDistance({
                constraint: 'setVertDistance',
                selectionRanges,
              })
            const pResult = parse(recast(modifiedAst))
            if (trap(pResult) || !resultIsOk(pResult))
              return Promise.reject(new Error('Unexpected compilation error'))
            const _modifiedAst = pResult.program
            if (!sketchDetails)
              return Promise.reject(new Error('No sketch details'))

            const {
              updatedSketchEntryNodePath,
              updatedSketchNodePaths,
              updatedPlaneNodePath,
            } = updateSketchDetailsNodePaths({
              sketchEntryNodePath: sketchDetails.sketchEntryNodePath,
              sketchNodePaths: sketchDetails.sketchNodePaths,
              planeNodePath: sketchDetails.planeNodePath,
              exprInsertIndex,
            })

            const updatedAst =
              await sceneEntitiesManager.updateAstAndRejigSketch(
                updatedSketchEntryNodePath,
                updatedSketchNodePaths,
                updatedPlaneNodePath,
                _modifiedAst,
                sketchDetails.zAxis,
                sketchDetails.yAxis,
                sketchDetails.origin
              )
            if (err(updatedAst)) return Promise.reject(updatedAst)

            await codeManager.updateEditorWithAstAndWriteToFile(
              updatedAst.newAst
            )

            const selection = updateSelections(
              pathToNodeMap,
              selectionRanges,
              updatedAst.newAst
            )
            if (err(selection)) return Promise.reject(selection)
            return {
              selectionType: 'completeSelection',
              selection,
              updatedSketchEntryNodePath,
              updatedSketchNodePaths,
              updatedPlaneNodePath,
            }
          }
        ),
        'Get angle info': fromPromise(
          async ({ input: { selectionRanges, sketchDetails } }) => {
            const info = angleBetweenInfo({
              selectionRanges,
            })
            if (err(info)) return Promise.reject(info)
            const { modifiedAst, pathToNodeMap, exprInsertIndex } =
              await (info.enabled
                ? applyConstraintAngleBetween({
                    selectionRanges,
                  })
                : applyConstraintAngleLength({
                    selectionRanges,
                    angleOrLength: 'setAngle',
                  }))
            const pResult = parse(recast(modifiedAst))
            if (trap(pResult) || !resultIsOk(pResult))
              return Promise.reject(new Error('Unexpected compilation error'))
            const _modifiedAst = pResult.program
            if (err(_modifiedAst)) return Promise.reject(_modifiedAst)

            if (!sketchDetails)
              return Promise.reject(new Error('No sketch details'))

            const {
              updatedSketchEntryNodePath,
              updatedSketchNodePaths,
              updatedPlaneNodePath,
            } = updateSketchDetailsNodePaths({
              sketchEntryNodePath: sketchDetails.sketchEntryNodePath,
              sketchNodePaths: sketchDetails.sketchNodePaths,
              planeNodePath: sketchDetails.planeNodePath,
              exprInsertIndex,
            })

            const updatedAst =
              await sceneEntitiesManager.updateAstAndRejigSketch(
                updatedSketchEntryNodePath,
                updatedSketchNodePaths,
                updatedPlaneNodePath,
                _modifiedAst,
                sketchDetails.zAxis,
                sketchDetails.yAxis,
                sketchDetails.origin
              )
            if (err(updatedAst)) return Promise.reject(updatedAst)

            await codeManager.updateEditorWithAstAndWriteToFile(
              updatedAst.newAst
            )

            const selection = updateSelections(
              pathToNodeMap,
              selectionRanges,
              updatedAst.newAst
            )
            if (err(selection)) return Promise.reject(selection)
            return {
              selectionType: 'completeSelection',
              selection,
              updatedSketchEntryNodePath,
              updatedSketchNodePaths,
              updatedPlaneNodePath,
            }
          }
        ),
        astConstrainLength: fromPromise(
          async ({
            input: { selectionRanges, sketchDetails, lengthValue },
          }) => {
            if (!lengthValue)
              return Promise.reject(new Error('No length value'))
            const constraintResult = await applyConstraintLength({
              selectionRanges,
              length: lengthValue,
            })
            if (err(constraintResult)) return Promise.reject(constraintResult)
            const { modifiedAst, pathToNodeMap, exprInsertIndex } =
              constraintResult
            const pResult = parse(recast(modifiedAst))
            if (trap(pResult) || !resultIsOk(pResult))
              return Promise.reject(new Error('Unexpected compilation error'))
            const _modifiedAst = pResult.program
            if (!sketchDetails)
              return Promise.reject(new Error('No sketch details'))

            const {
              updatedSketchEntryNodePath,
              updatedSketchNodePaths,
              updatedPlaneNodePath,
            } = updateSketchDetailsNodePaths({
              sketchEntryNodePath: sketchDetails.sketchEntryNodePath,
              sketchNodePaths: sketchDetails.sketchNodePaths,
              planeNodePath: sketchDetails.planeNodePath,
              exprInsertIndex,
            })
            const updatedAst =
              await sceneEntitiesManager.updateAstAndRejigSketch(
                updatedSketchEntryNodePath,
                updatedSketchNodePaths,
                updatedPlaneNodePath,
                _modifiedAst,
                sketchDetails.zAxis,
                sketchDetails.yAxis,
                sketchDetails.origin
              )
            if (err(updatedAst)) return Promise.reject(updatedAst)

            await codeManager.updateEditorWithAstAndWriteToFile(
              updatedAst.newAst
            )

            const selection = updateSelections(
              pathToNodeMap,
              selectionRanges,
              updatedAst.newAst
            )
            if (err(selection)) return Promise.reject(selection)
            return {
              selectionType: 'completeSelection',
              selection,
              updatedSketchEntryNodePath,
              updatedSketchNodePaths,
              updatedPlaneNodePath,
            }
          }
        ),
        'Get perpendicular distance info': fromPromise(
          async ({ input: { selectionRanges, sketchDetails } }) => {
            const { modifiedAst, pathToNodeMap, exprInsertIndex } =
              await applyConstraintIntersect({
                selectionRanges,
              })
            const pResult = parse(recast(modifiedAst))
            if (trap(pResult) || !resultIsOk(pResult))
              return Promise.reject(new Error('Unexpected compilation error'))
            const _modifiedAst = pResult.program
            if (!sketchDetails)
              return Promise.reject(new Error('No sketch details'))

            const {
              updatedSketchEntryNodePath,
              updatedSketchNodePaths,
              updatedPlaneNodePath,
            } = updateSketchDetailsNodePaths({
              sketchEntryNodePath: sketchDetails.sketchEntryNodePath,
              sketchNodePaths: sketchDetails.sketchNodePaths,
              planeNodePath: sketchDetails.planeNodePath,
              exprInsertIndex,
            })
            const updatedAst =
              await sceneEntitiesManager.updateAstAndRejigSketch(
                updatedSketchEntryNodePath,
                updatedSketchNodePaths,
                updatedPlaneNodePath,
                _modifiedAst,
                sketchDetails.zAxis,
                sketchDetails.yAxis,
                sketchDetails.origin
              )
            if (err(updatedAst)) return Promise.reject(updatedAst)

            await codeManager.updateEditorWithAstAndWriteToFile(
              updatedAst.newAst
            )

            const selection = updateSelections(
              pathToNodeMap,
              selectionRanges,
              updatedAst.newAst
            )
            if (err(selection)) return Promise.reject(selection)
            return {
              selectionType: 'completeSelection',
              selection,
              updatedSketchEntryNodePath,
              updatedSketchNodePaths,
              updatedPlaneNodePath,
            }
          }
        ),
        'Get ABS X info': fromPromise(
          async ({ input: { selectionRanges, sketchDetails } }) => {
            const { modifiedAst, pathToNodeMap, exprInsertIndex } =
              await applyConstraintAbsDistance({
                constraint: 'xAbs',
                selectionRanges,
              })
            const pResult = parse(recast(modifiedAst))
            if (trap(pResult) || !resultIsOk(pResult))
              return Promise.reject(new Error('Unexpected compilation error'))
            const _modifiedAst = pResult.program
            if (!sketchDetails)
              return Promise.reject(new Error('No sketch details'))

            const {
              updatedSketchEntryNodePath,
              updatedSketchNodePaths,
              updatedPlaneNodePath,
            } = updateSketchDetailsNodePaths({
              sketchEntryNodePath: sketchDetails.sketchEntryNodePath,
              sketchNodePaths: sketchDetails.sketchNodePaths,
              planeNodePath: sketchDetails.planeNodePath,
              exprInsertIndex,
            })
            const updatedAst =
              await sceneEntitiesManager.updateAstAndRejigSketch(
                updatedSketchEntryNodePath,
                updatedSketchNodePaths,
                updatedPlaneNodePath,
                _modifiedAst,
                sketchDetails.zAxis,
                sketchDetails.yAxis,
                sketchDetails.origin
              )
            if (err(updatedAst)) return Promise.reject(updatedAst)

            await codeManager.updateEditorWithAstAndWriteToFile(
              updatedAst.newAst
            )

            const selection = updateSelections(
              pathToNodeMap,
              selectionRanges,
              updatedAst.newAst
            )
            if (err(selection)) return Promise.reject(selection)
            return {
              selectionType: 'completeSelection',
              selection,
              updatedSketchEntryNodePath,
              updatedSketchNodePaths,
              updatedPlaneNodePath,
            }
          }
        ),
        'Get ABS Y info': fromPromise(
          async ({ input: { selectionRanges, sketchDetails } }) => {
            const { modifiedAst, pathToNodeMap, exprInsertIndex } =
              await applyConstraintAbsDistance({
                constraint: 'yAbs',
                selectionRanges,
              })
            const pResult = parse(recast(modifiedAst))
            if (trap(pResult) || !resultIsOk(pResult))
              return Promise.reject(new Error('Unexpected compilation error'))
            const _modifiedAst = pResult.program
            if (!sketchDetails)
              return Promise.reject(new Error('No sketch details'))

            const {
              updatedSketchEntryNodePath,
              updatedSketchNodePaths,
              updatedPlaneNodePath,
            } = updateSketchDetailsNodePaths({
              sketchEntryNodePath: sketchDetails.sketchEntryNodePath,
              sketchNodePaths: sketchDetails.sketchNodePaths,
              planeNodePath: sketchDetails.planeNodePath,
              exprInsertIndex,
            })
            const updatedAst =
              await sceneEntitiesManager.updateAstAndRejigSketch(
                updatedSketchEntryNodePath,
                updatedSketchNodePaths,
                updatedPlaneNodePath,
                _modifiedAst,
                sketchDetails.zAxis,
                sketchDetails.yAxis,
                sketchDetails.origin
              )
            if (err(updatedAst)) return Promise.reject(updatedAst)

            await codeManager.updateEditorWithAstAndWriteToFile(
              updatedAst.newAst
            )

            const selection = updateSelections(
              pathToNodeMap,
              selectionRanges,
              updatedAst.newAst
            )
            if (err(selection)) return Promise.reject(selection)
            return {
              selectionType: 'completeSelection',
              selection,
              updatedSketchEntryNodePath,
              updatedSketchNodePaths,
              updatedPlaneNodePath,
            }
          }
        ),
        'Apply named value constraint': fromPromise(
          async ({ input: { selectionRanges, sketchDetails, data } }) => {
            if (!sketchDetails) {
              return Promise.reject(new Error('No sketch details'))
            }
            if (!data) {
              return Promise.reject(new Error('No data from command flow'))
            }
            let pResult = parse(recast(kclManager.ast))
            if (trap(pResult) || !resultIsOk(pResult))
              return Promise.reject(new Error('Unexpected compilation error'))
            let parsed = pResult.program

            let result: {
              modifiedAst: Node<Program>
              pathToReplaced: PathToNode | null
              exprInsertIndex: number
            } = {
              modifiedAst: parsed,
              pathToReplaced: null,
              exprInsertIndex: -1,
            }
            // If the user provided a constant name,
            // we need to insert the named constant
            // and then replace the node with the constant's name.
            if ('variableName' in data.namedValue) {
              const astAfterReplacement = replaceValueAtNodePath({
                ast: parsed,
                pathToNode: data.currentValue.pathToNode,
                newExpressionString: data.namedValue.variableName,
              })
              if (trap(astAfterReplacement)) {
                return Promise.reject(astAfterReplacement)
              }
              const parseResultAfterInsertion = parse(
                recast(
                  insertNamedConstant({
                    node: astAfterReplacement.modifiedAst,
                    newExpression: data.namedValue,
                  })
                )
              )
              if (
                trap(parseResultAfterInsertion) ||
                !resultIsOk(parseResultAfterInsertion)
              )
                return Promise.reject(parseResultAfterInsertion)
              result = {
                modifiedAst: parseResultAfterInsertion.program,
                pathToReplaced: astAfterReplacement.pathToReplaced,
                exprInsertIndex: astAfterReplacement.exprInsertIndex,
              }
            } else if ('valueText' in data.namedValue) {
              // If they didn't provide a constant name,
              // just replace the node with the value.
              const astAfterReplacement = replaceValueAtNodePath({
                ast: parsed,
                pathToNode: data.currentValue.pathToNode,
                newExpressionString: data.namedValue.valueText,
              })
              if (trap(astAfterReplacement)) {
                return Promise.reject(astAfterReplacement)
              }
              // The `replacer` function returns a pathToNode that assumes
              // an identifier is also being inserted into the AST, creating an off-by-one error.
              // This corrects that error, but TODO we should fix this upstream
              // to avoid this kind of error in the future.
              astAfterReplacement.pathToReplaced[1][0] =
                (astAfterReplacement.pathToReplaced[1][0] as number) - 1
              result = astAfterReplacement
            }

            pResult = parse(recast(result.modifiedAst))
            if (trap(pResult) || !resultIsOk(pResult))
              return Promise.reject(new Error('Unexpected compilation error'))
            parsed = pResult.program

            if (trap(parsed)) return Promise.reject(parsed)
            parsed = parsed as Node<Program>
            if (!result.pathToReplaced)
              return Promise.reject(new Error('No path to replaced node'))
            const {
              updatedSketchEntryNodePath,
              updatedSketchNodePaths,
              updatedPlaneNodePath,
            } = updateSketchDetailsNodePaths({
              sketchEntryNodePath: sketchDetails.sketchEntryNodePath,
              sketchNodePaths: sketchDetails.sketchNodePaths,
              planeNodePath: sketchDetails.planeNodePath,
              exprInsertIndex: result.exprInsertIndex,
            })

            const updatedAst =
              await sceneEntitiesManager.updateAstAndRejigSketch(
                updatedSketchEntryNodePath,
                updatedSketchNodePaths,
                updatedPlaneNodePath,
                parsed,
                sketchDetails.zAxis,
                sketchDetails.yAxis,
                sketchDetails.origin
              )
            if (err(updatedAst)) return Promise.reject(updatedAst)

            await codeManager.updateEditorWithAstAndWriteToFile(
              updatedAst.newAst
            )

            const selection = updateSelections(
              { 0: result.pathToReplaced },
              selectionRanges,
              updatedAst.newAst
            )
            if (err(selection)) return Promise.reject(selection)
            return {
              selectionType: 'completeSelection',
              selection,
              updatedSketchEntryNodePath,
              updatedSketchNodePaths,
              updatedPlaneNodePath,
            }
          }
        ),
        'set-up-draft-circle': fromPromise(
          async ({ input: { sketchDetails, data } }) => {
            if (!sketchDetails || !data)
              return reject('No sketch details or data')
            sceneEntitiesManager.tearDownSketch({ removeAxis: false })

            const result = await sceneEntitiesManager.setupDraftCircle(
              sketchDetails.sketchEntryNodePath,
              sketchDetails.sketchNodePaths,
              sketchDetails.planeNodePath,
              sketchDetails.zAxis,
              sketchDetails.yAxis,
              sketchDetails.origin,
              data
            )
            if (err(result)) return reject(result)
            await codeManager.updateEditorWithAstAndWriteToFile(kclManager.ast)

            return result
          }
        ),
        'set-up-draft-circle-three-point': fromPromise(
          async ({ input: { sketchDetails, data } }) => {
            if (!sketchDetails || !data)
              return reject('No sketch details or data')
            sceneEntitiesManager.tearDownSketch({ removeAxis: false })

            const result =
              await sceneEntitiesManager.setupDraftCircleThreePoint(
                sketchDetails.sketchEntryNodePath,
                sketchDetails.sketchNodePaths,
                sketchDetails.planeNodePath,
                sketchDetails.zAxis,
                sketchDetails.yAxis,
                sketchDetails.origin,
                data.p1,
                data.p2
              )
            if (err(result)) return reject(result)
            await codeManager.updateEditorWithAstAndWriteToFile(kclManager.ast)

            return result
          }
        ),
        'set-up-draft-rectangle': fromPromise(
          async ({ input: { sketchDetails, data } }) => {
            if (!sketchDetails || !data)
              return reject('No sketch details or data')
            sceneEntitiesManager.tearDownSketch({ removeAxis: false })

            const result = await sceneEntitiesManager.setupDraftRectangle(
              sketchDetails.sketchEntryNodePath,
              sketchDetails.sketchNodePaths,
              sketchDetails.planeNodePath,
              sketchDetails.zAxis,
              sketchDetails.yAxis,
              sketchDetails.origin,
              data
            )
            if (err(result)) return reject(result)
            await codeManager.updateEditorWithAstAndWriteToFile(kclManager.ast)

            return result
          }
        ),
        'set-up-draft-center-rectangle': fromPromise(
          async ({ input: { sketchDetails, data } }) => {
            if (!sketchDetails || !data)
              return reject('No sketch details or data')
            sceneEntitiesManager.tearDownSketch({ removeAxis: false })
            const result = await sceneEntitiesManager.setupDraftCenterRectangle(
              sketchDetails.sketchEntryNodePath,
              sketchDetails.sketchNodePaths,
              sketchDetails.planeNodePath,
              sketchDetails.zAxis,
              sketchDetails.yAxis,
              sketchDetails.origin,
              data
            )
            if (err(result)) return reject(result)
            await codeManager.updateEditorWithAstAndWriteToFile(kclManager.ast)

            return result
          }
        ),
        'setup-client-side-sketch-segments': fromPromise(
          async ({ input: { sketchDetails, selectionRanges } }) => {
            if (!sketchDetails) return
            if (!sketchDetails.sketchEntryNodePath.length) return
            if (Object.keys(sceneEntitiesManager.activeSegments).length > 0) {
              sceneEntitiesManager.tearDownSketch({ removeAxis: false })
            }
            sceneInfra.resetMouseListeners()
            await sceneEntitiesManager.setupSketch({
              sketchEntryNodePath: sketchDetails?.sketchEntryNodePath || [],
              sketchNodePaths: sketchDetails.sketchNodePaths,
              forward: sketchDetails.zAxis,
              up: sketchDetails.yAxis,
              position: sketchDetails.origin,
              maybeModdedAst: kclManager.ast,
              selectionRanges,
            })
            sceneInfra.resetMouseListeners()

            sceneEntitiesManager.setupSketchIdleCallbacks({
              sketchEntryNodePath: sketchDetails?.sketchEntryNodePath || [],
              forward: sketchDetails.zAxis,
              up: sketchDetails.yAxis,
              position: sketchDetails.origin,
              sketchNodePaths: sketchDetails.sketchNodePaths,
              planeNodePath: sketchDetails.planeNodePath,
              // We will want to pass sketchTools here
              // to add their interactions
            })

            // We will want to update the context with sketchTools.
            // They'll be used for their .destroy() in tearDownSketch
            return undefined
          }
        ),
        'split-sketch-pipe-if-needed': fromPromise(
          async ({ input: { sketchDetails } }) => {
            if (!sketchDetails) return reject('No sketch details')
            const existingSketchInfoNoOp = {
              updatedEntryNodePath: sketchDetails.sketchEntryNodePath,
              updatedSketchNodePaths: sketchDetails.sketchNodePaths,
              updatedPlaneNodePath: sketchDetails.planeNodePath,
              expressionIndexToDelete: -1,
            } as const
            if (
              !sketchDetails.sketchNodePaths.length &&
              sketchDetails.planeNodePath.length
            ) {
              // new sketch, no profiles yet
              return existingSketchInfoNoOp
            }
            const doesNeedSplitting = doesSketchPipeNeedSplitting(
              kclManager.ast,
              sketchDetails.sketchEntryNodePath
            )
            if (err(doesNeedSplitting)) return reject(doesNeedSplitting)
            let moddedAst: Program = structuredClone(kclManager.ast)
            let pathToProfile = sketchDetails.sketchEntryNodePath
            let updatedSketchNodePaths = sketchDetails.sketchNodePaths
            if (doesNeedSplitting) {
              const splitResult = splitPipedProfile(
                moddedAst,
                sketchDetails.sketchEntryNodePath
              )
              if (err(splitResult)) return reject(splitResult)
              moddedAst = splitResult.modifiedAst
              pathToProfile = splitResult.pathToProfile
              updatedSketchNodePaths = [pathToProfile]
            }

            const indexToDelete = sketchDetails?.expressionIndexToDelete || -1
            if (indexToDelete >= 0) {
              // this is the expression that was added when as sketch tool was used but not completed
              // i.e first click for the center of the circle, but not the second click for the radius
              // we added a circle to editor, but they bailed out early so we should remove it
              moddedAst.body.splice(indexToDelete, 1)
              // make sure the deleted expression is removed from the sketchNodePaths
              updatedSketchNodePaths = updatedSketchNodePaths.filter(
                (path) => path[1][0] !== indexToDelete
              )
              // if the deleted expression was the entryNodePath, we should just make it the first sketchNodePath
              // as a safe default
              pathToProfile =
                pathToProfile[1][0] !== indexToDelete
                  ? pathToProfile
                  : updatedSketchNodePaths[0]
            }

            if (doesNeedSplitting) {
              await kclManager.executeAstMock(moddedAst)
              await codeManager.updateEditorWithAstAndWriteToFile(moddedAst)
            }
            return {
              updatedEntryNodePath: pathToProfile,
              updatedSketchNodePaths: updatedSketchNodePaths,
              updatedPlaneNodePath: sketchDetails.planeNodePath,
              expressionIndexToDelete: -1,
            }
          }
        ),
        'submit-prompt-edit': fromPromise(async ({ input }) => {
          return await promptToEditFlow({
            code: codeManager.code,
            prompt: input.prompt,
            selections: input.selection,
            token,
            artifactGraph: engineCommandManager.artifactGraph,
            projectName: context.project.name,
          })
        }),
      },
    }),
    {
      input: {
        ...modelingMachineDefaultContext,
        store: {
          ...modelingMachineDefaultContext.store,
          ...persistedContext,
        },
        machineManager,
      },
      // devTools: true,
    }
  )

  useSetupEngineManager(
    streamRef,
    modelingSend,
    modelingState.context,
    {
      pool: pool,
      theme: theme.current,
      highlightEdges: highlightEdges.current,
      enableSSAO: enableSSAO.current,
      showScaleGrid: showScaleGrid.current,
      cameraProjection: cameraProjection.current,
      cameraOrbit: cameraOrbit.current,
    },
    token
  )

  useEffect(() => {
    kclManager.registerExecuteCallback(() => {
      modelingSend({ type: 'Re-execute' })
    })

    // Before this component unmounts, call the 'Cancel'
    // event to clean up any state in the modeling machine.
    return () => {
      modelingSend({ type: 'Cancel' })
    }
  }, [modelingSend])

  // Give the state back to the editorManager.
  useEffect(() => {
    editorManager.modelingSend = modelingSend
  }, [modelingSend])

  useEffect(() => {
    editorManager.modelingState = modelingState
  }, [modelingState])

  useEffect(() => {
    editorManager.selectionRanges = modelingState.context.selectionRanges
  }, [modelingState.context.selectionRanges])

  // When changing camera modes reset the camera to the default orientation to correct
  // the up vector otherwise the conconical orientation for the camera modes will be
  // wrong
  useEffect(() => {
    sceneInfra.camControls.resetCameraPosition().catch(reportRejection)
  }, [cameraOrbit.current])

  useEffect(() => {
    const onConnectionStateChanged = ({ detail }: CustomEvent) => {
      // If we are in sketch mode we need to exit it.
      // TODO: how do i check if we are in a sketch mode, I only want to call
      // this then.
      if (detail.type === EngineConnectionStateType.Disconnecting) {
        modelingSend({ type: 'Cancel' })
      }
    }
    engineCommandManager.engineConnection?.addEventListener(
      EngineConnectionEvents.ConnectionStateChanged,
      onConnectionStateChanged as EventListener
    )
    return () => {
      engineCommandManager.engineConnection?.removeEventListener(
        EngineConnectionEvents.ConnectionStateChanged,
        onConnectionStateChanged as EventListener
      )
    }
  }, [engineCommandManager.engineConnection, modelingSend])

  useEffect(() => {
    // Only trigger this if the state actually changes, if it stays the same do not reload the camera
    if (
      previousAllowOrbitInSketchMode.current === allowOrbitInSketchMode.current
    ) {
      //no op
      previousAllowOrbitInSketchMode.current = allowOrbitInSketchMode.current
      return
    }
    const inSketchMode = modelingState.matches('Sketch')

    // If you are in sketch mode and you disable the orbit, return back to the normal view to the target
    if (!allowOrbitInSketchMode.current) {
      const targetId = modelingState.context.sketchDetails?.animateTargetId
      if (inSketchMode && targetId) {
        letEngineAnimateAndSyncCamAfter(engineCommandManager, targetId)
          .then(() => {})
          .catch((e) => {
            console.error(
              'failed to sync engine and client scene after disabling allow orbit in sketch mode'
            )
            console.error(e)
          })
      }
    }

    // While you are in sketch mode you should be able to control the enable rotate
    // Once you exit it goes back to normal
    if (inSketchMode) {
      sceneInfra.camControls.enableRotate = allowOrbitInSketchMode.current
    }

    previousAllowOrbitInSketchMode.current = allowOrbitInSketchMode.current
  }, [allowOrbitInSketchMode])

  // Allow using the delete key to delete solids
  useHotkeys(['backspace', 'delete', 'del'], () => {
    modelingSend({ type: 'Delete selection' })
  })

  // Allow ctrl+alt+c to center to selection
  useHotkeys(['mod + alt + c'], () => {
    modelingSend({ type: 'Center camera on selection' })
  })

  useStateMachineCommands({
    machineId: 'modeling',
    state: modelingState,
    send: modelingSend,
    actor: modelingActor,
    commandBarConfig: modelingMachineCommandConfig,
    allCommandsRequireNetwork: true,
    // TODO for when sketch tools are in the toolbar: This was added when we used one "Cancel" event,
    // but we need to support "SketchCancel" and basically
    // make this function take the actor or state so it
    // can call the correct event.
    onCancel: () => modelingSend({ type: 'Cancel' }),
  })

  return (
    <ModelingMachineContext.Provider
      value={{
        state: modelingState,
        context: modelingState.context,
        send: modelingSend,
      }}
    >
      {/* TODO #818: maybe pass reff down to children/app.ts or render app.tsx directly?
      since realistically it won't ever have generic children that isn't app.tsx */}
      <div className="h-screen overflow-hidden select-none" ref={streamRef}>
        {children}
      </div>
    </ModelingMachineContext.Provider>
  )
}

export default ModelingMachineProvider<|MERGE_RESOLUTION|>--- conflicted
+++ resolved
@@ -108,11 +108,8 @@
 import { kclEditorActor } from 'machines/kclEditorMachine'
 import { commandBarActor } from 'machines/commandBarMachine'
 import { useToken } from 'machines/appMachine'
-<<<<<<< HEAD
+import { getNodePathFromSourceRange } from 'lang/queryAstNodePathUtils'
 import { useSettings } from 'machines/appMachine'
-=======
-import { getNodePathFromSourceRange } from 'lang/queryAstNodePathUtils'
->>>>>>> 834f7133
 
 type MachineContext<T extends AnyStateMachine> = {
   state: StateFrom<T>
