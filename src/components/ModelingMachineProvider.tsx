import { useMachine, useSelector } from '@xstate/react'
import React, {
  createContext,
  useEffect,
  useMemo,
  useRef,
  useContext,
} from 'react'
import {
  Actor,
  AnyStateMachine,
  ContextFrom,
  Prop,
  SnapshotFrom,
  StateFrom,
  assign,
  fromPromise,
} from 'xstate'
import {
  getPersistedContext,
  modelingMachine,
  modelingMachineDefaultContext,
} from 'machines/modelingMachine'
import { useSetupEngineManager } from 'hooks/useSetupEngineManager'
import { useSettingsAuthContext } from 'hooks/useSettingsAuthContext'
import {
  isCursorInSketchCommandRange,
  updateSketchDetailsNodePaths,
} from 'lang/util'
import {
  kclManager,
  sceneInfra,
  engineCommandManager,
  codeManager,
  editorManager,
  sceneEntitiesManager,
} from 'lib/singletons'
import { MachineManagerContext } from 'components/MachineManagerProvider'
import { useHotkeys } from 'react-hotkeys-hook'
import { applyConstraintHorzVertDistance } from './Toolbar/SetHorzVertDistance'
import {
  angleBetweenInfo,
  applyConstraintAngleBetween,
} from './Toolbar/SetAngleBetween'
import {
  applyConstraintAngleLength,
  applyConstraintLength,
} from './Toolbar/setAngleLength'
import {
  handleSelectionBatch,
  Selections,
  updateSelections,
} from 'lib/selections'
import { applyConstraintIntersect } from './Toolbar/Intersect'
import { applyConstraintAbsDistance } from './Toolbar/SetAbsDistance'
import useStateMachineCommands from 'hooks/useStateMachineCommands'
import { modelingMachineCommandConfig } from 'lib/commandBarConfigs/modelingCommandConfig'
import {
  SEGMENT_BODIES,
  getParentGroup,
  getSketchOrientationDetails,
} from 'clientSideScene/sceneEntities'
import {
  insertNamedConstant,
  replaceValueAtNodePath,
  sketchOnExtrudedFace,
  sketchOnOffsetPlane,
  splitPipedProfile,
  startSketchOnDefault,
} from 'lang/modifyAst'
<<<<<<< HEAD
import {
  PathToNode,
  Program,
  VariableDeclaration,
  parse,
  recast,
  resultIsOk,
} from 'lang/wasm'
import {
  artifactIsPlaneWithPaths,
  doesSketchPipeNeedSplitting,
  getNodeFromPath,
  isCursorInFunctionDefinition,
  traverse,
} from 'lang/queryAst'
=======
import { PathToNode, Program, parse, recast, resultIsOk } from 'lang/wasm'
import { artifactIsPlaneWithPaths, isSingleCursorInPipe } from 'lang/queryAst'
import { getNodePathFromSourceRange } from 'lang/queryAstNodePathUtils'
>>>>>>> f1a458f1
import { exportFromEngine } from 'lib/exportFromEngine'
import { Models } from '@kittycad/lib/dist/types/src'
import toast from 'react-hot-toast'
import { useLoaderData, useNavigate, useSearchParams } from 'react-router-dom'
import { letEngineAnimateAndSyncCamAfter } from 'clientSideScene/CameraControls'
<<<<<<< HEAD
import { err, reportRejection, trap, reject } from 'lib/trap'
import { useCommandsContext } from 'hooks/useCommandsContext'
=======
import { err, reportRejection, trap } from 'lib/trap'
>>>>>>> f1a458f1
import {
  ExportIntent,
  EngineConnectionStateType,
  EngineConnectionEvents,
} from 'lang/std/engineConnection'
import { submitAndAwaitTextToKcl } from 'lib/textToCad'
import { useFileContext } from 'hooks/useFileContext'
import { uuidv4 } from 'lib/utils'
import { IndexLoaderData } from 'lib/types'
import { Node } from 'wasm-lib/kcl/bindings/Node'
import {
  getPathsFromArtifact,
  getPlaneFromArtifact,
} from 'lang/std/artifactGraph'
import { promptToEditFlow } from 'lib/promptToEdit'
import { kclEditorActor } from 'machines/kclEditorMachine'
import { commandBarActor } from 'machines/commandBarMachine'
import { useToken } from 'machines/appMachine'

type MachineContext<T extends AnyStateMachine> = {
  state: StateFrom<T>
  context: ContextFrom<T>
  send: Prop<Actor<T>, 'send'>
}

export const ModelingMachineContext = createContext(
  {} as MachineContext<typeof modelingMachine>
)

const commandBarIsClosedSelector = (
  state: SnapshotFrom<typeof commandBarActor>
) => state.matches('Closed')

export const ModelingMachineProvider = ({
  children,
}: {
  children: React.ReactNode
}) => {
  const {
    settings: {
      context: {
        app: { theme, enableSSAO, allowOrbitInSketchMode },
        modeling: {
          defaultUnit,
          cameraProjection,
          highlightEdges,
          showScaleGrid,
          cameraOrbit,
        },
      },
    },
  } = useSettingsAuthContext()
  const previousAllowOrbitInSketchMode = useRef(allowOrbitInSketchMode.current)
  const navigate = useNavigate()
  const { context, send: fileMachineSend } = useFileContext()
  const { file } = useLoaderData() as IndexLoaderData
  const token = useToken()
  const streamRef = useRef<HTMLDivElement>(null)
  const persistedContext = useMemo(() => getPersistedContext(), [])

  let [searchParams] = useSearchParams()
  const pool = searchParams.get('pool')

  const isCommandBarClosed = useSelector(
    commandBarActor,
    commandBarIsClosedSelector
  )
  // Settings machine setup
  // const retrievedSettings = useRef(
  // localStorage?.getItem(MODELING_PERSIST_KEY) || '{}'
  // )

  // What should we persist from modeling state? Nothing?
  // const persistedSettings = Object.assign(
  //   settingsMachine.initialState.context,
  //   JSON.parse(retrievedSettings.current) as Partial<
  //     (typeof settingsMachine)['context']
  //   >
  // )

  const machineManager = useContext(MachineManagerContext)

  const [modelingState, modelingSend, modelingActor] = useMachine(
    modelingMachine.provide({
      actions: {
        'disable copilot': () => {
          editorManager.setCopilotEnabled(false)
        },
        'enable copilot': () => {
          editorManager.setCopilotEnabled(true)
        },
        // tsc reports this typing as perfectly fine, but eslint is complaining.
        // It's actually nonsensical, so I'm quieting.
        // eslint-disable-next-line @typescript-eslint/no-misused-promises
        'sketch exit execute': async ({
          context: { store },
        }): Promise<void> => {
          // When cancelling the sketch mode we should disable sketch mode within the engine.
          await engineCommandManager.sendSceneCommand({
            type: 'modeling_cmd_req',
            cmd_id: uuidv4(),
            cmd: { type: 'sketch_mode_disable' },
          })

          sceneInfra.camControls.syncDirection = 'clientToEngine'

          if (cameraProjection.current === 'perspective') {
            await sceneInfra.camControls.snapToPerspectiveBeforeHandingBackControlToEngine()
          }

          sceneInfra.camControls.syncDirection = 'engineToClient'

          store.videoElement?.pause()

          return kclManager.executeCode().then(() => {
            if (engineCommandManager.engineConnection?.idleMode) return

            store.videoElement?.play().catch((e) => {
              console.warn('Video playing was prevented', e)
            })
          })

          sceneInfra.camControls.syncDirection = 'clientToEngine'

          if (cameraProjection.current === 'perspective') {
            await sceneInfra.camControls.snapToPerspectiveBeforeHandingBackControlToEngine()
          }

          sceneInfra.camControls.syncDirection = 'engineToClient'

          store.videoElement?.pause()

          return kclManager
            .executeCode()
            .then(() => {
              if (engineCommandManager.engineConnection?.idleMode) return

              store.videoElement?.play().catch((e) => {
                console.warn('Video playing was prevented', e)
              })
            })
            .catch(reportRejection)
        },
        'Set mouse state': assign(({ context, event }) => {
          if (event.type !== 'Set mouse state') return {}
          const nextSegmentHoverMap = () => {
            if (event.data.type === 'isHovering') {
              const parent = getParentGroup(event.data.on, SEGMENT_BODIES)
              const pathToNode = parent?.userData?.pathToNode
              const pathToNodeString = JSON.stringify(pathToNode)
              if (!parent || !pathToNode) return context.segmentHoverMap
              if (context.segmentHoverMap[pathToNodeString] !== undefined)
                clearTimeout(
                  context.segmentHoverMap[JSON.stringify(pathToNode)]
                )
              return {
                ...context.segmentHoverMap,
                [pathToNodeString]: 0,
              }
            } else if (
              event.data.type === 'idle' &&
              context.mouseState.type === 'isHovering'
            ) {
              const mouseOnParent = getParentGroup(
                context.mouseState.on,
                SEGMENT_BODIES
              )
              if (!mouseOnParent || !mouseOnParent?.userData?.pathToNode)
                return context.segmentHoverMap
              const pathToNodeString = JSON.stringify(
                mouseOnParent?.userData?.pathToNode
              )
              const timeoutId = setTimeout(() => {
                sceneInfra.modelingSend({
                  type: 'Set mouse state',
                  data: {
                    type: 'timeoutEnd',
                    pathToNodeString,
                  },
                })
                // overlay timeout is 1s
              }, 1000) as unknown as number
              return {
                ...context.segmentHoverMap,
                [pathToNodeString]: timeoutId,
              }
            } else if (event.data.type === 'timeoutEnd') {
              const copy = { ...context.segmentHoverMap }
              delete copy[event.data.pathToNodeString]
              return copy
            }
            return {}
          }
          return {
            mouseState: event.data,
            segmentHoverMap: nextSegmentHoverMap(),
          }
        }),
        'Set Segment Overlays': assign({
          segmentOverlays: ({ context: { segmentOverlays }, event }) => {
            if (event.type !== 'Set Segment Overlays') return {}
            if (event.data.type === 'add-many')
              return {
                ...segmentOverlays,
                ...event.data.overlays,
              }
            if (event.data.type === 'set-one')
              return {
                ...segmentOverlays,
                [event.data.pathToNodeString]: event.data.seg,
              }
            if (event.data.type === 'delete-one') {
              const copy = { ...segmentOverlays }
              delete copy[event.data.pathToNodeString]
              return copy
            }
            // data.type === 'clear'
            return {}
          },
        }),
        'Center camera on selection': () => {
          engineCommandManager
            .sendSceneCommand({
              type: 'modeling_cmd_req',
              cmd_id: uuidv4(),
              cmd: {
                type: 'default_camera_center_to_selection',
                camera_movement: 'vantage',
              },
            })
            .catch(reportRejection)
        },
        'Set sketchDetails': assign(({ context: { sketchDetails }, event }) => {
          if (event.type !== 'Delete segment') return {}
          if (!sketchDetails) return {}
          return {
            sketchDetails: {
              ...sketchDetails,
              sketchEntryNodePath: event.data,
            },
          }
        }),
        'Set selection': assign(
          ({ context: { selectionRanges, sketchDetails }, event }) => {
            // this was needed for ts after adding 'Set selection' action to on done modal events
            const setSelections =
              ('data' in event &&
                event.data &&
                'selectionType' in event.data &&
                event.data) ||
              ('output' in event &&
                event.output &&
                'selectionType' in event.output &&
                event.output) ||
              null
            if (!setSelections) return {}

            let selections: Selections = {
              graphSelections: [],
              otherSelections: [],
            }
            if (setSelections.selectionType === 'singleCodeCursor') {
              if (!setSelections.selection && editorManager.isShiftDown) {
              } else if (
                !setSelections.selection &&
                !editorManager.isShiftDown
              ) {
                selections = {
                  graphSelections: [],
                  otherSelections: [],
                }
              } else if (
                setSelections.selection &&
                !editorManager.isShiftDown
              ) {
                selections = {
                  graphSelections: [setSelections.selection],
                  otherSelections: [],
                }
              } else if (setSelections.selection && editorManager.isShiftDown) {
                selections = {
                  graphSelections: [
                    ...selectionRanges.graphSelections,
                    setSelections.selection,
                  ],
                  otherSelections: selectionRanges.otherSelections,
                }
              }

              const {
                engineEvents,
                codeMirrorSelection,
                updateSceneObjectColors,
              } = handleSelectionBatch({
                selections,
              })
              if (codeMirrorSelection) {
                kclEditorActor.send({
                  type: 'setLastSelectionEvent',
                  data: {
                    codeMirrorSelection,
                    scrollIntoView: setSelections.scrollIntoView ?? false,
                  },
                })
              }
              engineEvents &&
                engineEvents.forEach((event) => {
                  // eslint-disable-next-line @typescript-eslint/no-floating-promises
                  engineCommandManager.sendSceneCommand(event)
                })
              updateSceneObjectColors()

              return {
                selectionRanges: selections,
              }
            }

            if (setSelections.selectionType === 'mirrorCodeMirrorSelections') {
              return {
                selectionRanges: setSelections.selection,
              }
            }

            if (
              setSelections.selectionType === 'axisSelection' ||
              setSelections.selectionType === 'defaultPlaneSelection'
            ) {
              if (editorManager.isShiftDown) {
                selections = {
                  graphSelections: selectionRanges.graphSelections,
                  otherSelections: [setSelections.selection],
                }
              } else {
                selections = {
                  graphSelections: [],
                  otherSelections: [setSelections.selection],
                }
              }
              return {
                selectionRanges: selections,
              }
            }

            if (setSelections.selectionType === 'completeSelection') {
              const codeMirrorSelection = editorManager.createEditorSelection(
                setSelections.selection
              )
              kclEditorActor.send({
                type: 'setLastSelectionEvent',
                data: {
                  codeMirrorSelection,
                  scrollIntoView: false,
                },
              })
              if (!sketchDetails)
                return {
                  selectionRanges: setSelections.selection,
                }
              return {
                selectionRanges: setSelections.selection,
                sketchDetails: {
                  ...sketchDetails,
                  sketchEntryNodePath:
                    setSelections.updatedSketchEntryNodePath ||
                    sketchDetails?.sketchEntryNodePath ||
                    [],
                  sketchNodePaths:
                    setSelections.updatedSketchNodePaths ||
                    sketchDetails?.sketchNodePaths ||
                    [],
                  planeNodePath:
                    setSelections.updatedPlaneNodePath ||
                    sketchDetails?.planeNodePath ||
                    [],
                },
              }
            }

            return {}
          }
        ),
        Make: ({ context, event }) => {
          if (event.type !== 'Make') return
          // Check if we already have an export intent.
          if (engineCommandManager.exportInfo) {
            toast.error('Already exporting')
            return
          }
          // Set the export intent.
          engineCommandManager.exportInfo = {
            intent: ExportIntent.Make,
            name: file?.name || '',
          }

          // Set the current machine.
          // Due to our use of singeton pattern, we need to do this to reliably
          // update this object across React and non-React boundary.
          // We need to do this eagerly because of the exportToEngine call below.
          if (engineCommandManager.machineManager === null) {
            console.warn(
              "engineCommandManager.machineManager is null. It shouldn't be at this point. Aborting operation."
            )
            return
          } else {
            engineCommandManager.machineManager.currentMachine =
              event.data.machine
          }

          // Update the rest of the UI that needs to know the current machine
          context.machineManager.setCurrentMachine(event.data.machine)

          const format: Models['OutputFormat_type'] = {
            type: 'stl',
            coords: {
              forward: {
                axis: 'y',
                direction: 'negative',
              },
              up: {
                axis: 'z',
                direction: 'positive',
              },
            },
            storage: 'ascii',
            // Convert all units to mm since that is what the slicer expects.
            units: 'mm',
            selection: { type: 'default_scene' },
          }

          exportFromEngine({
            format: format,
          }).catch(reportRejection)
        },
        'Engine export': ({ event }) => {
          if (event.type !== 'Export') return
          if (engineCommandManager.exportInfo) {
            toast.error('Already exporting')
            return
          }
          // Set the export intent.
          engineCommandManager.exportInfo = {
            intent: ExportIntent.Save,
            // This never gets used its only for make.
            name: file?.name?.replace('.kcl', `.${event.data.type}`) || '',
          }

          const format = {
            ...event.data,
          } as Partial<Models['OutputFormat_type']>

          // Set all the un-configurable defaults here.
          if (format.type === 'gltf') {
            format.presentation = 'pretty'
          }

          if (
            format.type === 'obj' ||
            format.type === 'ply' ||
            format.type === 'step' ||
            format.type === 'stl'
          ) {
            // Set the default coords.
            // In the future we can make this configurable.
            // But for now, its probably best to keep it consistent with the
            // UI.
            format.coords = {
              forward: {
                axis: 'y',
                direction: 'negative',
              },
              up: {
                axis: 'z',
                direction: 'positive',
              },
            }
          }

          if (
            format.type === 'obj' ||
            format.type === 'stl' ||
            format.type === 'ply'
          ) {
            format.units = defaultUnit.current
          }

          if (format.type === 'ply' || format.type === 'stl') {
            format.selection = { type: 'default_scene' }
          }

          exportFromEngine({
            format: format as Models['OutputFormat_type'],
          }).catch(reportRejection)
        },
        'Submit to Text-to-CAD API': ({ event }) => {
          if (event.type !== 'Text-to-CAD') return
          const trimmedPrompt = event.data.prompt.trim()
          if (!trimmedPrompt) return

          submitAndAwaitTextToKcl({
            trimmedPrompt,
            fileMachineSend,
            navigate,
            context,
            token,
            settings: {
              theme: theme.current,
              highlightEdges: highlightEdges.current,
            },
          }).catch(reportRejection)
        },
      },
      guards: {
        'has valid selection for deletion': ({
          context: { selectionRanges },
        }) => {
          if (!isCommandBarClosed) return false
          if (selectionRanges.graphSelections.length <= 0) return false
          return true
        },
        'Selection is on face': ({ context: { selectionRanges }, event }) => {
          if (event.type !== 'Enter sketch') return false
          if (event.data?.forceNewSketch) return false
          if (artifactIsPlaneWithPaths(selectionRanges)) {
            return true
          }
          if (
            isCursorInFunctionDefinition(
              kclManager.ast,
              selectionRanges.graphSelections[0]
            )
          )
            return false
          return !!isCursorInSketchCommandRange(
            engineCommandManager.artifactGraph,
            selectionRanges
          )
        },
        'Has exportable geometry': () => {
          if (!kclManager.hasErrors() && kclManager.ast.body.length > 0)
            return true
          else {
            let errorMessage = 'Unable to Export '
            if (kclManager.hasErrors()) errorMessage += 'due to KCL Errors'
            else if (kclManager.ast.body.length === 0)
              errorMessage += 'due to Empty Scene'
            console.error(errorMessage)
            toast.error(errorMessage, {
              id: kclManager.engineCommandManager.pendingExport?.toastId,
            })
            return false
          }
        },
      },
      actors: {
        'AST-undo-startSketchOn': fromPromise(
          async ({ input: { sketchDetails } }) => {
            if (!sketchDetails) return
            if (kclManager.ast.body.length) {
              // this assumes no changes have been made to the sketch besides what we did when entering the sketch
              // i.e. doesn't account for user's adding code themselves, maybe we need store a flag userEditedSinceSketchMode?
              const newAst = structuredClone(kclManager.ast)
              const varDecIndex = sketchDetails.planeNodePath[1][0]

              const varDec = getNodeFromPath<VariableDeclaration>(
                newAst,
                sketchDetails.planeNodePath,
                'VariableDeclaration'
              )
              if (err(varDec)) return reject(new Error('No varDec'))
              const variableName = varDec.node.declaration.id.name
              let isIdentifierUsed = false
              traverse(newAst, {
                enter: (node) => {
                  if (
                    node.type === 'Identifier' &&
                    node.name === variableName
                  ) {
                    isIdentifierUsed = true
                  }
                },
              })
              if (isIdentifierUsed) return

              // remove body item at varDecIndex
              newAst.body = newAst.body.filter((_, i) => i !== varDecIndex)
              await kclManager.executeAstMock(newAst)
              await codeManager.updateEditorWithAstAndWriteToFile(newAst)
            }
            sceneInfra.setCallbacks({
              onClick: () => {},
              onDrag: () => {},
            })
            return undefined
          }
        ),
        'animate-to-face': fromPromise(async ({ input }) => {
          if (!input) return null
          if (input.type === 'extrudeFace' || input.type === 'offsetPlane') {
            const sketched =
              input.type === 'extrudeFace'
                ? sketchOnExtrudedFace(
                    kclManager.ast,
                    input.sketchPathToNode,
                    input.extrudePathToNode,
                    input.faceInfo
                  )
                : sketchOnOffsetPlane(kclManager.ast, input.pathToNode)
            if (err(sketched)) {
              const sketchedError = new Error(
                'Incompatible face, please try another'
              )
              trap(sketchedError)
              return Promise.reject(sketchedError)
            }
            const { modifiedAst, pathToNode: pathToNewSketchNode } = sketched

            await kclManager.executeAstMock(modifiedAst)

            const id =
              input.type === 'extrudeFace' ? input.faceId : input.planeId
            await letEngineAnimateAndSyncCamAfter(engineCommandManager, id)
            sceneInfra.camControls.syncDirection = 'clientToEngine'
            return {
              sketchEntryNodePath: [],
              planeNodePath: pathToNewSketchNode,
              sketchNodePaths: [],
              zAxis: input.zAxis,
              yAxis: input.yAxis,
              origin: input.position,
            }
          }
          const { modifiedAst, pathToNode } = startSketchOnDefault(
            kclManager.ast,
            input.plane
          )
          await kclManager.updateAst(modifiedAst, false)
          sceneInfra.camControls.enableRotate =
            sceneInfra.camControls._setting_allowOrbitInSketchMode
          sceneInfra.camControls.syncDirection = 'clientToEngine'

          await letEngineAnimateAndSyncCamAfter(
            engineCommandManager,
            input.planeId
          )

          return {
            sketchEntryNodePath: [],
            planeNodePath: pathToNode,
            sketchNodePaths: [],
            zAxis: input.zAxis,
            yAxis: input.yAxis,
            origin: [0, 0, 0],
            animateTargetId: input.planeId,
          }
        }),
        'animate-to-sketch': fromPromise(
          async ({ input: { selectionRanges } }) => {
            const sketchPathToNode =
              selectionRanges.graphSelections[0]?.codeRef?.pathToNode
            const plane = getPlaneFromArtifact(
              selectionRanges.graphSelections[0].artifact,
              engineCommandManager.artifactGraph
            )
            if (err(plane)) return Promise.reject(plane)

            const info = await getSketchOrientationDetails(
              sketchPathToNode || []
            )
            await letEngineAnimateAndSyncCamAfter(
              engineCommandManager,
              info?.sketchDetails?.faceId || ''
            )
            const sketchPaths = getPathsFromArtifact({
              artifact: selectionRanges.graphSelections[0].artifact,
              sketchPathToNode: sketchPathToNode || [],
            })
            if (err(sketchPaths)) return Promise.reject(sketchPaths)
            if (!plane.codeRef)
              return Promise.reject(new Error('No plane codeRef'))
            return {
              sketchEntryNodePath: sketchPathToNode || [],
              sketchNodePaths: sketchPaths,
              planeNodePath: plane.codeRef.pathToNode,
              zAxis: info.sketchDetails.zAxis || null,
              yAxis: info.sketchDetails.yAxis || null,
              origin: info.sketchDetails.origin.map(
                (a) => a / sceneInfra._baseUnitMultiplier
              ) as [number, number, number],
              animateTargetId: info?.sketchDetails?.faceId || '',
            }
          }
        ),

        'Get horizontal info': fromPromise(
          async ({ input: { selectionRanges, sketchDetails } }) => {
            const { modifiedAst, pathToNodeMap, exprInsertIndex } =
              await applyConstraintHorzVertDistance({
                constraint: 'setHorzDistance',
                selectionRanges,
              })
            const pResult = parse(recast(modifiedAst))
            if (trap(pResult) || !resultIsOk(pResult))
              return Promise.reject(new Error('Unexpected compilation error'))
            const _modifiedAst = pResult.program

            if (!sketchDetails)
              return Promise.reject(new Error('No sketch details'))

            const {
              updatedSketchEntryNodePath,
              updatedSketchNodePaths,
              updatedPlaneNodePath,
            } = updateSketchDetailsNodePaths({
              sketchEntryNodePath: sketchDetails.sketchEntryNodePath,
              sketchNodePaths: sketchDetails.sketchNodePaths,
              planeNodePath: sketchDetails.planeNodePath,
              exprInsertIndex,
            })

            const updatedAst =
              await sceneEntitiesManager.updateAstAndRejigSketch(
                updatedSketchEntryNodePath,
                updatedSketchNodePaths,
                updatedPlaneNodePath,
                _modifiedAst,
                sketchDetails.zAxis,
                sketchDetails.yAxis,
                sketchDetails.origin
              )
            if (err(updatedAst)) return Promise.reject(updatedAst)

            await codeManager.updateEditorWithAstAndWriteToFile(
              updatedAst.newAst
            )

            const selection = updateSelections(
              pathToNodeMap,
              selectionRanges,
              updatedAst.newAst
            )
            if (err(selection)) return Promise.reject(selection)
            return {
              selectionType: 'completeSelection',
              selection,
              updatedSketchEntryNodePath,
              updatedSketchNodePaths,
              updatedPlaneNodePath,
            }
          }
        ),
        'Get vertical info': fromPromise(
          async ({ input: { selectionRanges, sketchDetails } }) => {
            const { modifiedAst, pathToNodeMap, exprInsertIndex } =
              await applyConstraintHorzVertDistance({
                constraint: 'setVertDistance',
                selectionRanges,
              })
            const pResult = parse(recast(modifiedAst))
            if (trap(pResult) || !resultIsOk(pResult))
              return Promise.reject(new Error('Unexpected compilation error'))
            const _modifiedAst = pResult.program
            if (!sketchDetails)
              return Promise.reject(new Error('No sketch details'))

            const {
              updatedSketchEntryNodePath,
              updatedSketchNodePaths,
              updatedPlaneNodePath,
            } = updateSketchDetailsNodePaths({
              sketchEntryNodePath: sketchDetails.sketchEntryNodePath,
              sketchNodePaths: sketchDetails.sketchNodePaths,
              planeNodePath: sketchDetails.planeNodePath,
              exprInsertIndex,
            })

            const updatedAst =
              await sceneEntitiesManager.updateAstAndRejigSketch(
                updatedSketchEntryNodePath,
                updatedSketchNodePaths,
                updatedPlaneNodePath,
                _modifiedAst,
                sketchDetails.zAxis,
                sketchDetails.yAxis,
                sketchDetails.origin
              )
            if (err(updatedAst)) return Promise.reject(updatedAst)

            await codeManager.updateEditorWithAstAndWriteToFile(
              updatedAst.newAst
            )

            const selection = updateSelections(
              pathToNodeMap,
              selectionRanges,
              updatedAst.newAst
            )
            if (err(selection)) return Promise.reject(selection)
            return {
              selectionType: 'completeSelection',
              selection,
              updatedSketchEntryNodePath,
              updatedSketchNodePaths,
              updatedPlaneNodePath,
            }
          }
        ),
        'Get angle info': fromPromise(
          async ({ input: { selectionRanges, sketchDetails } }) => {
            const info = angleBetweenInfo({
              selectionRanges,
            })
            if (err(info)) return Promise.reject(info)
            const { modifiedAst, pathToNodeMap, exprInsertIndex } =
              await (info.enabled
                ? applyConstraintAngleBetween({
                    selectionRanges,
                  })
                : applyConstraintAngleLength({
                    selectionRanges,
                    angleOrLength: 'setAngle',
                  }))
            const pResult = parse(recast(modifiedAst))
            if (trap(pResult) || !resultIsOk(pResult))
              return Promise.reject(new Error('Unexpected compilation error'))
            const _modifiedAst = pResult.program
            if (err(_modifiedAst)) return Promise.reject(_modifiedAst)

            if (!sketchDetails)
              return Promise.reject(new Error('No sketch details'))

            const {
              updatedSketchEntryNodePath,
              updatedSketchNodePaths,
              updatedPlaneNodePath,
            } = updateSketchDetailsNodePaths({
              sketchEntryNodePath: sketchDetails.sketchEntryNodePath,
              sketchNodePaths: sketchDetails.sketchNodePaths,
              planeNodePath: sketchDetails.planeNodePath,
              exprInsertIndex,
            })

            const updatedAst =
              await sceneEntitiesManager.updateAstAndRejigSketch(
                updatedSketchEntryNodePath,
                updatedSketchNodePaths,
                updatedPlaneNodePath,
                _modifiedAst,
                sketchDetails.zAxis,
                sketchDetails.yAxis,
                sketchDetails.origin
              )
            if (err(updatedAst)) return Promise.reject(updatedAst)

            await codeManager.updateEditorWithAstAndWriteToFile(
              updatedAst.newAst
            )

            const selection = updateSelections(
              pathToNodeMap,
              selectionRanges,
              updatedAst.newAst
            )
            if (err(selection)) return Promise.reject(selection)
            return {
              selectionType: 'completeSelection',
              selection,
              updatedSketchEntryNodePath,
              updatedSketchNodePaths,
              updatedPlaneNodePath,
            }
          }
        ),
        astConstrainLength: fromPromise(
          async ({
            input: { selectionRanges, sketchDetails, lengthValue },
          }) => {
            if (!lengthValue)
              return Promise.reject(new Error('No length value'))
            const constraintResult = await applyConstraintLength({
              selectionRanges,
              length: lengthValue,
            })
            if (err(constraintResult)) return Promise.reject(constraintResult)
            const { modifiedAst, pathToNodeMap, exprInsertIndex } =
              constraintResult
            const pResult = parse(recast(modifiedAst))
            if (trap(pResult) || !resultIsOk(pResult))
              return Promise.reject(new Error('Unexpected compilation error'))
            const _modifiedAst = pResult.program
            if (!sketchDetails)
              return Promise.reject(new Error('No sketch details'))

            const {
              updatedSketchEntryNodePath,
              updatedSketchNodePaths,
              updatedPlaneNodePath,
            } = updateSketchDetailsNodePaths({
              sketchEntryNodePath: sketchDetails.sketchEntryNodePath,
              sketchNodePaths: sketchDetails.sketchNodePaths,
              planeNodePath: sketchDetails.planeNodePath,
              exprInsertIndex,
            })
            const updatedAst =
              await sceneEntitiesManager.updateAstAndRejigSketch(
                updatedSketchEntryNodePath,
                updatedSketchNodePaths,
                updatedPlaneNodePath,
                _modifiedAst,
                sketchDetails.zAxis,
                sketchDetails.yAxis,
                sketchDetails.origin
              )
            if (err(updatedAst)) return Promise.reject(updatedAst)

            await codeManager.updateEditorWithAstAndWriteToFile(
              updatedAst.newAst
            )

            const selection = updateSelections(
              pathToNodeMap,
              selectionRanges,
              updatedAst.newAst
            )
            if (err(selection)) return Promise.reject(selection)
            return {
              selectionType: 'completeSelection',
              selection,
              updatedSketchEntryNodePath,
              updatedSketchNodePaths,
              updatedPlaneNodePath,
            }
          }
        ),
        'Get perpendicular distance info': fromPromise(
          async ({ input: { selectionRanges, sketchDetails } }) => {
            const { modifiedAst, pathToNodeMap, exprInsertIndex } =
              await applyConstraintIntersect({
                selectionRanges,
              })
            const pResult = parse(recast(modifiedAst))
            if (trap(pResult) || !resultIsOk(pResult))
              return Promise.reject(new Error('Unexpected compilation error'))
            const _modifiedAst = pResult.program
            if (!sketchDetails)
              return Promise.reject(new Error('No sketch details'))

            const {
              updatedSketchEntryNodePath,
              updatedSketchNodePaths,
              updatedPlaneNodePath,
            } = updateSketchDetailsNodePaths({
              sketchEntryNodePath: sketchDetails.sketchEntryNodePath,
              sketchNodePaths: sketchDetails.sketchNodePaths,
              planeNodePath: sketchDetails.planeNodePath,
              exprInsertIndex,
            })
            const updatedAst =
              await sceneEntitiesManager.updateAstAndRejigSketch(
                updatedSketchEntryNodePath,
                updatedSketchNodePaths,
                updatedPlaneNodePath,
                _modifiedAst,
                sketchDetails.zAxis,
                sketchDetails.yAxis,
                sketchDetails.origin
              )
            if (err(updatedAst)) return Promise.reject(updatedAst)

            await codeManager.updateEditorWithAstAndWriteToFile(
              updatedAst.newAst
            )

            const selection = updateSelections(
              pathToNodeMap,
              selectionRanges,
              updatedAst.newAst
            )
            if (err(selection)) return Promise.reject(selection)
            return {
              selectionType: 'completeSelection',
              selection,
              updatedSketchEntryNodePath,
              updatedSketchNodePaths,
              updatedPlaneNodePath,
            }
          }
        ),
        'Get ABS X info': fromPromise(
          async ({ input: { selectionRanges, sketchDetails } }) => {
            const { modifiedAst, pathToNodeMap, exprInsertIndex } =
              await applyConstraintAbsDistance({
                constraint: 'xAbs',
                selectionRanges,
              })
            const pResult = parse(recast(modifiedAst))
            if (trap(pResult) || !resultIsOk(pResult))
              return Promise.reject(new Error('Unexpected compilation error'))
            const _modifiedAst = pResult.program
            if (!sketchDetails)
              return Promise.reject(new Error('No sketch details'))

            const {
              updatedSketchEntryNodePath,
              updatedSketchNodePaths,
              updatedPlaneNodePath,
            } = updateSketchDetailsNodePaths({
              sketchEntryNodePath: sketchDetails.sketchEntryNodePath,
              sketchNodePaths: sketchDetails.sketchNodePaths,
              planeNodePath: sketchDetails.planeNodePath,
              exprInsertIndex,
            })
            const updatedAst =
              await sceneEntitiesManager.updateAstAndRejigSketch(
                updatedSketchEntryNodePath,
                updatedSketchNodePaths,
                updatedPlaneNodePath,
                _modifiedAst,
                sketchDetails.zAxis,
                sketchDetails.yAxis,
                sketchDetails.origin
              )
            if (err(updatedAst)) return Promise.reject(updatedAst)

            await codeManager.updateEditorWithAstAndWriteToFile(
              updatedAst.newAst
            )

            const selection = updateSelections(
              pathToNodeMap,
              selectionRanges,
              updatedAst.newAst
            )
            if (err(selection)) return Promise.reject(selection)
            return {
              selectionType: 'completeSelection',
              selection,
              updatedSketchEntryNodePath,
              updatedSketchNodePaths,
              updatedPlaneNodePath,
            }
          }
        ),
        'Get ABS Y info': fromPromise(
          async ({ input: { selectionRanges, sketchDetails } }) => {
            const { modifiedAst, pathToNodeMap, exprInsertIndex } =
              await applyConstraintAbsDistance({
                constraint: 'yAbs',
                selectionRanges,
              })
            const pResult = parse(recast(modifiedAst))
            if (trap(pResult) || !resultIsOk(pResult))
              return Promise.reject(new Error('Unexpected compilation error'))
            const _modifiedAst = pResult.program
            if (!sketchDetails)
              return Promise.reject(new Error('No sketch details'))

            const {
              updatedSketchEntryNodePath,
              updatedSketchNodePaths,
              updatedPlaneNodePath,
            } = updateSketchDetailsNodePaths({
              sketchEntryNodePath: sketchDetails.sketchEntryNodePath,
              sketchNodePaths: sketchDetails.sketchNodePaths,
              planeNodePath: sketchDetails.planeNodePath,
              exprInsertIndex,
            })
            const updatedAst =
              await sceneEntitiesManager.updateAstAndRejigSketch(
                updatedSketchEntryNodePath,
                updatedSketchNodePaths,
                updatedPlaneNodePath,
                _modifiedAst,
                sketchDetails.zAxis,
                sketchDetails.yAxis,
                sketchDetails.origin
              )
            if (err(updatedAst)) return Promise.reject(updatedAst)

            await codeManager.updateEditorWithAstAndWriteToFile(
              updatedAst.newAst
            )

            const selection = updateSelections(
              pathToNodeMap,
              selectionRanges,
              updatedAst.newAst
            )
            if (err(selection)) return Promise.reject(selection)
            return {
              selectionType: 'completeSelection',
              selection,
              updatedSketchEntryNodePath,
              updatedSketchNodePaths,
              updatedPlaneNodePath,
            }
          }
        ),
        'Apply named value constraint': fromPromise(
          async ({ input: { selectionRanges, sketchDetails, data } }) => {
            if (!sketchDetails) {
              return Promise.reject(new Error('No sketch details'))
            }
            if (!data) {
              return Promise.reject(new Error('No data from command flow'))
            }
            let pResult = parse(recast(kclManager.ast))
            if (trap(pResult) || !resultIsOk(pResult))
              return Promise.reject(new Error('Unexpected compilation error'))
            let parsed = pResult.program

            let result: {
              modifiedAst: Node<Program>
              pathToReplaced: PathToNode | null
              exprInsertIndex: number
            } = {
              modifiedAst: parsed,
              pathToReplaced: null,
              exprInsertIndex: -1,
            }
            // If the user provided a constant name,
            // we need to insert the named constant
            // and then replace the node with the constant's name.
            if ('variableName' in data.namedValue) {
              const astAfterReplacement = replaceValueAtNodePath({
                ast: parsed,
                pathToNode: data.currentValue.pathToNode,
                newExpressionString: data.namedValue.variableName,
              })
              if (trap(astAfterReplacement)) {
                return Promise.reject(astAfterReplacement)
              }
              const parseResultAfterInsertion = parse(
                recast(
                  insertNamedConstant({
                    node: astAfterReplacement.modifiedAst,
                    newExpression: data.namedValue,
                  })
                )
              )
              if (
                trap(parseResultAfterInsertion) ||
                !resultIsOk(parseResultAfterInsertion)
              )
                return Promise.reject(parseResultAfterInsertion)
              result = {
                modifiedAst: parseResultAfterInsertion.program,
                pathToReplaced: astAfterReplacement.pathToReplaced,
                exprInsertIndex: astAfterReplacement.exprInsertIndex,
              }
            } else if ('valueText' in data.namedValue) {
              // If they didn't provide a constant name,
              // just replace the node with the value.
              const astAfterReplacement = replaceValueAtNodePath({
                ast: parsed,
                pathToNode: data.currentValue.pathToNode,
                newExpressionString: data.namedValue.valueText,
              })
              if (trap(astAfterReplacement)) {
                return Promise.reject(astAfterReplacement)
              }
              // The `replacer` function returns a pathToNode that assumes
              // an identifier is also being inserted into the AST, creating an off-by-one error.
              // This corrects that error, but TODO we should fix this upstream
              // to avoid this kind of error in the future.
              astAfterReplacement.pathToReplaced[1][0] =
                (astAfterReplacement.pathToReplaced[1][0] as number) - 1
              result = astAfterReplacement
            }

            pResult = parse(recast(result.modifiedAst))
            if (trap(pResult) || !resultIsOk(pResult))
              return Promise.reject(new Error('Unexpected compilation error'))
            parsed = pResult.program

            if (trap(parsed)) return Promise.reject(parsed)
            parsed = parsed as Node<Program>
            if (!result.pathToReplaced)
              return Promise.reject(new Error('No path to replaced node'))
            const {
              updatedSketchEntryNodePath,
              updatedSketchNodePaths,
              updatedPlaneNodePath,
            } = updateSketchDetailsNodePaths({
              sketchEntryNodePath: sketchDetails.sketchEntryNodePath,
              sketchNodePaths: sketchDetails.sketchNodePaths,
              planeNodePath: sketchDetails.planeNodePath,
              exprInsertIndex: result.exprInsertIndex,
            })

            const updatedAst =
              await sceneEntitiesManager.updateAstAndRejigSketch(
                updatedSketchEntryNodePath,
                updatedSketchNodePaths,
                updatedPlaneNodePath,
                parsed,
                sketchDetails.zAxis,
                sketchDetails.yAxis,
                sketchDetails.origin
              )
            if (err(updatedAst)) return Promise.reject(updatedAst)

            await codeManager.updateEditorWithAstAndWriteToFile(
              updatedAst.newAst
            )

            const selection = updateSelections(
              { 0: result.pathToReplaced },
              selectionRanges,
              updatedAst.newAst
            )
            if (err(selection)) return Promise.reject(selection)
            return {
              selectionType: 'completeSelection',
              selection,
              updatedSketchEntryNodePath,
              updatedSketchNodePaths,
              updatedPlaneNodePath,
            }
          }
        ),
        'set-up-draft-circle': fromPromise(
          async ({ input: { sketchDetails, data } }) => {
            if (!sketchDetails || !data)
              return reject('No sketch details or data')
            await sceneEntitiesManager.tearDownSketch({ removeAxis: false })

            const result = await sceneEntitiesManager.setupDraftCircle(
              sketchDetails.sketchEntryNodePath,
              sketchDetails.sketchNodePaths,
              sketchDetails.planeNodePath,
              sketchDetails.zAxis,
              sketchDetails.yAxis,
              sketchDetails.origin,
              data
            )
            if (err(result)) return reject(result)
            await codeManager.updateEditorWithAstAndWriteToFile(kclManager.ast)

            return result
          }
        ),
        'set-up-draft-circle-three-point': fromPromise(
          async ({ input: { sketchDetails, data } }) => {
            if (!sketchDetails || !data)
              return reject('No sketch details or data')
            await sceneEntitiesManager.tearDownSketch({ removeAxis: false })

            const result =
              await sceneEntitiesManager.setupDraftCircleThreePoint(
                sketchDetails.sketchEntryNodePath,
                sketchDetails.sketchNodePaths,
                sketchDetails.planeNodePath,
                sketchDetails.zAxis,
                sketchDetails.yAxis,
                sketchDetails.origin,
                data.p1,
                data.p2
              )
            if (err(result)) return reject(result)
            await codeManager.updateEditorWithAstAndWriteToFile(kclManager.ast)

            return result
          }
        ),
        'set-up-draft-rectangle': fromPromise(
          async ({ input: { sketchDetails, data } }) => {
            if (!sketchDetails || !data)
              return reject('No sketch details or data')
            await sceneEntitiesManager.tearDownSketch({ removeAxis: false })

            const result = await sceneEntitiesManager.setupDraftRectangle(
              sketchDetails.sketchEntryNodePath,
              sketchDetails.sketchNodePaths,
              sketchDetails.planeNodePath,
              sketchDetails.zAxis,
              sketchDetails.yAxis,
              sketchDetails.origin,
              data
            )
            if (err(result)) return reject(result)
            await codeManager.updateEditorWithAstAndWriteToFile(kclManager.ast)

            return result
          }
        ),
        'set-up-draft-center-rectangle': fromPromise(
          async ({ input: { sketchDetails, data } }) => {
            if (!sketchDetails || !data)
              return reject('No sketch details or data')
            await sceneEntitiesManager.tearDownSketch({ removeAxis: false })
            const result = await sceneEntitiesManager.setupDraftCenterRectangle(
              sketchDetails.sketchEntryNodePath,
              sketchDetails.sketchNodePaths,
              sketchDetails.planeNodePath,
              sketchDetails.zAxis,
              sketchDetails.yAxis,
              sketchDetails.origin,
              data
            )
            if (err(result)) return reject(result)
            await codeManager.updateEditorWithAstAndWriteToFile(kclManager.ast)

            return result
          }
        ),
        'setup-client-side-sketch-segments': fromPromise(
          async ({ input: { sketchDetails, selectionRanges } }) => {
            if (!sketchDetails) return
            if (!sketchDetails.sketchEntryNodePath.length) return
            if (Object.keys(sceneEntitiesManager.activeSegments).length > 0) {
              sceneEntitiesManager.tearDownSketch({ removeAxis: false })
            }
            sceneInfra.resetMouseListeners()
            await sceneEntitiesManager.setupSketch({
              sketchEntryNodePath: sketchDetails?.sketchEntryNodePath || [],
              sketchNodePaths: sketchDetails.sketchNodePaths,
              forward: sketchDetails.zAxis,
              up: sketchDetails.yAxis,
              position: sketchDetails.origin,
              maybeModdedAst: kclManager.ast,
              selectionRanges,
            })
            sceneInfra.resetMouseListeners()

            sceneEntitiesManager.setupSketchIdleCallbacks({
              sketchEntryNodePath: sketchDetails?.sketchEntryNodePath || [],
              forward: sketchDetails.zAxis,
              up: sketchDetails.yAxis,
              position: sketchDetails.origin,
              sketchNodePaths: sketchDetails.sketchNodePaths,
              planeNodePath: sketchDetails.planeNodePath,
              // We will want to pass sketchTools here
              // to add their interactions
            })

            // We will want to update the context with sketchTools.
            // They'll be used for their .destroy() in tearDownSketch
            return undefined
          }
        ),
        'split-sketch-pipe-if-needed': fromPromise(
          async ({ input: { sketchDetails } }) => {
            if (!sketchDetails) return reject('No sketch details')
            const existingSketchInfoNoOp = {
              updatedEntryNodePath: sketchDetails.sketchEntryNodePath,
              updatedSketchNodePaths: sketchDetails.sketchNodePaths,
              updatedPlaneNodePath: sketchDetails.planeNodePath,
            } as const
            if (
              !sketchDetails.sketchNodePaths.length &&
              sketchDetails.planeNodePath.length
            ) {
              // new sketch, no profiles yet
              return existingSketchInfoNoOp
            }
            const doesNeedSplitting = doesSketchPipeNeedSplitting(
              kclManager.ast,
              sketchDetails.sketchEntryNodePath
            )
            if (err(doesNeedSplitting)) return reject(doesNeedSplitting)
            if (!doesNeedSplitting) return existingSketchInfoNoOp

            const splitResult = splitPipedProfile(
              kclManager.ast,
              sketchDetails.sketchEntryNodePath
            )
            if (err(splitResult)) return reject(splitResult)

            await kclManager.executeAstMock(splitResult.modifiedAst)
            await codeManager.updateEditorWithAstAndWriteToFile(
              splitResult.modifiedAst
            )
            return {
              updatedEntryNodePath: splitResult.pathToProfile,
              updatedSketchNodePaths: [splitResult.pathToProfile],
              updatedPlaneNodePath: sketchDetails.planeNodePath,
            }
          }
        ),
        'submit-prompt-edit': fromPromise(async ({ input }) => {
          return await promptToEditFlow({
            code: codeManager.code,
            prompt: input.prompt,
            selections: input.selection,
            token,
            artifactGraph: engineCommandManager.artifactGraph,
          })
        }),
      },
    }),
    {
      input: {
        ...modelingMachineDefaultContext,
        store: {
          ...modelingMachineDefaultContext.store,
          ...persistedContext,
        },
        machineManager,
      },
      // devTools: true,
    }
  )

  useSetupEngineManager(
    streamRef,
    modelingSend,
    modelingState.context,
    {
      pool: pool,
      theme: theme.current,
      highlightEdges: highlightEdges.current,
      enableSSAO: enableSSAO.current,
      showScaleGrid: showScaleGrid.current,
      cameraProjection: cameraProjection.current,
      cameraOrbit: cameraOrbit.current,
    },
    token
  )

  useEffect(() => {
    kclManager.registerExecuteCallback(() => {
      modelingSend({ type: 'Re-execute' })
    })

    // Before this component unmounts, call the 'Cancel'
    // event to clean up any state in the modeling machine.
    return () => {
      modelingSend({ type: 'Cancel' })
    }
  }, [modelingSend])

  // Give the state back to the editorManager.
  useEffect(() => {
    editorManager.modelingSend = modelingSend
  }, [modelingSend])

  useEffect(() => {
    editorManager.modelingState = modelingState
  }, [modelingState])

  useEffect(() => {
    editorManager.selectionRanges = modelingState.context.selectionRanges
  }, [modelingState.context.selectionRanges])

  // When changing camera modes reset the camera to the default orientation to correct
  // the up vector otherwise the conconical orientation for the camera modes will be
  // wrong
  useEffect(() => {
    sceneInfra.camControls.resetCameraPosition().catch(reportRejection)
  }, [cameraOrbit.current])

  useEffect(() => {
    const onConnectionStateChanged = ({ detail }: CustomEvent) => {
      // If we are in sketch mode we need to exit it.
      // TODO: how do i check if we are in a sketch mode, I only want to call
      // this then.
      if (detail.type === EngineConnectionStateType.Disconnecting) {
        modelingSend({ type: 'Cancel' })
      }
    }
    engineCommandManager.engineConnection?.addEventListener(
      EngineConnectionEvents.ConnectionStateChanged,
      onConnectionStateChanged as EventListener
    )
    return () => {
      engineCommandManager.engineConnection?.removeEventListener(
        EngineConnectionEvents.ConnectionStateChanged,
        onConnectionStateChanged as EventListener
      )
    }
  }, [engineCommandManager.engineConnection, modelingSend])

  useEffect(() => {
    // Only trigger this if the state actually changes, if it stays the same do not reload the camera
    if (
      previousAllowOrbitInSketchMode.current === allowOrbitInSketchMode.current
    ) {
      //no op
      previousAllowOrbitInSketchMode.current = allowOrbitInSketchMode.current
      return
    }
    const inSketchMode = modelingState.matches('Sketch')

    // If you are in sketch mode and you disable the orbit, return back to the normal view to the target
    if (!allowOrbitInSketchMode.current) {
      const targetId = modelingState.context.sketchDetails?.animateTargetId
      if (inSketchMode && targetId) {
        letEngineAnimateAndSyncCamAfter(engineCommandManager, targetId)
          .then(() => {})
          .catch((e) => {
            console.error(
              'failed to sync engine and client scene after disabling allow orbit in sketch mode'
            )
            console.error(e)
          })
      }
    }

    // While you are in sketch mode you should be able to control the enable rotate
    // Once you exit it goes back to normal
    if (inSketchMode) {
      sceneInfra.camControls.enableRotate = allowOrbitInSketchMode.current
    }

    previousAllowOrbitInSketchMode.current = allowOrbitInSketchMode.current
  }, [allowOrbitInSketchMode])

  // Allow using the delete key to delete solids
  useHotkeys(['backspace', 'delete', 'del'], () => {
    modelingSend({ type: 'Delete selection' })
  })

  // Allow ctrl+alt+c to center to selection
  useHotkeys(['mod + alt + c'], () => {
    modelingSend({ type: 'Center camera on selection' })
  })

  useStateMachineCommands({
    machineId: 'modeling',
    state: modelingState,
    send: modelingSend,
    actor: modelingActor,
    commandBarConfig: modelingMachineCommandConfig,
    allCommandsRequireNetwork: true,
    // TODO for when sketch tools are in the toolbar: This was added when we used one "Cancel" event,
    // but we need to support "SketchCancel" and basically
    // make this function take the actor or state so it
    // can call the correct event.
    onCancel: () => modelingSend({ type: 'Cancel' }),
  })

  return (
    <ModelingMachineContext.Provider
      value={{
        state: modelingState,
        context: modelingState.context,
        send: modelingSend,
      }}
    >
      {/* TODO #818: maybe pass reff down to children/app.ts or render app.tsx directly?
      since realistically it won't ever have generic children that isn't app.tsx */}
      <div className="h-screen overflow-hidden select-none" ref={streamRef}>
        {children}
      </div>
    </ModelingMachineContext.Provider>
  )
}

export default ModelingMachineProvider<|MERGE_RESOLUTION|>--- conflicted
+++ resolved
@@ -68,7 +68,6 @@
   splitPipedProfile,
   startSketchOnDefault,
 } from 'lang/modifyAst'
-<<<<<<< HEAD
 import {
   PathToNode,
   Program,
@@ -84,22 +83,13 @@
   isCursorInFunctionDefinition,
   traverse,
 } from 'lang/queryAst'
-=======
-import { PathToNode, Program, parse, recast, resultIsOk } from 'lang/wasm'
-import { artifactIsPlaneWithPaths, isSingleCursorInPipe } from 'lang/queryAst'
 import { getNodePathFromSourceRange } from 'lang/queryAstNodePathUtils'
->>>>>>> f1a458f1
 import { exportFromEngine } from 'lib/exportFromEngine'
 import { Models } from '@kittycad/lib/dist/types/src'
 import toast from 'react-hot-toast'
 import { useLoaderData, useNavigate, useSearchParams } from 'react-router-dom'
 import { letEngineAnimateAndSyncCamAfter } from 'clientSideScene/CameraControls'
-<<<<<<< HEAD
 import { err, reportRejection, trap, reject } from 'lib/trap'
-import { useCommandsContext } from 'hooks/useCommandsContext'
-=======
-import { err, reportRejection, trap } from 'lib/trap'
->>>>>>> f1a458f1
 import {
   ExportIntent,
   EngineConnectionStateType,
