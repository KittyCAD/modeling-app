--- conflicted
+++ resolved
@@ -71,11 +71,7 @@
   sketchOnOffsetPlane,
   startSketchOnDefault,
 } from 'lang/modifyAst'
-<<<<<<< HEAD
-import { PathToNode, Program, parse, recast } from 'lang/wasm'
-=======
-import { Program, parse, recast, resultIsOk } from 'lang/wasm'
->>>>>>> 441d9572
+import { PathToNode, Program, parse, recast, resultIsOk } from 'lang/wasm'
 import {
   doesSceneHaveSweepableSketch,
   getNodePathFromSourceRange,
@@ -876,7 +872,6 @@
             }
           }
         ),
-<<<<<<< HEAD
         astConstrainLength: fromPromise(
           async ({
             input: { selectionRanges, sketchDetails, lengthValue },
@@ -889,19 +884,10 @@
             })
             if (err(constraintResult)) return Promise.reject(constraintResult)
             const { modifiedAst, pathToNodeMap } = constraintResult
-            const _modifiedAst = parse(recast(modifiedAst))
-=======
-        'Get length info': fromPromise(
-          async ({ input: { selectionRanges, sketchDetails } }) => {
-            const { modifiedAst, pathToNodeMap } =
-              await applyConstraintAngleLength({
-                selectionRanges,
-              })
             const pResult = parse(recast(modifiedAst))
             if (trap(pResult) || !resultIsOk(pResult))
               return Promise.reject(new Error('Unexpected compilation error'))
             const _modifiedAst = pResult.program
->>>>>>> 441d9572
             if (!sketchDetails)
               return Promise.reject(new Error('No sketch details'))
             const updatedPathToNode = updatePathToNodeFromMap(
@@ -1070,23 +1056,14 @@
           async ({ input: { selectionRanges, sketchDetails, data } }) => {
             if (!sketchDetails) {
               return Promise.reject(new Error('No sketch details'))
-<<<<<<< HEAD
             }
             if (!data) {
               return Promise.reject(new Error('No data from command flow'))
             }
-            let parsed = parse(recast(kclManager.ast))
-            if (trap(parsed)) return Promise.reject(parsed)
-            parsed = parsed as Node<Program>
-=======
-            const { variableName } = await getVarNameModal({
-              valueName: data?.variableName || 'var',
-            })
             let pResult = parse(recast(kclManager.ast))
             if (trap(pResult) || !resultIsOk(pResult))
               return Promise.reject(new Error('Unexpected compilation error'))
             let parsed = pResult.program
->>>>>>> 441d9572
 
             let result = {
               modifiedAst: parsed,
@@ -1104,7 +1081,7 @@
               if (trap(astAfterReplacement)) {
                 return Promise.reject(astAfterReplacement)
               }
-              const astAfterInsertion = parse(
+              const parseResultAfterInsertion = parse(
                 recast(
                   insertNamedConstant({
                     node: astAfterReplacement.modifiedAst,
@@ -1112,11 +1089,13 @@
                   })
                 )
               )
-<<<<<<< HEAD
-              if (trap(astAfterInsertion))
-                return Promise.reject(astAfterInsertion)
+              if (
+                trap(parseResultAfterInsertion) ||
+                !resultIsOk(parseResultAfterInsertion)
+              )
+                return Promise.reject(parseResultAfterInsertion)
               result = {
-                modifiedAst: astAfterInsertion as Node<Program>,
+                modifiedAst: parseResultAfterInsertion.program,
                 pathToReplaced: astAfterReplacement.pathToReplaced,
               }
             } else if ('valueText' in data.namedValue) {
@@ -1139,14 +1118,11 @@
               result = astAfterReplacement
             }
 
-            parsed = parse(recast(result.modifiedAst))
-=======
-            pResult = parse(recast(_modifiedAst))
+            pResult = parse(recast(result.modifiedAst))
             if (trap(pResult) || !resultIsOk(pResult))
               return Promise.reject(new Error('Unexpected compilation error'))
             parsed = pResult.program
 
->>>>>>> 441d9572
             if (trap(parsed)) return Promise.reject(parsed)
             parsed = parsed as Node<Program>
             if (!result.pathToReplaced)
