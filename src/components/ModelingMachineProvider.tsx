--- conflicted
+++ resolved
@@ -147,12 +147,8 @@
       cameraOrbit,
       enableSSAO,
     },
-<<<<<<< HEAD
-  } = useSettingsAuthContext()
-=======
   } = useSettings()
   const previousAllowOrbitInSketchMode = useRef(allowOrbitInSketchMode.current)
->>>>>>> 5654e9da
   const navigate = useNavigate()
   const { context, send: fileMachineSend } = useFileContext()
   const { file } = useLoaderData() as IndexLoaderData
