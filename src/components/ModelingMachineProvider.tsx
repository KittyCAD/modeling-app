import { useMachine, useSelector } from '@xstate/react'
import React, {
  createContext,
  useContext,
  useEffect,
  useMemo,
  useRef,
} from 'react'
import toast from 'react-hot-toast'
import { useHotkeys } from 'react-hotkeys-hook'
import { useLoaderData } from 'react-router-dom'
import type { Actor, ContextFrom, Prop, SnapshotFrom, StateFrom } from 'xstate'
import { assign, fromPromise } from 'xstate'

import type {
  OutputFormat3d,
  Point3d,
} from '@rust/kcl-lib/bindings/ModelingCmd'
import type { Node } from '@rust/kcl-lib/bindings/Node'
import type { Plane } from '@rust/kcl-lib/bindings/Plane'

import { useAppState } from '@src/AppState'
import { letEngineAnimateAndSyncCamAfter } from '@src/clientSideScene/CameraControls'
import {
  SEGMENT_BODIES,
  getParentGroup,
} from '@src/clientSideScene/sceneConstants'
import type { MachineManager } from '@src/components/MachineManagerProvider'
import { MachineManagerContext } from '@src/components/MachineManagerProvider'
import type { SidebarType } from '@src/components/ModelingSidebar/ModelingPanes'
import { applyConstraintIntersect } from '@src/components/Toolbar/Intersect'
import { applyConstraintAbsDistance } from '@src/components/Toolbar/SetAbsDistance'
import {
  angleBetweenInfo,
  applyConstraintAngleBetween,
} from '@src/components/Toolbar/SetAngleBetween'
import { applyConstraintHorzVertDistance } from '@src/components/Toolbar/SetHorzVertDistance'
import {
  applyConstraintAngleLength,
  applyConstraintLength,
} from '@src/components/Toolbar/setAngleLength'
import { useFileContext } from '@src/hooks/useFileContext'
import {
  useMenuListener,
  useSketchModeMenuEnableDisable,
} from '@src/hooks/useMenu'
import { useNetworkContext } from '@src/hooks/useNetworkContext'
import useStateMachineCommands from '@src/hooks/useStateMachineCommands'
import { useKclContext } from '@src/lang/KclProvider'
import { updateModelingState } from '@src/lang/modelingWorkflows'
import {
  insertNamedConstant,
  replaceValueAtNodePath,
  sketchOnExtrudedFace,
  sketchOnOffsetPlane,
  splitPipedProfile,
  startSketchOnDefault,
} from '@src/lang/modifyAst'
import {
  artifactIsPlaneWithPaths,
  doesSketchPipeNeedSplitting,
  getNodeFromPath,
  isCursorInFunctionDefinition,
  traverse,
<<<<<<< HEAD
} from 'lang/queryAst'
import toast from 'react-hot-toast'
import { useLoaderData, useNavigate, useSearchParams } from 'react-router-dom'
import { letEngineAnimateAndSyncCamAfter } from 'clientSideScene/CameraControls'
import { err, reportRejection, trap, reject } from 'lib/trap'
import {
  EngineConnectionStateType,
  EngineConnectionEvents,
} from 'lang/std/engineConnection'
import { submitAndAwaitTextToKcl } from 'lib/textToCad'
import { useFileContext } from 'hooks/useFileContext'
import { isNonNullable, platform, uuidv4 } from 'lib/utils'
import { Node } from '@rust/kcl-lib/bindings/Node'
=======
} from '@src/lang/queryAst'
import { getNodePathFromSourceRange } from '@src/lang/queryAstNodePathUtils'
>>>>>>> aca5fdb5
import {
  getFaceCodeRef,
  getPathsFromArtifact,
  getPlaneFromArtifact,
<<<<<<< HEAD
} from 'lang/std/artifactGraph'
import { FileMeta, promptToEditFlow } from 'lib/promptToEdit'
import { kclEditorActor } from 'machines/kclEditorMachine'
import { commandBarActor } from 'machines/commandBarMachine'
import { useToken } from 'machines/appMachine'
import { getNodePathFromSourceRange } from 'lang/queryAstNodePathUtils'
import { useSettings } from 'machines/appMachine'
import { IndexLoaderData } from 'lib/types'
import { OutputFormat3d, Point3d } from '@rust/kcl-lib/bindings/ModelingCmd'
import { EXPORT_TOAST_MESSAGES, MAKE_TOAST_MESSAGES } from 'lib/constants'
import { exportMake } from 'lib/exportMake'
import { exportSave } from 'lib/exportSave'
import { Plane } from '@rust/kcl-lib/bindings/Plane'
import { updateModelingState } from 'lang/modelingWorkflows'
import { EXECUTION_TYPE_MOCK } from 'lib/constants'
import { isDesktop } from 'lib/isDesktop'
import { FileEntry } from 'lib/project'
=======
} from '@src/lang/std/artifactGraph'
import {
  EngineConnectionEvents,
  EngineConnectionStateType,
} from '@src/lang/std/engineConnection'
import {
  crossProduct,
  isCursorInSketchCommandRange,
  updateSketchDetailsNodePaths,
} from '@src/lang/util'
import type {
  KclValue,
  PathToNode,
  PipeExpression,
  Program,
  VariableDeclaration,
} from '@src/lang/wasm'
import { parse, recast, resultIsOk } from '@src/lang/wasm'
import type { ModelingCommandSchema } from '@src/lib/commandBarConfigs/modelingCommandConfig'
import { modelingMachineCommandConfig } from '@src/lib/commandBarConfigs/modelingCommandConfig'
import {
  EXECUTION_TYPE_MOCK,
  EXPORT_TOAST_MESSAGES,
  MAKE_TOAST_MESSAGES,
} from '@src/lib/constants'
import { exportMake } from '@src/lib/exportMake'
import { exportSave } from '@src/lib/exportSave'
import { promptToEditFlow } from '@src/lib/promptToEdit'
import type { Selections } from '@src/lib/selections'
import { handleSelectionBatch, updateSelections } from '@src/lib/selections'
import {
  codeManager,
  editorManager,
  engineCommandManager,
  kclManager,
  rustContext,
  sceneEntitiesManager,
  sceneInfra,
} from '@src/lib/singletons'
import { err, reject, reportRejection, trap } from '@src/lib/trap'
import type { IndexLoaderData } from '@src/lib/types'
import { platform, uuidv4 } from '@src/lib/utils'
import { useSettings, useToken } from '@src/lib/singletons'
import { commandBarActor } from '@src/lib/singletons'
import { kclEditorActor } from '@src/machines/kclEditorMachine'
import {
  getPersistedContext,
  modelingMachine,
  modelingMachineDefaultContext,
} from '@src/machines/modelingMachine'
import type { WebContentSendPayload } from '@src/menu/channels'
>>>>>>> aca5fdb5

export const ModelingMachineContext = createContext(
  {} as {
    state: StateFrom<typeof modelingMachine>
    context: ContextFrom<typeof modelingMachine>
    send: Prop<Actor<typeof modelingMachine>, 'send'>
  }
)

const commandBarIsClosedSelector = (
  state: SnapshotFrom<typeof commandBarActor>
) => state.matches('Closed')

export const ModelingMachineProvider = ({
  children,
}: {
  children: React.ReactNode
}) => {
  const {
    app: { allowOrbitInSketchMode },
    modeling: { defaultUnit, cameraProjection, cameraOrbit },
  } = useSettings()
  const { context } = useFileContext()
  const { file } = useLoaderData() as IndexLoaderData
  const token = useToken()
  const streamRef = useRef<HTMLDivElement>(null)
  const persistedContext = useMemo(() => getPersistedContext(), [])

  const isCommandBarClosed = useSelector(
    commandBarActor,
    commandBarIsClosedSelector
  )

  // Settings machine setup
  // const retrievedSettings = useRef(
  // localStorage?.getItem(MODELING_PERSIST_KEY) || '{}'
  // )

  // What should we persist from modeling state? Nothing?
  // const persistedSettings = Object.assign(
  //   settingsMachine.initialState.context,
  //   JSON.parse(retrievedSettings.current) as Partial<
  //     (typeof settingsMachine)['context']
  //   >
  // )

  const machineManager = useContext(MachineManagerContext)

  const [modelingState, modelingSend, modelingActor] = useMachine(
    modelingMachine.provide({
      actions: {
        'disable copilot': () => {
          editorManager.setCopilotEnabled(false)
        },
        'enable copilot': () => {
          editorManager.setCopilotEnabled(true)
        },
        'sketch exit execute': ({ context: { store } }) => {
          // TODO: Remove this async callback.  For some reason eslint wouldn't
          // let me disable @typescript-eslint/no-misused-promises for the line.
          ;(async () => {
            // When cancelling the sketch mode we should disable sketch mode within the engine.
            await engineCommandManager.sendSceneCommand({
              type: 'modeling_cmd_req',
              cmd_id: uuidv4(),
              cmd: { type: 'sketch_mode_disable' },
            })

            sceneInfra.camControls.syncDirection = 'clientToEngine'

            if (cameraProjection.current === 'perspective') {
              await sceneInfra.camControls.snapToPerspectiveBeforeHandingBackControlToEngine()
            }

            sceneInfra.camControls.syncDirection = 'engineToClient'

            store.videoElement?.pause()

            return kclManager
              .executeCode()
              .then(() => {
                if (engineCommandManager.engineConnection?.idleMode) return

                store.videoElement?.play().catch((e) => {
                  console.warn('Video playing was prevented', e)
                })
              })
              .catch(reportRejection)
          })().catch(reportRejection)
        },
        'Set mouse state': assign(({ context, event }) => {
          if (event.type !== 'Set mouse state') return {}
          const nextSegmentHoverMap = () => {
            if (event.data.type === 'isHovering') {
              const parent = getParentGroup(event.data.on, SEGMENT_BODIES)
              const pathToNode = parent?.userData?.pathToNode
              const pathToNodeString = JSON.stringify(pathToNode)
              if (!parent || !pathToNode) return context.segmentHoverMap
              if (context.segmentHoverMap[pathToNodeString] !== undefined)
                clearTimeout(
                  context.segmentHoverMap[JSON.stringify(pathToNode)]
                )
              return {
                ...context.segmentHoverMap,
                [pathToNodeString]: 0,
              }
            } else if (
              event.data.type === 'idle' &&
              context.mouseState.type === 'isHovering'
            ) {
              const mouseOnParent = getParentGroup(
                context.mouseState.on,
                SEGMENT_BODIES
              )
              if (!mouseOnParent || !mouseOnParent?.userData?.pathToNode)
                return context.segmentHoverMap
              const pathToNodeString = JSON.stringify(
                mouseOnParent?.userData?.pathToNode
              )
              const timeoutId = setTimeout(() => {
                sceneInfra.modelingSend({
                  type: 'Set mouse state',
                  data: {
                    type: 'timeoutEnd',
                    pathToNodeString,
                  },
                })
                // overlay timeout is 1s
              }, 1000) as unknown as number
              return {
                ...context.segmentHoverMap,
                [pathToNodeString]: timeoutId,
              }
            } else if (event.data.type === 'timeoutEnd') {
              const copy = { ...context.segmentHoverMap }
              delete copy[event.data.pathToNodeString]
              return copy
            }
            return {}
          }
          return {
            mouseState: event.data,
            segmentHoverMap: nextSegmentHoverMap(),
          }
        }),
        'Set Segment Overlays': assign({
          segmentOverlays: ({ context: { segmentOverlays }, event }) => {
            if (event.type !== 'Set Segment Overlays') return {}
            if (event.data.type === 'add-many')
              return {
                ...segmentOverlays,
                ...event.data.overlays,
              }
            if (event.data.type === 'set-one')
              return {
                ...segmentOverlays,
                [event.data.pathToNodeString]: event.data.seg,
              }
            if (event.data.type === 'delete-one') {
              const copy = { ...segmentOverlays }
              delete copy[event.data.pathToNodeString]
              return copy
            }
            // data.type === 'clear'
            return {}
          },
        }),
        'Center camera on selection': () => {
          engineCommandManager
            .sendSceneCommand({
              type: 'modeling_cmd_req',
              cmd_id: uuidv4(),
              cmd: {
                type: 'default_camera_center_to_selection',
                camera_movement: 'vantage',
              },
            })
            .catch(reportRejection)
        },
        'Set sketchDetails': assign(({ context: { sketchDetails }, event }) => {
          if (event.type !== 'Delete segment') return {}
          if (!sketchDetails) return {}
          return {
            sketchDetails: {
              ...sketchDetails,
              sketchEntryNodePath: event.data,
            },
          }
        }),
        'Set selection': assign(
          ({ context: { selectionRanges, sketchDetails }, event }) => {
            // this was needed for ts after adding 'Set selection' action to on done modal events
            const setSelections =
              ('data' in event &&
                event.data &&
                'selectionType' in event.data &&
                event.data) ||
              ('output' in event &&
                event.output &&
                'selectionType' in event.output &&
                event.output) ||
              null
            if (!setSelections) return {}

            let selections: Selections = {
              graphSelections: [],
              otherSelections: [],
            }
            if (setSelections.selectionType === 'singleCodeCursor') {
              if (!setSelections.selection && editorManager.isShiftDown) {
                // if the user is holding shift, but they didn't select anything
                // don't nuke their other selections (frustrating to have one bad click ruin your
                // whole selection)
                selections = {
                  graphSelections: selectionRanges.graphSelections,
                  otherSelections: selectionRanges.otherSelections,
                }
              } else if (
                !setSelections.selection &&
                !editorManager.isShiftDown
              ) {
                selections = {
                  graphSelections: [],
                  otherSelections: [],
                }
              } else if (
                setSelections.selection &&
                !editorManager.isShiftDown
              ) {
                selections = {
                  graphSelections: [setSelections.selection],
                  otherSelections: [],
                }
              } else if (setSelections.selection && editorManager.isShiftDown) {
                // selecting and deselecting multiple objects

                /**
                 * There are two scenarios:
                 * 1. General case:
                 *    When selecting and deselecting edges,
                 *    faces or segment (during sketch edit)
                 *    we use its artifact ID to identify the selection
                 * 2. Initial sketch setup:
                 *    The artifact is not yet created
                 *    so we use the codeRef.range
                 */

                let updatedSelections: typeof selectionRanges.graphSelections

                // 1. General case: Artifact exists, use its ID
                if (setSelections.selection.artifact?.id) {
                  // check if already selected
                  const alreadySelected = selectionRanges.graphSelections.some(
                    (selection) =>
                      selection.artifact?.id ===
                      setSelections.selection?.artifact?.id
                  )
                  if (
                    alreadySelected &&
                    setSelections.selection?.artifact?.id
                  ) {
                    // remove it
                    updatedSelections = selectionRanges.graphSelections.filter(
                      (selection) =>
                        selection.artifact?.id !==
                        setSelections.selection?.artifact?.id
                    )
                  } else {
                    // add it
                    updatedSelections = [
                      ...selectionRanges.graphSelections,
                      setSelections.selection,
                    ]
                  }
                } else {
                  // 2. Initial sketch setup: Artifact not yet created – use codeRef.range
                  const selectionRange = JSON.stringify(
                    setSelections.selection?.codeRef?.range
                  )

                  // check if already selected
                  const alreadySelected = selectionRanges.graphSelections.some(
                    (selection) => {
                      const existingRange = JSON.stringify(
                        selection.codeRef?.range
                      )
                      return existingRange === selectionRange
                    }
                  )

                  if (
                    alreadySelected &&
                    setSelections.selection?.codeRef?.range
                  ) {
                    // remove it
                    updatedSelections = selectionRanges.graphSelections.filter(
                      (selection) =>
                        JSON.stringify(selection.codeRef?.range) !==
                        selectionRange
                    )
                  } else {
                    // add it
                    updatedSelections = [
                      ...selectionRanges.graphSelections,
                      setSelections.selection,
                    ]
                  }
                }

                selections = {
                  graphSelections: updatedSelections,
                  otherSelections: selectionRanges.otherSelections,
                }
              }

              const {
                engineEvents,
                codeMirrorSelection,
                updateSceneObjectColors,
              } = handleSelectionBatch({
                selections,
              })
              if (codeMirrorSelection) {
                kclEditorActor.send({
                  type: 'setLastSelectionEvent',
                  data: {
                    codeMirrorSelection,
                    scrollIntoView: setSelections.scrollIntoView ?? false,
                  },
                })
              }

              // If there are engine commands that need sent off, send them
              // TODO: This should be handled outside of an action as its own
              // actor, so that the system state is more controlled.
              engineEvents &&
                engineEvents.forEach((event) => {
                  engineCommandManager
                    .sendSceneCommand(event)
                    .catch(reportRejection)
                })
              updateSceneObjectColors()

              return {
                selectionRanges: selections,
              }
            }

            if (setSelections.selectionType === 'mirrorCodeMirrorSelections') {
              return {
                selectionRanges: setSelections.selection,
              }
            }

            if (
              setSelections.selectionType === 'axisSelection' ||
              setSelections.selectionType === 'defaultPlaneSelection'
            ) {
              if (editorManager.isShiftDown) {
                selections = {
                  graphSelections: selectionRanges.graphSelections,
                  otherSelections: [setSelections.selection],
                }
              } else {
                selections = {
                  graphSelections: [],
                  otherSelections: [setSelections.selection],
                }
              }
              return {
                selectionRanges: selections,
              }
            }

            if (setSelections.selectionType === 'completeSelection') {
              const codeMirrorSelection = editorManager.createEditorSelection(
                setSelections.selection
              )
              kclEditorActor.send({
                type: 'setLastSelectionEvent',
                data: {
                  codeMirrorSelection,
                  scrollIntoView: false,
                },
              })
              if (!sketchDetails)
                return {
                  selectionRanges: setSelections.selection,
                }
              return {
                selectionRanges: setSelections.selection,
                sketchDetails: {
                  ...sketchDetails,
                  sketchEntryNodePath:
                    setSelections.updatedSketchEntryNodePath ||
                    sketchDetails?.sketchEntryNodePath ||
                    [],
                  sketchNodePaths:
                    setSelections.updatedSketchNodePaths ||
                    sketchDetails?.sketchNodePaths ||
                    [],
                  planeNodePath:
                    setSelections.updatedPlaneNodePath ||
                    sketchDetails?.planeNodePath ||
                    [],
                },
              }
            }

            return {}
          }
        ),
      },
      guards: {
        'has valid selection for deletion': ({
          context: { selectionRanges },
        }) => {
          if (!isCommandBarClosed) return false
          if (selectionRanges.graphSelections.length <= 0) return false
          return true
        },
        'is-error-free': () => {
          return kclManager.errors.length === 0 && !kclManager.hasErrors()
        },
        'Selection is on face': ({ context: { selectionRanges }, event }) => {
          if (event.type !== 'Enter sketch') return false
          if (event.data?.forceNewSketch) return false
          if (artifactIsPlaneWithPaths(selectionRanges)) {
            return true
          } else if (selectionRanges.graphSelections[0]?.artifact) {
            // See if the selection is "close enough" to be coerced to the plane later
            const maybePlane = getPlaneFromArtifact(
              selectionRanges.graphSelections[0].artifact,
              kclManager.artifactGraph
            )
            return !err(maybePlane)
          }
          if (
            isCursorInFunctionDefinition(
              kclManager.ast,
              selectionRanges.graphSelections[0]
            )
          ) {
            return false
          }
          return !!isCursorInSketchCommandRange(
            kclManager.artifactGraph,
            selectionRanges
          )
        },
        'Has exportable geometry': () => {
          if (!kclManager.hasErrors() && kclManager.ast.body.length > 0)
            return true
          else {
            let errorMessage = 'Unable to Export '
            if (kclManager.hasErrors()) errorMessage += 'due to KCL Errors'
            else if (kclManager.ast.body.length === 0)
              errorMessage += 'due to Empty Scene'
            console.error(errorMessage)
            toast.error(errorMessage)
            return false
          }
        },
      },
      actors: {
        exportFromEngine: fromPromise(
          async ({ input }: { input?: ModelingCommandSchema['Export'] }) => {
            if (!input) {
              return new Error('No input provided')
            }

            let fileName = file?.name?.replace('.kcl', `.${input.type}`) || ''
            // Ensure the file has an extension.
            if (!fileName.includes('.')) {
              fileName += `.${input.type}`
            }

            const format = {
              ...input,
            } as Partial<OutputFormat3d>

            // Set all the un-configurable defaults here.
            if (format.type === 'gltf') {
              format.presentation = 'pretty'
            }

            if (
              format.type === 'obj' ||
              format.type === 'ply' ||
              format.type === 'step' ||
              format.type === 'stl'
            ) {
              // Set the default coords.
              // In the future we can make this configurable.
              // But for now, its probably best to keep it consistent with the
              // UI.
              format.coords = {
                forward: {
                  axis: 'y',
                  direction: 'negative',
                },
                up: {
                  axis: 'z',
                  direction: 'positive',
                },
              }
            }

            if (
              format.type === 'obj' ||
              format.type === 'stl' ||
              format.type === 'ply'
            ) {
              format.units = defaultUnit.current
            }

            if (format.type === 'ply' || format.type === 'stl') {
              format.selection = { type: 'default_scene' }
            }

            const toastId = toast.loading(EXPORT_TOAST_MESSAGES.START)
            const files = await rustContext.export(
              format,
              {
                settings: { modeling: { base_unit: defaultUnit.current } },
              },
              toastId
            )

            if (files === undefined) {
              // We already sent the toast message in the export function.
              return
            }

            await exportSave({ files, toastId, fileName })
          }
        ),
        makeFromEngine: fromPromise(
          async ({
            input,
          }: {
            input?: {
              machineManager: MachineManager
            } & ModelingCommandSchema['Make']
          }) => {
            if (input === undefined) {
              return new Error('No input provided')
            }

            const name = file?.name || ''

            // Set the current machine.
            // Due to our use of singeton pattern, we need to do this to reliably
            // update this object across React and non-React boundary.
            // We need to do this eagerly because of the exportToEngine call below.
            if (engineCommandManager.machineManager === null) {
              console.warn(
                "engineCommandManager.machineManager is null. It shouldn't be at this point. Aborting operation."
              )
              return new Error('Machine manager is not set')
            } else {
              engineCommandManager.machineManager.currentMachine = input.machine
            }

            // Update the rest of the UI that needs to know the current machine
            input.machineManager.setCurrentMachine(input.machine)

            const format: OutputFormat3d = {
              type: 'stl',
              coords: {
                forward: {
                  axis: 'y',
                  direction: 'negative',
                },
                up: {
                  axis: 'z',
                  direction: 'positive',
                },
              },
              storage: 'ascii',
              // Convert all units to mm since that is what the slicer expects.
              units: 'mm',
              selection: { type: 'default_scene' },
            }

            const toastId = toast.loading(MAKE_TOAST_MESSAGES.START)
            const files = await rustContext.export(
              format,
              {
                settings: { modeling: { base_unit: 'mm' } },
              },
              toastId
            )

            if (files === undefined) {
              // We already sent the toast message in the export function.
              return
            }

            await exportMake({
              files,
              toastId,
              name,
              machineManager: engineCommandManager.machineManager,
            })
          }
        ),
        'AST-undo-startSketchOn': fromPromise(
          async ({ input: { sketchDetails } }) => {
            if (!sketchDetails) return
            if (kclManager.ast.body.length) {
              const newAst = structuredClone(kclManager.ast)
              const varDecIndex = sketchDetails.planeNodePath[1][0]

              const varDec = getNodeFromPath<VariableDeclaration>(
                newAst,
                sketchDetails.planeNodePath,
                'VariableDeclaration'
              )
              if (err(varDec)) return reject(new Error('No varDec'))
              const variableName = varDec.node.declaration.id.name
              let isIdentifierUsed = false
              traverse(newAst, {
                enter: (node) => {
                  if (node.type === 'Name' && node.name.name === variableName) {
                    isIdentifierUsed = true
                  }
                },
              })
              if (isIdentifierUsed) return

              // remove body item at varDecIndex
              newAst.body = newAst.body.filter((_, i) => i !== varDecIndex)
              const didReParse = await kclManager.executeAstMock(newAst)
              if (err(didReParse)) return reject(didReParse)
              await codeManager.updateEditorWithAstAndWriteToFile(newAst)
            }
            sceneInfra.setCallbacks({
              onClick: () => {},
              onDrag: () => {},
            })
            return undefined
          }
        ),
        'animate-to-face': fromPromise(async ({ input }) => {
          if (!input) return null
          if (input.type === 'extrudeFace' || input.type === 'offsetPlane') {
            const originalCode = codeManager.code
            const sketched =
              input.type === 'extrudeFace'
                ? sketchOnExtrudedFace(
                    kclManager.ast,
                    input.sketchPathToNode,
                    input.extrudePathToNode,
                    input.faceInfo
                  )
                : sketchOnOffsetPlane(kclManager.ast, input.pathToNode)
            if (err(sketched)) {
              const sketchedError = new Error(
                'Incompatible face, please try another'
              )
              trap(sketchedError)
              return Promise.reject(sketchedError)
            }
            const { modifiedAst, pathToNode: pathToNewSketchNode } = sketched

            const didReParse = await kclManager.executeAstMock(modifiedAst)
            if (err(didReParse)) {
              // there was a problem, restore the original code
              codeManager.code = originalCode
              await kclManager.executeCode()
              return reject(didReParse)
            }

            const id =
              input.type === 'extrudeFace' ? input.faceId : input.planeId
            await letEngineAnimateAndSyncCamAfter(engineCommandManager, id)
            sceneInfra.camControls.syncDirection = 'clientToEngine'
            return {
              sketchEntryNodePath: [],
              planeNodePath: pathToNewSketchNode,
              sketchNodePaths: [],
              zAxis: input.zAxis,
              yAxis: input.yAxis,
              origin: input.position,
            }
          }
          const { modifiedAst, pathToNode } = startSketchOnDefault(
            kclManager.ast,
            input.plane
          )
          await kclManager.updateAst(modifiedAst, false)
          sceneInfra.camControls.enableRotate =
            sceneInfra.camControls._setting_allowOrbitInSketchMode
          sceneInfra.camControls.syncDirection = 'clientToEngine'

          await letEngineAnimateAndSyncCamAfter(
            engineCommandManager,
            input.planeId
          )

          return {
            sketchEntryNodePath: [],
            planeNodePath: pathToNode,
            sketchNodePaths: [],
            zAxis: input.zAxis,
            yAxis: input.yAxis,
            origin: [0, 0, 0],
            animateTargetId: input.planeId,
          }
        }),
        'animate-to-sketch': fromPromise(
          async ({ input: { selectionRanges } }) => {
            const artifact = selectionRanges.graphSelections[0].artifact
            const plane = getPlaneFromArtifact(
              artifact,
              kclManager.artifactGraph
            )
            if (err(plane)) return Promise.reject(plane)
            // if the user selected a segment, make sure we enter the right sketch as there can be multiple on a plane
            // but still works if the user selected a plane/face by defaulting to the first path
            const mainPath =
              artifact?.type === 'segment' || artifact?.type === 'solid2d'
                ? artifact?.pathId
                : plane?.pathIds[0]
            let sketch: KclValue | null = null
            let planeVar: Plane | null = null

            for (const variable of Object.values(
              kclManager.execState.variables
            )) {
              // find programMemory that matches path artifact
              if (
                variable?.type === 'Sketch' &&
                variable.value.artifactId === mainPath
              ) {
                sketch = variable
                break
              }
              if (
                // if the variable is an sweep, check if the underlying sketch matches the artifact
                variable?.type === 'Solid' &&
                variable.value.sketch.on.type === 'plane' &&
                variable.value.sketch.artifactId === mainPath
              ) {
                sketch = {
                  type: 'Sketch',
                  value: variable.value.sketch,
                }
                break
              }
              if (
                variable?.type === 'Plane' &&
                plane.id === variable.value.id
              ) {
                planeVar = variable.value
              }
            }

            if (!sketch || sketch.type !== 'Sketch') {
              if (artifact?.type !== 'plane')
                return Promise.reject(new Error('No sketch'))
              const planeCodeRef = getFaceCodeRef(artifact)
              if (planeVar && planeCodeRef) {
                const toTuple = (point: Point3d): [number, number, number] => [
                  point.x,
                  point.y,
                  point.z,
                ]
                const planPath = getNodePathFromSourceRange(
                  kclManager.ast,
                  planeCodeRef.range
                )
                await letEngineAnimateAndSyncCamAfter(
                  engineCommandManager,
                  artifact.id
                )
                const normal = crossProduct(planeVar.xAxis, planeVar.yAxis)
                return {
                  sketchEntryNodePath: [],
                  planeNodePath: planPath,
                  sketchNodePaths: [],
                  zAxis: toTuple(normal),
                  yAxis: toTuple(planeVar.yAxis),
                  origin: toTuple(planeVar.origin),
                }
              }
              return Promise.reject(new Error('No sketch'))
            }
            const info = await sceneEntitiesManager.getSketchOrientationDetails(
              sketch.value
            )
            await letEngineAnimateAndSyncCamAfter(
              engineCommandManager,
              info?.sketchDetails?.faceId || ''
            )

            const sketchArtifact = kclManager.artifactGraph.get(mainPath)
            if (sketchArtifact?.type !== 'path')
              return Promise.reject(new Error('No sketch artifact'))
            const sketchPaths = getPathsFromArtifact({
              artifact: kclManager.artifactGraph.get(plane.id),
              sketchPathToNode: sketchArtifact?.codeRef?.pathToNode,
              artifactGraph: kclManager.artifactGraph,
              ast: kclManager.ast,
            })
            if (err(sketchPaths)) return Promise.reject(sketchPaths)
            let codeRef = getFaceCodeRef(plane)
            if (!codeRef) return Promise.reject(new Error('No plane codeRef'))
            // codeRef.pathToNode is not always populated correctly
            const planeNodePath = getNodePathFromSourceRange(
              kclManager.ast,
              codeRef.range
            )
            return {
              sketchEntryNodePath: sketchArtifact.codeRef.pathToNode || [],
              sketchNodePaths: sketchPaths,
              planeNodePath,
              zAxis: info.sketchDetails.zAxis || null,
              yAxis: info.sketchDetails.yAxis || null,
              origin: info.sketchDetails.origin.map(
                (a) => a / sceneInfra._baseUnitMultiplier
              ) as [number, number, number],
              animateTargetId: info?.sketchDetails?.faceId || '',
            }
          }
        ),

        'Get horizontal info': fromPromise(
          async ({ input: { selectionRanges, sketchDetails } }) => {
            const { modifiedAst, pathToNodeMap, exprInsertIndex } =
              await applyConstraintHorzVertDistance({
                constraint: 'setHorzDistance',
                selectionRanges,
              })
            const pResult = parse(recast(modifiedAst))
            if (trap(pResult) || !resultIsOk(pResult))
              return Promise.reject(new Error('Unexpected compilation error'))
            const _modifiedAst = pResult.program

            if (!sketchDetails)
              return Promise.reject(new Error('No sketch details'))

            const {
              updatedSketchEntryNodePath,
              updatedSketchNodePaths,
              updatedPlaneNodePath,
            } = updateSketchDetailsNodePaths({
              sketchEntryNodePath: sketchDetails.sketchEntryNodePath,
              sketchNodePaths: sketchDetails.sketchNodePaths,
              planeNodePath: sketchDetails.planeNodePath,
              exprInsertIndex,
            })

            const updatedAst =
              await sceneEntitiesManager.updateAstAndRejigSketch(
                updatedSketchEntryNodePath,
                updatedSketchNodePaths,
                updatedPlaneNodePath,
                _modifiedAst,
                sketchDetails.zAxis,
                sketchDetails.yAxis,
                sketchDetails.origin
              )
            if (err(updatedAst)) return Promise.reject(updatedAst)

            await codeManager.updateEditorWithAstAndWriteToFile(
              updatedAst.newAst
            )

            const selection = updateSelections(
              pathToNodeMap,
              selectionRanges,
              updatedAst.newAst
            )
            if (err(selection)) return Promise.reject(selection)
            return {
              selectionType: 'completeSelection',
              selection,
              updatedSketchEntryNodePath,
              updatedSketchNodePaths,
              updatedPlaneNodePath,
            }
          }
        ),
        'Get vertical info': fromPromise(
          async ({ input: { selectionRanges, sketchDetails } }) => {
            const { modifiedAst, pathToNodeMap, exprInsertIndex } =
              await applyConstraintHorzVertDistance({
                constraint: 'setVertDistance',
                selectionRanges,
              })
            const pResult = parse(recast(modifiedAst))
            if (trap(pResult) || !resultIsOk(pResult))
              return Promise.reject(new Error('Unexpected compilation error'))
            const _modifiedAst = pResult.program
            if (!sketchDetails)
              return Promise.reject(new Error('No sketch details'))

            const {
              updatedSketchEntryNodePath,
              updatedSketchNodePaths,
              updatedPlaneNodePath,
            } = updateSketchDetailsNodePaths({
              sketchEntryNodePath: sketchDetails.sketchEntryNodePath,
              sketchNodePaths: sketchDetails.sketchNodePaths,
              planeNodePath: sketchDetails.planeNodePath,
              exprInsertIndex,
            })

            const updatedAst =
              await sceneEntitiesManager.updateAstAndRejigSketch(
                updatedSketchEntryNodePath,
                updatedSketchNodePaths,
                updatedPlaneNodePath,
                _modifiedAst,
                sketchDetails.zAxis,
                sketchDetails.yAxis,
                sketchDetails.origin
              )
            if (err(updatedAst)) return Promise.reject(updatedAst)

            await codeManager.updateEditorWithAstAndWriteToFile(
              updatedAst.newAst
            )

            const selection = updateSelections(
              pathToNodeMap,
              selectionRanges,
              updatedAst.newAst
            )
            if (err(selection)) return Promise.reject(selection)
            return {
              selectionType: 'completeSelection',
              selection,
              updatedSketchEntryNodePath,
              updatedSketchNodePaths,
              updatedPlaneNodePath,
            }
          }
        ),
        'Get angle info': fromPromise(
          async ({ input: { selectionRanges, sketchDetails } }) => {
            const info = angleBetweenInfo({
              selectionRanges,
            })
            if (err(info)) return Promise.reject(info)
            const { modifiedAst, pathToNodeMap, exprInsertIndex } =
              await (info.enabled
                ? applyConstraintAngleBetween({
                    selectionRanges,
                  })
                : applyConstraintAngleLength({
                    selectionRanges,
                    angleOrLength: 'setAngle',
                  }))
            const pResult = parse(recast(modifiedAst))
            if (trap(pResult) || !resultIsOk(pResult))
              return Promise.reject(new Error('Unexpected compilation error'))
            const _modifiedAst = pResult.program
            if (err(_modifiedAst)) return Promise.reject(_modifiedAst)

            if (!sketchDetails)
              return Promise.reject(new Error('No sketch details'))

            const {
              updatedSketchEntryNodePath,
              updatedSketchNodePaths,
              updatedPlaneNodePath,
            } = updateSketchDetailsNodePaths({
              sketchEntryNodePath: sketchDetails.sketchEntryNodePath,
              sketchNodePaths: sketchDetails.sketchNodePaths,
              planeNodePath: sketchDetails.planeNodePath,
              exprInsertIndex,
            })

            const updatedAst =
              await sceneEntitiesManager.updateAstAndRejigSketch(
                updatedSketchEntryNodePath,
                updatedSketchNodePaths,
                updatedPlaneNodePath,
                _modifiedAst,
                sketchDetails.zAxis,
                sketchDetails.yAxis,
                sketchDetails.origin
              )
            if (err(updatedAst)) return Promise.reject(updatedAst)

            await codeManager.updateEditorWithAstAndWriteToFile(
              updatedAst.newAst
            )

            const selection = updateSelections(
              pathToNodeMap,
              selectionRanges,
              updatedAst.newAst
            )
            if (err(selection)) return Promise.reject(selection)
            return {
              selectionType: 'completeSelection',
              selection,
              updatedSketchEntryNodePath,
              updatedSketchNodePaths,
              updatedPlaneNodePath,
            }
          }
        ),
        astConstrainLength: fromPromise(
          async ({
            input: { selectionRanges, sketchDetails, lengthValue },
          }) => {
            if (!lengthValue)
              return Promise.reject(new Error('No length value'))
            const constraintResult = await applyConstraintLength({
              selectionRanges,
              length: lengthValue,
            })
            if (err(constraintResult)) return Promise.reject(constraintResult)
            const { modifiedAst, pathToNodeMap, exprInsertIndex } =
              constraintResult
            const pResult = parse(recast(modifiedAst))
            if (trap(pResult) || !resultIsOk(pResult))
              return Promise.reject(new Error('Unexpected compilation error'))
            const _modifiedAst = pResult.program
            if (!sketchDetails)
              return Promise.reject(new Error('No sketch details'))

            const {
              updatedSketchEntryNodePath,
              updatedSketchNodePaths,
              updatedPlaneNodePath,
            } = updateSketchDetailsNodePaths({
              sketchEntryNodePath: sketchDetails.sketchEntryNodePath,
              sketchNodePaths: sketchDetails.sketchNodePaths,
              planeNodePath: sketchDetails.planeNodePath,
              exprInsertIndex,
            })
            const updatedAst =
              await sceneEntitiesManager.updateAstAndRejigSketch(
                updatedSketchEntryNodePath,
                updatedSketchNodePaths,
                updatedPlaneNodePath,
                _modifiedAst,
                sketchDetails.zAxis,
                sketchDetails.yAxis,
                sketchDetails.origin
              )
            if (err(updatedAst)) return Promise.reject(updatedAst)

            await codeManager.updateEditorWithAstAndWriteToFile(
              updatedAst.newAst
            )

            const selection = updateSelections(
              pathToNodeMap,
              selectionRanges,
              updatedAst.newAst
            )
            if (err(selection)) return Promise.reject(selection)
            return {
              selectionType: 'completeSelection',
              selection,
              updatedSketchEntryNodePath,
              updatedSketchNodePaths,
              updatedPlaneNodePath,
            }
          }
        ),
        'Get perpendicular distance info': fromPromise(
          async ({ input: { selectionRanges, sketchDetails } }) => {
            const { modifiedAst, pathToNodeMap, exprInsertIndex } =
              await applyConstraintIntersect({
                selectionRanges,
              })
            const pResult = parse(recast(modifiedAst))
            if (trap(pResult) || !resultIsOk(pResult))
              return Promise.reject(new Error('Unexpected compilation error'))
            const _modifiedAst = pResult.program
            if (!sketchDetails)
              return Promise.reject(new Error('No sketch details'))

            const {
              updatedSketchEntryNodePath,
              updatedSketchNodePaths,
              updatedPlaneNodePath,
            } = updateSketchDetailsNodePaths({
              sketchEntryNodePath: sketchDetails.sketchEntryNodePath,
              sketchNodePaths: sketchDetails.sketchNodePaths,
              planeNodePath: sketchDetails.planeNodePath,
              exprInsertIndex,
            })
            const updatedAst =
              await sceneEntitiesManager.updateAstAndRejigSketch(
                updatedSketchEntryNodePath,
                updatedSketchNodePaths,
                updatedPlaneNodePath,
                _modifiedAst,
                sketchDetails.zAxis,
                sketchDetails.yAxis,
                sketchDetails.origin
              )
            if (err(updatedAst)) return Promise.reject(updatedAst)

            await codeManager.updateEditorWithAstAndWriteToFile(
              updatedAst.newAst
            )

            const selection = updateSelections(
              pathToNodeMap,
              selectionRanges,
              updatedAst.newAst
            )
            if (err(selection)) return Promise.reject(selection)
            return {
              selectionType: 'completeSelection',
              selection,
              updatedSketchEntryNodePath,
              updatedSketchNodePaths,
              updatedPlaneNodePath,
            }
          }
        ),
        'Get ABS X info': fromPromise(
          async ({ input: { selectionRanges, sketchDetails } }) => {
            const { modifiedAst, pathToNodeMap, exprInsertIndex } =
              await applyConstraintAbsDistance({
                constraint: 'xAbs',
                selectionRanges,
              })
            const pResult = parse(recast(modifiedAst))
            if (trap(pResult) || !resultIsOk(pResult))
              return Promise.reject(new Error('Unexpected compilation error'))
            const _modifiedAst = pResult.program
            if (!sketchDetails)
              return Promise.reject(new Error('No sketch details'))

            const {
              updatedSketchEntryNodePath,
              updatedSketchNodePaths,
              updatedPlaneNodePath,
            } = updateSketchDetailsNodePaths({
              sketchEntryNodePath: sketchDetails.sketchEntryNodePath,
              sketchNodePaths: sketchDetails.sketchNodePaths,
              planeNodePath: sketchDetails.planeNodePath,
              exprInsertIndex,
            })
            const updatedAst =
              await sceneEntitiesManager.updateAstAndRejigSketch(
                updatedSketchEntryNodePath,
                updatedSketchNodePaths,
                updatedPlaneNodePath,
                _modifiedAst,
                sketchDetails.zAxis,
                sketchDetails.yAxis,
                sketchDetails.origin
              )
            if (err(updatedAst)) return Promise.reject(updatedAst)

            await codeManager.updateEditorWithAstAndWriteToFile(
              updatedAst.newAst
            )

            const selection = updateSelections(
              pathToNodeMap,
              selectionRanges,
              updatedAst.newAst
            )
            if (err(selection)) return Promise.reject(selection)
            return {
              selectionType: 'completeSelection',
              selection,
              updatedSketchEntryNodePath,
              updatedSketchNodePaths,
              updatedPlaneNodePath,
            }
          }
        ),
        'Get ABS Y info': fromPromise(
          async ({ input: { selectionRanges, sketchDetails } }) => {
            const { modifiedAst, pathToNodeMap, exprInsertIndex } =
              await applyConstraintAbsDistance({
                constraint: 'yAbs',
                selectionRanges,
              })
            const pResult = parse(recast(modifiedAst))
            if (trap(pResult) || !resultIsOk(pResult))
              return Promise.reject(new Error('Unexpected compilation error'))
            const _modifiedAst = pResult.program
            if (!sketchDetails)
              return Promise.reject(new Error('No sketch details'))

            const {
              updatedSketchEntryNodePath,
              updatedSketchNodePaths,
              updatedPlaneNodePath,
            } = updateSketchDetailsNodePaths({
              sketchEntryNodePath: sketchDetails.sketchEntryNodePath,
              sketchNodePaths: sketchDetails.sketchNodePaths,
              planeNodePath: sketchDetails.planeNodePath,
              exprInsertIndex,
            })
            const updatedAst =
              await sceneEntitiesManager.updateAstAndRejigSketch(
                updatedSketchEntryNodePath,
                updatedSketchNodePaths,
                updatedPlaneNodePath,
                _modifiedAst,
                sketchDetails.zAxis,
                sketchDetails.yAxis,
                sketchDetails.origin
              )
            if (err(updatedAst)) return Promise.reject(updatedAst)

            await codeManager.updateEditorWithAstAndWriteToFile(
              updatedAst.newAst
            )

            const selection = updateSelections(
              pathToNodeMap,
              selectionRanges,
              updatedAst.newAst
            )
            if (err(selection)) return Promise.reject(selection)
            return {
              selectionType: 'completeSelection',
              selection,
              updatedSketchEntryNodePath,
              updatedSketchNodePaths,
              updatedPlaneNodePath,
            }
          }
        ),
        'Apply named value constraint': fromPromise(
          async ({ input: { selectionRanges, sketchDetails, data } }) => {
            if (!sketchDetails) {
              return Promise.reject(new Error('No sketch details'))
            }
            if (!data) {
              return Promise.reject(new Error('No data from command flow'))
            }
            let pResult = parse(recast(kclManager.ast))
            if (trap(pResult) || !resultIsOk(pResult))
              return Promise.reject(new Error('Unexpected compilation error'))
            let parsed = pResult.program

            let result: {
              modifiedAst: Node<Program>
              pathToReplaced: PathToNode | null
              exprInsertIndex: number
            } = {
              modifiedAst: parsed,
              pathToReplaced: null,
              exprInsertIndex: -1,
            }
            // If the user provided a constant name,
            // we need to insert the named constant
            // and then replace the node with the constant's name.
            if ('variableName' in data.namedValue) {
              const astAfterReplacement = replaceValueAtNodePath({
                ast: parsed,
                pathToNode: data.currentValue.pathToNode,
                newExpressionString: data.namedValue.variableName,
              })
              if (trap(astAfterReplacement)) {
                return Promise.reject(astAfterReplacement)
              }
              const parseResultAfterInsertion = parse(
                recast(
                  insertNamedConstant({
                    node: astAfterReplacement.modifiedAst,
                    newExpression: data.namedValue,
                  })
                )
              )
              if (
                trap(parseResultAfterInsertion) ||
                !resultIsOk(parseResultAfterInsertion)
              )
                return Promise.reject(parseResultAfterInsertion)
              result = {
                modifiedAst: parseResultAfterInsertion.program,
                pathToReplaced: astAfterReplacement.pathToReplaced,
                exprInsertIndex: astAfterReplacement.exprInsertIndex,
              }
            } else if ('valueText' in data.namedValue) {
              // If they didn't provide a constant name,
              // just replace the node with the value.
              const astAfterReplacement = replaceValueAtNodePath({
                ast: parsed,
                pathToNode: data.currentValue.pathToNode,
                newExpressionString: data.namedValue.valueText,
              })
              if (trap(astAfterReplacement)) {
                return Promise.reject(astAfterReplacement)
              }
              // The `replacer` function returns a pathToNode that assumes
              // an identifier is also being inserted into the AST, creating an off-by-one error.
              // This corrects that error, but TODO we should fix this upstream
              // to avoid this kind of error in the future.
              astAfterReplacement.pathToReplaced[1][0] =
                (astAfterReplacement.pathToReplaced[1][0] as number) - 1
              result = astAfterReplacement
            }

            pResult = parse(recast(result.modifiedAst))
            if (trap(pResult) || !resultIsOk(pResult))
              return Promise.reject(new Error('Unexpected compilation error'))
            parsed = pResult.program

            if (trap(parsed)) return Promise.reject(parsed)
            if (!result.pathToReplaced)
              return Promise.reject(new Error('No path to replaced node'))
            const {
              updatedSketchEntryNodePath,
              updatedSketchNodePaths,
              updatedPlaneNodePath,
            } = updateSketchDetailsNodePaths({
              sketchEntryNodePath: sketchDetails.sketchEntryNodePath,
              sketchNodePaths: sketchDetails.sketchNodePaths,
              planeNodePath: sketchDetails.planeNodePath,
              exprInsertIndex: result.exprInsertIndex,
            })

            const updatedAst =
              await sceneEntitiesManager.updateAstAndRejigSketch(
                updatedSketchEntryNodePath,
                updatedSketchNodePaths,
                updatedPlaneNodePath,
                parsed,
                sketchDetails.zAxis,
                sketchDetails.yAxis,
                sketchDetails.origin
              )
            if (err(updatedAst)) return Promise.reject(updatedAst)

            await codeManager.updateEditorWithAstAndWriteToFile(
              updatedAst.newAst
            )

            const selection = updateSelections(
              { 0: result.pathToReplaced },
              selectionRanges,
              updatedAst.newAst
            )
            if (err(selection)) return Promise.reject(selection)
            return {
              selectionType: 'completeSelection',
              selection,
              updatedSketchEntryNodePath,
              updatedSketchNodePaths,
              updatedPlaneNodePath,
            }
          }
        ),
        'set-up-draft-circle': fromPromise(
          async ({ input: { sketchDetails, data } }) => {
            if (!sketchDetails || !data)
              return reject('No sketch details or data')

            const result = await sceneEntitiesManager.setupDraftCircle(
              sketchDetails.sketchEntryNodePath,
              sketchDetails.sketchNodePaths,
              sketchDetails.planeNodePath,
              sketchDetails.zAxis,
              sketchDetails.yAxis,
              sketchDetails.origin,
              data
            )
            if (err(result)) return reject(result)
            await codeManager.updateEditorWithAstAndWriteToFile(kclManager.ast)

            return result
          }
        ),
        'set-up-draft-circle-three-point': fromPromise(
          async ({ input: { sketchDetails, data } }) => {
            if (!sketchDetails || !data)
              return reject('No sketch details or data')

            const result =
              await sceneEntitiesManager.setupDraftCircleThreePoint(
                sketchDetails.sketchEntryNodePath,
                sketchDetails.sketchNodePaths,
                sketchDetails.planeNodePath,
                sketchDetails.zAxis,
                sketchDetails.yAxis,
                sketchDetails.origin,
                data.p1,
                data.p2
              )
            if (err(result)) return reject(result)
            await codeManager.updateEditorWithAstAndWriteToFile(kclManager.ast)

            return result
          }
        ),
        'set-up-draft-rectangle': fromPromise(
          async ({ input: { sketchDetails, data } }) => {
            if (!sketchDetails || !data)
              return reject('No sketch details or data')

            const result = await sceneEntitiesManager.setupDraftRectangle(
              sketchDetails.sketchEntryNodePath,
              sketchDetails.sketchNodePaths,
              sketchDetails.planeNodePath,
              sketchDetails.zAxis,
              sketchDetails.yAxis,
              sketchDetails.origin,
              data
            )
            if (err(result)) return reject(result)
            await codeManager.updateEditorWithAstAndWriteToFile(kclManager.ast)

            return result
          }
        ),
        'set-up-draft-center-rectangle': fromPromise(
          async ({ input: { sketchDetails, data } }) => {
            if (!sketchDetails || !data)
              return reject('No sketch details or data')
            const result = await sceneEntitiesManager.setupDraftCenterRectangle(
              sketchDetails.sketchEntryNodePath,
              sketchDetails.sketchNodePaths,
              sketchDetails.planeNodePath,
              sketchDetails.zAxis,
              sketchDetails.yAxis,
              sketchDetails.origin,
              data
            )
            if (err(result)) return reject(result)
            await codeManager.updateEditorWithAstAndWriteToFile(kclManager.ast)

            return result
          }
        ),
        'set-up-draft-arc-three-point': fromPromise(
          async ({ input: { sketchDetails, data } }) => {
            if (!sketchDetails || !data)
              return reject('No sketch details or data')
            const result = await sceneEntitiesManager.setupDraftArcThreePoint(
              sketchDetails.sketchEntryNodePath,
              sketchDetails.sketchNodePaths,
              sketchDetails.planeNodePath,
              sketchDetails.zAxis,
              sketchDetails.yAxis,
              sketchDetails.origin,
              data
            )
            if (err(result)) return reject(result)
            await codeManager.updateEditorWithAstAndWriteToFile(kclManager.ast)

            return result
          }
        ),
        'set-up-draft-arc': fromPromise(
          async ({ input: { sketchDetails, data } }) => {
            if (!sketchDetails || !data)
              return reject('No sketch details or data')
            const result = await sceneEntitiesManager.setupDraftArc(
              sketchDetails.sketchEntryNodePath,
              sketchDetails.sketchNodePaths,
              sketchDetails.planeNodePath,
              sketchDetails.zAxis,
              sketchDetails.yAxis,
              sketchDetails.origin,
              data
            )
            if (err(result)) return reject(result)
            await codeManager.updateEditorWithAstAndWriteToFile(kclManager.ast)

            return result
          }
        ),
        'setup-client-side-sketch-segments': fromPromise(
          async ({ input: { sketchDetails, selectionRanges } }) => {
            if (!sketchDetails) return
            if (!sketchDetails.sketchEntryNodePath?.length) return
            sceneInfra.resetMouseListeners()
            await sceneEntitiesManager.setupSketch({
              sketchEntryNodePath: sketchDetails?.sketchEntryNodePath || [],
              sketchNodePaths: sketchDetails.sketchNodePaths,
              forward: sketchDetails.zAxis,
              up: sketchDetails.yAxis,
              position: sketchDetails.origin,
              maybeModdedAst: kclManager.ast,
              selectionRanges,
            })
            sceneInfra.resetMouseListeners()

            sceneEntitiesManager.setupSketchIdleCallbacks({
              sketchEntryNodePath: sketchDetails?.sketchEntryNodePath || [],
              forward: sketchDetails.zAxis,
              up: sketchDetails.yAxis,
              position: sketchDetails.origin,
              sketchNodePaths: sketchDetails.sketchNodePaths,
              planeNodePath: sketchDetails.planeNodePath,
              // We will want to pass sketchTools here
              // to add their interactions
            })

            // We will want to update the context with sketchTools.
            // They'll be used for their .destroy() in tearDownSketch
            return undefined
          }
        ),
        'split-sketch-pipe-if-needed': fromPromise(
          async ({ input: { sketchDetails } }) => {
            if (!sketchDetails) return reject('No sketch details')
            const existingSketchInfoNoOp = {
              updatedEntryNodePath: sketchDetails.sketchEntryNodePath,
              updatedSketchNodePaths: sketchDetails.sketchNodePaths,
              updatedPlaneNodePath: sketchDetails.planeNodePath,
              expressionIndexToDelete: -1,
            } as const
            if (!sketchDetails?.sketchEntryNodePath?.length) {
              return existingSketchInfoNoOp
            }
            if (
              !sketchDetails.sketchNodePaths.length &&
              sketchDetails.planeNodePath.length
            ) {
              // new sketch, no profiles yet
              return existingSketchInfoNoOp
            }
            const doesNeedSplitting = doesSketchPipeNeedSplitting(
              kclManager.ast,
              sketchDetails.sketchEntryNodePath
            )
            if (err(doesNeedSplitting)) return reject(doesNeedSplitting)
            let moddedAst: Node<Program> = structuredClone(kclManager.ast)
            let pathToProfile = sketchDetails.sketchEntryNodePath
            let updatedSketchNodePaths = sketchDetails.sketchNodePaths
            if (doesNeedSplitting) {
              const splitResult = splitPipedProfile(
                moddedAst,
                sketchDetails.sketchEntryNodePath
              )
              if (err(splitResult)) return reject(splitResult)
              moddedAst = splitResult.modifiedAst
              pathToProfile = splitResult.pathToProfile
              updatedSketchNodePaths = [pathToProfile]
            }

            const indexToDelete = sketchDetails?.expressionIndexToDelete || -1
            let isLastInPipeThreePointArc = false
            if (indexToDelete >= 0) {
              // this is the expression that was added when as sketch tool was used but not completed
              // i.e first click for the center of the circle, but not the second click for the radius
              // we added a circle to editor, but they bailed out early so we should remove it

              const pipe = getNodeFromPath<PipeExpression>(
                moddedAst,
                pathToProfile,
                'PipeExpression'
              )
              if (err(pipe)) {
                isLastInPipeThreePointArc = false
              } else {
                const lastInPipe = pipe?.node?.body?.[pipe.node.body.length - 1]
                if (
                  lastInPipe &&
                  Number(pathToProfile[1][0]) === indexToDelete &&
                  lastInPipe.type === 'CallExpression' &&
                  lastInPipe.callee.type === 'Name' &&
                  lastInPipe.callee.name.name === 'arcTo'
                ) {
                  isLastInPipeThreePointArc = true
                  pipe.node.body = pipe.node.body.slice(0, -1)
                }
              }

              if (!isLastInPipeThreePointArc) {
                moddedAst.body.splice(indexToDelete, 1)
                // make sure the deleted expression is removed from the sketchNodePaths
                updatedSketchNodePaths = updatedSketchNodePaths.filter(
                  (path) => path[1][0] !== indexToDelete
                )
                // if the deleted expression was the entryNodePath, we should just make it the first sketchNodePath
                // as a safe default
                pathToProfile =
                  pathToProfile[1][0] !== indexToDelete
                    ? pathToProfile
                    : updatedSketchNodePaths[0]
              }
            }

            if (
              doesNeedSplitting ||
              indexToDelete >= 0 ||
              isLastInPipeThreePointArc
            ) {
              await updateModelingState(moddedAst, EXECUTION_TYPE_MOCK, {
                kclManager,
                editorManager,
                codeManager,
              })
            }
            return {
              updatedEntryNodePath: pathToProfile,
              updatedSketchNodePaths: updatedSketchNodePaths,
              updatedPlaneNodePath: sketchDetails.planeNodePath,
              expressionIndexToDelete: -1,
            }
          }
        ),
        'submit-prompt-edit': fromPromise(async ({ input }) => {
          let projectFiles: FileMeta[] = [
            {
              type: 'kcl',
              relPath: 'main.kcl',
              absPath: 'main.kcl',
              fileContents: codeManager.code,
              execStateFileNamesIndex: 0,
            },
          ]
          const execStateNameToIndexMap: { [fileName: string]: number } = {}
          Object.entries(kclManager.execState.filenames).forEach(
            ([index, val]) => {
              if (val?.type === 'Local') {
                execStateNameToIndexMap[val.value] = Number(index)
              }
            }
          )
          let basePath = ''
          if (isDesktop() && context?.project?.children) {
            basePath = context?.selectedDirectory?.path
            const filePromises: Promise<FileMeta | null>[] = []
            let uploadSize = 0
            const recursivelyPushFilePromises = (files: FileEntry[]) => {
              // mutates filePromises declared above, so this function definition should stay here
              // if pulled out, it would need to be refactored.
              for (const file of files) {
                if (file.children !== null) {
                  // is directory
                  recursivelyPushFilePromises(file.children)
                  continue
                }
                const absPath = file.path
                const relPath = window.electron.path.relative(basePath, absPath)
                const filePromise = window.electron
                  .readFile(absPath)
                  .then((file): FileMeta => {
                    uploadSize += file.byteLength
                    const decoder = new TextDecoder('utf-8')
                    const fileType = window.electron.path.extname(absPath)
                    if (fileType === '.kcl') {
                      return {
                        type: 'kcl',
                        absPath,
                        relPath,
                        fileContents: decoder.decode(file),
                        execStateFileNamesIndex:
                          execStateNameToIndexMap[absPath],
                      }
                    }
                    const blob = new Blob([file], {
                      type: 'application/octet-stream',
                    })
                    return {
                      type: 'other',
                      relPath,
                      data: blob,
                    }
                  })
                  .catch((e) => {
                    console.error('error reading file', e)
                    return null
                  })

                filePromises.push(filePromise)
              }
            }
            recursivelyPushFilePromises(context?.project?.children)
            projectFiles = (await Promise.all(filePromises)).filter(
              isNonNullable
            )
            const MB20 = 2 ** 20 * 20
            if (uploadSize > MB20) {
              toast.error(
                "You're project exceeds 20Mb, this will slow down Text-to-CAD\nPlease remove any unnecessary files"
              )
            }
          }
          return await promptToEditFlow({
            projectFiles,
            prompt: input.prompt,
            selections: input.selection,
            token,
            artifactGraph: kclManager.artifactGraph,
            projectName: context.project.name,
            basePath,
          })
        }),
      },
    }),
    {
      input: {
        ...modelingMachineDefaultContext,
        store: {
          ...modelingMachineDefaultContext.store,
          ...persistedContext,
        },
        machineManager,
      },
      // devTools: true,
    }
  )

  // Register file menu actions based off modeling send
  const cb = (data: WebContentSendPayload) => {
    const openPanes = modelingActor.getSnapshot().context.store.openPanes
    if (data.menuLabel === 'View.Panes.Feature tree') {
      const featureTree: SidebarType = 'feature-tree'
      const alwaysAddFeatureTree: SidebarType[] = [
        ...new Set([...openPanes, featureTree]),
      ]
      modelingSend({
        type: 'Set context',
        data: {
          openPanes: alwaysAddFeatureTree,
        },
      })
    } else if (data.menuLabel === 'View.Panes.KCL code') {
      const code: SidebarType = 'code'
      const alwaysAddCode: SidebarType[] = [...new Set([...openPanes, code])]
      modelingSend({
        type: 'Set context',
        data: {
          openPanes: alwaysAddCode,
        },
      })
    } else if (data.menuLabel === 'View.Panes.Project files') {
      const projectFiles: SidebarType = 'files'
      const alwaysAddProjectFiles: SidebarType[] = [
        ...new Set([...openPanes, projectFiles]),
      ]
      modelingSend({
        type: 'Set context',
        data: {
          openPanes: alwaysAddProjectFiles,
        },
      })
    } else if (data.menuLabel === 'View.Panes.Variables') {
      const variables: SidebarType = 'variables'
      const alwaysAddVariables: SidebarType[] = [
        ...new Set([...openPanes, variables]),
      ]
      modelingSend({
        type: 'Set context',
        data: {
          openPanes: alwaysAddVariables,
        },
      })
    } else if (data.menuLabel === 'View.Panes.Logs') {
      const logs: SidebarType = 'logs'
      const alwaysAddLogs: SidebarType[] = [...new Set([...openPanes, logs])]
      modelingSend({
        type: 'Set context',
        data: {
          openPanes: alwaysAddLogs,
        },
      })
    } else if (data.menuLabel === 'Design.Start sketch') {
      modelingSend({
        type: 'Enter sketch',
        data: { forceNewSketch: true },
      })
    }
  }
  useMenuListener(cb)

  const { overallState } = useNetworkContext()
  const { isExecuting } = useKclContext()
  const { isStreamReady } = useAppState()

  // Assumes all commands are network commands
  useSketchModeMenuEnableDisable(
    modelingState.context.currentMode,
    overallState,
    isExecuting,
    isStreamReady,
    [
      { menuLabel: 'Edit.Modify with Zoo Text-To-CAD' },
      { menuLabel: 'View.Standard views' },
      { menuLabel: 'View.Named views' },
      { menuLabel: 'Design.Start sketch' },
      {
        menuLabel: 'Design.Create an offset plane',
        commandName: 'Offset plane',
        groupId: 'modeling',
      },
      {
        menuLabel: 'Design.Create a helix',
        commandName: 'Helix',
        groupId: 'modeling',
      },
      {
        menuLabel: 'Design.Create an additive feature.Extrude',
        commandName: 'Extrude',
        groupId: 'modeling',
      },
      {
        menuLabel: 'Design.Create an additive feature.Revolve',
        commandName: 'Revolve',
        groupId: 'modeling',
      },
      {
        menuLabel: 'Design.Create an additive feature.Sweep',
        commandName: 'Sweep',
        groupId: 'modeling',
      },
      {
        menuLabel: 'Design.Create an additive feature.Loft',
        commandName: 'Loft',
        groupId: 'modeling',
      },
      {
        menuLabel: 'Design.Apply modification feature.Fillet',
        commandName: 'Fillet',
        groupId: 'modeling',
      },
      {
        menuLabel: 'Design.Apply modification feature.Chamfer',
        commandName: 'Chamfer',
        groupId: 'modeling',
      },
      {
        menuLabel: 'Design.Apply modification feature.Shell',
        commandName: 'Shell',
        groupId: 'modeling',
      },
      {
        menuLabel: 'Design.Create with Zoo Text-To-CAD',
        commandName: 'Text-to-CAD',
        groupId: 'modeling',
      },
      {
        menuLabel: 'Design.Modify with Zoo Text-To-CAD',
        commandName: 'Prompt-to-edit',
        groupId: 'modeling',
      },
    ]
  )

  // Add debug function to window object
  useEffect(() => {
    // @ts-ignore - we're intentionally adding this to window
    window.getModelingState = () => {
      const modelingState = modelingActor.getSnapshot()
      return {
        modelingState,
        id: modelingState._nodes[modelingState._nodes.length - 1].id,
      }
    }
  }, [modelingActor])

  // Give the state back to the editorManager.
  useEffect(() => {
    editorManager.modelingSend = modelingSend
  }, [modelingSend])

  useEffect(() => {
    editorManager.modelingState = modelingState
  }, [modelingState])

  useEffect(() => {
    editorManager.selectionRanges = modelingState.context.selectionRanges
  }, [modelingState.context.selectionRanges])

  // When changing camera modes reset the camera to the default orientation to correct
  // the up vector otherwise the conconical orientation for the camera modes will be
  // wrong
  useEffect(() => {
    sceneInfra.camControls.resetCameraPosition().catch(reportRejection)
  }, [cameraOrbit.current])

  useEffect(() => {
    const onConnectionStateChanged = ({ detail }: CustomEvent) => {
      // If we are in sketch mode we need to exit it.
      // TODO: how do i check if we are in a sketch mode, I only want to call
      // this then.
      if (detail.type === EngineConnectionStateType.Disconnecting) {
        modelingSend({ type: 'Cancel' })
      }
    }
    engineCommandManager.engineConnection?.addEventListener(
      EngineConnectionEvents.ConnectionStateChanged,
      onConnectionStateChanged as EventListener
    )
    return () => {
      engineCommandManager.engineConnection?.removeEventListener(
        EngineConnectionEvents.ConnectionStateChanged,
        onConnectionStateChanged as EventListener
      )
    }
  }, [engineCommandManager.engineConnection, modelingSend])

  useEffect(() => {
    const inSketchMode = modelingState.matches('Sketch')

    // If you are in sketch mode and you disable the orbit, return back to the normal view to the target
    if (!allowOrbitInSketchMode.current) {
      const targetId = modelingState.context.sketchDetails?.animateTargetId
      if (inSketchMode && targetId) {
        letEngineAnimateAndSyncCamAfter(engineCommandManager, targetId)
          .then(() => {})
          .catch((e) => {
            console.error(
              'failed to sync engine and client scene after disabling allow orbit in sketch mode'
            )
            console.error(e)
          })
      }
    }

    // While you are in sketch mode you should be able to control the enable rotate
    // Once you exit it goes back to normal
    if (inSketchMode) {
      sceneInfra.camControls.enableRotate = allowOrbitInSketchMode.current
    }
  }, [allowOrbitInSketchMode.current])

  // Allow using the delete key to delete solids. Backspace only on macOS as Windows and Linux have dedicated Delete
  // `navigator.platform` is deprecated, but the alternative `navigator.userAgentData.platform` is not reliable
  const deleteKeys =
    platform() === 'macos' ? ['backspace', 'delete', 'del'] : ['delete', 'del']

  useHotkeys(deleteKeys, () => {
    // When the current selection is a segment, delete that directly ('Delete selection' doesn't support it)
    const segmentNodePaths = Object.keys(modelingState.context.segmentOverlays)
    const selections =
      modelingState.context.selectionRanges.graphSelections.filter((sel) =>
        segmentNodePaths.includes(JSON.stringify(sel.codeRef.pathToNode))
      )
    selections.forEach((selection) => {
      modelingSend({
        type: 'Delete segment',
        data: selection.codeRef.pathToNode,
      })
    })
    if (
      modelingState.context.selectionRanges.graphSelections.length >
      selections.length
    ) {
      // Not all selection were segments -> keep the default delete behavior
      modelingSend({ type: 'Delete selection' })
    }
  })

  // Allow ctrl+alt+c to center to selection
  useHotkeys(['mod + alt + c'], () => {
    modelingSend({ type: 'Center camera on selection' })
  })

  useStateMachineCommands({
    machineId: 'modeling',
    state: modelingState,
    send: modelingSend,
    actor: modelingActor,
    commandBarConfig: modelingMachineCommandConfig,
    allCommandsRequireNetwork: true,
    // TODO for when sketch tools are in the toolbar: This was added when we used one "Cancel" event,
    // but we need to support "SketchCancel" and basically
    // make this function take the actor or state so it
    // can call the correct event.
    onCancel: () => modelingSend({ type: 'Cancel' }),
  })

  return (
    <ModelingMachineContext.Provider
      value={{
        state: modelingState,
        context: modelingState.context,
        send: modelingSend,
      }}
    >
      {/* TODO #818: maybe pass reff down to children/app.ts or render app.tsx directly?
      since realistically it won't ever have generic children that isn't app.tsx */}
      <div className="h-screen overflow-hidden select-none" ref={streamRef}>
        {children}
      </div>
    </ModelingMachineContext.Provider>
  )
}

export default ModelingMachineProvider<|MERGE_RESOLUTION|>--- conflicted
+++ resolved
@@ -22,29 +22,18 @@
 import { useAppState } from '@src/AppState'
 import { letEngineAnimateAndSyncCamAfter } from '@src/clientSideScene/CameraControls'
 import {
+  applyConstraintAngleLength,
+  applyConstraintLength,
+} from '@src/components/Toolbar/setAngleLength'
+import {
   SEGMENT_BODIES,
   getParentGroup,
 } from '@src/clientSideScene/sceneConstants'
-import type { MachineManager } from '@src/components/MachineManagerProvider'
-import { MachineManagerContext } from '@src/components/MachineManagerProvider'
-import type { SidebarType } from '@src/components/ModelingSidebar/ModelingPanes'
-import { applyConstraintIntersect } from '@src/components/Toolbar/Intersect'
-import { applyConstraintAbsDistance } from '@src/components/Toolbar/SetAbsDistance'
-import {
-  angleBetweenInfo,
-  applyConstraintAngleBetween,
-} from '@src/components/Toolbar/SetAngleBetween'
-import { applyConstraintHorzVertDistance } from '@src/components/Toolbar/SetHorzVertDistance'
-import {
-  applyConstraintAngleLength,
-  applyConstraintLength,
-} from '@src/components/Toolbar/setAngleLength'
 import { useFileContext } from '@src/hooks/useFileContext'
 import {
   useMenuListener,
   useSketchModeMenuEnableDisable,
 } from '@src/hooks/useMenu'
-import { useNetworkContext } from '@src/hooks/useNetworkContext'
 import useStateMachineCommands from '@src/hooks/useStateMachineCommands'
 import { useKclContext } from '@src/lang/KclProvider'
 import { updateModelingState } from '@src/lang/modelingWorkflows'
@@ -62,77 +51,40 @@
   getNodeFromPath,
   isCursorInFunctionDefinition,
   traverse,
-<<<<<<< HEAD
-} from 'lang/queryAst'
-import toast from 'react-hot-toast'
-import { useLoaderData, useNavigate, useSearchParams } from 'react-router-dom'
-import { letEngineAnimateAndSyncCamAfter } from 'clientSideScene/CameraControls'
-import { err, reportRejection, trap, reject } from 'lib/trap'
-import {
-  EngineConnectionStateType,
-  EngineConnectionEvents,
-} from 'lang/std/engineConnection'
-import { submitAndAwaitTextToKcl } from 'lib/textToCad'
-import { useFileContext } from 'hooks/useFileContext'
-import { isNonNullable, platform, uuidv4 } from 'lib/utils'
-import { Node } from '@rust/kcl-lib/bindings/Node'
-=======
 } from '@src/lang/queryAst'
 import { getNodePathFromSourceRange } from '@src/lang/queryAstNodePathUtils'
->>>>>>> aca5fdb5
 import {
   getFaceCodeRef,
   getPathsFromArtifact,
   getPlaneFromArtifact,
-<<<<<<< HEAD
-} from 'lang/std/artifactGraph'
-import { FileMeta, promptToEditFlow } from 'lib/promptToEdit'
-import { kclEditorActor } from 'machines/kclEditorMachine'
-import { commandBarActor } from 'machines/commandBarMachine'
-import { useToken } from 'machines/appMachine'
-import { getNodePathFromSourceRange } from 'lang/queryAstNodePathUtils'
-import { useSettings } from 'machines/appMachine'
-import { IndexLoaderData } from 'lib/types'
-import { OutputFormat3d, Point3d } from '@rust/kcl-lib/bindings/ModelingCmd'
-import { EXPORT_TOAST_MESSAGES, MAKE_TOAST_MESSAGES } from 'lib/constants'
-import { exportMake } from 'lib/exportMake'
-import { exportSave } from 'lib/exportSave'
-import { Plane } from '@rust/kcl-lib/bindings/Plane'
-import { updateModelingState } from 'lang/modelingWorkflows'
-import { EXECUTION_TYPE_MOCK } from 'lib/constants'
-import { isDesktop } from 'lib/isDesktop'
-import { FileEntry } from 'lib/project'
-=======
 } from '@src/lang/std/artifactGraph'
 import {
+  EngineConnectionStateType,
   EngineConnectionEvents,
-  EngineConnectionStateType,
 } from '@src/lang/std/engineConnection'
+import { err, reportRejection, trap, reject } from '@src/lib/trap'
+import { isNonNullable, platform, uuidv4 } from '@src/lib/utils'
+import { promptToEditFlow } from '@src/lib/promptToEdit'
+import type { FileMeta } from '@src/lib/types'
+import { kclEditorActor } from '@src/machines/kclEditorMachine'
+import { commandBarActor } from '@src/lib/singletons'
+import { useToken, useSettings } from '@src/lib/singletons'
+import type { IndexLoaderData } from '@src/lib/types'
 import {
-  crossProduct,
-  isCursorInSketchCommandRange,
-  updateSketchDetailsNodePaths,
-} from '@src/lang/util'
-import type {
-  KclValue,
-  PathToNode,
-  PipeExpression,
-  Program,
-  VariableDeclaration,
-} from '@src/lang/wasm'
-import { parse, recast, resultIsOk } from '@src/lang/wasm'
-import type { ModelingCommandSchema } from '@src/lib/commandBarConfigs/modelingCommandConfig'
-import { modelingMachineCommandConfig } from '@src/lib/commandBarConfigs/modelingCommandConfig'
-import {
-  EXECUTION_TYPE_MOCK,
   EXPORT_TOAST_MESSAGES,
   MAKE_TOAST_MESSAGES,
+  EXECUTION_TYPE_MOCK,
 } from '@src/lib/constants'
 import { exportMake } from '@src/lib/exportMake'
 import { exportSave } from '@src/lib/exportSave'
-import { promptToEditFlow } from '@src/lib/promptToEdit'
-import type { Selections } from '@src/lib/selections'
-import { handleSelectionBatch, updateSelections } from '@src/lib/selections'
+import { isDesktop } from '@src/lib/isDesktop'
+import type { FileEntry } from '@src/lib/project'
+import type { WebContentSendPayload } from '@src/menu/channels'
+import {
+  getPersistedContext,
+  modelingMachine,
+  modelingMachineDefaultContext,
+} from '@src/machines/modelingMachine'
 import {
   codeManager,
   editorManager,
@@ -142,19 +94,39 @@
   sceneEntitiesManager,
   sceneInfra,
 } from '@src/lib/singletons'
-import { err, reject, reportRejection, trap } from '@src/lib/trap'
-import type { IndexLoaderData } from '@src/lib/types'
-import { platform, uuidv4 } from '@src/lib/utils'
-import { useSettings, useToken } from '@src/lib/singletons'
-import { commandBarActor } from '@src/lib/singletons'
-import { kclEditorActor } from '@src/machines/kclEditorMachine'
+import type { MachineManager } from '@src/components/MachineManagerProvider'
+import { MachineManagerContext } from '@src/components/MachineManagerProvider'
 import {
-  getPersistedContext,
-  modelingMachine,
-  modelingMachineDefaultContext,
-} from '@src/machines/modelingMachine'
-import type { WebContentSendPayload } from '@src/menu/channels'
->>>>>>> aca5fdb5
+  handleSelectionBatch,
+  updateSelections,
+  type Selections,
+} from '@src/lib/selections'
+import {
+  crossProduct,
+  isCursorInSketchCommandRange,
+  updateSketchDetailsNodePaths,
+} from '@src/lang/util'
+import {
+  modelingMachineCommandConfig,
+  type ModelingCommandSchema,
+} from '@src/lib/commandBarConfigs/modelingCommandConfig'
+import type {
+  KclValue,
+  PathToNode,
+  PipeExpression,
+  Program,
+  VariableDeclaration,
+} from '@src/lang/wasm'
+import { parse, recast, resultIsOk } from '@src/lang/wasm'
+import { applyConstraintHorzVertDistance } from '@src/components/Toolbar/SetHorzVertDistance'
+import {
+  angleBetweenInfo,
+  applyConstraintAngleBetween,
+} from '@src/components/Toolbar/SetAngleBetween'
+import { applyConstraintIntersect } from '@src/components/Toolbar/Intersect'
+import { applyConstraintAbsDistance } from '@src/components/Toolbar/SetAbsDistance'
+import type { SidebarType } from '@src/components/ModelingSidebar/ModelingPanes'
+import { useNetworkContext } from '@src/hooks/useNetworkContext'
 
 export const ModelingMachineContext = createContext(
   {} as {
