--- conflicted
+++ resolved
@@ -97,7 +97,6 @@
       actions: {
         'Modify AST': () => {},
         'Update code selection cursors': () => {},
-<<<<<<< HEAD
         // 'show default planes': () => {
         //   // kclManager.showPlanes()
         // },
@@ -122,32 +121,6 @@
         //     return sketchUuid
         //   },
         // }),
-=======
-        'show default planes': () => {
-          void kclManager.showPlanes()
-        },
-        'create path': assign({
-          sketchEnginePathId: () => {
-            const sketchUuid = uuidv4()
-            void engineCommandManager.sendSceneCommand({
-              type: 'modeling_cmd_req',
-              cmd_id: sketchUuid,
-              cmd: {
-                type: 'start_path',
-              },
-            })
-            void engineCommandManager.sendSceneCommand({
-              type: 'modeling_cmd_req',
-              cmd_id: uuidv4(),
-              cmd: {
-                type: 'edit_mode_enter',
-                target: sketchUuid,
-              },
-            })
-            return sketchUuid
-          },
-        }),
->>>>>>> c1f661ab
         'AST start new sketch': assign(
           ({ sketchEnginePathId }, { data: { coords, axis, segmentId } }) => {
             if (!axis) {
@@ -222,11 +195,9 @@
               }
             }
 
-<<<<<<< HEAD
-            kclManager.executeAstMock(astWithUpdatedSource, { updates: 'code' })
-=======
-            void kclManager.executeAstMock(astWithUpdatedSource, true)
->>>>>>> c1f661ab
+            void kclManager.executeAstMock(astWithUpdatedSource, {
+              updates: 'code',
+            })
 
             return {
               sketchPathToNode: _pathToNode,
@@ -279,8 +250,7 @@
               pathToNode: sketchPathToNode,
             })
             const _modifiedAst = newSketchLn.modifiedAst
-<<<<<<< HEAD
-            kclManager
+            void kclManager
               .executeAstMock(_modifiedAst, { updates: 'code' })
               .then(() => {
                 const lineCallExp = getNodeFromPath<CallExpression>(
@@ -305,21 +275,6 @@
                     data: null,
                     raw: {} as any,
                   }
-=======
-            void kclManager.executeAstMock(_modifiedAst, true).then(() => {
-              const lineCallExp = getNodeFromPath<CallExpression>(
-                kclManager.ast,
-                newSketchLn.pathToNode
-              ).node
-              if (segmentId)
-                engineCommandManager.artifactMap[segmentId] = {
-                  type: 'result',
-                  range: [lineCallExp.start, lineCallExp.end],
-                  commandType: 'extend_path',
-                  parentId: sketchEnginePathId,
-                  data: null,
-                  raw: {} as any,
->>>>>>> c1f661ab
                 }
               })
           } else {
@@ -378,11 +333,7 @@
               cmd_id: uuidv4(),
               cmd: { type: 'default_camera_disable_sketch_mode' },
             })
-<<<<<<< HEAD
-            kclManager.executeAstMock(_modifiedAst, { updates: 'code' })
-=======
-            void kclManager.executeAstMock(_modifiedAst, true)
->>>>>>> c1f661ab
+            void kclManager.executeAstMock(_modifiedAst, { updates: 'code' })
             // updateAst(_modifiedAst, true)
           }
         },
