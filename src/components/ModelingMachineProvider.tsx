import { useMachine, useSelector } from '@xstate/react'
import React, {
  createContext,
  useEffect,
  useMemo,
  useRef,
  useContext,
} from 'react'
import {
  Actor,
  ContextFrom,
  Prop,
  SnapshotFrom,
  StateFrom,
  assign,
  fromPromise,
} from 'xstate'
import {
  getPersistedContext,
  modelingMachine,
  modelingMachineDefaultContext,
} from 'machines/modelingMachine'
import { useSetupEngineManager } from 'hooks/useSetupEngineManager'
import {
  isCursorInSketchCommandRange,
  updateSketchDetailsNodePaths,
} from 'lang/util'
import {
  kclManager,
  sceneInfra,
  engineCommandManager,
  codeManager,
  editorManager,
  sceneEntitiesManager,
  rustContext,
} from 'lib/singletons'
import {
  MachineManager,
  MachineManagerContext,
} from 'components/MachineManagerProvider'
import { useHotkeys } from 'react-hotkeys-hook'
import { applyConstraintHorzVertDistance } from './Toolbar/SetHorzVertDistance'
import {
  angleBetweenInfo,
  applyConstraintAngleBetween,
} from './Toolbar/SetAngleBetween'
import {
  applyConstraintAngleLength,
  applyConstraintLength,
} from './Toolbar/setAngleLength'
import {
  handleSelectionBatch,
  Selections,
  updateSelections,
} from 'lib/selections'
import { applyConstraintIntersect } from './Toolbar/Intersect'
import { applyConstraintAbsDistance } from './Toolbar/SetAbsDistance'
import useStateMachineCommands from 'hooks/useStateMachineCommands'
import {
  ModelingCommandSchema,
  modelingMachineCommandConfig,
} from 'lib/commandBarConfigs/modelingCommandConfig'
import {
  SEGMENT_BODIES,
  getParentGroup,
  getSketchOrientationDetails,
} from 'clientSideScene/sceneEntities'
import {
  insertNamedConstant,
  replaceValueAtNodePath,
  sketchOnExtrudedFace,
  sketchOnOffsetPlane,
  splitPipedProfile,
  startSketchOnDefault,
} from 'lang/modifyAst'
import {
  KclValue,
  PathToNode,
  PipeExpression,
  Program,
  VariableDeclaration,
  parse,
  recast,
  resultIsOk,
} from 'lang/wasm'
import {
  artifactIsPlaneWithPaths,
  doesSketchPipeNeedSplitting,
  getNodeFromPath,
  isCursorInFunctionDefinition,
  traverse,
} from 'lang/queryAst'
import toast from 'react-hot-toast'
import { useLoaderData, useNavigate, useSearchParams } from 'react-router-dom'
import { letEngineAnimateAndSyncCamAfter } from 'clientSideScene/CameraControls'
import { err, reportRejection, trap, reject } from 'lib/trap'
import {
  EngineConnectionStateType,
  EngineConnectionEvents,
} from 'lang/std/engineConnection'
import { submitAndAwaitTextToKcl } from 'lib/textToCad'
import { useFileContext } from 'hooks/useFileContext'
import { platform, uuidv4 } from 'lib/utils'
import { Node } from '@rust/kcl-lib/bindings/Node'
import {
  getFaceCodeRef,
  getPathsFromArtifact,
  getPlaneFromArtifact,
} from 'lang/std/artifactGraph'
import { promptToEditFlow } from 'lib/promptToEdit'
import { kclEditorActor } from 'machines/kclEditorMachine'
import { commandBarActor } from 'machines/commandBarMachine'
import { useToken } from 'machines/appMachine'
import { getNodePathFromSourceRange } from 'lang/queryAstNodePathUtils'
import { useSettings } from 'machines/appMachine'
import { IndexLoaderData } from 'lib/types'
import { OutputFormat3d, Point3d } from '@rust/kcl-lib/bindings/ModelingCmd'
import { EXPORT_TOAST_MESSAGES, MAKE_TOAST_MESSAGES } from 'lib/constants'
import { exportMake } from 'lib/exportMake'
import { exportSave } from 'lib/exportSave'
import { Plane } from '@rust/kcl-lib/bindings/Plane'

export const ModelingMachineContext = createContext(
  {} as {
    state: StateFrom<typeof modelingMachine>
    context: ContextFrom<typeof modelingMachine>
    send: Prop<Actor<typeof modelingMachine>, 'send'>
  }
)

const commandBarIsClosedSelector = (
  state: SnapshotFrom<typeof commandBarActor>
) => state.matches('Closed')

export const ModelingMachineProvider = ({
  children,
}: {
  children: React.ReactNode
}) => {
  const {
    app: { theme, allowOrbitInSketchMode },
    modeling: {
      defaultUnit,
      cameraProjection,
      highlightEdges,
      showScaleGrid,
      cameraOrbit,
      enableSSAO,
    },
  } = useSettings()
  const previousAllowOrbitInSketchMode = useRef(allowOrbitInSketchMode.current)
  const navigate = useNavigate()
  const { context, send: fileMachineSend } = useFileContext()
  const { file } = useLoaderData() as IndexLoaderData
  const token = useToken()
  const streamRef = useRef<HTMLDivElement>(null)
  const persistedContext = useMemo(() => getPersistedContext(), [])

  let [searchParams] = useSearchParams()
  const pool = searchParams.get('pool')

  const isCommandBarClosed = useSelector(
    commandBarActor,
    commandBarIsClosedSelector
  )
  // Settings machine setup
  // const retrievedSettings = useRef(
  // localStorage?.getItem(MODELING_PERSIST_KEY) || '{}'
  // )

  // What should we persist from modeling state? Nothing?
  // const persistedSettings = Object.assign(
  //   settingsMachine.initialState.context,
  //   JSON.parse(retrievedSettings.current) as Partial<
  //     (typeof settingsMachine)['context']
  //   >
  // )

  const machineManager = useContext(MachineManagerContext)

  const [modelingState, modelingSend, modelingActor] = useMachine(
    modelingMachine.provide({
      actions: {
        'disable copilot': () => {
          editorManager.setCopilotEnabled(false)
        },
        'enable copilot': () => {
          editorManager.setCopilotEnabled(true)
        },
        'sketch exit execute': ({ context: { store } }) => {
          // TODO: Remove this async callback.  For some reason eslint wouldn't
          // let me disable @typescript-eslint/no-misused-promises for the line.
          ;(async () => {
            // When cancelling the sketch mode we should disable sketch mode within the engine.
            await engineCommandManager.sendSceneCommand({
              type: 'modeling_cmd_req',
              cmd_id: uuidv4(),
              cmd: { type: 'sketch_mode_disable' },
            })

            sceneInfra.camControls.syncDirection = 'clientToEngine'

            if (cameraProjection.current === 'perspective') {
              await sceneInfra.camControls.snapToPerspectiveBeforeHandingBackControlToEngine()
            }

            sceneInfra.camControls.syncDirection = 'engineToClient'

            store.videoElement?.pause()

            return kclManager
              .executeCode()
              .then(() => {
                if (engineCommandManager.engineConnection?.idleMode) return

                store.videoElement?.play().catch((e) => {
                  console.warn('Video playing was prevented', e)
                })
              })
              .catch(reportRejection)
          })().catch(reportRejection)
        },
        'Set mouse state': assign(({ context, event }) => {
          if (event.type !== 'Set mouse state') return {}
          const nextSegmentHoverMap = () => {
            if (event.data.type === 'isHovering') {
              const parent = getParentGroup(event.data.on, SEGMENT_BODIES)
              const pathToNode = parent?.userData?.pathToNode
              const pathToNodeString = JSON.stringify(pathToNode)
              if (!parent || !pathToNode) return context.segmentHoverMap
              if (context.segmentHoverMap[pathToNodeString] !== undefined)
                clearTimeout(
                  context.segmentHoverMap[JSON.stringify(pathToNode)]
                )
              return {
                ...context.segmentHoverMap,
                [pathToNodeString]: 0,
              }
            } else if (
              event.data.type === 'idle' &&
              context.mouseState.type === 'isHovering'
            ) {
              const mouseOnParent = getParentGroup(
                context.mouseState.on,
                SEGMENT_BODIES
              )
              if (!mouseOnParent || !mouseOnParent?.userData?.pathToNode)
                return context.segmentHoverMap
              const pathToNodeString = JSON.stringify(
                mouseOnParent?.userData?.pathToNode
              )
              const timeoutId = setTimeout(() => {
                sceneInfra.modelingSend({
                  type: 'Set mouse state',
                  data: {
                    type: 'timeoutEnd',
                    pathToNodeString,
                  },
                })
                // overlay timeout is 1s
              }, 1000) as unknown as number
              return {
                ...context.segmentHoverMap,
                [pathToNodeString]: timeoutId,
              }
            } else if (event.data.type === 'timeoutEnd') {
              const copy = { ...context.segmentHoverMap }
              delete copy[event.data.pathToNodeString]
              return copy
            }
            return {}
          }
          return {
            mouseState: event.data,
            segmentHoverMap: nextSegmentHoverMap(),
          }
        }),
        'Set Segment Overlays': assign({
          segmentOverlays: ({ context: { segmentOverlays }, event }) => {
            if (event.type !== 'Set Segment Overlays') return {}
            if (event.data.type === 'add-many')
              return {
                ...segmentOverlays,
                ...event.data.overlays,
              }
            if (event.data.type === 'set-one')
              return {
                ...segmentOverlays,
                [event.data.pathToNodeString]: event.data.seg,
              }
            if (event.data.type === 'delete-one') {
              const copy = { ...segmentOverlays }
              delete copy[event.data.pathToNodeString]
              return copy
            }
            // data.type === 'clear'
            return {}
          },
        }),
        'Center camera on selection': () => {
          engineCommandManager
            .sendSceneCommand({
              type: 'modeling_cmd_req',
              cmd_id: uuidv4(),
              cmd: {
                type: 'default_camera_center_to_selection',
                camera_movement: 'vantage',
              },
            })
            .catch(reportRejection)
        },
        'Set sketchDetails': assign(({ context: { sketchDetails }, event }) => {
          if (event.type !== 'Delete segment') return {}
          if (!sketchDetails) return {}
          return {
            sketchDetails: {
              ...sketchDetails,
              sketchEntryNodePath: event.data,
            },
          }
        }),
        'Set selection': assign(
          ({ context: { selectionRanges, sketchDetails }, event }) => {
            // this was needed for ts after adding 'Set selection' action to on done modal events
            const setSelections =
              ('data' in event &&
                event.data &&
                'selectionType' in event.data &&
                event.data) ||
              ('output' in event &&
                event.output &&
                'selectionType' in event.output &&
                event.output) ||
              null
            if (!setSelections) return {}

            let selections: Selections = {
              graphSelections: [],
              otherSelections: [],
            }
            if (setSelections.selectionType === 'singleCodeCursor') {
              if (!setSelections.selection && editorManager.isShiftDown) {
              } else if (
                !setSelections.selection &&
                !editorManager.isShiftDown
              ) {
                selections = {
                  graphSelections: [],
                  otherSelections: [],
                }
              } else if (
                setSelections.selection &&
                !editorManager.isShiftDown
              ) {
                selections = {
                  graphSelections: [setSelections.selection],
                  otherSelections: [],
                }
              } else if (setSelections.selection && editorManager.isShiftDown) {
                // selecting and deselecting multiple objects

                /**
                 * There are two scenarios:
                 * 1. General case:
                 *    When selecting and deselecting edges,
                 *    faces or segment (during sketch edit)
                 *    we use its artifact ID to identify the selection
                 * 2. Initial sketch setup:
                 *    The artifact is not yet created
                 *    so we use the codeRef.range
                 */

                let updatedSelections: typeof selectionRanges.graphSelections

                // 1. General case: Artifact exists, use its ID
                if (setSelections.selection.artifact?.id) {
                  // check if already selected
                  const alreadySelected = selectionRanges.graphSelections.some(
                    (selection) =>
                      selection.artifact?.id ===
                      setSelections.selection?.artifact?.id
                  )
                  if (
                    alreadySelected &&
                    setSelections.selection?.artifact?.id
                  ) {
                    // remove it
                    updatedSelections = selectionRanges.graphSelections.filter(
                      (selection) =>
                        selection.artifact?.id !==
                        setSelections.selection?.artifact?.id
                    )
                  } else {
                    // add it
                    updatedSelections = [
                      ...selectionRanges.graphSelections,
                      setSelections.selection,
                    ]
                  }
                } else {
                  // 2. Initial sketch setup: Artifact not yet created – use codeRef.range
                  const selectionRange = JSON.stringify(
                    setSelections.selection?.codeRef?.range
                  )

                  // check if already selected
                  const alreadySelected = selectionRanges.graphSelections.some(
                    (selection) => {
                      const existingRange = JSON.stringify(
                        selection.codeRef?.range
                      )
                      return existingRange === selectionRange
                    }
                  )

                  if (
                    alreadySelected &&
                    setSelections.selection?.codeRef?.range
                  ) {
                    // remove it
                    updatedSelections = selectionRanges.graphSelections.filter(
                      (selection) =>
                        JSON.stringify(selection.codeRef?.range) !==
                        selectionRange
                    )
                  } else {
                    // add it
                    updatedSelections = [
                      ...selectionRanges.graphSelections,
                      setSelections.selection,
                    ]
                  }
                }

                selections = {
                  graphSelections: updatedSelections,
                  otherSelections: selectionRanges.otherSelections,
                }
              }

              const {
                engineEvents,
                codeMirrorSelection,
                updateSceneObjectColors,
              } = handleSelectionBatch({
                selections,
              })
              if (codeMirrorSelection) {
                kclEditorActor.send({
                  type: 'setLastSelectionEvent',
                  data: {
                    codeMirrorSelection,
                    scrollIntoView: setSelections.scrollIntoView ?? false,
                  },
                })
              }
              engineEvents &&
                engineEvents.forEach((event) => {
                  // eslint-disable-next-line @typescript-eslint/no-floating-promises
                  engineCommandManager.sendSceneCommand(event)
                })
              updateSceneObjectColors()

              return {
                selectionRanges: selections,
              }
            }

            if (setSelections.selectionType === 'mirrorCodeMirrorSelections') {
              return {
                selectionRanges: setSelections.selection,
              }
            }

            if (
              setSelections.selectionType === 'axisSelection' ||
              setSelections.selectionType === 'defaultPlaneSelection'
            ) {
              if (editorManager.isShiftDown) {
                selections = {
                  graphSelections: selectionRanges.graphSelections,
                  otherSelections: [setSelections.selection],
                }
              } else {
                selections = {
                  graphSelections: [],
                  otherSelections: [setSelections.selection],
                }
              }
              return {
                selectionRanges: selections,
              }
            }

            if (setSelections.selectionType === 'completeSelection') {
              const codeMirrorSelection = editorManager.createEditorSelection(
                setSelections.selection
              )
              kclEditorActor.send({
                type: 'setLastSelectionEvent',
                data: {
                  codeMirrorSelection,
                  scrollIntoView: false,
                },
              })
              if (!sketchDetails)
                return {
                  selectionRanges: setSelections.selection,
                }
              return {
                selectionRanges: setSelections.selection,
                sketchDetails: {
                  ...sketchDetails,
                  sketchEntryNodePath:
                    setSelections.updatedSketchEntryNodePath ||
                    sketchDetails?.sketchEntryNodePath ||
                    [],
                  sketchNodePaths:
                    setSelections.updatedSketchNodePaths ||
                    sketchDetails?.sketchNodePaths ||
                    [],
                  planeNodePath:
                    setSelections.updatedPlaneNodePath ||
                    sketchDetails?.planeNodePath ||
                    [],
                },
              }
            }

            return {}
          }
        ),
<<<<<<< HEAD
        Make: ({ context, event }) => {
          if (event.type !== 'Make') return
          // Check if we already have an export intent.
          if (engineCommandManager.exportInfo) {
            toast.error('Already exporting')
            return
          }
          // Set the export intent.
          engineCommandManager.exportInfo = {
            intent: ExportIntent.Make,
            name: file?.name || '',
          }

          // Set the current machine.
          // Due to our use of singeton pattern, we need to do this to reliably
          // update this object across React and non-React boundary.
          // We need to do this eagerly because of the exportToEngine call below.
          if (engineCommandManager.machineManager === null) {
            console.warn(
              "engineCommandManager.machineManager is null. It shouldn't be at this point. Aborting operation."
            )
            return
          } else {
            engineCommandManager.machineManager.currentMachine =
              event.data.machine
          }

          // Update the rest of the UI that needs to know the current machine
          context.machineManager.setCurrentMachine(event.data.machine)

          const format: Models['OutputFormat3d_type'] = {
            type: 'stl',
            coords: {
              forward: {
                axis: 'y',
                direction: 'negative',
              },
              up: {
                axis: 'z',
                direction: 'positive',
              },
            },
            storage: 'ascii',
            // Convert all units to mm since that is what the slicer expects.
            units: 'mm',
            selection: { type: 'default_scene' },
          }

          exportFromEngine({
            format: format,
          }).catch(reportRejection)
        },
        'Engine export': ({ event }) => {
          if (event.type !== 'Export') return
          if (engineCommandManager.exportInfo) {
            toast.error('Already exporting')
            return
          }
          // Set the export intent.
          engineCommandManager.exportInfo = {
            intent: ExportIntent.Save,
            // This never gets used its only for make.
            name: file?.name?.replace('.kcl', `.${event.data.type}`) || '',
          }

          const format = {
            ...event.data,
          } as Partial<Models['OutputFormat3d_type']>

          // Set all the un-configurable defaults here.
          if (format.type === 'gltf') {
            format.presentation = 'pretty'
          }

          if (
            format.type === 'obj' ||
            format.type === 'ply' ||
            format.type === 'step' ||
            format.type === 'stl'
          ) {
            // Set the default coords.
            // In the future we can make this configurable.
            // But for now, its probably best to keep it consistent with the
            // UI.
            format.coords = {
              forward: {
                axis: 'y',
                direction: 'negative',
              },
              up: {
                axis: 'z',
                direction: 'positive',
              },
            }
          }

          if (
            format.type === 'obj' ||
            format.type === 'stl' ||
            format.type === 'ply'
          ) {
            format.units = defaultUnit.current
          }

          if (format.type === 'ply' || format.type === 'stl') {
            format.selection = { type: 'default_scene' }
          }

          exportFromEngine({
            format: format as Models['OutputFormat3d_type'],
          }).catch(reportRejection)
        },
=======
>>>>>>> 09c6f511
        'Submit to Text-to-CAD API': ({ event }) => {
          if (event.type !== 'Text-to-CAD') return
          const trimmedPrompt = event.data.prompt.trim()
          if (!trimmedPrompt) return

          submitAndAwaitTextToKcl({
            trimmedPrompt,
            fileMachineSend,
            navigate,
            context,
            token,
            settings: {
              theme: theme.current,
              highlightEdges: highlightEdges.current,
            },
          }).catch(reportRejection)
        },
      },
      guards: {
        'has valid selection for deletion': ({
          context: { selectionRanges },
        }) => {
          if (!isCommandBarClosed) return false
          if (selectionRanges.graphSelections.length <= 0) return false
          return true
        },
        'Selection is on face': ({ context: { selectionRanges }, event }) => {
          if (event.type !== 'Enter sketch') return false
          if (event.data?.forceNewSketch) return false
          if (artifactIsPlaneWithPaths(selectionRanges)) {
            return true
          } else if (selectionRanges.graphSelections[0]?.artifact) {
            // See if the selection is "close enough" to be coerced to the plane later
            const maybePlane = getPlaneFromArtifact(
              selectionRanges.graphSelections[0].artifact,
              engineCommandManager.artifactGraph
            )
            return !err(maybePlane)
          }
          if (
            isCursorInFunctionDefinition(
              kclManager.ast,
              selectionRanges.graphSelections[0]
            )
          ) {
            return false
          }
          return !!isCursorInSketchCommandRange(
            engineCommandManager.artifactGraph,
            selectionRanges
          )
        },
        'Has exportable geometry': () => {
          if (!kclManager.hasErrors() && kclManager.ast.body.length > 0)
            return true
          else {
            let errorMessage = 'Unable to Export '
            if (kclManager.hasErrors()) errorMessage += 'due to KCL Errors'
            else if (kclManager.ast.body.length === 0)
              errorMessage += 'due to Empty Scene'
            console.error(errorMessage)
            toast.error(errorMessage)
            return false
          }
        },
      },
      actors: {
        exportFromEngine: fromPromise(
          async ({ input }: { input?: ModelingCommandSchema['Export'] }) => {
            if (!input) {
              return new Error('No input provided')
            }

            let fileName = file?.name?.replace('.kcl', `.${input.type}`) || ''
            // Ensure the file has an extension.
            if (!fileName.includes('.')) {
              fileName += `.${input.type}`
            }

            const format = {
              ...input,
            } as Partial<OutputFormat3d>

            // Set all the un-configurable defaults here.
            if (format.type === 'gltf') {
              format.presentation = 'pretty'
            }

            if (
              format.type === 'obj' ||
              format.type === 'ply' ||
              format.type === 'step' ||
              format.type === 'stl'
            ) {
              // Set the default coords.
              // In the future we can make this configurable.
              // But for now, its probably best to keep it consistent with the
              // UI.
              format.coords = {
                forward: {
                  axis: 'y',
                  direction: 'negative',
                },
                up: {
                  axis: 'z',
                  direction: 'positive',
                },
              }
            }

            if (
              format.type === 'obj' ||
              format.type === 'stl' ||
              format.type === 'ply'
            ) {
              format.units = defaultUnit.current
            }

            if (format.type === 'ply' || format.type === 'stl') {
              format.selection = { type: 'default_scene' }
            }

            const toastId = toast.loading(EXPORT_TOAST_MESSAGES.START)
            const files = await rustContext.export(
              format,
              {
                settings: { modeling: { base_unit: defaultUnit.current } },
              },
              toastId
            )

            if (files === undefined) {
              // We already sent the toast message in the export function.
              return
            }

            await exportSave({ files, toastId, fileName })
          }
        ),
        makeFromEngine: fromPromise(
          async ({
            input,
          }: {
            input?: {
              machineManager: MachineManager
            } & ModelingCommandSchema['Make']
          }) => {
            if (input === undefined) {
              return new Error('No input provided')
            }

            const name = file?.name || ''

            // Set the current machine.
            // Due to our use of singeton pattern, we need to do this to reliably
            // update this object across React and non-React boundary.
            // We need to do this eagerly because of the exportToEngine call below.
            if (engineCommandManager.machineManager === null) {
              console.warn(
                "engineCommandManager.machineManager is null. It shouldn't be at this point. Aborting operation."
              )
              return new Error('Machine manager is not set')
            } else {
              engineCommandManager.machineManager.currentMachine = input.machine
            }

            // Update the rest of the UI that needs to know the current machine
            input.machineManager.setCurrentMachine(input.machine)

            const format: OutputFormat3d = {
              type: 'stl',
              coords: {
                forward: {
                  axis: 'y',
                  direction: 'negative',
                },
                up: {
                  axis: 'z',
                  direction: 'positive',
                },
              },
              storage: 'ascii',
              // Convert all units to mm since that is what the slicer expects.
              units: 'mm',
              selection: { type: 'default_scene' },
            }

            const toastId = toast.loading(MAKE_TOAST_MESSAGES.START)
            const files = await rustContext.export(
              format,
              {
                settings: { modeling: { base_unit: 'mm' } },
              },
              toastId
            )

            if (files === undefined) {
              // We already sent the toast message in the export function.
              return
            }

            await exportMake({
              files,
              toastId,
              name,
              machineManager: engineCommandManager.machineManager,
            })
          }
        ),
        'AST-undo-startSketchOn': fromPromise(
          async ({ input: { sketchDetails } }) => {
            if (!sketchDetails) return
            if (kclManager.ast.body.length) {
              const newAst = structuredClone(kclManager.ast)
              const varDecIndex = sketchDetails.planeNodePath[1][0]

              const varDec = getNodeFromPath<VariableDeclaration>(
                newAst,
                sketchDetails.planeNodePath,
                'VariableDeclaration'
              )
              if (err(varDec)) return reject(new Error('No varDec'))
              const variableName = varDec.node.declaration.id.name
              let isIdentifierUsed = false
              traverse(newAst, {
                enter: (node) => {
                  if (
                    node.type === 'Identifier' &&
                    node.name === variableName
                  ) {
                    isIdentifierUsed = true
                  }
                },
              })
              if (isIdentifierUsed) return

              // remove body item at varDecIndex
              newAst.body = newAst.body.filter((_, i) => i !== varDecIndex)
              await kclManager.executeAstMock(newAst)
              await codeManager.updateEditorWithAstAndWriteToFile(newAst)
            }
            sceneInfra.setCallbacks({
              onClick: () => {},
              onDrag: () => {},
            })
            return undefined
          }
        ),
        'animate-to-face': fromPromise(async ({ input }) => {
          if (!input) return null
          if (input.type === 'extrudeFace' || input.type === 'offsetPlane') {
            const sketched =
              input.type === 'extrudeFace'
                ? sketchOnExtrudedFace(
                    kclManager.ast,
                    input.sketchPathToNode,
                    input.extrudePathToNode,
                    input.faceInfo
                  )
                : sketchOnOffsetPlane(kclManager.ast, input.pathToNode)
            if (err(sketched)) {
              const sketchedError = new Error(
                'Incompatible face, please try another'
              )
              trap(sketchedError)
              return Promise.reject(sketchedError)
            }
            const { modifiedAst, pathToNode: pathToNewSketchNode } = sketched

            await kclManager.executeAstMock(modifiedAst)

            const id =
              input.type === 'extrudeFace' ? input.faceId : input.planeId
            await letEngineAnimateAndSyncCamAfter(engineCommandManager, id)
            sceneInfra.camControls.syncDirection = 'clientToEngine'
            return {
              sketchEntryNodePath: [],
              planeNodePath: pathToNewSketchNode,
              sketchNodePaths: [],
              zAxis: input.zAxis,
              yAxis: input.yAxis,
              origin: input.position,
            }
          }
          const { modifiedAst, pathToNode } = startSketchOnDefault(
            kclManager.ast,
            input.plane
          )
          await kclManager.updateAst(modifiedAst, false)
          sceneInfra.camControls.enableRotate =
            sceneInfra.camControls._setting_allowOrbitInSketchMode
          sceneInfra.camControls.syncDirection = 'clientToEngine'

          await letEngineAnimateAndSyncCamAfter(
            engineCommandManager,
            input.planeId
          )

          return {
            sketchEntryNodePath: [],
            planeNodePath: pathToNode,
            sketchNodePaths: [],
            zAxis: input.zAxis,
            yAxis: input.yAxis,
            origin: [0, 0, 0],
            animateTargetId: input.planeId,
          }
        }),
        'animate-to-sketch': fromPromise(
          async ({ input: { selectionRanges } }) => {
            const artifact = selectionRanges.graphSelections[0].artifact
            const plane = getPlaneFromArtifact(
              artifact,
              engineCommandManager.artifactGraph
            )
            if (err(plane)) return Promise.reject(plane)
            // if the user selected a segment, make sure we enter the right sketch as there can be multiple on a plane
            // but still works if the user selected a plane/face by defaulting to the first path
            const mainPath =
              artifact?.type === 'segment' || artifact?.type === 'solid2d'
                ? artifact?.pathId
                : plane?.pathIds[0]
            let sketch: KclValue | null = null
            let planeVar: Plane | null = null
            for (const variable of Object.values(
              kclManager.execState.variables
            )) {
              // find programMemory that matches path artifact
              if (
                variable?.type === 'Sketch' &&
                variable.value.artifactId === mainPath
              ) {
                sketch = variable
                break
              }
              if (
                // if the variable is an sweep, check if the underlying sketch matches the artifact
                variable?.type === 'Solid' &&
                variable.value.sketch.on.type === 'plane' &&
                variable.value.sketch.artifactId === mainPath
              ) {
                sketch = {
                  type: 'Sketch',
                  value: variable.value.sketch,
                }
                break
              }
              if (
                variable?.type === 'Plane' &&
                plane.id === variable.value.id
              ) {
                planeVar = variable.value
              }
            }
            if (!sketch || sketch.type !== 'Sketch') {
              if (artifact?.type !== 'plane')
                return Promise.reject(new Error('No sketch'))
              const planeCodeRef = getFaceCodeRef(artifact)
              if (planeVar && planeCodeRef) {
                const toTuple = (point: Point3d): [number, number, number] => [
                  point.x,
                  point.y,
                  point.z,
                ]
                const planPath = getNodePathFromSourceRange(
                  kclManager.ast,
                  planeCodeRef.range
                )
                await letEngineAnimateAndSyncCamAfter(
                  engineCommandManager,
                  artifact.id
                )
                return {
                  sketchEntryNodePath: [],
                  planeNodePath: planPath,
                  sketchNodePaths: [],
                  zAxis: toTuple(planeVar.zAxis),
                  yAxis: toTuple(planeVar.yAxis),
                  origin: toTuple(planeVar.origin),
                }
              }
              return Promise.reject(new Error('No sketch'))
            }
            const info = await getSketchOrientationDetails(sketch.value)
            await letEngineAnimateAndSyncCamAfter(
              engineCommandManager,
              info?.sketchDetails?.faceId || ''
            )

            const sketchArtifact =
              engineCommandManager.artifactGraph.get(mainPath)
            if (sketchArtifact?.type !== 'path')
              return Promise.reject(new Error('No sketch artifact'))
            const sketchPaths = getPathsFromArtifact({
              artifact: engineCommandManager.artifactGraph.get(plane.id),
              sketchPathToNode: sketchArtifact?.codeRef?.pathToNode,
              artifactGraph: engineCommandManager.artifactGraph,
              ast: kclManager.ast,
            })
            if (err(sketchPaths)) return Promise.reject(sketchPaths)
            let codeRef = getFaceCodeRef(plane)
            if (!codeRef) return Promise.reject(new Error('No plane codeRef'))
            // codeRef.pathToNode is not always populated correctly
            const planeNodePath = getNodePathFromSourceRange(
              kclManager.ast,
              codeRef.range
            )
            return {
              sketchEntryNodePath: sketchArtifact.codeRef.pathToNode || [],
              sketchNodePaths: sketchPaths,
              planeNodePath,
              zAxis: info.sketchDetails.zAxis || null,
              yAxis: info.sketchDetails.yAxis || null,
              origin: info.sketchDetails.origin.map(
                (a) => a / sceneInfra._baseUnitMultiplier
              ) as [number, number, number],
              animateTargetId: info?.sketchDetails?.faceId || '',
            }
          }
        ),

        'Get horizontal info': fromPromise(
          async ({ input: { selectionRanges, sketchDetails } }) => {
            const { modifiedAst, pathToNodeMap, exprInsertIndex } =
              await applyConstraintHorzVertDistance({
                constraint: 'setHorzDistance',
                selectionRanges,
              })
            const pResult = parse(recast(modifiedAst))
            if (trap(pResult) || !resultIsOk(pResult))
              return Promise.reject(new Error('Unexpected compilation error'))
            const _modifiedAst = pResult.program

            if (!sketchDetails)
              return Promise.reject(new Error('No sketch details'))

            const {
              updatedSketchEntryNodePath,
              updatedSketchNodePaths,
              updatedPlaneNodePath,
            } = updateSketchDetailsNodePaths({
              sketchEntryNodePath: sketchDetails.sketchEntryNodePath,
              sketchNodePaths: sketchDetails.sketchNodePaths,
              planeNodePath: sketchDetails.planeNodePath,
              exprInsertIndex,
            })

            const updatedAst =
              await sceneEntitiesManager.updateAstAndRejigSketch(
                updatedSketchEntryNodePath,
                updatedSketchNodePaths,
                updatedPlaneNodePath,
                _modifiedAst,
                sketchDetails.zAxis,
                sketchDetails.yAxis,
                sketchDetails.origin
              )
            if (err(updatedAst)) return Promise.reject(updatedAst)

            await codeManager.updateEditorWithAstAndWriteToFile(
              updatedAst.newAst
            )

            const selection = updateSelections(
              pathToNodeMap,
              selectionRanges,
              updatedAst.newAst
            )
            if (err(selection)) return Promise.reject(selection)
            return {
              selectionType: 'completeSelection',
              selection,
              updatedSketchEntryNodePath,
              updatedSketchNodePaths,
              updatedPlaneNodePath,
            }
          }
        ),
        'Get vertical info': fromPromise(
          async ({ input: { selectionRanges, sketchDetails } }) => {
            const { modifiedAst, pathToNodeMap, exprInsertIndex } =
              await applyConstraintHorzVertDistance({
                constraint: 'setVertDistance',
                selectionRanges,
              })
            const pResult = parse(recast(modifiedAst))
            if (trap(pResult) || !resultIsOk(pResult))
              return Promise.reject(new Error('Unexpected compilation error'))
            const _modifiedAst = pResult.program
            if (!sketchDetails)
              return Promise.reject(new Error('No sketch details'))

            const {
              updatedSketchEntryNodePath,
              updatedSketchNodePaths,
              updatedPlaneNodePath,
            } = updateSketchDetailsNodePaths({
              sketchEntryNodePath: sketchDetails.sketchEntryNodePath,
              sketchNodePaths: sketchDetails.sketchNodePaths,
              planeNodePath: sketchDetails.planeNodePath,
              exprInsertIndex,
            })

            const updatedAst =
              await sceneEntitiesManager.updateAstAndRejigSketch(
                updatedSketchEntryNodePath,
                updatedSketchNodePaths,
                updatedPlaneNodePath,
                _modifiedAst,
                sketchDetails.zAxis,
                sketchDetails.yAxis,
                sketchDetails.origin
              )
            if (err(updatedAst)) return Promise.reject(updatedAst)

            await codeManager.updateEditorWithAstAndWriteToFile(
              updatedAst.newAst
            )

            const selection = updateSelections(
              pathToNodeMap,
              selectionRanges,
              updatedAst.newAst
            )
            if (err(selection)) return Promise.reject(selection)
            return {
              selectionType: 'completeSelection',
              selection,
              updatedSketchEntryNodePath,
              updatedSketchNodePaths,
              updatedPlaneNodePath,
            }
          }
        ),
        'Get angle info': fromPromise(
          async ({ input: { selectionRanges, sketchDetails } }) => {
            const info = angleBetweenInfo({
              selectionRanges,
            })
            if (err(info)) return Promise.reject(info)
            const { modifiedAst, pathToNodeMap, exprInsertIndex } =
              await (info.enabled
                ? applyConstraintAngleBetween({
                    selectionRanges,
                  })
                : applyConstraintAngleLength({
                    selectionRanges,
                    angleOrLength: 'setAngle',
                  }))
            const pResult = parse(recast(modifiedAst))
            if (trap(pResult) || !resultIsOk(pResult))
              return Promise.reject(new Error('Unexpected compilation error'))
            const _modifiedAst = pResult.program
            if (err(_modifiedAst)) return Promise.reject(_modifiedAst)

            if (!sketchDetails)
              return Promise.reject(new Error('No sketch details'))

            const {
              updatedSketchEntryNodePath,
              updatedSketchNodePaths,
              updatedPlaneNodePath,
            } = updateSketchDetailsNodePaths({
              sketchEntryNodePath: sketchDetails.sketchEntryNodePath,
              sketchNodePaths: sketchDetails.sketchNodePaths,
              planeNodePath: sketchDetails.planeNodePath,
              exprInsertIndex,
            })

            const updatedAst =
              await sceneEntitiesManager.updateAstAndRejigSketch(
                updatedSketchEntryNodePath,
                updatedSketchNodePaths,
                updatedPlaneNodePath,
                _modifiedAst,
                sketchDetails.zAxis,
                sketchDetails.yAxis,
                sketchDetails.origin
              )
            if (err(updatedAst)) return Promise.reject(updatedAst)

            await codeManager.updateEditorWithAstAndWriteToFile(
              updatedAst.newAst
            )

            const selection = updateSelections(
              pathToNodeMap,
              selectionRanges,
              updatedAst.newAst
            )
            if (err(selection)) return Promise.reject(selection)
            return {
              selectionType: 'completeSelection',
              selection,
              updatedSketchEntryNodePath,
              updatedSketchNodePaths,
              updatedPlaneNodePath,
            }
          }
        ),
        astConstrainLength: fromPromise(
          async ({
            input: { selectionRanges, sketchDetails, lengthValue },
          }) => {
            if (!lengthValue)
              return Promise.reject(new Error('No length value'))
            const constraintResult = await applyConstraintLength({
              selectionRanges,
              length: lengthValue,
            })
            if (err(constraintResult)) return Promise.reject(constraintResult)
            const { modifiedAst, pathToNodeMap, exprInsertIndex } =
              constraintResult
            const pResult = parse(recast(modifiedAst))
            if (trap(pResult) || !resultIsOk(pResult))
              return Promise.reject(new Error('Unexpected compilation error'))
            const _modifiedAst = pResult.program
            if (!sketchDetails)
              return Promise.reject(new Error('No sketch details'))

            const {
              updatedSketchEntryNodePath,
              updatedSketchNodePaths,
              updatedPlaneNodePath,
            } = updateSketchDetailsNodePaths({
              sketchEntryNodePath: sketchDetails.sketchEntryNodePath,
              sketchNodePaths: sketchDetails.sketchNodePaths,
              planeNodePath: sketchDetails.planeNodePath,
              exprInsertIndex,
            })
            const updatedAst =
              await sceneEntitiesManager.updateAstAndRejigSketch(
                updatedSketchEntryNodePath,
                updatedSketchNodePaths,
                updatedPlaneNodePath,
                _modifiedAst,
                sketchDetails.zAxis,
                sketchDetails.yAxis,
                sketchDetails.origin
              )
            if (err(updatedAst)) return Promise.reject(updatedAst)

            await codeManager.updateEditorWithAstAndWriteToFile(
              updatedAst.newAst
            )

            const selection = updateSelections(
              pathToNodeMap,
              selectionRanges,
              updatedAst.newAst
            )
            if (err(selection)) return Promise.reject(selection)
            return {
              selectionType: 'completeSelection',
              selection,
              updatedSketchEntryNodePath,
              updatedSketchNodePaths,
              updatedPlaneNodePath,
            }
          }
        ),
        'Get perpendicular distance info': fromPromise(
          async ({ input: { selectionRanges, sketchDetails } }) => {
            const { modifiedAst, pathToNodeMap, exprInsertIndex } =
              await applyConstraintIntersect({
                selectionRanges,
              })
            const pResult = parse(recast(modifiedAst))
            if (trap(pResult) || !resultIsOk(pResult))
              return Promise.reject(new Error('Unexpected compilation error'))
            const _modifiedAst = pResult.program
            if (!sketchDetails)
              return Promise.reject(new Error('No sketch details'))

            const {
              updatedSketchEntryNodePath,
              updatedSketchNodePaths,
              updatedPlaneNodePath,
            } = updateSketchDetailsNodePaths({
              sketchEntryNodePath: sketchDetails.sketchEntryNodePath,
              sketchNodePaths: sketchDetails.sketchNodePaths,
              planeNodePath: sketchDetails.planeNodePath,
              exprInsertIndex,
            })
            const updatedAst =
              await sceneEntitiesManager.updateAstAndRejigSketch(
                updatedSketchEntryNodePath,
                updatedSketchNodePaths,
                updatedPlaneNodePath,
                _modifiedAst,
                sketchDetails.zAxis,
                sketchDetails.yAxis,
                sketchDetails.origin
              )
            if (err(updatedAst)) return Promise.reject(updatedAst)

            await codeManager.updateEditorWithAstAndWriteToFile(
              updatedAst.newAst
            )

            const selection = updateSelections(
              pathToNodeMap,
              selectionRanges,
              updatedAst.newAst
            )
            if (err(selection)) return Promise.reject(selection)
            return {
              selectionType: 'completeSelection',
              selection,
              updatedSketchEntryNodePath,
              updatedSketchNodePaths,
              updatedPlaneNodePath,
            }
          }
        ),
        'Get ABS X info': fromPromise(
          async ({ input: { selectionRanges, sketchDetails } }) => {
            const { modifiedAst, pathToNodeMap, exprInsertIndex } =
              await applyConstraintAbsDistance({
                constraint: 'xAbs',
                selectionRanges,
              })
            const pResult = parse(recast(modifiedAst))
            if (trap(pResult) || !resultIsOk(pResult))
              return Promise.reject(new Error('Unexpected compilation error'))
            const _modifiedAst = pResult.program
            if (!sketchDetails)
              return Promise.reject(new Error('No sketch details'))

            const {
              updatedSketchEntryNodePath,
              updatedSketchNodePaths,
              updatedPlaneNodePath,
            } = updateSketchDetailsNodePaths({
              sketchEntryNodePath: sketchDetails.sketchEntryNodePath,
              sketchNodePaths: sketchDetails.sketchNodePaths,
              planeNodePath: sketchDetails.planeNodePath,
              exprInsertIndex,
            })
            const updatedAst =
              await sceneEntitiesManager.updateAstAndRejigSketch(
                updatedSketchEntryNodePath,
                updatedSketchNodePaths,
                updatedPlaneNodePath,
                _modifiedAst,
                sketchDetails.zAxis,
                sketchDetails.yAxis,
                sketchDetails.origin
              )
            if (err(updatedAst)) return Promise.reject(updatedAst)

            await codeManager.updateEditorWithAstAndWriteToFile(
              updatedAst.newAst
            )

            const selection = updateSelections(
              pathToNodeMap,
              selectionRanges,
              updatedAst.newAst
            )
            if (err(selection)) return Promise.reject(selection)
            return {
              selectionType: 'completeSelection',
              selection,
              updatedSketchEntryNodePath,
              updatedSketchNodePaths,
              updatedPlaneNodePath,
            }
          }
        ),
        'Get ABS Y info': fromPromise(
          async ({ input: { selectionRanges, sketchDetails } }) => {
            const { modifiedAst, pathToNodeMap, exprInsertIndex } =
              await applyConstraintAbsDistance({
                constraint: 'yAbs',
                selectionRanges,
              })
            const pResult = parse(recast(modifiedAst))
            if (trap(pResult) || !resultIsOk(pResult))
              return Promise.reject(new Error('Unexpected compilation error'))
            const _modifiedAst = pResult.program
            if (!sketchDetails)
              return Promise.reject(new Error('No sketch details'))

            const {
              updatedSketchEntryNodePath,
              updatedSketchNodePaths,
              updatedPlaneNodePath,
            } = updateSketchDetailsNodePaths({
              sketchEntryNodePath: sketchDetails.sketchEntryNodePath,
              sketchNodePaths: sketchDetails.sketchNodePaths,
              planeNodePath: sketchDetails.planeNodePath,
              exprInsertIndex,
            })
            const updatedAst =
              await sceneEntitiesManager.updateAstAndRejigSketch(
                updatedSketchEntryNodePath,
                updatedSketchNodePaths,
                updatedPlaneNodePath,
                _modifiedAst,
                sketchDetails.zAxis,
                sketchDetails.yAxis,
                sketchDetails.origin
              )
            if (err(updatedAst)) return Promise.reject(updatedAst)

            await codeManager.updateEditorWithAstAndWriteToFile(
              updatedAst.newAst
            )

            const selection = updateSelections(
              pathToNodeMap,
              selectionRanges,
              updatedAst.newAst
            )
            if (err(selection)) return Promise.reject(selection)
            return {
              selectionType: 'completeSelection',
              selection,
              updatedSketchEntryNodePath,
              updatedSketchNodePaths,
              updatedPlaneNodePath,
            }
          }
        ),
        'Apply named value constraint': fromPromise(
          async ({ input: { selectionRanges, sketchDetails, data } }) => {
            if (!sketchDetails) {
              return Promise.reject(new Error('No sketch details'))
            }
            if (!data) {
              return Promise.reject(new Error('No data from command flow'))
            }
            let pResult = parse(recast(kclManager.ast))
            if (trap(pResult) || !resultIsOk(pResult))
              return Promise.reject(new Error('Unexpected compilation error'))
            let parsed = pResult.program

            let result: {
              modifiedAst: Node<Program>
              pathToReplaced: PathToNode | null
              exprInsertIndex: number
            } = {
              modifiedAst: parsed,
              pathToReplaced: null,
              exprInsertIndex: -1,
            }
            // If the user provided a constant name,
            // we need to insert the named constant
            // and then replace the node with the constant's name.
            if ('variableName' in data.namedValue) {
              const astAfterReplacement = replaceValueAtNodePath({
                ast: parsed,
                pathToNode: data.currentValue.pathToNode,
                newExpressionString: data.namedValue.variableName,
              })
              if (trap(astAfterReplacement)) {
                return Promise.reject(astAfterReplacement)
              }
              const parseResultAfterInsertion = parse(
                recast(
                  insertNamedConstant({
                    node: astAfterReplacement.modifiedAst,
                    newExpression: data.namedValue,
                  })
                )
              )
              if (
                trap(parseResultAfterInsertion) ||
                !resultIsOk(parseResultAfterInsertion)
              )
                return Promise.reject(parseResultAfterInsertion)
              result = {
                modifiedAst: parseResultAfterInsertion.program,
                pathToReplaced: astAfterReplacement.pathToReplaced,
                exprInsertIndex: astAfterReplacement.exprInsertIndex,
              }
            } else if ('valueText' in data.namedValue) {
              // If they didn't provide a constant name,
              // just replace the node with the value.
              const astAfterReplacement = replaceValueAtNodePath({
                ast: parsed,
                pathToNode: data.currentValue.pathToNode,
                newExpressionString: data.namedValue.valueText,
              })
              if (trap(astAfterReplacement)) {
                return Promise.reject(astAfterReplacement)
              }
              // The `replacer` function returns a pathToNode that assumes
              // an identifier is also being inserted into the AST, creating an off-by-one error.
              // This corrects that error, but TODO we should fix this upstream
              // to avoid this kind of error in the future.
              astAfterReplacement.pathToReplaced[1][0] =
                (astAfterReplacement.pathToReplaced[1][0] as number) - 1
              result = astAfterReplacement
            }

            pResult = parse(recast(result.modifiedAst))
            if (trap(pResult) || !resultIsOk(pResult))
              return Promise.reject(new Error('Unexpected compilation error'))
            parsed = pResult.program

            if (trap(parsed)) return Promise.reject(parsed)
            parsed = parsed as Node<Program>
            if (!result.pathToReplaced)
              return Promise.reject(new Error('No path to replaced node'))
            const {
              updatedSketchEntryNodePath,
              updatedSketchNodePaths,
              updatedPlaneNodePath,
            } = updateSketchDetailsNodePaths({
              sketchEntryNodePath: sketchDetails.sketchEntryNodePath,
              sketchNodePaths: sketchDetails.sketchNodePaths,
              planeNodePath: sketchDetails.planeNodePath,
              exprInsertIndex: result.exprInsertIndex,
            })

            const updatedAst =
              await sceneEntitiesManager.updateAstAndRejigSketch(
                updatedSketchEntryNodePath,
                updatedSketchNodePaths,
                updatedPlaneNodePath,
                parsed,
                sketchDetails.zAxis,
                sketchDetails.yAxis,
                sketchDetails.origin
              )
            if (err(updatedAst)) return Promise.reject(updatedAst)

            await codeManager.updateEditorWithAstAndWriteToFile(
              updatedAst.newAst
            )

            const selection = updateSelections(
              { 0: result.pathToReplaced },
              selectionRanges,
              updatedAst.newAst
            )
            if (err(selection)) return Promise.reject(selection)
            return {
              selectionType: 'completeSelection',
              selection,
              updatedSketchEntryNodePath,
              updatedSketchNodePaths,
              updatedPlaneNodePath,
            }
          }
        ),
        'set-up-draft-circle': fromPromise(
          async ({ input: { sketchDetails, data } }) => {
            if (!sketchDetails || !data)
              return reject('No sketch details or data')
            sceneEntitiesManager.tearDownSketch({ removeAxis: false })

            const result = await sceneEntitiesManager.setupDraftCircle(
              sketchDetails.sketchEntryNodePath,
              sketchDetails.sketchNodePaths,
              sketchDetails.planeNodePath,
              sketchDetails.zAxis,
              sketchDetails.yAxis,
              sketchDetails.origin,
              data
            )
            if (err(result)) return reject(result)
            await codeManager.updateEditorWithAstAndWriteToFile(kclManager.ast)

            return result
          }
        ),
        'set-up-draft-circle-three-point': fromPromise(
          async ({ input: { sketchDetails, data } }) => {
            if (!sketchDetails || !data)
              return reject('No sketch details or data')
            sceneEntitiesManager.tearDownSketch({ removeAxis: false })

            const result =
              await sceneEntitiesManager.setupDraftCircleThreePoint(
                sketchDetails.sketchEntryNodePath,
                sketchDetails.sketchNodePaths,
                sketchDetails.planeNodePath,
                sketchDetails.zAxis,
                sketchDetails.yAxis,
                sketchDetails.origin,
                data.p1,
                data.p2
              )
            if (err(result)) return reject(result)
            await codeManager.updateEditorWithAstAndWriteToFile(kclManager.ast)

            return result
          }
        ),
        'set-up-draft-rectangle': fromPromise(
          async ({ input: { sketchDetails, data } }) => {
            if (!sketchDetails || !data)
              return reject('No sketch details or data')
            sceneEntitiesManager.tearDownSketch({ removeAxis: false })

            const result = await sceneEntitiesManager.setupDraftRectangle(
              sketchDetails.sketchEntryNodePath,
              sketchDetails.sketchNodePaths,
              sketchDetails.planeNodePath,
              sketchDetails.zAxis,
              sketchDetails.yAxis,
              sketchDetails.origin,
              data
            )
            if (err(result)) return reject(result)
            await codeManager.updateEditorWithAstAndWriteToFile(kclManager.ast)

            return result
          }
        ),
        'set-up-draft-center-rectangle': fromPromise(
          async ({ input: { sketchDetails, data } }) => {
            if (!sketchDetails || !data)
              return reject('No sketch details or data')
            sceneEntitiesManager.tearDownSketch({ removeAxis: false })
            const result = await sceneEntitiesManager.setupDraftCenterRectangle(
              sketchDetails.sketchEntryNodePath,
              sketchDetails.sketchNodePaths,
              sketchDetails.planeNodePath,
              sketchDetails.zAxis,
              sketchDetails.yAxis,
              sketchDetails.origin,
              data
            )
            if (err(result)) return reject(result)
            await codeManager.updateEditorWithAstAndWriteToFile(kclManager.ast)

            return result
          }
        ),
        'set-up-draft-arc-three-point': fromPromise(
          async ({ input: { sketchDetails, data } }) => {
            if (!sketchDetails || !data)
              return reject('No sketch details or data')
            sceneEntitiesManager.tearDownSketch({ removeAxis: false })
            const result = await sceneEntitiesManager.setupDraftArcThreePoint(
              sketchDetails.sketchEntryNodePath,
              sketchDetails.sketchNodePaths,
              sketchDetails.planeNodePath,
              sketchDetails.zAxis,
              sketchDetails.yAxis,
              sketchDetails.origin,
              data
            )
            if (err(result)) return reject(result)

            // eslint-disable-next-line @typescript-eslint/no-floating-promises
            codeManager.updateEditorWithAstAndWriteToFile(kclManager.ast)

            return result
          }
        ),
        'set-up-draft-arc': fromPromise(
          async ({ input: { sketchDetails, data } }) => {
            if (!sketchDetails || !data)
              return reject('No sketch details or data')
            sceneEntitiesManager.tearDownSketch({ removeAxis: false })
            const result = await sceneEntitiesManager.setupDraftArc(
              sketchDetails.sketchEntryNodePath,
              sketchDetails.sketchNodePaths,
              sketchDetails.planeNodePath,
              sketchDetails.zAxis,
              sketchDetails.yAxis,
              sketchDetails.origin,
              data
            )
            if (err(result)) return reject(result)
            await codeManager.updateEditorWithAstAndWriteToFile(kclManager.ast)

            return result
          }
        ),
        'setup-client-side-sketch-segments': fromPromise(
          async ({ input: { sketchDetails, selectionRanges } }) => {
            if (!sketchDetails) return
            if (!sketchDetails.sketchEntryNodePath?.length) return
            if (Object.keys(sceneEntitiesManager.activeSegments).length > 0) {
              sceneEntitiesManager.tearDownSketch({ removeAxis: false })
            }
            sceneInfra.resetMouseListeners()
            await sceneEntitiesManager.setupSketch({
              sketchEntryNodePath: sketchDetails?.sketchEntryNodePath || [],
              sketchNodePaths: sketchDetails.sketchNodePaths,
              forward: sketchDetails.zAxis,
              up: sketchDetails.yAxis,
              position: sketchDetails.origin,
              maybeModdedAst: kclManager.ast,
              selectionRanges,
            })
            sceneInfra.resetMouseListeners()

            sceneEntitiesManager.setupSketchIdleCallbacks({
              sketchEntryNodePath: sketchDetails?.sketchEntryNodePath || [],
              forward: sketchDetails.zAxis,
              up: sketchDetails.yAxis,
              position: sketchDetails.origin,
              sketchNodePaths: sketchDetails.sketchNodePaths,
              planeNodePath: sketchDetails.planeNodePath,
              // We will want to pass sketchTools here
              // to add their interactions
            })

            // We will want to update the context with sketchTools.
            // They'll be used for their .destroy() in tearDownSketch
            return undefined
          }
        ),
        'split-sketch-pipe-if-needed': fromPromise(
          async ({ input: { sketchDetails } }) => {
            if (!sketchDetails) return reject('No sketch details')
            const existingSketchInfoNoOp = {
              updatedEntryNodePath: sketchDetails.sketchEntryNodePath,
              updatedSketchNodePaths: sketchDetails.sketchNodePaths,
              updatedPlaneNodePath: sketchDetails.planeNodePath,
              expressionIndexToDelete: -1,
            } as const
            if (!sketchDetails?.sketchEntryNodePath?.length) {
              return existingSketchInfoNoOp
            }
            if (
              !sketchDetails.sketchNodePaths.length &&
              sketchDetails.planeNodePath.length
            ) {
              // new sketch, no profiles yet
              return existingSketchInfoNoOp
            }
            const doesNeedSplitting = doesSketchPipeNeedSplitting(
              kclManager.ast,
              sketchDetails.sketchEntryNodePath
            )
            if (err(doesNeedSplitting)) return reject(doesNeedSplitting)
            let moddedAst: Program = structuredClone(kclManager.ast)
            let pathToProfile = sketchDetails.sketchEntryNodePath
            let updatedSketchNodePaths = sketchDetails.sketchNodePaths
            if (doesNeedSplitting) {
              const splitResult = splitPipedProfile(
                moddedAst,
                sketchDetails.sketchEntryNodePath
              )
              if (err(splitResult)) return reject(splitResult)
              moddedAst = splitResult.modifiedAst
              pathToProfile = splitResult.pathToProfile
              updatedSketchNodePaths = [pathToProfile]
            }

            const indexToDelete = sketchDetails?.expressionIndexToDelete || -1
            let isLastInPipeThreePointArc = false
            if (indexToDelete >= 0) {
              // this is the expression that was added when as sketch tool was used but not completed
              // i.e first click for the center of the circle, but not the second click for the radius
              // we added a circle to editor, but they bailed out early so we should remove it

              const pipe = getNodeFromPath<PipeExpression>(
                moddedAst,
                pathToProfile,
                'PipeExpression'
              )
              if (err(pipe)) {
                isLastInPipeThreePointArc = false
              } else {
                const lastInPipe = pipe?.node?.body?.[pipe.node.body.length - 1]
                if (
                  lastInPipe &&
                  Number(pathToProfile[1][0]) === indexToDelete &&
                  lastInPipe.type === 'CallExpression' &&
                  lastInPipe.callee.type === 'Identifier' &&
                  lastInPipe.callee.name === 'arcTo'
                ) {
                  isLastInPipeThreePointArc = true
                  pipe.node.body = pipe.node.body.slice(0, -1)
                }
              }

              if (!isLastInPipeThreePointArc) {
                moddedAst.body.splice(indexToDelete, 1)
                // make sure the deleted expression is removed from the sketchNodePaths
                updatedSketchNodePaths = updatedSketchNodePaths.filter(
                  (path) => path[1][0] !== indexToDelete
                )
                // if the deleted expression was the entryNodePath, we should just make it the first sketchNodePath
                // as a safe default
                pathToProfile =
                  pathToProfile[1][0] !== indexToDelete
                    ? pathToProfile
                    : updatedSketchNodePaths[0]
              }
            }

            if (
              doesNeedSplitting ||
              indexToDelete >= 0 ||
              isLastInPipeThreePointArc
            ) {
              await kclManager.executeAstMock(moddedAst)
              await codeManager.updateEditorWithAstAndWriteToFile(moddedAst)
            }
            return {
              updatedEntryNodePath: pathToProfile,
              updatedSketchNodePaths: updatedSketchNodePaths,
              updatedPlaneNodePath: sketchDetails.planeNodePath,
              expressionIndexToDelete: -1,
            }
          }
        ),
        'submit-prompt-edit': fromPromise(async ({ input }) => {
          return await promptToEditFlow({
            code: codeManager.code,
            prompt: input.prompt,
            selections: input.selection,
            token,
            artifactGraph: engineCommandManager.artifactGraph,
            projectName: context.project.name,
          })
        }),
      },
    }),
    {
      input: {
        ...modelingMachineDefaultContext,
        store: {
          ...modelingMachineDefaultContext.store,
          ...persistedContext,
        },
        machineManager,
      },
      // devTools: true,
    }
  )

  // Add debug function to window object
  useEffect(() => {
    // @ts-ignore - we're intentionally adding this to window
    window.getModelingState = () => {
      const modelingState = modelingActor.getSnapshot()
      return {
        modelingState,
        id: modelingState._nodes[modelingState._nodes.length - 1].id,
      }
    }
  }, [modelingActor])

  useSetupEngineManager(
    streamRef,
    modelingSend,
    modelingState.context,
    {
      pool: pool,
      theme: theme.current,
      highlightEdges: highlightEdges.current,
      enableSSAO: enableSSAO.current,
      showScaleGrid: showScaleGrid.current,
      cameraProjection: cameraProjection.current,
      cameraOrbit: cameraOrbit.current,
    },
    token
  )

  useEffect(() => {
    kclManager.registerExecuteCallback(() => {
      modelingSend({ type: 'Re-execute' })
    })

    // Before this component unmounts, call the 'Cancel'
    // event to clean up any state in the modeling machine.
    return () => {
      modelingSend({ type: 'Cancel' })
    }
  }, [modelingSend])

  // Give the state back to the editorManager.
  useEffect(() => {
    editorManager.modelingSend = modelingSend
  }, [modelingSend])

  useEffect(() => {
    editorManager.modelingState = modelingState
  }, [modelingState])

  useEffect(() => {
    editorManager.selectionRanges = modelingState.context.selectionRanges
  }, [modelingState.context.selectionRanges])

  // When changing camera modes reset the camera to the default orientation to correct
  // the up vector otherwise the conconical orientation for the camera modes will be
  // wrong
  useEffect(() => {
    sceneInfra.camControls.resetCameraPosition().catch(reportRejection)
  }, [cameraOrbit.current])

  useEffect(() => {
    const onConnectionStateChanged = ({ detail }: CustomEvent) => {
      // If we are in sketch mode we need to exit it.
      // TODO: how do i check if we are in a sketch mode, I only want to call
      // this then.
      if (detail.type === EngineConnectionStateType.Disconnecting) {
        modelingSend({ type: 'Cancel' })
      }
    }
    engineCommandManager.engineConnection?.addEventListener(
      EngineConnectionEvents.ConnectionStateChanged,
      onConnectionStateChanged as EventListener
    )
    return () => {
      engineCommandManager.engineConnection?.removeEventListener(
        EngineConnectionEvents.ConnectionStateChanged,
        onConnectionStateChanged as EventListener
      )
    }
  }, [engineCommandManager.engineConnection, modelingSend])

  useEffect(() => {
    // Only trigger this if the state actually changes, if it stays the same do not reload the camera
    if (
      previousAllowOrbitInSketchMode.current === allowOrbitInSketchMode.current
    ) {
      //no op
      previousAllowOrbitInSketchMode.current = allowOrbitInSketchMode.current
      return
    }
    const inSketchMode = modelingState.matches('Sketch')

    // If you are in sketch mode and you disable the orbit, return back to the normal view to the target
    if (!allowOrbitInSketchMode.current) {
      const targetId = modelingState.context.sketchDetails?.animateTargetId
      if (inSketchMode && targetId) {
        letEngineAnimateAndSyncCamAfter(engineCommandManager, targetId)
          .then(() => {})
          .catch((e) => {
            console.error(
              'failed to sync engine and client scene after disabling allow orbit in sketch mode'
            )
            console.error(e)
          })
      }
    }

    // While you are in sketch mode you should be able to control the enable rotate
    // Once you exit it goes back to normal
    if (inSketchMode) {
      sceneInfra.camControls.enableRotate = allowOrbitInSketchMode.current
    }

    previousAllowOrbitInSketchMode.current = allowOrbitInSketchMode.current
  }, [allowOrbitInSketchMode])

  // Allow using the delete key to delete solids. Backspace only on macOS as Windows and Linux have dedicated Delete
  // `navigator.platform` is deprecated, but the alternative `navigator.userAgentData.platform` is not reliable
  const deleteKeys =
    platform() === 'macos' ? ['backspace', 'delete', 'del'] : ['delete', 'del']
  useHotkeys(deleteKeys, () => {
    modelingSend({ type: 'Delete selection' })
  })

  // Allow ctrl+alt+c to center to selection
  useHotkeys(['mod + alt + c'], () => {
    modelingSend({ type: 'Center camera on selection' })
  })

  useStateMachineCommands({
    machineId: 'modeling',
    state: modelingState,
    send: modelingSend,
    actor: modelingActor,
    commandBarConfig: modelingMachineCommandConfig,
    allCommandsRequireNetwork: true,
    // TODO for when sketch tools are in the toolbar: This was added when we used one "Cancel" event,
    // but we need to support "SketchCancel" and basically
    // make this function take the actor or state so it
    // can call the correct event.
    onCancel: () => modelingSend({ type: 'Cancel' }),
  })

  return (
    <ModelingMachineContext.Provider
      value={{
        state: modelingState,
        context: modelingState.context,
        send: modelingSend,
      }}
    >
      {/* TODO #818: maybe pass reff down to children/app.ts or render app.tsx directly?
      since realistically it won't ever have generic children that isn't app.tsx */}
      <div className="h-screen overflow-hidden select-none" ref={streamRef}>
        {children}
      </div>
    </ModelingMachineContext.Provider>
  )
}

export default ModelingMachineProvider<|MERGE_RESOLUTION|>--- conflicted
+++ resolved
@@ -530,121 +530,6 @@
             return {}
           }
         ),
-<<<<<<< HEAD
-        Make: ({ context, event }) => {
-          if (event.type !== 'Make') return
-          // Check if we already have an export intent.
-          if (engineCommandManager.exportInfo) {
-            toast.error('Already exporting')
-            return
-          }
-          // Set the export intent.
-          engineCommandManager.exportInfo = {
-            intent: ExportIntent.Make,
-            name: file?.name || '',
-          }
-
-          // Set the current machine.
-          // Due to our use of singeton pattern, we need to do this to reliably
-          // update this object across React and non-React boundary.
-          // We need to do this eagerly because of the exportToEngine call below.
-          if (engineCommandManager.machineManager === null) {
-            console.warn(
-              "engineCommandManager.machineManager is null. It shouldn't be at this point. Aborting operation."
-            )
-            return
-          } else {
-            engineCommandManager.machineManager.currentMachine =
-              event.data.machine
-          }
-
-          // Update the rest of the UI that needs to know the current machine
-          context.machineManager.setCurrentMachine(event.data.machine)
-
-          const format: Models['OutputFormat3d_type'] = {
-            type: 'stl',
-            coords: {
-              forward: {
-                axis: 'y',
-                direction: 'negative',
-              },
-              up: {
-                axis: 'z',
-                direction: 'positive',
-              },
-            },
-            storage: 'ascii',
-            // Convert all units to mm since that is what the slicer expects.
-            units: 'mm',
-            selection: { type: 'default_scene' },
-          }
-
-          exportFromEngine({
-            format: format,
-          }).catch(reportRejection)
-        },
-        'Engine export': ({ event }) => {
-          if (event.type !== 'Export') return
-          if (engineCommandManager.exportInfo) {
-            toast.error('Already exporting')
-            return
-          }
-          // Set the export intent.
-          engineCommandManager.exportInfo = {
-            intent: ExportIntent.Save,
-            // This never gets used its only for make.
-            name: file?.name?.replace('.kcl', `.${event.data.type}`) || '',
-          }
-
-          const format = {
-            ...event.data,
-          } as Partial<Models['OutputFormat3d_type']>
-
-          // Set all the un-configurable defaults here.
-          if (format.type === 'gltf') {
-            format.presentation = 'pretty'
-          }
-
-          if (
-            format.type === 'obj' ||
-            format.type === 'ply' ||
-            format.type === 'step' ||
-            format.type === 'stl'
-          ) {
-            // Set the default coords.
-            // In the future we can make this configurable.
-            // But for now, its probably best to keep it consistent with the
-            // UI.
-            format.coords = {
-              forward: {
-                axis: 'y',
-                direction: 'negative',
-              },
-              up: {
-                axis: 'z',
-                direction: 'positive',
-              },
-            }
-          }
-
-          if (
-            format.type === 'obj' ||
-            format.type === 'stl' ||
-            format.type === 'ply'
-          ) {
-            format.units = defaultUnit.current
-          }
-
-          if (format.type === 'ply' || format.type === 'stl') {
-            format.selection = { type: 'default_scene' }
-          }
-
-          exportFromEngine({
-            format: format as Models['OutputFormat3d_type'],
-          }).catch(reportRejection)
-        },
-=======
->>>>>>> 09c6f511
         'Submit to Text-to-CAD API': ({ event }) => {
           if (event.type !== 'Text-to-CAD') return
           const trimmedPrompt = event.data.prompt.trim()
