import { useMachine, useSelector } from '@xstate/react'
import React, {
  createContext,
  useEffect,
  useMemo,
  useRef,
  useContext,
} from 'react'
import {
  Actor,
  AnyStateMachine,
  ContextFrom,
  Prop,
  SnapshotFrom,
  StateFrom,
  assign,
  fromPromise,
} from 'xstate'
import {
  getPersistedContext,
  modelingMachine,
  modelingMachineDefaultContext,
} from 'machines/modelingMachine'
import { useSetupEngineManager } from 'hooks/useSetupEngineManager'
import {
  isCursorInSketchCommandRange,
  updatePathToNodeFromMap,
} from 'lang/util'
import {
  kclManager,
  sceneInfra,
  engineCommandManager,
  codeManager,
  editorManager,
  sceneEntitiesManager,
} from 'lib/singletons'
import { MachineManagerContext } from 'components/MachineManagerProvider'
import { useHotkeys } from 'react-hotkeys-hook'
import { applyConstraintHorzVertDistance } from './Toolbar/SetHorzVertDistance'
import {
  angleBetweenInfo,
  applyConstraintAngleBetween,
} from './Toolbar/SetAngleBetween'
import {
  applyConstraintAngleLength,
  applyConstraintLength,
} from './Toolbar/setAngleLength'
import {
  handleSelectionBatch,
  Selections,
  updateSelections,
} from 'lib/selections'
import { applyConstraintIntersect } from './Toolbar/Intersect'
import { applyConstraintAbsDistance } from './Toolbar/SetAbsDistance'
import useStateMachineCommands from 'hooks/useStateMachineCommands'
import { modelingMachineCommandConfig } from 'lib/commandBarConfigs/modelingCommandConfig'
import {
  SEGMENT_BODIES,
  getParentGroup,
  getSketchOrientationDetails,
} from 'clientSideScene/sceneEntities'
import {
  insertNamedConstant,
  replaceValueAtNodePath,
  sketchOnExtrudedFace,
  sketchOnOffsetPlane,
  startSketchOnDefault,
} from 'lang/modifyAst'
import { PathToNode, Program, parse, recast, resultIsOk } from 'lang/wasm'
import { artifactIsPlaneWithPaths, isSingleCursorInPipe } from 'lang/queryAst'
import { getNodePathFromSourceRange } from 'lang/queryAstNodePathUtils'
import { exportFromEngine } from 'lib/exportFromEngine'
import { Models } from '@kittycad/lib/dist/types/src'
import toast from 'react-hot-toast'
import { useLoaderData, useNavigate, useSearchParams } from 'react-router-dom'
import { letEngineAnimateAndSyncCamAfter } from 'clientSideScene/CameraControls'
import { err, reportRejection, trap } from 'lib/trap'
import {
  ExportIntent,
  EngineConnectionStateType,
  EngineConnectionEvents,
} from 'lang/std/engineConnection'
import { submitAndAwaitTextToKcl } from 'lib/textToCad'
import { useFileContext } from 'hooks/useFileContext'
import { uuidv4 } from 'lib/utils'
import { IndexLoaderData } from 'lib/types'
import { Node } from 'wasm-lib/kcl/bindings/Node'
import { promptToEditFlow } from 'lib/promptToEdit'
import { kclEditorActor } from 'machines/kclEditorMachine'
import { commandBarActor } from 'machines/commandBarMachine'
import { useToken } from 'machines/appMachine'
<<<<<<< HEAD
import { useSettings } from 'machines/appMachine'
=======
>>>>>>> 83974059

type MachineContext<T extends AnyStateMachine> = {
  state: StateFrom<T>
  context: ContextFrom<T>
  send: Prop<Actor<T>, 'send'>
}

export const ModelingMachineContext = createContext(
  {} as MachineContext<typeof modelingMachine>
)

const commandBarIsClosedSelector = (
  state: SnapshotFrom<typeof commandBarActor>
) => state.matches('Closed')

export const ModelingMachineProvider = ({
  children,
}: {
  children: React.ReactNode
}) => {
  const {
<<<<<<< HEAD
    app: { theme, enableSSAO, allowOrbitInSketchMode },
    modeling: { defaultUnit, cameraProjection, highlightEdges, showScaleGrid },
  } = useSettings()
=======
    settings: {
      context: {
        app: { theme, enableSSAO, allowOrbitInSketchMode },
        modeling: {
          defaultUnit,
          cameraProjection,
          highlightEdges,
          showScaleGrid,
          cameraOrbit,
        },
      },
    },
  } = useSettingsAuthContext()
>>>>>>> 83974059
  const previousAllowOrbitInSketchMode = useRef(allowOrbitInSketchMode.current)
  const navigate = useNavigate()
  const { context, send: fileMachineSend } = useFileContext()
  const { file } = useLoaderData() as IndexLoaderData
  const token = useToken()
  const streamRef = useRef<HTMLDivElement>(null)
  const persistedContext = useMemo(() => getPersistedContext(), [])

  let [searchParams] = useSearchParams()
  const pool = searchParams.get('pool')

  const isCommandBarClosed = useSelector(
    commandBarActor,
    commandBarIsClosedSelector
  )
  // Settings machine setup
  // const retrievedSettings = useRef(
  // localStorage?.getItem(MODELING_PERSIST_KEY) || '{}'
  // )

  // What should we persist from modeling state? Nothing?
  // const persistedSettings = Object.assign(
  //   settingsMachine.initialState.context,
  //   JSON.parse(retrievedSettings.current) as Partial<
  //     (typeof settingsMachine)['context']
  //   >
  // )

  const machineManager = useContext(MachineManagerContext)

  const [modelingState, modelingSend, modelingActor] = useMachine(
    modelingMachine.provide({
      actions: {
        'disable copilot': () => {
          editorManager.setCopilotEnabled(false)
        },
        'enable copilot': () => {
          editorManager.setCopilotEnabled(true)
        },
        'sketch exit execute': ({ context: { store } }) => {
          // TODO: Remove this async callback.  For some reason eslint wouldn't
          // let me disable @typescript-eslint/no-misused-promises for the line.
          ;(async () => {
            // When cancelling the sketch mode we should disable sketch mode within the engine.
            await engineCommandManager.sendSceneCommand({
              type: 'modeling_cmd_req',
              cmd_id: uuidv4(),
              cmd: { type: 'sketch_mode_disable' },
            })

            sceneInfra.camControls.syncDirection = 'clientToEngine'

            if (cameraProjection.current === 'perspective') {
              await sceneInfra.camControls.snapToPerspectiveBeforeHandingBackControlToEngine()
            }

            sceneInfra.camControls.syncDirection = 'engineToClient'

            store.videoElement?.pause()

            return kclManager
              .executeCode()
              .then(() => {
                if (engineCommandManager.engineConnection?.idleMode) return

                store.videoElement?.play().catch((e) => {
                  console.warn('Video playing was prevented', e)
                })
              })
              .catch(reportRejection)
          })().catch(reportRejection)
        },
        'Set mouse state': assign(({ context, event }) => {
          if (event.type !== 'Set mouse state') return {}
          const nextSegmentHoverMap = () => {
            if (event.data.type === 'isHovering') {
              const parent = getParentGroup(event.data.on, SEGMENT_BODIES)
              const pathToNode = parent?.userData?.pathToNode
              const pathToNodeString = JSON.stringify(pathToNode)
              if (!parent || !pathToNode) return context.segmentHoverMap
              if (context.segmentHoverMap[pathToNodeString] !== undefined)
                clearTimeout(
                  context.segmentHoverMap[JSON.stringify(pathToNode)]
                )
              return {
                ...context.segmentHoverMap,
                [pathToNodeString]: 0,
              }
            } else if (
              event.data.type === 'idle' &&
              context.mouseState.type === 'isHovering'
            ) {
              const mouseOnParent = getParentGroup(
                context.mouseState.on,
                SEGMENT_BODIES
              )
              if (!mouseOnParent || !mouseOnParent?.userData?.pathToNode)
                return context.segmentHoverMap
              const pathToNodeString = JSON.stringify(
                mouseOnParent?.userData?.pathToNode
              )
              const timeoutId = setTimeout(() => {
                sceneInfra.modelingSend({
                  type: 'Set mouse state',
                  data: {
                    type: 'timeoutEnd',
                    pathToNodeString,
                  },
                })
                // overlay timeout is 1s
              }, 1000) as unknown as number
              return {
                ...context.segmentHoverMap,
                [pathToNodeString]: timeoutId,
              }
            } else if (event.data.type === 'timeoutEnd') {
              const copy = { ...context.segmentHoverMap }
              delete copy[event.data.pathToNodeString]
              return copy
            }
            return {}
          }
          return {
            mouseState: event.data,
            segmentHoverMap: nextSegmentHoverMap(),
          }
        }),
        'Set Segment Overlays': assign({
          segmentOverlays: ({ context: { segmentOverlays }, event }) => {
            if (event.type !== 'Set Segment Overlays') return {}
            if (event.data.type === 'set-many') return event.data.overlays
            if (event.data.type === 'set-one')
              return {
                ...segmentOverlays,
                [event.data.pathToNodeString]: event.data.seg,
              }
            if (event.data.type === 'delete-one') {
              const copy = { ...segmentOverlays }
              delete copy[event.data.pathToNodeString]
              return copy
            }
            // data.type === 'clear'
            return {}
          },
        }),
        'Center camera on selection': () => {
          engineCommandManager
            .sendSceneCommand({
              type: 'modeling_cmd_req',
              cmd_id: uuidv4(),
              cmd: {
                type: 'default_camera_center_to_selection',
                camera_movement: 'vantage',
              },
            })
            .catch(reportRejection)
        },
        'Set sketchDetails': assign(({ context: { sketchDetails }, event }) => {
          if (event.type !== 'Delete segment') return {}
          if (!sketchDetails) return {}
          return {
            sketchDetails: {
              ...sketchDetails,
              sketchPathToNode: event.data,
            },
          }
        }),
        'Set selection': assign(
          ({ context: { selectionRanges, sketchDetails }, event }) => {
            // this was needed for ts after adding 'Set selection' action to on done modal events
            const setSelections =
              ('data' in event &&
                event.data &&
                'selectionType' in event.data &&
                event.data) ||
              ('output' in event &&
                event.output &&
                'selectionType' in event.output &&
                event.output) ||
              null
            if (!setSelections) return {}

            let selections: Selections = {
              graphSelections: [],
              otherSelections: [],
            }
            if (setSelections.selectionType === 'singleCodeCursor') {
              if (!setSelections.selection && editorManager.isShiftDown) {
              } else if (
                !setSelections.selection &&
                !editorManager.isShiftDown
              ) {
                selections = {
                  graphSelections: [],
                  otherSelections: [],
                }
              } else if (
                setSelections.selection &&
                !editorManager.isShiftDown
              ) {
                selections = {
                  graphSelections: [setSelections.selection],
                  otherSelections: [],
                }
              } else if (setSelections.selection && editorManager.isShiftDown) {
                selections = {
                  graphSelections: [
                    ...selectionRanges.graphSelections,
                    setSelections.selection,
                  ],
                  otherSelections: selectionRanges.otherSelections,
                }
              }

              const {
                engineEvents,
                codeMirrorSelection,
                updateSceneObjectColors,
              } = handleSelectionBatch({
                selections,
              })
              if (codeMirrorSelection) {
                kclEditorActor.send({
                  type: 'setLastSelectionEvent',
                  data: {
                    codeMirrorSelection,
                    scrollIntoView: setSelections.scrollIntoView ?? false,
                  },
                })
              }
              engineEvents &&
                engineEvents.forEach((event) => {
                  // eslint-disable-next-line @typescript-eslint/no-floating-promises
                  engineCommandManager.sendSceneCommand(event)
                })
              updateSceneObjectColors()

              return {
                selectionRanges: selections,
              }
            }

            if (setSelections.selectionType === 'mirrorCodeMirrorSelections') {
              return {
                selectionRanges: setSelections.selection,
              }
            }

            if (
              setSelections.selectionType === 'axisSelection' ||
              setSelections.selectionType === 'defaultPlaneSelection'
            ) {
              if (editorManager.isShiftDown) {
                selections = {
                  graphSelections: selectionRanges.graphSelections,
                  otherSelections: [setSelections.selection],
                }
              } else {
                selections = {
                  graphSelections: [],
                  otherSelections: [setSelections.selection],
                }
              }
              return {
                selectionRanges: selections,
              }
            }

            if (setSelections.selectionType === 'completeSelection') {
              const codeMirrorSelection = editorManager.createEditorSelection(
                setSelections.selection
              )
              kclEditorActor.send({
                type: 'setLastSelectionEvent',
                data: {
                  codeMirrorSelection,
                  scrollIntoView: false,
                },
              })
              if (!sketchDetails)
                return {
                  selectionRanges: setSelections.selection,
                }
              return {
                selectionRanges: setSelections.selection,
                sketchDetails: {
                  ...sketchDetails,
                  sketchPathToNode:
                    setSelections.updatedPathToNode ||
                    sketchDetails?.sketchPathToNode ||
                    [],
                },
              }
            }

            return {}
          }
        ),
        Make: ({ context, event }) => {
          if (event.type !== 'Make') return
          // Check if we already have an export intent.
          if (engineCommandManager.exportInfo) {
            toast.error('Already exporting')
            return
          }
          // Set the export intent.
          engineCommandManager.exportInfo = {
            intent: ExportIntent.Make,
            name: file?.name || '',
          }

          // Set the current machine.
          // Due to our use of singeton pattern, we need to do this to reliably
          // update this object across React and non-React boundary.
          // We need to do this eagerly because of the exportToEngine call below.
          if (engineCommandManager.machineManager === null) {
            console.warn(
              "engineCommandManager.machineManager is null. It shouldn't be at this point. Aborting operation."
            )
            return
          } else {
            engineCommandManager.machineManager.currentMachine =
              event.data.machine
          }

          // Update the rest of the UI that needs to know the current machine
          context.machineManager.setCurrentMachine(event.data.machine)

          const format: Models['OutputFormat_type'] = {
            type: 'stl',
            coords: {
              forward: {
                axis: 'y',
                direction: 'negative',
              },
              up: {
                axis: 'z',
                direction: 'positive',
              },
            },
            storage: 'ascii',
            // Convert all units to mm since that is what the slicer expects.
            units: 'mm',
            selection: { type: 'default_scene' },
          }

          exportFromEngine({
            format: format,
          }).catch(reportRejection)
        },
        'Engine export': ({ event }) => {
          if (event.type !== 'Export') return
          if (engineCommandManager.exportInfo) {
            toast.error('Already exporting')
            return
          }
          // Set the export intent.
          engineCommandManager.exportInfo = {
            intent: ExportIntent.Save,
            // This never gets used its only for make.
            name: file?.name?.replace('.kcl', `.${event.data.type}`) || '',
          }

          const format = {
            ...event.data,
          } as Partial<Models['OutputFormat_type']>

          // Set all the un-configurable defaults here.
          if (format.type === 'gltf') {
            format.presentation = 'pretty'
          }

          if (
            format.type === 'obj' ||
            format.type === 'ply' ||
            format.type === 'step' ||
            format.type === 'stl'
          ) {
            // Set the default coords.
            // In the future we can make this configurable.
            // But for now, its probably best to keep it consistent with the
            // UI.
            format.coords = {
              forward: {
                axis: 'y',
                direction: 'negative',
              },
              up: {
                axis: 'z',
                direction: 'positive',
              },
            }
          }

          if (
            format.type === 'obj' ||
            format.type === 'stl' ||
            format.type === 'ply'
          ) {
            format.units = defaultUnit.current
          }

          if (format.type === 'ply' || format.type === 'stl') {
            format.selection = { type: 'default_scene' }
          }

          exportFromEngine({
            format: format as Models['OutputFormat_type'],
          }).catch(reportRejection)
        },
        'Submit to Text-to-CAD API': ({ event }) => {
          if (event.type !== 'Text-to-CAD') return
          const trimmedPrompt = event.data.prompt.trim()
          if (!trimmedPrompt) return

          submitAndAwaitTextToKcl({
            trimmedPrompt,
            fileMachineSend,
            navigate,
            context,
            token,
            settings: {
              theme: theme.current,
              highlightEdges: highlightEdges.current,
            },
          }).catch(reportRejection)
        },
      },
      guards: {
        'has valid selection for deletion': ({
          context: { selectionRanges },
        }) => {
          if (!isCommandBarClosed) return false
          if (selectionRanges.graphSelections.length <= 0) return false
          return true
        },
        'Selection is on face': ({ context: { selectionRanges }, event }) => {
          if (event.type !== 'Enter sketch') return false
          if (event.data?.forceNewSketch) return false
          if (artifactIsPlaneWithPaths(selectionRanges)) {
            return true
          }
          if (!isSingleCursorInPipe(selectionRanges, kclManager.ast))
            return false
          return !!isCursorInSketchCommandRange(
            engineCommandManager.artifactGraph,
            selectionRanges
          )
        },
        'Has exportable geometry': () => {
          if (!kclManager.hasErrors() && kclManager.ast.body.length > 0)
            return true
          else {
            let errorMessage = 'Unable to Export '
            if (kclManager.hasErrors()) errorMessage += 'due to KCL Errors'
            else if (kclManager.ast.body.length === 0)
              errorMessage += 'due to Empty Scene'
            console.error(errorMessage)
            toast.error(errorMessage, {
              id: kclManager.engineCommandManager.pendingExport?.toastId,
            })
            return false
          }
        },
      },
      actors: {
        'AST-undo-startSketchOn': fromPromise(
          async ({ input: { sketchDetails } }) => {
            if (!sketchDetails) return
            if (kclManager.ast.body.length) {
              // this assumes no changes have been made to the sketch besides what we did when entering the sketch
              // i.e. doesn't account for user's adding code themselves, maybe we need store a flag userEditedSinceSketchMode?
              const newAst = structuredClone(kclManager.ast)
              const varDecIndex = sketchDetails.sketchPathToNode[1][0]
              // remove body item at varDecIndex
              newAst.body = newAst.body.filter((_, i) => i !== varDecIndex)
              await kclManager.executeAstMock(newAst)
            }
            sceneInfra.setCallbacks({
              onClick: () => {},
              onDrag: () => {},
            })
            return undefined
          }
        ),
        'animate-to-face': fromPromise(async ({ input }) => {
          if (!input) return undefined
          if (input.type === 'extrudeFace' || input.type === 'offsetPlane') {
            const sketched =
              input.type === 'extrudeFace'
                ? sketchOnExtrudedFace(
                    kclManager.ast,
                    input.sketchPathToNode,
                    input.extrudePathToNode,
                    input.faceInfo
                  )
                : sketchOnOffsetPlane(kclManager.ast, input.pathToNode)
            if (err(sketched)) {
              const sketchedError = new Error(
                'Incompatible face, please try another'
              )
              trap(sketchedError)
              return Promise.reject(sketchedError)
            }
            const { modifiedAst, pathToNode: pathToNewSketchNode } = sketched

            await kclManager.executeAstMock(modifiedAst)

            const id =
              input.type === 'extrudeFace' ? input.faceId : input.planeId
            await letEngineAnimateAndSyncCamAfter(engineCommandManager, id)
            sceneInfra.camControls.syncDirection = 'clientToEngine'
            return {
              sketchPathToNode: pathToNewSketchNode,
              zAxis: input.zAxis,
              yAxis: input.yAxis,
              origin: input.position,
            }
          }
          const { modifiedAst, pathToNode } = startSketchOnDefault(
            kclManager.ast,
            input.plane
          )
          await kclManager.updateAst(modifiedAst, false)
          sceneInfra.camControls.enableRotate =
            sceneInfra.camControls._setting_allowOrbitInSketchMode
          sceneInfra.camControls.syncDirection = 'clientToEngine'

          await letEngineAnimateAndSyncCamAfter(
            engineCommandManager,
            input.planeId
          )

          return {
            sketchPathToNode: pathToNode,
            zAxis: input.zAxis,
            yAxis: input.yAxis,
            origin: [0, 0, 0],
            animateTargetId: input.planeId,
          }
        }),
        'animate-to-sketch': fromPromise(
          async ({ input: { selectionRanges } }) => {
            const sourceRange =
              selectionRanges.graphSelections[0]?.codeRef?.range
            const sketchPathToNode = getNodePathFromSourceRange(
              kclManager.ast,
              sourceRange
            )
            const info = await getSketchOrientationDetails(
              sketchPathToNode || []
            )
            await letEngineAnimateAndSyncCamAfter(
              engineCommandManager,
              info?.sketchDetails?.faceId || ''
            )
            return {
              sketchPathToNode: sketchPathToNode || [],
              zAxis: info.sketchDetails.zAxis || null,
              yAxis: info.sketchDetails.yAxis || null,
              origin: info.sketchDetails.origin.map(
                (a) => a / sceneInfra._baseUnitMultiplier
              ) as [number, number, number],
              animateTargetId: info?.sketchDetails?.faceId || '',
            }
          }
        ),

        'Get horizontal info': fromPromise(
          async ({ input: { selectionRanges, sketchDetails } }) => {
            const { modifiedAst, pathToNodeMap } =
              await applyConstraintHorzVertDistance({
                constraint: 'setHorzDistance',
                selectionRanges,
              })
            const pResult = parse(recast(modifiedAst))
            if (trap(pResult) || !resultIsOk(pResult))
              return Promise.reject(new Error('Unexpected compilation error'))
            const _modifiedAst = pResult.program

            if (!sketchDetails)
              return Promise.reject(new Error('No sketch details'))
            const updatedPathToNode = updatePathToNodeFromMap(
              sketchDetails.sketchPathToNode,
              pathToNodeMap
            )
            const updatedAst =
              await sceneEntitiesManager.updateAstAndRejigSketch(
                updatedPathToNode,
                _modifiedAst,
                sketchDetails.zAxis,
                sketchDetails.yAxis,
                sketchDetails.origin
              )
            if (err(updatedAst)) return Promise.reject(updatedAst)

            await codeManager.updateEditorWithAstAndWriteToFile(
              updatedAst.newAst
            )

            const selection = updateSelections(
              pathToNodeMap,
              selectionRanges,
              updatedAst.newAst
            )
            if (err(selection)) return Promise.reject(selection)
            return {
              selectionType: 'completeSelection',
              selection,
              updatedPathToNode,
            }
          }
        ),
        'Get vertical info': fromPromise(
          async ({ input: { selectionRanges, sketchDetails } }) => {
            const { modifiedAst, pathToNodeMap } =
              await applyConstraintHorzVertDistance({
                constraint: 'setVertDistance',
                selectionRanges,
              })
            const pResult = parse(recast(modifiedAst))
            if (trap(pResult) || !resultIsOk(pResult))
              return Promise.reject(new Error('Unexpected compilation error'))
            const _modifiedAst = pResult.program
            if (!sketchDetails)
              return Promise.reject(new Error('No sketch details'))
            const updatedPathToNode = updatePathToNodeFromMap(
              sketchDetails.sketchPathToNode,
              pathToNodeMap
            )
            const updatedAst =
              await sceneEntitiesManager.updateAstAndRejigSketch(
                updatedPathToNode,
                _modifiedAst,
                sketchDetails.zAxis,
                sketchDetails.yAxis,
                sketchDetails.origin
              )
            if (err(updatedAst)) return Promise.reject(updatedAst)

            await codeManager.updateEditorWithAstAndWriteToFile(
              updatedAst.newAst
            )

            const selection = updateSelections(
              pathToNodeMap,
              selectionRanges,
              updatedAst.newAst
            )
            if (err(selection)) return Promise.reject(selection)
            return {
              selectionType: 'completeSelection',
              selection,
              updatedPathToNode,
            }
          }
        ),
        'Get angle info': fromPromise(
          async ({ input: { selectionRanges, sketchDetails } }) => {
            const info = angleBetweenInfo({
              selectionRanges,
            })
            if (err(info)) return Promise.reject(info)
            const { modifiedAst, pathToNodeMap } = await (info.enabled
              ? applyConstraintAngleBetween({
                  selectionRanges,
                })
              : applyConstraintAngleLength({
                  selectionRanges,
                  angleOrLength: 'setAngle',
                }))
            const pResult = parse(recast(modifiedAst))
            if (trap(pResult) || !resultIsOk(pResult))
              return Promise.reject(new Error('Unexpected compilation error'))
            const _modifiedAst = pResult.program
            if (err(_modifiedAst)) return Promise.reject(_modifiedAst)

            if (!sketchDetails)
              return Promise.reject(new Error('No sketch details'))
            const updatedPathToNode = updatePathToNodeFromMap(
              sketchDetails.sketchPathToNode,
              pathToNodeMap
            )
            const updatedAst =
              await sceneEntitiesManager.updateAstAndRejigSketch(
                updatedPathToNode,
                _modifiedAst,
                sketchDetails.zAxis,
                sketchDetails.yAxis,
                sketchDetails.origin
              )
            if (err(updatedAst)) return Promise.reject(updatedAst)

            await codeManager.updateEditorWithAstAndWriteToFile(
              updatedAst.newAst
            )

            const selection = updateSelections(
              pathToNodeMap,
              selectionRanges,
              updatedAst.newAst
            )
            if (err(selection)) return Promise.reject(selection)
            return {
              selectionType: 'completeSelection',
              selection,
              updatedPathToNode,
            }
          }
        ),
        astConstrainLength: fromPromise(
          async ({
            input: { selectionRanges, sketchDetails, lengthValue },
          }) => {
            if (!lengthValue)
              return Promise.reject(new Error('No length value'))
            const constraintResult = await applyConstraintLength({
              selectionRanges,
              length: lengthValue,
            })
            if (err(constraintResult)) return Promise.reject(constraintResult)
            const { modifiedAst, pathToNodeMap } = constraintResult
            const pResult = parse(recast(modifiedAst))
            if (trap(pResult) || !resultIsOk(pResult))
              return Promise.reject(new Error('Unexpected compilation error'))
            const _modifiedAst = pResult.program
            if (!sketchDetails)
              return Promise.reject(new Error('No sketch details'))
            const updatedPathToNode = updatePathToNodeFromMap(
              sketchDetails.sketchPathToNode,
              pathToNodeMap
            )
            const updatedAst =
              await sceneEntitiesManager.updateAstAndRejigSketch(
                updatedPathToNode,
                _modifiedAst,
                sketchDetails.zAxis,
                sketchDetails.yAxis,
                sketchDetails.origin
              )
            if (err(updatedAst)) return Promise.reject(updatedAst)

            await codeManager.updateEditorWithAstAndWriteToFile(
              updatedAst.newAst
            )

            const selection = updateSelections(
              pathToNodeMap,
              selectionRanges,
              updatedAst.newAst
            )
            if (err(selection)) return Promise.reject(selection)
            return {
              selectionType: 'completeSelection',
              selection,
              updatedPathToNode,
            }
          }
        ),
        'Get perpendicular distance info': fromPromise(
          async ({ input: { selectionRanges, sketchDetails } }) => {
            const { modifiedAst, pathToNodeMap } =
              await applyConstraintIntersect({
                selectionRanges,
              })
            const pResult = parse(recast(modifiedAst))
            if (trap(pResult) || !resultIsOk(pResult))
              return Promise.reject(new Error('Unexpected compilation error'))
            const _modifiedAst = pResult.program
            if (!sketchDetails)
              return Promise.reject(new Error('No sketch details'))
            const updatedPathToNode = updatePathToNodeFromMap(
              sketchDetails.sketchPathToNode,
              pathToNodeMap
            )
            const updatedAst =
              await sceneEntitiesManager.updateAstAndRejigSketch(
                updatedPathToNode,
                _modifiedAst,
                sketchDetails.zAxis,
                sketchDetails.yAxis,
                sketchDetails.origin
              )
            if (err(updatedAst)) return Promise.reject(updatedAst)

            await codeManager.updateEditorWithAstAndWriteToFile(
              updatedAst.newAst
            )

            const selection = updateSelections(
              pathToNodeMap,
              selectionRanges,
              updatedAst.newAst
            )
            if (err(selection)) return Promise.reject(selection)
            return {
              selectionType: 'completeSelection',
              selection,
              updatedPathToNode,
            }
          }
        ),
        'Get ABS X info': fromPromise(
          async ({ input: { selectionRanges, sketchDetails } }) => {
            const { modifiedAst, pathToNodeMap } =
              await applyConstraintAbsDistance({
                constraint: 'xAbs',
                selectionRanges,
              })
            const pResult = parse(recast(modifiedAst))
            if (trap(pResult) || !resultIsOk(pResult))
              return Promise.reject(new Error('Unexpected compilation error'))
            const _modifiedAst = pResult.program
            if (!sketchDetails)
              return Promise.reject(new Error('No sketch details'))
            const updatedPathToNode = updatePathToNodeFromMap(
              sketchDetails.sketchPathToNode,
              pathToNodeMap
            )
            const updatedAst =
              await sceneEntitiesManager.updateAstAndRejigSketch(
                updatedPathToNode,
                _modifiedAst,
                sketchDetails.zAxis,
                sketchDetails.yAxis,
                sketchDetails.origin
              )
            if (err(updatedAst)) return Promise.reject(updatedAst)

            await codeManager.updateEditorWithAstAndWriteToFile(
              updatedAst.newAst
            )

            const selection = updateSelections(
              pathToNodeMap,
              selectionRanges,
              updatedAst.newAst
            )
            if (err(selection)) return Promise.reject(selection)
            return {
              selectionType: 'completeSelection',
              selection,
              updatedPathToNode,
            }
          }
        ),
        'Get ABS Y info': fromPromise(
          async ({ input: { selectionRanges, sketchDetails } }) => {
            const { modifiedAst, pathToNodeMap } =
              await applyConstraintAbsDistance({
                constraint: 'yAbs',
                selectionRanges,
              })
            const pResult = parse(recast(modifiedAst))
            if (trap(pResult) || !resultIsOk(pResult))
              return Promise.reject(new Error('Unexpected compilation error'))
            const _modifiedAst = pResult.program
            if (!sketchDetails)
              return Promise.reject(new Error('No sketch details'))
            const updatedPathToNode = updatePathToNodeFromMap(
              sketchDetails.sketchPathToNode,
              pathToNodeMap
            )
            const updatedAst =
              await sceneEntitiesManager.updateAstAndRejigSketch(
                updatedPathToNode,
                _modifiedAst,
                sketchDetails.zAxis,
                sketchDetails.yAxis,
                sketchDetails.origin
              )
            if (err(updatedAst)) return Promise.reject(updatedAst)

            await codeManager.updateEditorWithAstAndWriteToFile(
              updatedAst.newAst
            )

            const selection = updateSelections(
              pathToNodeMap,
              selectionRanges,
              updatedAst.newAst
            )
            if (err(selection)) return Promise.reject(selection)
            return {
              selectionType: 'completeSelection',
              selection,
              updatedPathToNode,
            }
          }
        ),
        'Apply named value constraint': fromPromise(
          async ({ input: { selectionRanges, sketchDetails, data } }) => {
            if (!sketchDetails) {
              return Promise.reject(new Error('No sketch details'))
            }
            if (!data) {
              return Promise.reject(new Error('No data from command flow'))
            }
            let pResult = parse(recast(kclManager.ast))
            if (trap(pResult) || !resultIsOk(pResult))
              return Promise.reject(new Error('Unexpected compilation error'))
            let parsed = pResult.program

            let result: {
              modifiedAst: Node<Program>
              pathToReplaced: PathToNode | null
            } = {
              modifiedAst: parsed,
              pathToReplaced: null,
            }
            // If the user provided a constant name,
            // we need to insert the named constant
            // and then replace the node with the constant's name.
            if ('variableName' in data.namedValue) {
              const astAfterReplacement = replaceValueAtNodePath({
                ast: parsed,
                pathToNode: data.currentValue.pathToNode,
                newExpressionString: data.namedValue.variableName,
              })
              if (trap(astAfterReplacement)) {
                return Promise.reject(astAfterReplacement)
              }
              const parseResultAfterInsertion = parse(
                recast(
                  insertNamedConstant({
                    node: astAfterReplacement.modifiedAst,
                    newExpression: data.namedValue,
                  })
                )
              )
              if (
                trap(parseResultAfterInsertion) ||
                !resultIsOk(parseResultAfterInsertion)
              )
                return Promise.reject(parseResultAfterInsertion)
              result = {
                modifiedAst: parseResultAfterInsertion.program,
                pathToReplaced: astAfterReplacement.pathToReplaced,
              }
            } else if ('valueText' in data.namedValue) {
              // If they didn't provide a constant name,
              // just replace the node with the value.
              const astAfterReplacement = replaceValueAtNodePath({
                ast: parsed,
                pathToNode: data.currentValue.pathToNode,
                newExpressionString: data.namedValue.valueText,
              })
              if (trap(astAfterReplacement)) {
                return Promise.reject(astAfterReplacement)
              }
              // The `replacer` function returns a pathToNode that assumes
              // an identifier is also being inserted into the AST, creating an off-by-one error.
              // This corrects that error, but TODO we should fix this upstream
              // to avoid this kind of error in the future.
              astAfterReplacement.pathToReplaced[1][0] =
                (astAfterReplacement.pathToReplaced[1][0] as number) - 1
              result = astAfterReplacement
            }

            pResult = parse(recast(result.modifiedAst))
            if (trap(pResult) || !resultIsOk(pResult))
              return Promise.reject(new Error('Unexpected compilation error'))
            parsed = pResult.program

            if (trap(parsed)) return Promise.reject(parsed)
            parsed = parsed as Node<Program>
            if (!result.pathToReplaced)
              return Promise.reject(new Error('No path to replaced node'))

            const updatedAst =
              await sceneEntitiesManager.updateAstAndRejigSketch(
                result.pathToReplaced || [],
                parsed,
                sketchDetails.zAxis,
                sketchDetails.yAxis,
                sketchDetails.origin
              )
            if (err(updatedAst)) return Promise.reject(updatedAst)

            await codeManager.updateEditorWithAstAndWriteToFile(
              updatedAst.newAst
            )

            const selection = updateSelections(
              { 0: result.pathToReplaced },
              selectionRanges,
              updatedAst.newAst
            )
            if (err(selection)) return Promise.reject(selection)
            return {
              selectionType: 'completeSelection',
              selection,
              updatedPathToNode: result.pathToReplaced,
            }
          }
        ),
        'submit-prompt-edit': fromPromise(async ({ input }) => {
          return await promptToEditFlow({
            code: codeManager.code,
            prompt: input.prompt,
            selections: input.selection,
            token,
            artifactGraph: engineCommandManager.artifactGraph,
          })
        }),
      },
    }),
    {
      input: {
        ...modelingMachineDefaultContext,
        store: {
          ...modelingMachineDefaultContext.store,
          ...persistedContext,
        },
        machineManager,
      },
      // devTools: true,
    }
  )

  useSetupEngineManager(
    streamRef,
    modelingSend,
    modelingState.context,
    {
      pool: pool,
      theme: theme.current,
      highlightEdges: highlightEdges.current,
      enableSSAO: enableSSAO.current,
      showScaleGrid: showScaleGrid.current,
      cameraProjection: cameraProjection.current,
      cameraOrbit: cameraOrbit.current,
    },
    token
  )

  useEffect(() => {
    kclManager.registerExecuteCallback(() => {
      modelingSend({ type: 'Re-execute' })
    })

    // Before this component unmounts, call the 'Cancel'
    // event to clean up any state in the modeling machine.
    return () => {
      modelingSend({ type: 'Cancel' })
    }
  }, [modelingSend])

  // Give the state back to the editorManager.
  useEffect(() => {
    editorManager.modelingSend = modelingSend
  }, [modelingSend])

  useEffect(() => {
    editorManager.modelingState = modelingState
  }, [modelingState])

  useEffect(() => {
    editorManager.selectionRanges = modelingState.context.selectionRanges
  }, [modelingState.context.selectionRanges])

  // When changing camera modes reset the camera to the default orientation to correct
  // the up vector otherwise the conconical orientation for the camera modes will be
  // wrong
  useEffect(() => {
    sceneInfra.camControls.resetCameraPosition().catch(reportRejection)
  }, [cameraOrbit.current])

  useEffect(() => {
    const onConnectionStateChanged = ({ detail }: CustomEvent) => {
      // If we are in sketch mode we need to exit it.
      // TODO: how do i check if we are in a sketch mode, I only want to call
      // this then.
      if (detail.type === EngineConnectionStateType.Disconnecting) {
        modelingSend({ type: 'Cancel' })
      }
    }
    engineCommandManager.engineConnection?.addEventListener(
      EngineConnectionEvents.ConnectionStateChanged,
      onConnectionStateChanged as EventListener
    )
    return () => {
      engineCommandManager.engineConnection?.removeEventListener(
        EngineConnectionEvents.ConnectionStateChanged,
        onConnectionStateChanged as EventListener
      )
    }
  }, [engineCommandManager.engineConnection, modelingSend])

  useEffect(() => {
    // Only trigger this if the state actually changes, if it stays the same do not reload the camera
    if (
      previousAllowOrbitInSketchMode.current === allowOrbitInSketchMode.current
    ) {
      //no op
      previousAllowOrbitInSketchMode.current = allowOrbitInSketchMode.current
      return
    }
    const inSketchMode = modelingState.matches('Sketch')

    // If you are in sketch mode and you disable the orbit, return back to the normal view to the target
    if (!allowOrbitInSketchMode.current) {
      const targetId = modelingState.context.sketchDetails?.animateTargetId
      if (inSketchMode && targetId) {
        letEngineAnimateAndSyncCamAfter(engineCommandManager, targetId)
          .then(() => {})
          .catch((e) => {
            console.error(
              'failed to sync engine and client scene after disabling allow orbit in sketch mode'
            )
            console.error(e)
          })
      }
    }

    // While you are in sketch mode you should be able to control the enable rotate
    // Once you exit it goes back to normal
    if (inSketchMode) {
      sceneInfra.camControls.enableRotate = allowOrbitInSketchMode.current
    }

    previousAllowOrbitInSketchMode.current = allowOrbitInSketchMode.current
  }, [allowOrbitInSketchMode])

  // Allow using the delete key to delete solids
  useHotkeys(['backspace', 'delete', 'del'], () => {
    modelingSend({ type: 'Delete selection' })
  })

  // Allow ctrl+alt+c to center to selection
  useHotkeys(['mod + alt + c'], () => {
    modelingSend({ type: 'Center camera on selection' })
  })

  useStateMachineCommands({
    machineId: 'modeling',
    state: modelingState,
    send: modelingSend,
    actor: modelingActor,
    commandBarConfig: modelingMachineCommandConfig,
    allCommandsRequireNetwork: true,
    // TODO for when sketch tools are in the toolbar: This was added when we used one "Cancel" event,
    // but we need to support "SketchCancel" and basically
    // make this function take the actor or state so it
    // can call the correct event.
    onCancel: () => modelingSend({ type: 'Cancel' }),
  })

  return (
    <ModelingMachineContext.Provider
      value={{
        state: modelingState,
        context: modelingState.context,
        send: modelingSend,
      }}
    >
      {/* TODO #818: maybe pass reff down to children/app.ts or render app.tsx directly?
      since realistically it won't ever have generic children that isn't app.tsx */}
      <div className="h-screen overflow-hidden select-none" ref={streamRef}>
        {children}
      </div>
    </ModelingMachineContext.Provider>
  )
}

export default ModelingMachineProvider<|MERGE_RESOLUTION|>--- conflicted
+++ resolved
@@ -89,10 +89,7 @@
 import { kclEditorActor } from 'machines/kclEditorMachine'
 import { commandBarActor } from 'machines/commandBarMachine'
 import { useToken } from 'machines/appMachine'
-<<<<<<< HEAD
 import { useSettings } from 'machines/appMachine'
-=======
->>>>>>> 83974059
 
 type MachineContext<T extends AnyStateMachine> = {
   state: StateFrom<T>
@@ -114,25 +111,15 @@
   children: React.ReactNode
 }) => {
   const {
-<<<<<<< HEAD
     app: { theme, enableSSAO, allowOrbitInSketchMode },
-    modeling: { defaultUnit, cameraProjection, highlightEdges, showScaleGrid },
+    modeling: {
+      defaultUnit,
+      cameraProjection,
+      highlightEdges,
+      showScaleGrid,
+      cameraOrbit,
+    },
   } = useSettings()
-=======
-    settings: {
-      context: {
-        app: { theme, enableSSAO, allowOrbitInSketchMode },
-        modeling: {
-          defaultUnit,
-          cameraProjection,
-          highlightEdges,
-          showScaleGrid,
-          cameraOrbit,
-        },
-      },
-    },
-  } = useSettingsAuthContext()
->>>>>>> 83974059
   const previousAllowOrbitInSketchMode = useRef(allowOrbitInSketchMode.current)
   const navigate = useNavigate()
   const { context, send: fileMachineSend } = useFileContext()
