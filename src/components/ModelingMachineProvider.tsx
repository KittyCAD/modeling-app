--- conflicted
+++ resolved
@@ -119,13 +119,9 @@
   EngineConnectionEvents,
   EngineConnectionStateType,
 } from '@src/network/utils'
-
 import type { WebContentSendPayload } from '@src/menu/channels'
-<<<<<<< HEAD
 import { addTagForSketchOnFace } from '@src/lang/std/sketch'
-=======
 import type { CameraOrbitType } from '@rust/kcl-lib/bindings/CameraOrbitType'
->>>>>>> 01775d47
 
 const OVERLAY_TIMEOUT_MS = 1_000
 
