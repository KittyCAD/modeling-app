--- conflicted
+++ resolved
@@ -119,11 +119,8 @@
 } from '@src/network/utils'
 
 import type { WebContentSendPayload } from '@src/menu/channels'
-<<<<<<< HEAD
 import type { sketchSolveMachine } from '@src/machines/sketchSolveMode'
-=======
 import type { CameraOrbitType } from '@rust/kcl-lib/bindings/CameraOrbitType'
->>>>>>> a702e62c
 
 const OVERLAY_TIMEOUT_MS = 1_000
 
