--- conflicted
+++ resolved
@@ -74,14 +74,7 @@
   splitPipedProfile,
   startSketchOnDefault,
 } from 'lang/modifyAst'
-import {
-  PathToNode,
-  Program,
-  VariableDeclaration,
-  parse,
-  recast,
-  resultIsOk,
-} from 'lang/wasm'
+import { PathToNode, Program, VariableDeclaration, parse, recast, resultIsOk } from 'lang/wasm'
 import {
   artifactIsPlaneWithPaths,
   doesSceneHaveExtrudedSketch,
@@ -670,20 +663,16 @@
         'Selection is on face': ({ context: { selectionRanges }, event }) => {
           if (event.type !== 'Enter sketch') return false
           if (event.data?.forceNewSketch) return false
-<<<<<<< HEAD
           console.log('selectionRanges', selectionRanges)
           if (artifactIsPlaneWithPaths(selectionRanges)) {
             return true
           }
-          if (!isSingleCursorInPipe(selectionRanges, kclManager.ast))
-=======
           if (
             isCursorInFunctionDefinition(
               kclManager.ast,
               selectionRanges.graphSelections[0]
             )
           )
->>>>>>> 6aa5b16b
             return false
           return !!isCursorInSketchCommandRange(
             engineCommandManager.artifactGraph,
