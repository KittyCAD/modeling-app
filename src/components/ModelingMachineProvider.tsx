--- conflicted
+++ resolved
@@ -130,11 +130,13 @@
 }) => {
   const {
     app: { allowOrbitInSketchMode },
-<<<<<<< HEAD
-    modeling: { defaultUnit, cameraProjection, cameraOrbit, snapToGrid },
-=======
-    modeling: { defaultUnit, cameraProjection, cameraOrbit, useNewSketchMode },
->>>>>>> 75405eeb
+    modeling: {
+      defaultUnit,
+      cameraProjection,
+      cameraOrbit,
+      useNewSketchMode,
+      snapToGrid,
+    },
   } = useSettings()
   const loaderData = useLoaderData() as IndexLoaderData
   const projects = useFolders()
