import { useMachine } from '@xstate/react'
import React, { createContext, useEffect, useMemo, useRef } from 'react'
import {
  Actor,
  AnyStateMachine,
  ContextFrom,
  Prop,
  StateFrom,
  assign,
  fromPromise,
} from 'xstate'
import {
  getPersistedContext,
  modelingMachine,
  modelingMachineDefaultContext,
} from 'machines/modelingMachine'
import { useSetupEngineManager } from 'hooks/useSetupEngineManager'
import { useSettingsAuthContext } from 'hooks/useSettingsAuthContext'
import {
  isCursorInSketchCommandRange,
  updatePathToNodeFromMap,
} from 'lang/util'
import {
  kclManager,
  sceneInfra,
  engineCommandManager,
  codeManager,
  editorManager,
  sceneEntitiesManager,
} from 'lib/singletons'
import { machineManager } from 'lib/machineManager'
import { useHotkeys } from 'react-hotkeys-hook'
import { applyConstraintHorzVertDistance } from './Toolbar/SetHorzVertDistance'
import {
  angleBetweenInfo,
  applyConstraintAngleBetween,
} from './Toolbar/SetAngleBetween'
import { applyConstraintAngleLength } from './Toolbar/setAngleLength'
import {
  Selections,
  canSweepSelection,
  handleSelectionBatch,
  isSelectionLastLine,
  isRangeInbetweenCharacters as isRangeBetweenCharacters,
  isSketchPipe,
  updateSelections,
} from 'lib/selections'
import { applyConstraintIntersect } from './Toolbar/Intersect'
import { applyConstraintAbsDistance } from './Toolbar/SetAbsDistance'
import useStateMachineCommands from 'hooks/useStateMachineCommands'
import { modelingMachineCommandConfig } from 'lib/commandBarConfigs/modelingCommandConfig'
import {
  SEGMENT_BODIES,
  getParentGroup,
  getSketchOrientationDetails,
} from 'clientSideScene/sceneEntities'
import {
  moveValueIntoNewVariablePath,
  sketchOnExtrudedFace,
  startSketchOnDefault,
} from 'lang/modifyAst'
import { Program, parse, recast } from 'lang/wasm'
import {
  doesSceneHaveSweepableSketch,
  getNodePathFromSourceRange,
  isSingleCursorInPipe,
} from 'lang/queryAst'
import { exportFromEngine } from 'lib/exportFromEngine'
import { Models } from '@kittycad/lib/dist/types/src'
import toast from 'react-hot-toast'
import { EditorSelection, Transaction } from '@codemirror/state'
import { useNavigate, useSearchParams } from 'react-router-dom'
import { letEngineAnimateAndSyncCamAfter } from 'clientSideScene/CameraControls'
import { getVarNameModal } from 'hooks/useToolbarGuards'
import { err, reportRejection, trap } from 'lib/trap'
import { useCommandsContext } from 'hooks/useCommandsContext'
import { modelingMachineEvent } from 'editor/manager'
import { hasValidFilletSelection } from 'lang/modifyAst/addFillet'
import {
  ExportIntent,
  EngineConnectionStateType,
  EngineConnectionEvents,
} from 'lang/std/engineConnection'
import { submitAndAwaitTextToKcl } from 'lib/textToCad'
import { useFileContext } from 'hooks/useFileContext'

type MachineContext<T extends AnyStateMachine> = {
  state: StateFrom<T>
  context: ContextFrom<T>
  send: Prop<Actor<T>, 'send'>
}

export const ModelingMachineContext = createContext(
  {} as MachineContext<typeof modelingMachine>
)

export const ModelingMachineProvider = ({
  children,
}: {
  children: React.ReactNode
}) => {
  const {
    auth,
    settings: {
      context: {
        app: { theme, enableSSAO },
        modeling: { defaultUnit, highlightEdges, showScaleGrid },
      },
    },
  } = useSettingsAuthContext()
  const navigate = useNavigate()
  const { context, send: fileMachineSend } = useFileContext()
  const token = auth?.context?.token
  const streamRef = useRef<HTMLDivElement>(null)
  const persistedContext = useMemo(() => getPersistedContext(), [])

  let [searchParams] = useSearchParams()
  const pool = searchParams.get('pool')

  const { commandBarState, commandBarSend } = useCommandsContext()

  // Settings machine setup
  // const retrievedSettings = useRef(
  // localStorage?.getItem(MODELING_PERSIST_KEY) || '{}'
  // )

  // What should we persist from modeling state? Nothing?
  // const persistedSettings = Object.assign(
  //   settingsMachine.initialState.context,
  //   JSON.parse(retrievedSettings.current) as Partial<
  //     (typeof settingsMachine)['context']
  //   >
  // )

  const [modelingState, modelingSend, modelingActor] = useMachine(
    modelingMachine.provide({
      actions: {
        'disable copilot': () => {
          editorManager.setCopilotEnabled(false)
        },
        'enable copilot': () => {
          editorManager.setCopilotEnabled(true)
        },
        'sketch exit execute': ({ context: { store } }) => {
          ;(async () => {
            sceneInfra.camControls.syncDirection = 'clientToEngine'

            await sceneInfra.camControls.snapToPerspectiveBeforeHandingBackControlToEngine()

            sceneInfra.camControls.syncDirection = 'engineToClient'

            store.videoElement?.pause()

            kclManager
              .executeCode()
              .then(() => {
                if (engineCommandManager.engineConnection?.idleMode) return

                store.videoElement?.play().catch((e) => {
                  console.warn('Video playing was prevented', e)
                })
              })
              .catch(reportRejection)
          })().catch(reportRejection)
        },
        'Set mouse state': assign(({ context, event }) => {
          if (event.type !== 'Set mouse state') return {}
          const nextSegmentHoverMap = () => {
            if (event.data.type === 'isHovering') {
              const parent = getParentGroup(event.data.on, SEGMENT_BODIES)
              const pathToNode = parent?.userData?.pathToNode
              const pathToNodeString = JSON.stringify(pathToNode)
              if (!parent || !pathToNode) return context.segmentHoverMap
              if (context.segmentHoverMap[pathToNodeString] !== undefined)
                clearTimeout(
                  context.segmentHoverMap[JSON.stringify(pathToNode)]
                )
              return {
                ...context.segmentHoverMap,
                [pathToNodeString]: 0,
              }
            } else if (
              event.data.type === 'idle' &&
              context.mouseState.type === 'isHovering'
            ) {
              const mouseOnParent = getParentGroup(
                context.mouseState.on,
                SEGMENT_BODIES
              )
              if (!mouseOnParent || !mouseOnParent?.userData?.pathToNode)
                return context.segmentHoverMap
              const pathToNodeString = JSON.stringify(
                mouseOnParent?.userData?.pathToNode
              )
              const timeoutId = setTimeout(() => {
                sceneInfra.modelingSend({
                  type: 'Set mouse state',
                  data: {
                    type: 'timeoutEnd',
                    pathToNodeString,
                  },
                })
                // overlay timeout is 1s
              }, 1000) as unknown as number
              return {
                ...context.segmentHoverMap,
                [pathToNodeString]: timeoutId,
              }
            } else if (event.data.type === 'timeoutEnd') {
              const copy = { ...context.segmentHoverMap }
              delete copy[event.data.pathToNodeString]
              return copy
            }
            return {}
          }
          return {
            mouseState: event.data,
            segmentHoverMap: nextSegmentHoverMap(),
          }
        }),
        'Set Segment Overlays': assign({
          segmentOverlays: ({ context: { segmentOverlays }, event }) => {
            if (event.type !== 'Set Segment Overlays') return {}
            if (event.data.type === 'set-many') return event.data.overlays
            if (event.data.type === 'set-one')
              return {
                ...segmentOverlays,
                [event.data.pathToNodeString]: event.data.seg,
              }
            if (event.data.type === 'delete-one') {
              const copy = { ...segmentOverlays }
              delete copy[event.data.pathToNodeString]
              return copy
            }
            // data.type === 'clear'
            return {}
          },
        }),
        'Set sketchDetails': assign(({ context: { sketchDetails }, event }) => {
          if (event.type !== 'Delete segment') return {}
          if (!sketchDetails) return {}
          return {
            sketchDetails: {
              ...sketchDetails,
              sketchPathToNode: event.data,
            },
          }
        }),
        'Set selection': assign(
          ({ context: { selectionRanges, sketchDetails }, event }) => {
            // this was needed for ts after adding 'Set selection' action to on done modal events
            const setSelections =
              ('data' in event &&
                event.data &&
                'selectionType' in event.data &&
                event.data) ||
              ('output' in event &&
                event.output &&
                'selectionType' in event.output &&
                event.output) ||
              null
            if (!setSelections) return {}

            const dispatchSelection = (selection?: EditorSelection) => {
              if (!selection) return // TODO less of hack for the below please
              if (!editorManager.editorView) return
              setTimeout(() => {
                if (!editorManager.editorView) return
                editorManager.editorView.dispatch({
                  selection,
                  annotations: [
                    modelingMachineEvent,
                    Transaction.addToHistory.of(false),
                  ],
                })
              })
            }
            let selections: Selections = {
              codeBasedSelections: [],
              otherSelections: [],
            }
            if (setSelections.selectionType === 'singleCodeCursor') {
              if (!setSelections.selection && editorManager.isShiftDown) {
              } else if (
                !setSelections.selection &&
                !editorManager.isShiftDown
              ) {
                selections = {
                  codeBasedSelections: [],
                  otherSelections: [],
                }
              } else if (
                setSelections.selection &&
                !editorManager.isShiftDown
              ) {
                selections = {
                  codeBasedSelections: [setSelections.selection],
                  otherSelections: [],
                }
              } else if (setSelections.selection && editorManager.isShiftDown) {
                selections = {
                  codeBasedSelections: [
                    ...selectionRanges.codeBasedSelections,
                    setSelections.selection,
                  ],
                  otherSelections: selectionRanges.otherSelections,
                }
              }

              const {
                engineEvents,
                codeMirrorSelection,
                updateSceneObjectColors,
              } = handleSelectionBatch({
                selections,
              })
              codeMirrorSelection && dispatchSelection(codeMirrorSelection)
              engineEvents &&
                engineEvents.forEach((event) => {
                  // eslint-disable-next-line @typescript-eslint/no-floating-promises
                  engineCommandManager.sendSceneCommand(event)
                })
              updateSceneObjectColors()

              return {
                selectionRanges: selections,
              }
            }

            if (setSelections.selectionType === 'mirrorCodeMirrorSelections') {
              return {
                selectionRanges: setSelections.selection,
              }
            }

            if (setSelections.selectionType === 'otherSelection') {
              if (editorManager.isShiftDown) {
                selections = {
                  codeBasedSelections: selectionRanges.codeBasedSelections,
                  otherSelections: [setSelections.selection],
                }
              } else {
                selections = {
                  codeBasedSelections: [],
                  otherSelections: [setSelections.selection],
                }
              }
              const { engineEvents, updateSceneObjectColors } =
                handleSelectionBatch({
                  selections,
                })
              engineEvents &&
                engineEvents.forEach((event) => {
                  // eslint-disable-next-line @typescript-eslint/no-floating-promises
                  engineCommandManager.sendSceneCommand(event)
                })
              updateSceneObjectColors()
              return {
                selectionRanges: selections,
              }
            }
            if (setSelections.selectionType === 'completeSelection') {
              editorManager.selectRange(setSelections.selection)
              if (!sketchDetails)
                return {
                  selectionRanges: setSelections.selection,
                }
              return {
                selectionRanges: setSelections.selection,
                sketchDetails: {
                  ...sketchDetails,
                  sketchPathToNode:
                    setSelections.updatedPathToNode ||
                    sketchDetails?.sketchPathToNode ||
                    [],
                },
              }
            }

            return {}
          }
        ),
        Make: ({ event }) => {
          if (event.type !== 'Make') return
          // Check if we already have an export intent.
          if (engineCommandManager.exportIntent) {
            toast.error('Already exporting')
            return
          }
          // Set the export intent.
          engineCommandManager.exportIntent = ExportIntent.Make

          // Set the current machine.
          machineManager.currentMachine = event.data.machine

          const format: Models['OutputFormat_type'] = {
            type: 'stl',
            coords: {
              forward: {
                axis: 'y',
                direction: 'negative',
              },
              up: {
                axis: 'z',
                direction: 'positive',
              },
            },
            storage: 'ascii',
            // Convert all units to mm since that is what the slicer expects.
            units: 'mm',
            selection: { type: 'default_scene' },
          }

          exportFromEngine({
            format: format,
          }).catch(reportRejection)
        },
        'Engine export': ({ event }) => {
          if (event.type !== 'Export') return
          if (engineCommandManager.exportIntent) {
            toast.error('Already exporting')
            return
          }
          // Set the export intent.
          engineCommandManager.exportIntent = ExportIntent.Save

          const format = {
            ...event.data,
          } as Partial<Models['OutputFormat_type']>

          // Set all the un-configurable defaults here.
          if (format.type === 'gltf') {
            format.presentation = 'pretty'
          }

          if (
            format.type === 'obj' ||
            format.type === 'ply' ||
            format.type === 'step' ||
            format.type === 'stl'
          ) {
            // Set the default coords.
            // In the future we can make this configurable.
            // But for now, its probably best to keep it consistent with the
            // UI.
            format.coords = {
              forward: {
                axis: 'y',
                direction: 'negative',
              },
              up: {
                axis: 'z',
                direction: 'positive',
              },
            }
          }

          if (
            format.type === 'obj' ||
            format.type === 'stl' ||
            format.type === 'ply'
          ) {
            format.units = defaultUnit.current
          }

          if (format.type === 'ply' || format.type === 'stl') {
            format.selection = { type: 'default_scene' }
          }

          exportFromEngine({
            format: format as Models['OutputFormat_type'],
          }).catch(reportRejection)
        },
        'Submit to Text-to-CAD API': ({ event }) => {
          if (event.type !== 'Text-to-CAD') return
          const trimmedPrompt = event.data.prompt.trim()
          if (!trimmedPrompt) return

          submitAndAwaitTextToKcl({
            trimmedPrompt,
            fileMachineSend,
            navigate,
            commandBarSend,
            context,
            token,
            settings: {
              theme: theme.current,
              highlightEdges: highlightEdges.current,
            },
          }).catch(reportRejection)
        },
      },
      guards: {
        'has valid extrude selection': ({ context: { selectionRanges } }) => {
          // A user can begin extruding if they either have 1+ faces selected or nothing selected
          // TODO: I believe this guard only allows for extruding a single face at a time
          const hasNoSelection =
            selectionRanges.codeBasedSelections.length === 0 ||
            isRangeBetweenCharacters(selectionRanges) ||
            isSelectionLastLine(selectionRanges, codeManager.code)

          if (hasNoSelection) {
            // they have no selection, we should enable the button
            // so they can select the face through the cmdbar
            // BUT only if there's extrudable geometry
<<<<<<< HEAD
            return hasExtrudableGeometry(kclManager.ast)
=======
            if (doesSceneHaveSweepableSketch(kclManager.ast)) return true
            return false
>>>>>>> 2978e802
          }
          if (!isSketchPipe(selectionRanges)) return false

          return canSweepSelection(selectionRanges)
        },
        'has valid revolve selection': ({ context: { selectionRanges } }) => {
          // A user can begin extruding if they either have 1+ faces selected or nothing selected
          // TODO: I believe this guard only allows for extruding a single face at a time
          const isPipe = isSketchPipe(selectionRanges)

          if (
            selectionRanges.codeBasedSelections.length === 0 ||
            isRangeInbetweenCharacters(selectionRanges) ||
            isSelectionLastLine(selectionRanges, codeManager.code)
          ) {
            // they have no selection, we should enable the button
            // so they can select the face through the cmdbar
            // BUT only if there's extrudable geometry
            if (doesSceneHaveSweepableSketch(kclManager.ast)) return true
            return false
          }
          if (!isPipe) return false

          return canSweepSelection(selectionRanges)
        },
        'has valid selection for deletion': ({
          context: { selectionRanges },
        }) => {
          if (!commandBarState.matches('Closed')) return false
          if (selectionRanges.codeBasedSelections.length <= 0) return false
          return true
        },
        'has valid fillet selection': ({ context: { selectionRanges } }) =>
          hasValidFilletSelection({
            selectionRanges,
            ast: kclManager.ast,
            code: codeManager.code,
          }),
        'Selection is on face': ({ context: { selectionRanges }, event }) => {
          if (event.type !== 'Enter sketch') return false
          if (event.data?.forceNewSketch) return false
          if (!isSingleCursorInPipe(selectionRanges, kclManager.ast))
            return false
          return !!isCursorInSketchCommandRange(
            engineCommandManager.artifactGraph,
            selectionRanges
          )
        },
        'Has exportable geometry': () => {
          if (
            kclManager.kclErrors.length === 0 &&
            kclManager.ast.body.length > 0
          )
            return true
          else {
            let errorMessage = 'Unable to Export '
            if (kclManager.kclErrors.length > 0)
              errorMessage += 'due to KCL Errors'
            else if (kclManager.ast.body.length === 0)
              errorMessage += 'due to Empty Scene'
            console.error(errorMessage)
            toast.error(errorMessage, {
              id: kclManager.engineCommandManager.pendingExport?.toastId,
            })
            return false
          }
        },
      },
      actors: {
        'AST-undo-startSketchOn': fromPromise(
          async ({ input: { sketchDetails } }) => {
            if (!sketchDetails) return
            if (kclManager.ast.body.length) {
              // this assumes no changes have been made to the sketch besides what we did when entering the sketch
              // i.e. doesn't account for user's adding code themselves, maybe we need store a flag userEditedSinceSketchMode?
              const newAst = structuredClone(kclManager.ast)
              const varDecIndex = sketchDetails.sketchPathToNode[1][0]
              // remove body item at varDecIndex
              newAst.body = newAst.body.filter((_, i) => i !== varDecIndex)
              await kclManager.executeAstMock(newAst)
            }
            sceneInfra.setCallbacks({
              onClick: () => {},
              onDrag: () => {},
            })
            return undefined
          }
        ),
        'animate-to-face': fromPromise(async ({ input }) => {
          if (!input) return undefined
          if (input.type === 'extrudeFace') {
            const sketched = sketchOnExtrudedFace(
              kclManager.ast,
              input.sketchPathToNode,
              input.extrudePathToNode,
              input.cap
            )
            if (trap(sketched)) return Promise.reject(sketched)
            const { modifiedAst, pathToNode: pathToNewSketchNode } = sketched

            await kclManager.executeAstMock(modifiedAst)

            await letEngineAnimateAndSyncCamAfter(
              engineCommandManager,
              input.faceId
            )
            sceneInfra.camControls.syncDirection = 'clientToEngine'
            return {
              sketchPathToNode: pathToNewSketchNode,
              zAxis: input.zAxis,
              yAxis: input.yAxis,
              origin: input.position,
            }
          }
          const { modifiedAst, pathToNode } = startSketchOnDefault(
            kclManager.ast,
            input.plane
          )
          await kclManager.updateAst(modifiedAst, false)
          sceneInfra.camControls.syncDirection = 'clientToEngine'

          await letEngineAnimateAndSyncCamAfter(
            engineCommandManager,
            input.planeId
          )

          return {
            sketchPathToNode: pathToNode,
            zAxis: input.zAxis,
            yAxis: input.yAxis,
            origin: [0, 0, 0],
          }
        }),
        'animate-to-sketch': fromPromise(
          async ({ input: { selectionRanges } }) => {
            const sourceRange = selectionRanges.codeBasedSelections[0].range
            const sketchPathToNode = getNodePathFromSourceRange(
              kclManager.ast,
              sourceRange
            )
            const info = await getSketchOrientationDetails(
              sketchPathToNode || []
            )
            await letEngineAnimateAndSyncCamAfter(
              engineCommandManager,
              info?.sketchDetails?.faceId || ''
            )
            return {
              sketchPathToNode: sketchPathToNode || [],
              zAxis: info.sketchDetails.zAxis || null,
              yAxis: info.sketchDetails.yAxis || null,
              origin: info.sketchDetails.origin.map(
                (a) => a / sceneInfra._baseUnitMultiplier
              ) as [number, number, number],
            }
          }
        ),
        'Get horizontal info': fromPromise(
          async ({ input: { selectionRanges, sketchDetails } }) => {
            const { modifiedAst, pathToNodeMap } =
              await applyConstraintHorzVertDistance({
                constraint: 'setHorzDistance',
                selectionRanges,
              })
            const _modifiedAst = parse(recast(modifiedAst))
            if (!sketchDetails)
              return Promise.reject(new Error('No sketch details'))
            const updatedPathToNode = updatePathToNodeFromMap(
              sketchDetails.sketchPathToNode,
              pathToNodeMap
            )
            const updatedAst =
              await sceneEntitiesManager.updateAstAndRejigSketch(
                updatedPathToNode,
                _modifiedAst,
                sketchDetails.zAxis,
                sketchDetails.yAxis,
                sketchDetails.origin
              )
            if (err(updatedAst)) return Promise.reject(updatedAst)
            const selection = updateSelections(
              pathToNodeMap,
              selectionRanges,
              updatedAst.newAst
            )
            if (err(selection)) return Promise.reject(selection)
            return {
              selectionType: 'completeSelection',
              selection,
              updatedPathToNode,
            }
          }
        ),
        'Get vertical info': fromPromise(
          async ({ input: { selectionRanges, sketchDetails } }) => {
            const { modifiedAst, pathToNodeMap } =
              await applyConstraintHorzVertDistance({
                constraint: 'setVertDistance',
                selectionRanges,
              })
            const _modifiedAst = parse(recast(modifiedAst))
            if (!sketchDetails)
              return Promise.reject(new Error('No sketch details'))
            const updatedPathToNode = updatePathToNodeFromMap(
              sketchDetails.sketchPathToNode,
              pathToNodeMap
            )
            const updatedAst =
              await sceneEntitiesManager.updateAstAndRejigSketch(
                updatedPathToNode,
                _modifiedAst,
                sketchDetails.zAxis,
                sketchDetails.yAxis,
                sketchDetails.origin
              )
            if (err(updatedAst)) return Promise.reject(updatedAst)
            const selection = updateSelections(
              pathToNodeMap,
              selectionRanges,
              updatedAst.newAst
            )
            if (err(selection)) return Promise.reject(selection)
            return {
              selectionType: 'completeSelection',
              selection,
              updatedPathToNode,
            }
          }
        ),
        'Get angle info': fromPromise(
          async ({ input: { selectionRanges, sketchDetails } }) => {
            const info = angleBetweenInfo({
              selectionRanges,
            })
            if (err(info)) return Promise.reject(info)
            const { modifiedAst, pathToNodeMap } = await (info.enabled
              ? applyConstraintAngleBetween({
                  selectionRanges,
                })
              : applyConstraintAngleLength({
                  selectionRanges,
                  angleOrLength: 'setAngle',
                }))
            const _modifiedAst = parse(recast(modifiedAst))
            if (err(_modifiedAst)) return Promise.reject(_modifiedAst)

            if (!sketchDetails)
              return Promise.reject(new Error('No sketch details'))
            const updatedPathToNode = updatePathToNodeFromMap(
              sketchDetails.sketchPathToNode,
              pathToNodeMap
            )
            const updatedAst =
              await sceneEntitiesManager.updateAstAndRejigSketch(
                updatedPathToNode,
                _modifiedAst,
                sketchDetails.zAxis,
                sketchDetails.yAxis,
                sketchDetails.origin
              )
            if (err(updatedAst)) return Promise.reject(updatedAst)
            const selection = updateSelections(
              pathToNodeMap,
              selectionRanges,
              updatedAst.newAst
            )
            if (err(selection)) return Promise.reject(selection)
            return {
              selectionType: 'completeSelection',
              selection,
              updatedPathToNode,
            }
          }
        ),
        'Get length info': fromPromise(
          async ({ input: { selectionRanges, sketchDetails } }) => {
            const { modifiedAst, pathToNodeMap } =
              await applyConstraintAngleLength({ selectionRanges })
            const _modifiedAst = parse(recast(modifiedAst))
            if (!sketchDetails)
              return Promise.reject(new Error('No sketch details'))
            const updatedPathToNode = updatePathToNodeFromMap(
              sketchDetails.sketchPathToNode,
              pathToNodeMap
            )
            const updatedAst =
              await sceneEntitiesManager.updateAstAndRejigSketch(
                updatedPathToNode,
                _modifiedAst,
                sketchDetails.zAxis,
                sketchDetails.yAxis,
                sketchDetails.origin
              )
            if (err(updatedAst)) return Promise.reject(updatedAst)
            const selection = updateSelections(
              pathToNodeMap,
              selectionRanges,
              updatedAst.newAst
            )
            if (err(selection)) return Promise.reject(selection)
            return {
              selectionType: 'completeSelection',
              selection,
              updatedPathToNode,
            }
          }
        ),
        'Get perpendicular distance info': fromPromise(
          async ({ input: { selectionRanges, sketchDetails } }) => {
            const { modifiedAst, pathToNodeMap } =
              await applyConstraintIntersect({
                selectionRanges,
              })
            const _modifiedAst = parse(recast(modifiedAst))
            if (!sketchDetails)
              return Promise.reject(new Error('No sketch details'))
            const updatedPathToNode = updatePathToNodeFromMap(
              sketchDetails.sketchPathToNode,
              pathToNodeMap
            )
            const updatedAst =
              await sceneEntitiesManager.updateAstAndRejigSketch(
                updatedPathToNode,
                _modifiedAst,
                sketchDetails.zAxis,
                sketchDetails.yAxis,
                sketchDetails.origin
              )
            if (err(updatedAst)) return Promise.reject(updatedAst)
            const selection = updateSelections(
              pathToNodeMap,
              selectionRanges,
              updatedAst.newAst
            )
            if (err(selection)) return Promise.reject(selection)
            return {
              selectionType: 'completeSelection',
              selection,
              updatedPathToNode,
            }
          }
        ),
        'Get ABS X info': fromPromise(
          async ({ input: { selectionRanges, sketchDetails } }) => {
            const { modifiedAst, pathToNodeMap } =
              await applyConstraintAbsDistance({
                constraint: 'xAbs',
                selectionRanges,
              })
            const _modifiedAst = parse(recast(modifiedAst))
            if (!sketchDetails)
              return Promise.reject(new Error('No sketch details'))
            const updatedPathToNode = updatePathToNodeFromMap(
              sketchDetails.sketchPathToNode,
              pathToNodeMap
            )
            const updatedAst =
              await sceneEntitiesManager.updateAstAndRejigSketch(
                updatedPathToNode,
                _modifiedAst,
                sketchDetails.zAxis,
                sketchDetails.yAxis,
                sketchDetails.origin
              )
            if (err(updatedAst)) return Promise.reject(updatedAst)
            const selection = updateSelections(
              pathToNodeMap,
              selectionRanges,
              updatedAst.newAst
            )
            if (err(selection)) return Promise.reject(selection)
            return {
              selectionType: 'completeSelection',
              selection,
              updatedPathToNode,
            }
          }
        ),
        'Get ABS Y info': fromPromise(
          async ({ input: { selectionRanges, sketchDetails } }) => {
            const { modifiedAst, pathToNodeMap } =
              await applyConstraintAbsDistance({
                constraint: 'yAbs',
                selectionRanges,
              })
            const _modifiedAst = parse(recast(modifiedAst))
            if (!sketchDetails)
              return Promise.reject(new Error('No sketch details'))
            const updatedPathToNode = updatePathToNodeFromMap(
              sketchDetails.sketchPathToNode,
              pathToNodeMap
            )
            const updatedAst =
              await sceneEntitiesManager.updateAstAndRejigSketch(
                updatedPathToNode,
                _modifiedAst,
                sketchDetails.zAxis,
                sketchDetails.yAxis,
                sketchDetails.origin
              )
            if (err(updatedAst)) return Promise.reject(updatedAst)
            const selection = updateSelections(
              pathToNodeMap,
              selectionRanges,
              updatedAst.newAst
            )
            if (err(selection)) return Promise.reject(selection)
            return {
              selectionType: 'completeSelection',
              selection,
              updatedPathToNode,
            }
          }
        ),
        'Get convert to variable info': fromPromise(
          async ({ input: { selectionRanges, sketchDetails, data } }) => {
            if (!sketchDetails)
              return Promise.reject(new Error('No sketch details'))
            const { variableName } = await getVarNameModal({
              valueName: data?.variableName || 'var',
            })
            let parsed = parse(recast(kclManager.ast))
            if (trap(parsed)) return Promise.reject(parsed)
            parsed = parsed as Program

            const { modifiedAst: _modifiedAst, pathToReplacedNode } =
              moveValueIntoNewVariablePath(
                parsed,
                kclManager.programMemory,
                data?.pathToNode || [],
                variableName
              )
            parsed = parse(recast(_modifiedAst))
            if (trap(parsed)) return Promise.reject(parsed)
            parsed = parsed as Program
            if (!pathToReplacedNode)
              return Promise.reject(new Error('No path to replaced node'))

            const updatedAst =
              await sceneEntitiesManager.updateAstAndRejigSketch(
                pathToReplacedNode || [],
                parsed,
                sketchDetails.zAxis,
                sketchDetails.yAxis,
                sketchDetails.origin
              )
            if (err(updatedAst)) return Promise.reject(updatedAst)
            const selection = updateSelections(
              { 0: pathToReplacedNode },
              selectionRanges,
              updatedAst.newAst
            )
            if (err(selection)) return Promise.reject(selection)
            return {
              selectionType: 'completeSelection',
              selection,
              updatedPathToNode: pathToReplacedNode,
            }
          }
        ),
      },
    }),
    {
      input: {
        ...modelingMachineDefaultContext,
        store: {
          ...modelingMachineDefaultContext.store,
          ...persistedContext,
        },
      },
      // devTools: true,
    }
  )

  useSetupEngineManager(
    streamRef,
    modelingSend,
    modelingState.context,
    {
      pool: pool,
      theme: theme.current,
      highlightEdges: highlightEdges.current,
      enableSSAO: enableSSAO.current,
      showScaleGrid: showScaleGrid.current,
    },
    token
  )

  useEffect(() => {
    kclManager.registerExecuteCallback(() => {
      modelingSend({ type: 'Re-execute' })
    })

    // Before this component unmounts, call the 'Cancel'
    // event to clean up any state in the modeling machine.
    return () => {
      modelingSend({ type: 'Cancel' })
    }
  }, [modelingSend])

  // Give the state back to the editorManager.
  useEffect(() => {
    editorManager.modelingSend = modelingSend
  }, [modelingSend])

  useEffect(() => {
    editorManager.modelingState = modelingState
  }, [modelingState])

  useEffect(() => {
    editorManager.selectionRanges = modelingState.context.selectionRanges
  }, [modelingState.context.selectionRanges])

  useEffect(() => {
    const onConnectionStateChanged = ({ detail }: CustomEvent) => {
      // If we are in sketch mode we need to exit it.
      // TODO: how do i check if we are in a sketch mode, I only want to call
      // this then.
      if (detail.type === EngineConnectionStateType.Disconnecting) {
        modelingSend({ type: 'Cancel' })
      }
    }
    engineCommandManager.engineConnection?.addEventListener(
      EngineConnectionEvents.ConnectionStateChanged,
      onConnectionStateChanged as EventListener
    )
    return () => {
      engineCommandManager.engineConnection?.removeEventListener(
        EngineConnectionEvents.ConnectionStateChanged,
        onConnectionStateChanged as EventListener
      )
    }
  }, [engineCommandManager.engineConnection, modelingSend])

  // Allow using the delete key to delete solids
  useHotkeys(['backspace', 'delete', 'del'], () => {
    modelingSend({ type: 'Delete selection' })
  })

  useStateMachineCommands({
    machineId: 'modeling',
    state: modelingState,
    send: modelingSend,
    actor: modelingActor,
    commandBarConfig: modelingMachineCommandConfig,
    allCommandsRequireNetwork: true,
    // TODO for when sketch tools are in the toolbar: This was added when we used one "Cancel" event,
    // but we need to support "SketchCancel" and basically
    // make this function take the actor or state so it
    // can call the correct event.
    onCancel: () => modelingSend({ type: 'Cancel' }),
  })

  return (
    <ModelingMachineContext.Provider
      value={{
        state: modelingState,
        context: modelingState.context,
        send: modelingSend,
      }}
    >
      {/* TODO #818: maybe pass reff down to children/app.ts or render app.tsx directly?
      since realistically it won't ever have generic children that isn't app.tsx */}
      <div className="h-screen overflow-hidden select-none" ref={streamRef}>
        {children}
      </div>
    </ModelingMachineContext.Provider>
  )
}

export default ModelingMachineProvider<|MERGE_RESOLUTION|>--- conflicted
+++ resolved
@@ -491,7 +491,7 @@
         },
       },
       guards: {
-        'has valid extrude selection': ({ context: { selectionRanges } }) => {
+        'has valid sweep selection': ({ context: { selectionRanges } }) => {
           // A user can begin extruding if they either have 1+ faces selected or nothing selected
           // TODO: I believe this guard only allows for extruding a single face at a time
           const hasNoSelection =
@@ -503,34 +503,9 @@
             // they have no selection, we should enable the button
             // so they can select the face through the cmdbar
             // BUT only if there's extrudable geometry
-<<<<<<< HEAD
-            return hasExtrudableGeometry(kclManager.ast)
-=======
-            if (doesSceneHaveSweepableSketch(kclManager.ast)) return true
-            return false
->>>>>>> 2978e802
+            return doesSceneHaveSweepableSketch(kclManager.ast)
           }
           if (!isSketchPipe(selectionRanges)) return false
-
-          return canSweepSelection(selectionRanges)
-        },
-        'has valid revolve selection': ({ context: { selectionRanges } }) => {
-          // A user can begin extruding if they either have 1+ faces selected or nothing selected
-          // TODO: I believe this guard only allows for extruding a single face at a time
-          const isPipe = isSketchPipe(selectionRanges)
-
-          if (
-            selectionRanges.codeBasedSelections.length === 0 ||
-            isRangeInbetweenCharacters(selectionRanges) ||
-            isSelectionLastLine(selectionRanges, codeManager.code)
-          ) {
-            // they have no selection, we should enable the button
-            // so they can select the face through the cmdbar
-            // BUT only if there's extrudable geometry
-            if (doesSceneHaveSweepableSketch(kclManager.ast)) return true
-            return false
-          }
-          if (!isPipe) return false
 
           return canSweepSelection(selectionRanges)
         },
