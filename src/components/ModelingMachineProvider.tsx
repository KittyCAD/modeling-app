--- conflicted
+++ resolved
@@ -19,6 +19,7 @@
 import type { Node } from '@rust/kcl-lib/bindings/Node'
 import type { Plane } from '@rust/kcl-lib/bindings/Plane'
 
+import { useAppState } from '@src/AppState'
 import { letEngineAnimateAndSyncCamAfter } from '@src/clientSideScene/CameraControls'
 import {
   SEGMENT_BODIES,
@@ -26,6 +27,7 @@
 } from '@src/clientSideScene/sceneConstants'
 import type { MachineManager } from '@src/components/MachineManagerProvider'
 import { MachineManagerContext } from '@src/components/MachineManagerProvider'
+import type { SidebarType } from '@src/components/ModelingSidebar/ModelingPanes'
 import { applyConstraintIntersect } from '@src/components/Toolbar/Intersect'
 import { applyConstraintAbsDistance } from '@src/components/Toolbar/SetAbsDistance'
 import {
@@ -38,8 +40,14 @@
   applyConstraintLength,
 } from '@src/components/Toolbar/setAngleLength'
 import { useFileContext } from '@src/hooks/useFileContext'
+import {
+  useMenuListener,
+  useSketchModeMenuEnableDisable,
+} from '@src/hooks/useMenu'
+import { useNetworkContext } from '@src/hooks/useNetworkContext'
 import { useSetupEngineManager } from '@src/hooks/useSetupEngineManager'
 import useStateMachineCommands from '@src/hooks/useStateMachineCommands'
+import { useKclContext } from '@src/lang/KclProvider'
 import { updateModelingState } from '@src/lang/modelingWorkflows'
 import {
   insertNamedConstant,
@@ -61,29 +69,6 @@
   getFaceCodeRef,
   getPathsFromArtifact,
   getPlaneFromArtifact,
-<<<<<<< HEAD
-} from 'lang/std/artifactGraph'
-import { promptToEditFlow } from 'lib/promptToEdit'
-import { kclEditorActor } from 'machines/kclEditorMachine'
-import { commandBarActor } from 'machines/commandBarMachine'
-import { useToken } from 'machines/appMachine'
-import { getNodePathFromSourceRange } from 'lang/queryAstNodePathUtils'
-import { useSettings } from 'machines/appMachine'
-import { IndexLoaderData } from 'lib/types'
-import { OutputFormat3d, Point3d } from '@rust/kcl-lib/bindings/ModelingCmd'
-import { EXPORT_TOAST_MESSAGES, MAKE_TOAST_MESSAGES } from 'lib/constants'
-import { exportMake } from 'lib/exportMake'
-import { exportSave } from 'lib/exportSave'
-import { Plane } from '@rust/kcl-lib/bindings/Plane'
-import { updateModelingState } from 'lang/modelingWorkflows'
-import { EXECUTION_TYPE_MOCK } from 'lib/constants'
-import { useMenuListener, useSketchModeMenuEnableDisable } from 'hooks/useMenu'
-import type { WebContentSendPayload } from '../menu/channels'
-import { SidebarType } from 'components/ModelingSidebar/ModelingPanes'
-import { useKclContext } from 'lang/KclProvider'
-import { useNetworkContext } from 'hooks/useNetworkContext'
-import { useAppState } from 'AppState'
-=======
 } from '@src/lang/std/artifactGraph'
 import {
   EngineConnectionEvents,
@@ -134,7 +119,7 @@
   modelingMachine,
   modelingMachineDefaultContext,
 } from '@src/machines/modelingMachine'
->>>>>>> 60bc3855
+import type { WebContentSendPayload } from '@src/menu/channels'
 
 export const ModelingMachineContext = createContext(
   {} as {
