--- conflicted
+++ resolved
@@ -60,15 +60,10 @@
     }))
   const { code, errors } = useKclContext()
 
-<<<<<<< HEAD
-  const { context, send } = useModelingContext()
-  const machineSelectionRanges = context.selectionRanges
-=======
   const {
     context: { selectionRanges, selectionRangeTypeMap },
     send,
   } = useModelingContext()
->>>>>>> 6684eb8d
 
   const { settings: { context: { textWrapping } = {} } = {} } =
     useGlobalStateContext()
