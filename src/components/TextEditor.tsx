--- conflicted
+++ resolved
@@ -29,11 +29,8 @@
 import { isOverlap, roundOff } from 'lib/utils'
 import { kclErrToDiagnostic } from 'lang/errors'
 import { CSSRuleObject } from 'tailwindcss/types/config'
-<<<<<<< HEAD
 import { useModelingContext } from 'hooks/useModelingContext'
-=======
 import interact from '@replit/codemirror-interact'
->>>>>>> 731a9bfb
 
 export const editorShortcutMeta = {
   formatCode: {
