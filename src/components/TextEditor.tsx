import ReactCodeMirror, {
  Extension,
  ViewUpdate,
  keymap,
} from '@uiw/react-codemirror'
import { FromServer, IntoServer } from 'editor/lsp/codec'
import Server from '../editor/lsp/server'
import Client from '../editor/lsp/client'
import { TEST } from 'env'
import { useCommandsContext } from 'hooks/useCommandsContext'
import { useGlobalStateContext } from 'hooks/useGlobalStateContext'
import { useConvertToVariable } from 'hooks/useToolbarGuards'
import { Themes } from 'lib/theme'
import { useMemo } from 'react'
import { linter, lintGutter } from '@codemirror/lint'
import { useStore } from 'useStore'
import { processCodeMirrorRanges } from 'lib/selections'
import { LanguageServerClient } from 'editor/lsp'
import kclLanguage from 'editor/lsp/language'
import { isTauri } from 'lib/isTauri'
import { useParams } from 'react-router-dom'
import { writeTextFile } from '@tauri-apps/api/fs'
import { PROJECT_ENTRYPOINT } from 'lib/tauriFS'
import { toast } from 'react-hot-toast'
import {
  EditorView,
  addLineHighlight,
  lineHighlightField,
} from 'editor/highlightextension'
import { isOverlap, roundOff } from 'lib/utils'
import { kclErrToDiagnostic } from 'lang/errors'
import { CSSRuleObject } from 'tailwindcss/types/config'
import { useModelingContext } from 'hooks/useModelingContext'
import interact from '@replit/codemirror-interact'
import { engineCommandManager } from '../lang/std/engineConnection'
import { kclManager, useKclContext } from 'lang/KclSinglton'

export const editorShortcutMeta = {
  formatCode: {
    codeMirror: 'Alt-Shift-f',
    display: 'Alt + Shift + F',
  },
  convertToVariable: {
    codeMirror: 'Ctrl-Shift-c',
    display: 'Ctrl + Shift + C',
  },
}

export const TextEditor = ({
  theme,
}: {
  theme: Themes.Light | Themes.Dark
}) => {
  const pathParams = useParams()
  const { editorView, isLSPServerReady, setEditorView, setIsLSPServerReady } =
    useStore((s) => ({
      editorView: s.editorView,
      isLSPServerReady: s.isLSPServerReady,
      setEditorView: s.setEditorView,
      setIsLSPServerReady: s.setIsLSPServerReady,
    }))
  const { code, errors } = useKclContext()

  const {
    context: { selectionRanges, selectionRangeTypeMap },
    send,
  } = useModelingContext()

  const { settings: { context: { textWrapping } = {} } = {} } =
    useGlobalStateContext()
  const { setCommandBarOpen } = useCommandsContext()
  const { enable: convertEnabled, handleClick: convertCallback } =
    useConvertToVariable()

  // So this is a bit weird, we need to initialize the lsp server and client.
  // But the server happens async so we break this into two parts.
  // Below is the client and server promise.
  const { lspClient } = useMemo(() => {
    const intoServer: IntoServer = new IntoServer()
    const fromServer: FromServer = FromServer.create()
    const client = new Client(fromServer, intoServer)
    if (!TEST) {
      Server.initialize(intoServer, fromServer).then((lspServer) => {
        lspServer.start()
        setIsLSPServerReady(true)
      })
    }

    const lspClient = new LanguageServerClient({ client })
    return { lspClient }
  }, [setIsLSPServerReady])

  // Here we initialize the plugin which will start the client.
  // When we have multi-file support the name of the file will be a dep of
  // this use memo, as well as the directory structure, which I think is
  // a good setup becuase it will restart the client but not the server :)
  // We do not want to restart the server, its just wasteful.
  const kclLSP = useMemo(() => {
    let plugin = null
    if (isLSPServerReady && !TEST) {
      // Set up the lsp plugin.
      const lsp = kclLanguage({
        // When we have more than one file, we'll need to change this.
        documentUri: `file:///we-just-have-one-file-for-now.kcl`,
        workspaceFolders: null,
        client: lspClient,
      })

      plugin = lsp
    }
    return plugin
  }, [lspClient, isLSPServerReady])

  // const onChange = React.useCallback((value: string, viewUpdate: ViewUpdate) => {
  const onChange = (newCode: string, viewUpdate: ViewUpdate) => {
    kclManager.setCodeAndExecute(newCode)
    if (isTauri() && pathParams.id) {
      // Save the file to disk
      // Note that PROJECT_ENTRYPOINT is hardcoded until we support multiple files
      writeTextFile(pathParams.id + '/' + PROJECT_ENTRYPOINT, newCode).catch(
        (err) => {
          // TODO: add Sentry per GH issue #254 (https://github.com/KittyCAD/modeling-app/issues/254)
          console.error('error saving file', err)
          toast.error('Error saving file, please check file permissions')
        }
      )
    }
    if (editorView) {
      editorView?.dispatch({ effects: addLineHighlight.of([0, 0]) })
    }
  } //, []);
  const onUpdate = (viewUpdate: ViewUpdate) => {
    if (!editorView) {
      setEditorView(viewUpdate.view)
    }
<<<<<<< HEAD
    const ranges = viewUpdate.state.selection.ranges

    const isChange =
      ranges.length !== selectionRanges.codeBasedSelections.length ||
      ranges.some(({ from, to }, i) => {
        return (
          from !== selectionRanges.codeBasedSelections[i].range[0] ||
          to !== selectionRanges.codeBasedSelections[i].range[1]
        )
      })

    if (!isChange) return
    const codeBasedSelections: Selections['codeBasedSelections'] = ranges.map(
      ({ from, to }) => {
        if (selectionRangeTypeMap[to]) {
          return {
            type: selectionRangeTypeMap[to],
            range: [from, to],
          }
        }
        return {
          type: 'default',
          range: [from, to],
        }
      }
    )
    const idBasedSelections = codeBasedSelections
      .map(({ type, range }) => {
        const hasOverlap = Object.entries(
          engineCommandManager.sourceRangeMap || {}
        ).filter(([_, sourceRange]) => {
          return isOverlap(sourceRange, range)
        })
        if (hasOverlap.length) {
          return {
            type,
            id: hasOverlap[0][0],
          }
        }
        return undefined
      })
      .filter(Boolean) as any

    engineCommandManager.cusorsSelected({
      otherSelections: [],
      idBasedSelections,
=======
    const eventInfo = processCodeMirrorRanges({
      codeMirrorRanges: viewUpdate.state.selection.ranges,
      selectionRanges,
      selectionRangeTypeMap,
>>>>>>> 8eedee32
    })
    if (!eventInfo) return

    send(eventInfo.modelingEvent)
    eventInfo.engineEvents.forEach((event) =>
      engineCommandManager.sendSceneCommand(event)
    )
  }

  const editorExtensions = useMemo(() => {
    const extensions = [
      lineHighlightField,
      keymap.of([
        {
          key: 'Meta-k',
          run: () => {
            setCommandBarOpen(true)
            return false
          },
        },
        {
          key: editorShortcutMeta.formatCode.codeMirror,
          run: () => {
            kclManager.format()
            return true
          },
        },
        {
          key: editorShortcutMeta.convertToVariable.codeMirror,
          run: () => {
            if (convertEnabled) {
              convertCallback()
              return true
            }
            return false
          },
        },
      ]),
    ] as Extension[]

    if (kclLSP) extensions.push(kclLSP)

    // These extensions have proven to mess with vitest
    if (!TEST) {
      extensions.push(
        lintGutter(),
        linter((_view) => {
          return kclErrToDiagnostic(errors)
        }),
        interact({
          rules: [
            // a rule for a number dragger
            {
              // the regexp matching the value
              regexp: /-?\b\d+\.?\d*\b/g,
              // set cursor to "ew-resize" on hover
              cursor: 'ew-resize',
              // change number value based on mouse X movement on drag
              onDrag: (text, setText, e) => {
                const multiplier =
                  e.shiftKey && e.metaKey
                    ? 0.01
                    : e.metaKey
                    ? 0.1
                    : e.shiftKey
                    ? 10
                    : 1

                const delta = e.movementX * multiplier

                const newVal = roundOff(
                  Number(text) + delta,
                  multiplier === 0.01 ? 2 : multiplier === 0.1 ? 1 : 0
                )

                if (isNaN(newVal)) return
                setText(newVal.toString())
              },
            },
          ],
        })
      )
      if (textWrapping === 'On') extensions.push(EditorView.lineWrapping)
    }

    return extensions
  }, [kclLSP, textWrapping, convertCallback])

  return (
    <div
      id="code-mirror-override"
      className="full-height-subtract"
      style={{ '--height-subtract': '4.25rem' } as CSSRuleObject}
    >
      <ReactCodeMirror
        className="h-full"
        value={code}
        extensions={editorExtensions}
        onChange={onChange}
        onUpdate={onUpdate}
        theme={theme}
        onCreateEditor={(_editorView) => setEditorView(_editorView)}
      />
    </div>
  )
}<|MERGE_RESOLUTION|>--- conflicted
+++ resolved
@@ -133,59 +133,10 @@
     if (!editorView) {
       setEditorView(viewUpdate.view)
     }
-<<<<<<< HEAD
-    const ranges = viewUpdate.state.selection.ranges
-
-    const isChange =
-      ranges.length !== selectionRanges.codeBasedSelections.length ||
-      ranges.some(({ from, to }, i) => {
-        return (
-          from !== selectionRanges.codeBasedSelections[i].range[0] ||
-          to !== selectionRanges.codeBasedSelections[i].range[1]
-        )
-      })
-
-    if (!isChange) return
-    const codeBasedSelections: Selections['codeBasedSelections'] = ranges.map(
-      ({ from, to }) => {
-        if (selectionRangeTypeMap[to]) {
-          return {
-            type: selectionRangeTypeMap[to],
-            range: [from, to],
-          }
-        }
-        return {
-          type: 'default',
-          range: [from, to],
-        }
-      }
-    )
-    const idBasedSelections = codeBasedSelections
-      .map(({ type, range }) => {
-        const hasOverlap = Object.entries(
-          engineCommandManager.sourceRangeMap || {}
-        ).filter(([_, sourceRange]) => {
-          return isOverlap(sourceRange, range)
-        })
-        if (hasOverlap.length) {
-          return {
-            type,
-            id: hasOverlap[0][0],
-          }
-        }
-        return undefined
-      })
-      .filter(Boolean) as any
-
-    engineCommandManager.cusorsSelected({
-      otherSelections: [],
-      idBasedSelections,
-=======
     const eventInfo = processCodeMirrorRanges({
       codeMirrorRanges: viewUpdate.state.selection.ranges,
       selectionRanges,
       selectionRangeTypeMap,
->>>>>>> 8eedee32
     })
     if (!eventInfo) return
 
