--- conflicted
+++ resolved
@@ -24,14 +24,10 @@
 import { useModelingContext } from 'hooks/useModelingContext'
 import interact from '@replit/codemirror-interact'
 import { engineCommandManager } from '../lang/std/engineConnection'
-<<<<<<< HEAD
-import { kclManager, useKclContext } from 'lang/KclSinglton'
+import { kclManager, useKclContext } from 'lang/KclSingleton'
 import { useFileContext } from 'hooks/useFileContext'
-=======
-import { kclManager, useKclContext } from 'lang/KclSingleton'
 import { ModelingMachineEvent } from 'machines/modelingMachine'
 import { setupSingleton } from 'clientSideScene/setup'
->>>>>>> b88d5c87
 
 export const editorShortcutMeta = {
   formatCode: {
