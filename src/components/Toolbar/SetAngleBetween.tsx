import { useState, useEffect } from 'react'
import { create } from 'react-modal-promise'
<<<<<<< HEAD
import { toolTips, useStore } from '../../useStore'
import { BinaryPart, Value, VariableDeclarator } from '../../lang/wasm'
=======
import { Selections, toolTips, useStore } from '../../useStore'
import { BinaryPart, Program, Value, VariableDeclarator } from '../../lang/wasm'
>>>>>>> 6c15a743
import {
  getNodePathFromSourceRange,
  getNodeFromPath,
} from '../../lang/queryAst'
import { isSketchVariablesLinked } from '../../lang/std/sketchConstraints'
import {
  TransformInfo,
  transformSecondarySketchLinesTagFirst,
  getTransformInfos,
  PathToNodeMap,
} from '../../lang/std/sketchcombos'
import { GetInfoModal } from '../SetHorVertDistanceModal'
import { createVariableDeclaration } from '../../lang/modifyAst'
import { removeDoubleNegatives } from '../AvailableVarsHelpers'
import { kclManager } from 'lang/KclSinglton'

const getModalInfo = create(GetInfoModal as any)

/*
export const SetAngleBetween = () => {
  const { guiMode, selectionRanges, setCursor } = useStore((s) => ({
    guiMode: s.guiMode,
    selectionRanges: s.selectionRanges,
    setCursor: s.setCursor,
  }))
  const [enable, setEnable] = useState(false)
  const [transformInfos, setTransformInfos] = useState<TransformInfo[]>()
  useEffect(() => {
    const { enabled, transforms } = angleBetweenInfo({ selectionRanges })
    setTransformInfos(transforms)
    setEnable(enabled)
  }, [guiMode, selectionRanges])
  if (guiMode.mode !== 'sketch') return null

  return (
    <button
      onClick={async () => {
        if (!transformInfos) return
        const { modifiedAst, tagInfo, valueUsedInTransform, pathToNodeMap } =
          transformSecondarySketchLinesTagFirst({
            ast: JSON.parse(JSON.stringify(kclManager.ast)),
            selectionRanges,
            transformInfos,
            programMemory: kclManager.programMemory,
          })
        const {
          segName,
          value,
          valueNode,
          variableName,
          newVariableInsertIndex,
          sign,
        }: {
          segName: string
          value: number
          valueNode: Value
          variableName?: string
          newVariableInsertIndex: number
          sign: number
        } = await getModalInfo({
          segName: tagInfo?.tag,
          isSegNameEditable: !tagInfo?.isTagExisting,
          value: valueUsedInTransform,
          initialVariableName: 'angle',
        } as any)
        if (segName === tagInfo?.tag && value === valueUsedInTransform) {
<<<<<<< HEAD
          updateAst(modifiedAst, true, {
=======
          kclManager.updateAst(modifiedAst, true, {
>>>>>>> 6c15a743
            callBack: updateCursors(setCursor, selectionRanges, pathToNodeMap),
          })
        } else {
          const finalValue = removeDoubleNegatives(
            valueNode as BinaryPart,
            sign,
            variableName
          )
          // transform again but forcing certain values
          const { modifiedAst: _modifiedAst, pathToNodeMap } =
            transformSecondarySketchLinesTagFirst({
              ast: kclManager.ast,
              selectionRanges,
              transformInfos,
              programMemory: kclManager.programMemory,
              forceSegName: segName,
              forceValueUsedInTransform: finalValue,
            })
          if (variableName) {
            const newBody = [..._modifiedAst.body]
            newBody.splice(
              newVariableInsertIndex,
              0,
              createVariableDeclaration(variableName, valueNode)
            )
            _modifiedAst.body = newBody
          }
          kclManager.updateAst(_modifiedAst, true, {
            callBack: updateCursors(setCursor, selectionRanges, pathToNodeMap),
          })
        }
      }}
      disabled={!enable}
      title="Set Angle Between"
    >
      Set Angle Between
    </button>
  )
}
*/

export function angleBetweenInfo({
  selectionRanges,
}: {
  selectionRanges: Selections
}) {
  const paths = selectionRanges.codeBasedSelections.map(({ range }) =>
    getNodePathFromSourceRange(kclManager.ast, range)
  )

  const nodes = paths.map(
    (pathToNode) => getNodeFromPath<Value>(kclManager.ast, pathToNode).node
  )
  const varDecs = paths.map(
    (pathToNode) =>
      getNodeFromPath<VariableDeclarator>(
        kclManager.ast,
        pathToNode,
        'VariableDeclarator'
      )?.node
  )
  const primaryLine = varDecs[0]
  const secondaryVarDecs = varDecs.slice(1)
  const isOthersLinkedToPrimary = secondaryVarDecs.every((secondary) =>
    isSketchVariablesLinked(secondary, primaryLine, kclManager.ast)
  )
  const isAllTooltips = nodes.every(
    (node) =>
      node?.type === 'CallExpression' &&
      toolTips.includes(node.callee.name as any)
  )

  const theTransforms = getTransformInfos(
    {
      ...selectionRanges,
      codeBasedSelections: selectionRanges.codeBasedSelections.slice(1),
    },
    kclManager.ast,
    'setAngleBetween'
  )

  const _enableEqual =
    secondaryVarDecs.length === 1 &&
    isAllTooltips &&
    isOthersLinkedToPrimary &&
    theTransforms.every(Boolean)
  return { enabled: _enableEqual, transforms: theTransforms }
}

export async function applyConstraintAngleBetween({
  selectionRanges,
}: // constraint,
{
  selectionRanges: Selections
  // constraint: 'setHorzDistance' | 'setVertDistance'
}): Promise<{
  modifiedAst: Program
  pathToNodeMap: PathToNodeMap
}> {
  const transformInfos = angleBetweenInfo({ selectionRanges }).transforms
  const { modifiedAst, tagInfo, valueUsedInTransform, pathToNodeMap } =
    transformSecondarySketchLinesTagFirst({
      ast: JSON.parse(JSON.stringify(kclManager.ast)),
      selectionRanges,
      transformInfos,
      programMemory: kclManager.programMemory,
    })
  const {
    segName,
    value,
    valueNode,
    variableName,
    newVariableInsertIndex,
    sign,
  }: {
    segName: string
    value: number
    valueNode: Value
    variableName?: string
    newVariableInsertIndex: number
    sign: number
  } = await getModalInfo({
    segName: tagInfo?.tag,
    isSegNameEditable: !tagInfo?.isTagExisting,
    value: valueUsedInTransform,
    initialVariableName: 'angle',
  } as any)
  if (segName === tagInfo?.tag && value === valueUsedInTransform) {
    return {
      modifiedAst,
      pathToNodeMap,
    }
    // kclManager.updateAst(modifiedAst, true, {
    // TODO handle cursor
    //   callBack: updateCursors(setCursor, selectionRanges, pathToNodeMap),
    // })
  }

  const finalValue = removeDoubleNegatives(
    valueNode as BinaryPart,
    sign,
    variableName
  )
  // transform again but forcing certain values
  const { modifiedAst: _modifiedAst, pathToNodeMap: _pathToNodeMap } =
    transformSecondarySketchLinesTagFirst({
      ast: kclManager.ast,
      selectionRanges,
      transformInfos,
      programMemory: kclManager.programMemory,
      forceSegName: segName,
      forceValueUsedInTransform: finalValue,
    })
  if (variableName) {
    const newBody = [..._modifiedAst.body]
    newBody.splice(
      newVariableInsertIndex,
      0,
      createVariableDeclaration(variableName, valueNode)
    )
    _modifiedAst.body = newBody
  }
  return {
    modifiedAst: _modifiedAst,
    pathToNodeMap: _pathToNodeMap,
  }
  // kclManager.updateAst(_modifiedAst, true, {
  // TODO handle cursor
  //   callBack: updateCursors(setCursor, selectionRanges, pathToNodeMap),
  // })
}<|MERGE_RESOLUTION|>--- conflicted
+++ resolved
@@ -1,12 +1,7 @@
 import { useState, useEffect } from 'react'
 import { create } from 'react-modal-promise'
-<<<<<<< HEAD
-import { toolTips, useStore } from '../../useStore'
-import { BinaryPart, Value, VariableDeclarator } from '../../lang/wasm'
-=======
 import { Selections, toolTips, useStore } from '../../useStore'
 import { BinaryPart, Program, Value, VariableDeclarator } from '../../lang/wasm'
->>>>>>> 6c15a743
 import {
   getNodePathFromSourceRange,
   getNodeFromPath,
@@ -73,11 +68,7 @@
           initialVariableName: 'angle',
         } as any)
         if (segName === tagInfo?.tag && value === valueUsedInTransform) {
-<<<<<<< HEAD
-          updateAst(modifiedAst, true, {
-=======
           kclManager.updateAst(modifiedAst, true, {
->>>>>>> 6c15a743
             callBack: updateCursors(setCursor, selectionRanges, pathToNodeMap),
           })
         } else {
