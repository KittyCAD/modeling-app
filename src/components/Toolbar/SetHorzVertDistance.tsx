import { useState, useEffect } from 'react'
import { create } from 'react-modal-promise'
import { toolTips, useStore } from '../../useStore'
import { BinaryPart, Value, VariableDeclarator } from '../../lang/wasm'
import {
  getNodePathFromSourceRange,
  getNodeFromPath,
} from '../../lang/queryAst'
import { isSketchVariablesLinked } from '../../lang/std/sketchConstraints'
import {
  TransformInfo,
  transformSecondarySketchLinesTagFirst,
  getTransformInfos,
  ConstraintType,
} from '../../lang/std/sketchcombos'
import { GetInfoModal } from '../SetHorVertDistanceModal'
import { createLiteral, createVariableDeclaration } from '../../lang/modifyAst'
import { removeDoubleNegatives } from '../AvailableVarsHelpers'
import { updateCursors } from '../../lang/util'
<<<<<<< HEAD
import { kclManager } from 'lang/KclSinglton'
=======
>>>>>>> 83907fa9

const getModalInfo = create(GetInfoModal as any)

type ButtonType =
  | 'setHorzDistance'
  | 'setVertDistance'
  | 'alignEndsHorizontally'
  | 'alignEndsVertically'

const buttonLabels: Record<ButtonType, string> = {
  setHorzDistance: 'Set Horizontal Distance',
  setVertDistance: 'Set Vertical Distance',
  alignEndsHorizontally: 'Align Ends Horizontally',
  alignEndsVertically: 'Align Ends Vertically',
}

export const SetHorzVertDistance = ({
  buttonType,
}: {
  buttonType: ButtonType
}) => {
  const { guiMode, selectionRanges, programMemory, updateAst, setCursor } =
    useStore((s) => ({
      guiMode: s.guiMode,
      updateAst: s.updateAst,
      selectionRanges: s.selectionRanges,
      programMemory: s.programMemory,
      setCursor: s.setCursor,
    }))
  const constraint: ConstraintType =
    buttonType === 'setHorzDistance' || buttonType === 'setVertDistance'
      ? buttonType
      : buttonType === 'alignEndsHorizontally'
      ? 'setVertDistance'
      : 'setHorzDistance'
  const [enable, setEnable] = useState(false)
  const [transformInfos, setTransformInfos] = useState<TransformInfo[]>()
  useEffect(() => {
    const paths = selectionRanges.codeBasedSelections.map(({ range }) =>
      getNodePathFromSourceRange(kclManager.ast, range)
    )
    const nodes = paths.map(
      (pathToNode) => getNodeFromPath<Value>(kclManager.ast, pathToNode).node
    )
    const varDecs = paths.map(
      (pathToNode) =>
        getNodeFromPath<VariableDeclarator>(
          kclManager.ast,
          pathToNode,
          'VariableDeclarator'
        )?.node
    )
    const primaryLine = varDecs[0]
    const secondaryVarDecs = varDecs.slice(1)
    const isOthersLinkedToPrimary = secondaryVarDecs.every((secondary) =>
      isSketchVariablesLinked(secondary, primaryLine, kclManager.ast)
    )
    const isAllTooltips = nodes.every(
      (node) =>
        node?.type === 'CallExpression' &&
        [
          ...toolTips,
          'startSketchAt', // TODO probably a better place for this to live
        ].includes(node.callee.name as any)
    )

    const theTransforms = getTransformInfos(
      {
        ...selectionRanges,
        codeBasedSelections: selectionRanges.codeBasedSelections.slice(1),
      },
      kclManager.ast,
      constraint
    )
    setTransformInfos(theTransforms)

    const _enableEqual =
      secondaryVarDecs.length === 1 &&
      isAllTooltips &&
      isOthersLinkedToPrimary &&
      theTransforms.every(Boolean)
    setEnable(_enableEqual)
  }, [guiMode, selectionRanges])
  if (guiMode.mode !== 'sketch') return null

  const isAlign =
    buttonType === 'alignEndsHorizontally' ||
    buttonType === 'alignEndsVertically'

  return (
    <button
      onClick={async () => {
        if (!transformInfos) return
        const { modifiedAst, tagInfo, valueUsedInTransform, pathToNodeMap } =
          transformSecondarySketchLinesTagFirst({
            ast: JSON.parse(JSON.stringify(kclManager.ast)),
            selectionRanges,
            transformInfos,
            programMemory,
          })
        const {
          segName,
          value,
          valueNode,
          variableName,
          newVariableInsertIndex,
          sign,
        }: {
          segName: string
          value: number
          valueNode: Value
          variableName?: string
          newVariableInsertIndex: number
          sign: number
        } = await (!isAlign &&
          getModalInfo({
            segName: tagInfo?.tag,
            isSegNameEditable: !tagInfo?.isTagExisting,
            value: valueUsedInTransform,
            initialVariableName:
              constraint === 'setHorzDistance' ? 'xDis' : 'yDis',
          } as any))
        if (segName === tagInfo?.tag && value === valueUsedInTransform) {
          updateAst(modifiedAst, true, {
            callBack: updateCursors(setCursor, selectionRanges, pathToNodeMap),
          })
        } else {
          let finalValue = isAlign
            ? createLiteral(0)
            : removeDoubleNegatives(valueNode as BinaryPart, sign, variableName)
          // transform again but forcing certain values
          const { modifiedAst: _modifiedAst, pathToNodeMap } =
            transformSecondarySketchLinesTagFirst({
              ast: kclManager.ast,
              selectionRanges,
              transformInfos,
              programMemory,
              forceSegName: segName,
              forceValueUsedInTransform: finalValue,
            })
          if (variableName) {
            const newBody = [..._modifiedAst.body]
            newBody.splice(
              newVariableInsertIndex,
              0,
              createVariableDeclaration(variableName, valueNode)
            )
            _modifiedAst.body = newBody
          }
          updateAst(_modifiedAst, true, {
            callBack: updateCursors(setCursor, selectionRanges, pathToNodeMap),
          })
        }
      }}
      disabled={!enable}
      title={buttonLabels[buttonType]}
    >
      {buttonLabels[buttonType]}
    </button>
  )
}<|MERGE_RESOLUTION|>--- conflicted
+++ resolved
@@ -17,10 +17,7 @@
 import { createLiteral, createVariableDeclaration } from '../../lang/modifyAst'
 import { removeDoubleNegatives } from '../AvailableVarsHelpers'
 import { updateCursors } from '../../lang/util'
-<<<<<<< HEAD
 import { kclManager } from 'lang/KclSinglton'
-=======
->>>>>>> 83907fa9
 
 const getModalInfo = create(GetInfoModal as any)
 
