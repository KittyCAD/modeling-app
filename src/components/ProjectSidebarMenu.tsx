--- conflicted
+++ resolved
@@ -18,13 +18,7 @@
 import { commandBarActor } from 'machines/commandBarMachine'
 import { useSelector } from '@xstate/react'
 import { copyFileShareLink } from 'lib/links'
-<<<<<<< HEAD
-import { IS_NIGHTLY_OR_DEBUG } from 'routes/Settings'
-import { useSettings, useToken } from 'machines/appMachine'
-=======
-import { useSettingsAuthContext } from 'hooks/useSettingsAuthContext'
 import { useToken } from 'machines/appMachine'
->>>>>>> 834f7133
 
 const ProjectSidebarMenu = ({
   project,
@@ -108,11 +102,6 @@
   const location = useLocation()
   const navigate = useNavigate()
   const filePath = useAbsoluteFilePath()
-<<<<<<< HEAD
-  const settings = useSettings()
-=======
-  useSettingsAuthContext()
->>>>>>> 834f7133
   const token = useToken()
   const machineManager = useContext(MachineManagerContext)
   const commands = useSelector(commandBarActor, commandsSelector)
@@ -208,10 +197,6 @@
               token: token ?? '',
               code: codeManager.code,
               name: project?.name || '',
-<<<<<<< HEAD
-              units: settings.modeling.defaultUnit.current,
-=======
->>>>>>> 834f7133
             })
           },
         },
