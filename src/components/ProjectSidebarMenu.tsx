--- conflicted
+++ resolved
@@ -19,12 +19,8 @@
 import { useSelector } from '@xstate/react'
 import { copyFileShareLink } from 'lib/links'
 import { useSettingsAuthContext } from 'hooks/useSettingsAuthContext'
-<<<<<<< HEAD
 import { IS_NIGHTLY_OR_DEBUG } from 'routes/Settings'
-=======
-import { DEV } from 'env'
 import { useToken } from 'machines/appMachine'
->>>>>>> 27ce9f8a
 
 const ProjectSidebarMenu = ({
   project,
