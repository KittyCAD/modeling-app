--- conflicted
+++ resolved
@@ -192,13 +192,8 @@
         {
           id: 'share-link',
           Element: 'button',
-<<<<<<< HEAD
-          children: 'Share a copy through Zoo',
+          children: 'Share current part (via Zoo link)',
           disabled: !findCommand(shareCommandInfo),
-=======
-          children: 'Share current part (via Zoo link)',
-          disabled: !(IS_NIGHTLY_OR_DEBUG && findCommand(shareCommandInfo)),
->>>>>>> f20fc5b4
           onClick: async () => {
             await copyFileShareLink({
               token: token ?? '',
