--- conflicted
+++ resolved
@@ -111,15 +111,7 @@
       )}
       {reviewError && (
         <>
-<<<<<<< HEAD
           <p className="px-4 py-2 text-red-500/50 text-sm">{reviewError}</p>
-=======
-          <p className="px-4 py-2 text-sm">
-            {selectedCommand.reviewMessage instanceof Function
-              ? selectedCommand.reviewMessage(commandBarState.context)
-              : selectedCommand.reviewMessage}
-          </p>
->>>>>>> e4e4c7eb
           <CommandBarDivider />
         </>
       )}
