import { useEffect, useRef, useState, useMemo } from 'react'
import { useHotkeys } from 'react-hotkeys-hook'
import toast from 'react-hot-toast'
import {
  commandBarActor,
<<<<<<< HEAD
  rustContext,
=======
  kclManager,
>>>>>>> 03532d7b
  useCommandBarState,
} from '@src/lib/singletons'
import type { CommandArgument, KclCommandValue } from '@src/lib/commandTypes'
import { stringToKclExpression } from '@src/lib/kclHelpers'
import { useCalculateKclExpression } from '@src/lib/useCalculateKclExpression'
import { CustomIcon } from '@src/components/CustomIcon'
import { Spinner } from '@src/components/Spinner'
import { roundOffWithUnits } from '@src/lib/utils'
import { isKclCommandValue } from '@src/lib/commandUtils'

function CoordinateInput({
  label,
  value,
  onChange,
  calculation,
  inputRef,
  onKeyDown,
  testId,
}: {
  label: string
  value: string
  onChange: (value: string) => void
  calculation: ReturnType<typeof useCalculateKclExpression>
  inputRef: React.RefObject<HTMLInputElement | null>
  onKeyDown: (e: React.KeyboardEvent<HTMLInputElement>) => void
  testId: string
}) {
  return (
    <label className="flex gap-4 items-center border-solid border-b border-chalkboard-50">
      <span className="text-chalkboard-70 dark:text-chalkboard-40 w-4">
        {label}
      </span>
      <input
        ref={inputRef}
        data-testid={testId}
        type="text"
        placeholder={`${label} coordinate`}
        value={value}
        onChange={(e) => onChange(e.target.value)}
        onFocus={(e) => e.target.select()}
        onKeyDown={onKeyDown}
        className="flex-1 px-2 py-1 bg-transparent focus:outline-none"
      />
      <CustomIcon
        name="equal"
        className="w-5 h-5 text-chalkboard-70 dark:text-chalkboard-40"
      />
      <span
        className={
          calculation.calcResult === 'NAN'
            ? 'text-destroy-80 dark:text-destroy-40'
            : 'text-succeed-80 dark:text-succeed-40'
        }
      >
        {calculation.isExecuting ? (
          <Spinner className="text-inherit w-4 h-4" />
        ) : calculation.calcResult === 'NAN' ? (
          "Can't calculate"
        ) : calculation.calcResult ? (
          roundOffWithUnits(calculation.calcResult, 4)
        ) : (
          ''
        )}
      </span>
    </label>
  )
}

// GOTCHA: must be defined outside of React to prevent endless rerenders
const calculateKclExpressionOptions = { allowArrays: false }

function CommandBarVector3DInput({
  arg,
  stepBack,
  onSubmit,
}: {
  arg: CommandArgument<unknown> & {
    inputType: 'vector3d'
    name: string
  }
  stepBack: () => void
  onSubmit: (data: KclCommandValue) => void
}) {
  const commandBarState = useCommandBarState()
  const argumentValue = commandBarState.context.argumentsToSubmit[arg.name]
  const previouslySetValue = isKclCommandValue(argumentValue)
    ? argumentValue
    : undefined

  // Resolve current vector value, prioritizing previously set values over defaults
  const currentVectorString = useMemo(() => {
    // previously set value
    if (previouslySetValue?.valueText) {
      return previouslySetValue.valueText
    }
    // smart defaults
    if (arg.defaultValue) {
      return typeof arg.defaultValue === 'function'
        ? arg.defaultValue(commandBarState.context, undefined)
        : arg.defaultValue
    }
    // dumb defaults
    return '[0, 0, 0]'
  }, [previouslySetValue, commandBarState.context, arg])

  // Extract individual x, y, z values from the vector string
  const defaultValues = useMemo(() => {
    // Remove brackets and split by comma
    const cleaned = currentVectorString.replace(/^\[|\]$/g, '').trim()
    if (!cleaned) return { x: '0', y: '0', z: '0' }

    const parts = cleaned.split(',').map((part) => part.trim())
    return {
      x: parts[0] || '0',
      y: parts[1] || '0',
      z: parts[2] || '0',
    }
  }, [currentVectorString])

  // Separate states allow independent editing and better performance
  const [x, setX] = useState(defaultValues.x)
  const [y, setY] = useState(defaultValues.y)
  const [z, setZ] = useState(defaultValues.z)
  // Tracks form readiness based on calculation execution state
  const [canSubmit, setCanSubmit] = useState(true)

  // In the render, each input shows real-time feedback
  // Use calculation hook for each coordinate
  // Note: Not passing selectionRanges - will default to end-of-file context (all variables available)
  const xCalculation = useCalculateKclExpression({
    value: x,
    selectionRanges: { graphSelections: [], otherSelections: [] },
<<<<<<< HEAD
    rustContext,
    options: calculateKclExpressionOptions,
=======
    allowArrays: false,
    code: kclManager.codeSignal.value,
    ast: kclManager.astSignal.value,
    variables: kclManager.variablesSignal.value,
>>>>>>> 03532d7b
  })

  const yCalculation = useCalculateKclExpression({
    value: y,
    selectionRanges: { graphSelections: [], otherSelections: [] },
<<<<<<< HEAD
    rustContext,
    options: calculateKclExpressionOptions,
=======
    allowArrays: false,
    code: kclManager.codeSignal.value,
    ast: kclManager.astSignal.value,
    variables: kclManager.variablesSignal.value,
>>>>>>> 03532d7b
  })

  const zCalculation = useCalculateKclExpression({
    value: z,
    selectionRanges: { graphSelections: [], otherSelections: [] },
<<<<<<< HEAD
    rustContext,
    options: calculateKclExpressionOptions,
=======
    allowArrays: false,
    code: kclManager.codeSignal.value,
    ast: kclManager.astSignal.value,
    variables: kclManager.variablesSignal.value,
>>>>>>> 03532d7b
  })

  // DOM access for focus and keyboard navigation
  const xInputRef = useRef<HTMLInputElement>(null)
  const yInputRef = useRef<HTMLInputElement>(null)
  const zInputRef = useRef<HTMLInputElement>(null)

  // Close the command bar
  useHotkeys('mod + k, mod + /', () => commandBarActor.send({ type: 'Close' }))

  // Focus and select the first input on mount
  useEffect(() => {
    if (xInputRef.current) {
      xInputRef.current.focus()
      xInputRef.current.select()
    }
  }, [])

  // Form submission handler
  // Basic check (Are the calculations still running?)
  useEffect(() => {
    setCanSubmit(
      !xCalculation.isExecuting &&
        !yCalculation.isExecuting &&
        !zCalculation.isExecuting
    )
  }, [
    xCalculation.isExecuting,
    yCalculation.isExecuting,
    zCalculation.isExecuting,
  ])

  // Detailed validation (Is the user's input actually valid?)
  function handleSubmit(e: React.FormEvent<HTMLFormElement>) {
    e.preventDefault() // stop the browser

    // 1. Check if calculations are still running
    if (!canSubmit) {
      toast.error('Please wait for calculations to complete')
      return
    }

    // 2. Validate that all coordinate values are not empty
    if (!x.trim() || !y.trim() || !z.trim()) {
      toast.error('Please enter values for all coordinates (X, Y, Z)')
      return
    }

    // 3. Check if all coordinates have valid calculated results
    if (
      xCalculation.calcResult === 'NAN' ||
      yCalculation.calcResult === 'NAN' ||
      zCalculation.calcResult === 'NAN'
    ) {
      toast.error('Invalid coordinate values - please check your input')
      return
    }

    // 4. Check if all coordinates have valid AST nodes for code generation
    if (
      !xCalculation.valueNode ||
      !yCalculation.valueNode ||
      !zCalculation.valueNode
    ) {
      toast.error('Unable to parse coordinate expressions')
      return
    }

    // 5. Create the vector expression for KCL parsing
    const vectorExpression = `[${x.trim()}, ${y.trim()}, ${z.trim()}]`

    // Calculate the KCL expression
    stringToKclExpression(vectorExpression, rustContext, { allowArrays: true })
      .then((result) => {
        if (result instanceof Error || 'errors' in result) {
          toast.error('Unable to create valid vector expression')
          console.error('Invalid vector expression:', vectorExpression)
          return
        }

        onSubmit(result)
      })
      .catch((error) => {
        toast.error('Failed to calculate vector expression')
        console.error('Error calculating vector expression:', error)
      })
  }

  function handleKeyDown(
    e: React.KeyboardEvent<HTMLInputElement>,
    nextInputRef?: React.RefObject<HTMLInputElement | null>
  ) {
    if ((e.metaKey || e.ctrlKey) && e.key === 'k') {
      commandBarActor.send({ type: 'Close' })
    }
    if (e.key === 'Backspace' && e.metaKey) {
      stepBack()
    }
    // Move to next input on Tab or Enter
    if ((e.key === 'Tab' || e.key === 'Enter') && nextInputRef?.current) {
      e.preventDefault()
      nextInputRef.current.focus()
    }
    // Submit form when Enter is pressed in the last field
    if (e.key === 'Enter' && !nextInputRef) {
      e.preventDefault()
      const form = e.currentTarget.form
      if (form) {
        form.dispatchEvent(new Event('submit', { bubbles: true }))
      }
    }
  }

  return (
    <form
      id="arg-form"
      className="mb-2"
      onSubmit={handleSubmit}
      data-can-submit={canSubmit}
    >
      <div className="mx-4 mt-4 mb-2">
        <span className="capitalize text-chalkboard-80 dark:text-chalkboard-20 block mb-4">
          {arg.displayName || arg.name}
        </span>
        <div className="space-y-2">
          <CoordinateInput
            label="X"
            value={x}
            onChange={setX}
            calculation={xCalculation}
            inputRef={xInputRef}
            onKeyDown={(e) => handleKeyDown(e, yInputRef)}
            testId="vector3d-x-input"
          />
          <CoordinateInput
            label="Y"
            value={y}
            onChange={setY}
            calculation={yCalculation}
            inputRef={yInputRef}
            onKeyDown={(e) => handleKeyDown(e, zInputRef)}
            testId="vector3d-y-input"
          />
          <CoordinateInput
            label="Z"
            value={z}
            onChange={setZ}
            calculation={zCalculation}
            inputRef={zInputRef}
            onKeyDown={(e) => handleKeyDown(e)}
            testId="vector3d-z-input"
          />
        </div>
      </div>
      <p className="mx-4 mb-4 text-sm text-chalkboard-70 dark:text-chalkboard-40">
        Currently, you need to enter all XYZ values manually. Support for
        selecting references directly in the 3D scene is in development.
      </p>
    </form>
  )
}

export default CommandBarVector3DInput<|MERGE_RESOLUTION|>--- conflicted
+++ resolved
@@ -3,11 +3,8 @@
 import toast from 'react-hot-toast'
 import {
   commandBarActor,
-<<<<<<< HEAD
   rustContext,
-=======
   kclManager,
->>>>>>> 03532d7b
   useCommandBarState,
 } from '@src/lib/singletons'
 import type { CommandArgument, KclCommandValue } from '@src/lib/commandTypes'
@@ -140,43 +137,31 @@
   const xCalculation = useCalculateKclExpression({
     value: x,
     selectionRanges: { graphSelections: [], otherSelections: [] },
-<<<<<<< HEAD
     rustContext,
     options: calculateKclExpressionOptions,
-=======
-    allowArrays: false,
     code: kclManager.codeSignal.value,
     ast: kclManager.astSignal.value,
     variables: kclManager.variablesSignal.value,
->>>>>>> 03532d7b
   })
 
   const yCalculation = useCalculateKclExpression({
     value: y,
     selectionRanges: { graphSelections: [], otherSelections: [] },
-<<<<<<< HEAD
     rustContext,
     options: calculateKclExpressionOptions,
-=======
-    allowArrays: false,
     code: kclManager.codeSignal.value,
     ast: kclManager.astSignal.value,
     variables: kclManager.variablesSignal.value,
->>>>>>> 03532d7b
   })
 
   const zCalculation = useCalculateKclExpression({
     value: z,
     selectionRanges: { graphSelections: [], otherSelections: [] },
-<<<<<<< HEAD
     rustContext,
     options: calculateKclExpressionOptions,
-=======
-    allowArrays: false,
     code: kclManager.codeSignal.value,
     ast: kclManager.astSignal.value,
     variables: kclManager.variablesSignal.value,
->>>>>>> 03532d7b
   })
 
   // DOM access for focus and keyboard navigation
