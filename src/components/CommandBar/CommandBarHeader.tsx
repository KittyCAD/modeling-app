--- conflicted
+++ resolved
@@ -140,21 +140,14 @@
                             JSON.stringify(argValue)
                           )
                         ) : (
-                          <em>{argValue}</em>
-                        )
-<<<<<<< HEAD
-                      ) : (
-                        <em>
+                          <em>
                           {arg.valueSummary
                             ? arg.valueSummary(argValue)
                             : argValue}
                         </em>
-                      )
-                    ) : null}
-=======
+                        )
                       ) : null}
                     </span>
->>>>>>> 95ea1427
                     {showShortcuts && (
                       <small className="absolute -top-[1px] right-full translate-x-1/2 px-0.5 rounded-sm bg-chalkboard-80 text-chalkboard-10 dark:bg-primary dark:text-chalkboard-100">
                         <span className="sr-only">Hotkey: </span>
