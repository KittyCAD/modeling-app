import type React from 'react'
import { useMemo, useEffect, useRef, useState } from 'react'
import { useHotkeys } from 'react-hotkeys-hook'

import { ActionButton } from '@src/components/ActionButton'
import { CustomIcon } from '@src/components/CustomIcon'
import Tooltip from '@src/components/Tooltip'
import type {
  KclCommandValue,
  KclExpressionWithVariable,
} from '@src/lib/commandTypes'
import type { Selections } from '@src/lib/selections'
import { getSelectionTypeDisplayText } from '@src/lib/selections'
import { roundOff } from '@src/lib/utils'
import { commandBarActor, useCommandBarState } from '@src/lib/singletons'

function CommandBarHeader({ children }: React.PropsWithChildren<object>) {
  const commandBarState = useCommandBarState()
  const {
    context: { selectedCommand, currentArgument, argumentsToSubmit },
  } = commandBarState
  const nonHiddenArgs = useMemo(() => {
    if (!selectedCommand?.args) return undefined
    const s = { ...selectedCommand.args }
    for (const [name, arg] of Object.entries(s)) {
      if (
        typeof arg.hidden === 'function'
          ? arg.hidden(commandBarState.context)
          : arg.hidden
      )
        delete s[name]
    }
    return s
  }, [selectedCommand])
  const isReviewing = commandBarState.matches('Review')
  const [showShortcuts, setShowShortcuts] = useState(false)

  useHotkeys(
    'alt',
    () => setShowShortcuts(true),
    { enableOnFormTags: true, enableOnContentEditable: true },
    [showShortcuts]
  )
  useHotkeys(
    'alt',
    () => setShowShortcuts(false),
    { keyup: true, enableOnFormTags: true, enableOnContentEditable: true },
    [showShortcuts]
  )
  useHotkeys(
    [
      'alt+1',
      'alt+2',
      'alt+3',
      'alt+4',
      'alt+5',
      'alt+6',
      'alt+7',
      'alt+8',
      'alt+9',
      'alt+0',
    ],
    (_, b) => {
      if (b.keys && !Number.isNaN(parseInt(b.keys[0], 10))) {
        if (!nonHiddenArgs) return
        const argName = Object.keys(nonHiddenArgs)[parseInt(b.keys[0], 10) - 1]
        const arg = nonHiddenArgs[argName]
        if (!argName || !arg) return
        commandBarActor.send({
          type: 'Change current argument',
          data: { arg: { ...arg, name: argName } },
        })
      }
    },
    { keyup: true, enableOnFormTags: true, enableOnContentEditable: true },
    [argumentsToSubmit, selectedCommand]
  )

  return (
    selectedCommand &&
    argumentsToSubmit && (
      <>
        <div className="group px-4 text-sm flex gap-4 items-start">
          <div className="flex flex-1 flex-wrap gap-2">
            <p
              data-command-name={selectedCommand?.name}
              className="pr-2 flex gap-2 items-center"
            >
              {selectedCommand &&
                'icon' in selectedCommand &&
                selectedCommand.icon && (
                  <CustomIcon name={selectedCommand.icon} className="w-5 h-5" />
                )}
              <span data-testid="command-name">
                {selectedCommand.displayName || selectedCommand.name}
              </span>
              {selectedCommand.status === 'experimental' ? (
                <span className="uppercase text-xs rounded-full ml-2 px-2 py-1 border border-ml-green dark:text-ml-green">
                  experimental
                </span>
              ) : (
                <span className="pr-2" />
              )}
            </p>
            {Object.entries(nonHiddenArgs || {})
              .filter(
                ([_, argConfig]) =>
                  argConfig.skip === false ||
                  (typeof argConfig.required === 'function'
                    ? argConfig.required(commandBarState.context)
                    : argConfig.required)
              )
              .map(([argName, arg], i) => {
                const argValue =
                  (typeof argumentsToSubmit[argName] === 'function'
                    ? argumentsToSubmit[argName](commandBarState.context)
                    : argumentsToSubmit[argName]) || ''

                return (
                  <button
                    data-testid="cmd-bar-input-tab"
                    data-is-current-arg={
                      argName === currentArgument?.name ? 'true' : 'false'
                    }
                    type="button"
                    disabled={!isReviewing && currentArgument?.name === argName}
                    onClick={() => {
                      commandBarActor.send({
                        type: isReviewing
                          ? 'Edit argument'
                          : 'Change current argument',
                        data: { arg: { ...arg, name: argName } },
                      })
                    }}
                    key={argName}
                    className={`relative w-fit px-2 py-1 rounded-sm flex gap-2 items-center border ${
                      argName === currentArgument?.name
                        ? selectedCommand.status === 'experimental'
                          ? 'disabled:bg-ml-green/10 dark:disabled:bg-ml-green/20 disabled:border-ml-green dark:disabled:border-ml-green disabled:text-chalkboard-100 dark:disabled:text-chalkboard-10'
                          : 'disabled:bg-primary/10 dark:disabled:bg-primary/20 disabled:border-primary dark:disabled:border-primary disabled:text-chalkboard-100 dark:disabled:text-chalkboard-10'
                        : 'bg-chalkboard-20/50 dark:bg-chalkboard-80/50 border-chalkboard-20 dark:border-chalkboard-80'
                    }`}
                  >
                    <span
                      data-testid={`arg-name-${argName.toLowerCase()}`}
                      data-test-name="arg-name"
                      className="capitalize"
                    >
                      {arg.displayName || argName}
                    </span>
                    <span className="sr-only">:&nbsp;</span>
                    <span data-testid="header-arg-value">
                      {argValue ? (
                        arg.inputType === 'selection' ||
                        arg.inputType === 'selectionMixed' ? (
                          getSelectionTypeDisplayText(argValue as Selections)
                        ) : arg.inputType === 'kcl' ? (
                          roundOff(
                            Number(
                              (argValue as KclCommandValue).valueCalculated
                            ),
                            4
                          )
                        ) : arg.inputType === 'text' && !arg.valueSummary ? (
                          `${argValue.slice(0, 12)}${argValue.length > 12 ? '...' : ''}`
                        ) : typeof argValue === 'object' ? (
                          arg.valueSummary ? (
                            arg.valueSummary(argValue)
                          ) : (
                            JSON.stringify(argValue)
                          )
                        ) : (
                          <em>
                            {arg.valueSummary
                              ? arg.valueSummary(argValue)
                              : argValue}
                          </em>
                        )
                      ) : null}
                    </span>
                    {showShortcuts && (
                      <small className="absolute -top-[1px] right-full translate-x-1/2 px-0.5 rounded-sm bg-chalkboard-80 text-chalkboard-10 dark:bg-primary dark:text-chalkboard-100">
                        <span className="sr-only">Hotkey: </span>
                        {i + 1}
                      </small>
                    )}
                    {arg.inputType === 'kcl' &&
                      !!argValue &&
                      typeof argValue === 'object' &&
                      'variableName' in (argValue as KclCommandValue) && (
                        <>
                          <CustomIcon
                            name="make-variable"
                            className="w-4 h-4"
                          />
                          <Tooltip position="bottom">
                            New variable:{' '}
                            {
                              (
                                argumentsToSubmit[
                                  argName
                                ] as KclExpressionWithVariable
                              ).variableName
                            }
                          </Tooltip>
                        </>
                      )}
                  </button>
                )
              })}
          </div>
          {isReviewing ? (
            <ReviewingButton
              bgClassName={
                selectedCommand.status === 'experimental'
                  ? '!bg-ml-green'
                  : '!bg-primary'
              }
              iconClassName={
                selectedCommand.status === 'experimental'
                  ? '!text-ml-black'
                  : '!text-chalkboard-10'
              }
            />
          ) : (
            <GatheringArgsButton
              bgClassName={
                selectedCommand.status === 'experimental'
                  ? '!bg-ml-green'
                  : '!bg-primary'
              }
              iconClassName={
                selectedCommand.status === 'experimental'
                  ? '!text-ml-black'
                  : '!text-chalkboard-10'
              }
            />
          )}
        </div>
        <div className="block w-full my-2 h-[1px] bg-chalkboard-20 dark:bg-chalkboard-80" />
<<<<<<< HEAD
=======
        {isReviewing && (
          <div className="px-4">
            <p className="mb-2">Optional arguments</p>
            <div className="text-sm flex gap-4 items-start">
              <div className="flex flex-1 flex-wrap gap-2">
                {Object.entries(nonHiddenArgs || {}).flatMap(
                  ([argName, arg], i) => {
                    const argValue =
                      (typeof argumentsToSubmit[argName] === 'function'
                        ? argumentsToSubmit[argName](commandBarState.context)
                        : argumentsToSubmit[argName]) || ''
                    const isRequired =
                      typeof arg.required === 'function'
                        ? arg.required(commandBarState.context)
                        : arg.required

                    if (isRequired || argValue) {
                      return []
                    }

                    return (
                      <button
                        data-testid="cmd-bar-add-optional-arg"
                        type="button"
                        onClick={() => {
                          commandBarActor.send({
                            type: 'Edit argument',
                            data: { arg: { ...arg, name: argName } },
                          })
                        }}
                        key={argName}
                        className="text-blue border-none bg-transparent font-sm flex gap-1 items-center pl-0 pr-1"
                      >
                        <span className="capitalize">
                          {arg.displayName || argName}
                        </span>
                        <CustomIcon name="plus" className="w-5 h-5" />
                      </button>
                    )
                  }
                )}
              </div>
            </div>
          </div>
        )}
>>>>>>> 78a47ab3
        {children}
      </>
    )
  )
}

type ButtonProps = { bgClassName?: string; iconClassName?: string }
function ReviewingButton({ bgClassName, iconClassName }: ButtonProps) {
  const buttonRef = useRef<HTMLButtonElement>(null)
  useEffect(() => {
    if (buttonRef.current) {
      buttonRef.current.focus()
    }
  }, [])
  return (
    <ActionButton
      Element="button"
      ref={buttonRef}
      type="submit"
      form="review-form"
      className={`w-fit !p-0 rounded-sm hover:brightness-110 hover:shadow focus:outline-current ${bgClassName}`}
      tabIndex={0}
      data-testid="command-bar-submit"
      iconEnd={{
        icon: 'checkmark',
        bgClassName: `p-1 rounded-sm ${bgClassName}`,
        iconClassName: `${iconClassName}`,
      }}
    >
      <span className={`pl-2 ${iconClassName}`}>Confirm</span>
    </ActionButton>
  )
}

function GatheringArgsButton({ bgClassName, iconClassName }: ButtonProps) {
  return (
    <ActionButton
      Element="button"
      type="submit"
      form="arg-form"
      className={`w-fit !p-0 rounded-sm hover:brightness-110 hover:shadow focus:outline-current ${bgClassName}`}
      tabIndex={0}
      data-testid="command-bar-continue"
      iconEnd={{
        icon: 'arrowRight',
        bgClassName: `p-1 rounded-sm ${bgClassName}`,
        iconClassName: `${iconClassName}`,
      }}
    >
      <span className={`pl-2 ${iconClassName}`}>Next</span>
    </ActionButton>
  )
}

export default CommandBarHeader<|MERGE_RESOLUTION|>--- conflicted
+++ resolved
@@ -238,8 +238,6 @@
           )}
         </div>
         <div className="block w-full my-2 h-[1px] bg-chalkboard-20 dark:bg-chalkboard-80" />
-<<<<<<< HEAD
-=======
         {isReviewing && (
           <div className="px-4">
             <p className="mb-2">Optional arguments</p>
@@ -285,7 +283,6 @@
             </div>
           </div>
         )}
->>>>>>> 78a47ab3
         {children}
       </>
     )
