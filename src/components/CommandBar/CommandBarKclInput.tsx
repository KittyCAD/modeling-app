import type { Completion } from '@codemirror/autocomplete'
import {
  closeBrackets,
  closeBracketsKeymap,
  completionKeymap,
  completionStatus,
} from '@codemirror/autocomplete'
import type { ViewUpdate } from '@codemirror/view'
import { EditorView, keymap } from '@codemirror/view'
import { useSelector } from '@xstate/react'
import { useEffect, useMemo, useRef, useState } from 'react'
import toast from 'react-hot-toast'
import useHotkeyWrapper from '@src/lib/hotkeyWrapper'
import type { AnyStateMachine, SnapshotFrom } from 'xstate'

import type { Node } from '@rust/kcl-lib/bindings/Node'

import { CustomIcon } from '@src/components/CustomIcon'
import { useCodeMirror } from '@src/components/layout/areas/CodeEditor'
import { Spinner } from '@src/components/Spinner'
import { createLocalName, createVariableDeclaration } from '@src/lang/create'
import { getNodeFromPath } from '@src/lang/queryAst'
import type { SourceRange, VariableDeclarator } from '@src/lang/wasm'
import { formatNumberValue, isPathToNode } from '@src/lang/wasm'
import type { CommandArgument, KclCommandValue } from '@src/lib/commandTypes'
import { kclManager, rustContext } from '@src/lib/singletons'
import { useSettings } from '@src/lib/singletons'
import { commandBarActor, useCommandBarState } from '@src/lib/singletons'
import { getSystemTheme } from '@src/lib/theme'
import { err } from '@src/lib/trap'
import { useCalculateKclExpression } from '@src/lib/useCalculateKclExpression'
import { roundOff, roundOffWithUnits } from '@src/lib/utils'
import { varMentions } from '@src/lib/varCompletionExtension'

import { useModelingContext } from '@src/hooks/useModelingContext'
import styles from './CommandBarKclInput.module.css'

// TODO: remove the need for this selector once we decouple all actors from React
const machineContextSelector = (snapshot?: SnapshotFrom<AnyStateMachine>) =>
  snapshot?.context

function CommandBarKclInput({
  arg,
  stepBack,
  onSubmit,
}: {
  arg: CommandArgument<unknown> & {
    inputType: 'kcl'
    name: string
  }
  stepBack: () => void
  onSubmit: (event: unknown) => void
}) {
  const commandBarState = useCommandBarState()
  const previouslySetValue = commandBarState.context.argumentsToSubmit[
    arg.name
  ] as KclCommandValue | undefined
  const settings = useSettings()
  const {
    context: { selectionRanges },
  } = useModelingContext()
  const argMachineContext = useSelector(
    arg.machineActor,
    machineContextSelector
  )
  const sourceRangeForPrevVariables = useMemo<SourceRange | undefined>(() => {
    const nodeToEdit = commandBarState.context.argumentsToSubmit.nodeToEdit
    const pathToNode = isPathToNode(nodeToEdit) ? nodeToEdit : undefined
    const node = pathToNode
      ? getNodeFromPath<Node<VariableDeclarator>>(kclManager.ast, pathToNode)
      : undefined
    return !err(node) && node && node.node.type === 'VariableDeclarator'
      ? [node.node.start, node.node.end, node.node.moduleId]
      : undefined
    // eslint-disable-next-line react-hooks/exhaustive-deps -- TODO: blanket-ignored fix me!
  }, [kclManager.ast, commandBarState.context.argumentsToSubmit.nodeToEdit])
  const defaultValue = useMemo(
    () =>
      arg.defaultValue
        ? arg.defaultValue instanceof Function
          ? arg.defaultValue(commandBarState.context, argMachineContext)
          : arg.defaultValue
        : '',
    // eslint-disable-next-line react-hooks/exhaustive-deps -- TODO: blanket-ignored fix me!
    [arg.defaultValue, commandBarState.context, argMachineContext]
  )
  const initialVariableName = useMemo(() => {
    // Use the configured variable name if it exists
    if (arg.variableName !== undefined) {
      return arg.variableName instanceof Function
        ? arg.variableName(commandBarState.context, argMachineContext)
        : arg.variableName
    }
    // or derive it from the previously set value or the argument name
    return typeof previouslySetValue === 'object' &&
      'variableName' in previouslySetValue
      ? previouslySetValue.variableName
      : arg.name
    // eslint-disable-next-line react-hooks/exhaustive-deps -- TODO: blanket-ignored fix me!
  }, [
    arg.variableName,
    commandBarState.context,
    argMachineContext,
    arg.name,
    previouslySetValue,
  ])
  const initialValue = useMemo(
    () => previouslySetValue?.valueText || defaultValue || '',
    [previouslySetValue, defaultValue]
  )
  const [value, setValue] = useState(initialValue)
  const [createNewVariable, setCreateNewVariable] = useState(
    (typeof previouslySetValue === 'object' &&
      'variableName' in previouslySetValue) ||
      arg.createVariable === 'byDefault' ||
      arg.createVariable === 'force' ||
      false
  )
  const [canSubmit, setCanSubmit] = useState(true)
  useHotkeyWrapper(
    ['mod + k', 'esc'],
    () => commandBarActor.send({ type: 'Close' }),
    kclManager,
    { enableOnFormTags: true, enableOnContentEditable: true }
  )
  const editorRef = useRef<HTMLDivElement>(null)

  const allowArrays = arg.allowArrays ?? false
  const options = useMemo(() => ({ allowArrays }), [allowArrays])

  const {
    calcResult,
    newVariableInsertIndex,
    valueNode,
    newVariableName,
    setNewVariableName,
    isNewVariableNameUnique,
    prevVariables,
    isExecuting,
  } = useCalculateKclExpression({
    value,
    initialVariableName,
    sourceRange: sourceRangeForPrevVariables,
    selectionRanges,
<<<<<<< HEAD
    rustContext,
    options,
=======
    allowArrays,
    code: kclManager.codeSignal.value,
    ast: kclManager.astSignal.value,
    variables: kclManager.variablesSignal.value,
>>>>>>> 03532d7b
  })

  const varMentionData: Completion[] = prevVariables.map((v) => {
    const roundedWithUnits = (() => {
      if (typeof v.value !== 'number' || !v.ty) {
        return undefined
      }
      const numWithUnits = formatNumberValue(v.value, v.ty)
      if (err(numWithUnits)) {
        return undefined
      }
      return roundOffWithUnits(numWithUnits)
    })()
    return {
      label: v.key,
      detail: roundedWithUnits ?? String(roundOff(Number(v.value))),
    }
  })
  const varMentionsExtension = varMentions(varMentionData)

  const { setContainer, view } = useCodeMirror({
    container: editorRef.current,
    initialDocValue: value,
    autoFocus: true,
    selection: {
      anchor: 0,
      head:
        typeof previouslySetValue === 'object' &&
        'valueText' in previouslySetValue
          ? previouslySetValue.valueText.length
          : defaultValue.length,
    },
    theme:
      settings.app.theme.current === 'system'
        ? getSystemTheme()
        : settings.app.theme.current,
    extensions: [
      varMentionsExtension,
      EditorView.updateListener.of((vu: ViewUpdate) => {
        if (vu.docChanged) {
          setValue(vu.state.doc.toString())
        }
      }),
      closeBrackets(),
      keymap.of([
        ...closeBracketsKeymap,
        ...completionKeymap,
        {
          key: 'Enter',
          run: (editor) => {
            // Only submit if there is no completion active
            if (completionStatus(editor.state) === null) {
              handleSubmit()
              return true
            } else {
              return false
            }
          },
        },
        {
          key: 'Meta-Backspace',
          run: () => {
            stepBack()
            return true
          },
        },
      ]),
    ],
  })

  useEffect(() => {
    if (editorRef.current) {
      setContainer(editorRef.current)
      // Reset the value when the arg changes and
      // the new arg is also a KCL type, since the component
      // sticks around.
      view?.focus()
      view?.dispatch({
        changes: {
          from: 0,
          to: view.state.doc.length,
          insert: initialValue,
        },
        selection: {
          anchor: 0,
          head: initialValue.length,
        },
      })
    }
    // eslint-disable-next-line react-hooks/exhaustive-deps -- TODO: blanket-ignored fix me!
  }, [arg, editorRef])

  useEffect(() => {
    setCanSubmit(
      calcResult !== 'NAN' &&
        (!createNewVariable || isNewVariableNameUnique) &&
        !isExecuting
    )
  }, [calcResult, createNewVariable, isNewVariableNameUnique, isExecuting])

  function handleSubmit(e?: React.FormEvent<HTMLFormElement>) {
    e?.preventDefault()
    if (!canSubmit || valueNode === null) {
      // Gotcha: Our application can attempt to submit a command value before the command bar kcl input is ready. Notify the scene and user.
      if (!canSubmit) {
        toast.error('Unable to submit command')
      } else if (valueNode === null) {
        toast.error('Unable to submit undefined command value')
      }
      return
    }

    onSubmit(
      createNewVariable
        ? ({
            valueAst: valueNode,
            valueText: value,
            valueCalculated: calcResult,
            variableName: newVariableName,
            insertIndex: newVariableInsertIndex,
            variableIdentifierAst: createLocalName(newVariableName),
            variableDeclarationAst: createVariableDeclaration(
              newVariableName,
              valueNode
            ),
          } satisfies KclCommandValue)
        : ({
            valueAst: valueNode,
            valueText: value,
            valueCalculated: calcResult,
          } satisfies KclCommandValue)
    )
  }

  return (
    <form
      id="arg-form"
      className="mb-2"
      onSubmit={handleSubmit}
      data-can-submit={canSubmit}
    >
      <label className="flex gap-4 items-center mx-4 my-4 border-solid border-b border-chalkboard-50">
        <span
          data-testid="cmd-bar-arg-name"
          className="capitalize text-chalkboard-80 dark:text-chalkboard-20"
        >
          {arg.displayName || arg.name}
        </span>
        <div
          data-testid="cmd-bar-arg-value"
          ref={editorRef}
          className={styles.editor}
        />
        <CustomIcon
          name="equal"
          className="w-5 h-5 text-chalkboard-70 dark:text-chalkboard-40"
        />
        <span
          className={
            calcResult === 'NAN'
              ? 'text-destroy-80 dark:text-destroy-40'
              : 'text-succeed-80 dark:text-succeed-40'
          }
        >
          {isExecuting === true || !calcResult ? (
            <Spinner className="text-inherit w-4 h-4" />
          ) : calcResult === 'NAN' ? (
            "Can't calculate"
          ) : (
            roundOffWithUnits(calcResult, 4)
          )}
        </span>
      </label>
      {arg.createVariable !== 'disallow' && (
        <div className="flex items-baseline gap-4 mx-4">
          <input
            type="checkbox"
            id="variable-checkbox"
            data-testid="cmd-bar-variable-checkbox"
            checked={createNewVariable}
            onChange={(e) => {
              setCreateNewVariable(e.target.checked)
            }}
            className="bg-chalkboard-10 dark:bg-chalkboard-80"
          />
          <label
            htmlFor="variable-checkbox"
            className="text-blue border-none bg-transparent font-sm flex gap-1 items-center pl-0 pr-1"
          >
            Create new variable
          </label>
          {createNewVariable && (
            <>
              <input
                type="text"
                id="variable-name"
                name="variable-name"
                className="flex-1  border-solid border-0 border-b border-chalkboard-50 bg-transparent focus:outline-none"
                placeholder="Variable name"
                value={newVariableName}
                autoCapitalize="off"
                autoCorrect="off"
                autoComplete="off"
                spellCheck="false"
                autoFocus
                onChange={(e) => setNewVariableName(e.target.value)}
                onKeyDown={(e) => {
                  if (
                    e.currentTarget.value === '' &&
                    e.key === 'Backspace' &&
                    arg.createVariable !== 'force'
                  ) {
                    setCreateNewVariable(false)
                  }
                }}
                onKeyUp={(e) => {
                  if (e.key === 'Enter' && canSubmit) {
                    handleSubmit()
                  }
                }}
              />
              <span
                className={
                  isNewVariableNameUnique
                    ? 'text-succeed-60 dark:text-succeed-40'
                    : 'text-destroy-60 dark:text-destroy-40'
                }
              >
                {isNewVariableNameUnique ? 'Available' : 'Unavailable'}
              </span>
            </>
          )}
        </div>
      )}
    </form>
  )
}

export default CommandBarKclInput<|MERGE_RESOLUTION|>--- conflicted
+++ resolved
@@ -142,15 +142,11 @@
     initialVariableName,
     sourceRange: sourceRangeForPrevVariables,
     selectionRanges,
-<<<<<<< HEAD
     rustContext,
-    options,
-=======
-    allowArrays,
     code: kclManager.codeSignal.value,
     ast: kclManager.astSignal.value,
     variables: kclManager.variablesSignal.value,
->>>>>>> 03532d7b
+    options,
   })
 
   const varMentionData: Completion[] = prevVariables.map((v) => {
