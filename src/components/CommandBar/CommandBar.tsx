import { Dialog, Popover, Transition } from '@headlessui/react'
import { Fragment, useEffect } from 'react'
import { useLocation } from 'react-router-dom'

import CommandBarArgument from '@src/components/CommandBar/CommandBarArgument'
import CommandBarReview from '@src/components/CommandBar/CommandBarReview'
import CommandComboBox from '@src/components/CommandComboBox'
import { CustomIcon } from '@src/components/CustomIcon'
import Tooltip from '@src/components/Tooltip'
import { useNetworkContext } from '@src/hooks/useNetworkContext'
import { EngineConnectionStateType } from '@src/lang/std/engineConnection'
import useHotkeyWrapper from '@src/lib/hotkeyWrapper'
import { engineCommandManager } from '@src/lib/singletons'
import {
  commandBarActor,
  useCommandBarState,
} from '@src/machines/commandBarMachine'
import toast from 'react-hot-toast'

export const COMMAND_PALETTE_HOTKEY = 'mod+k'

export const CommandBar = () => {
  const { pathname } = useLocation()
  const commandBarState = useCommandBarState()
  const { immediateState } = useNetworkContext()
  const {
    context: { selectedCommand, currentArgument, commands },
  } = commandBarState
  const isSelectionArgument =
    currentArgument?.inputType === 'selection' ||
    currentArgument?.inputType === 'selectionMixed'
  const WrapperComponent = isSelectionArgument ? Popover : Dialog

  // Close the command bar when navigating
  useEffect(() => {
    if (commandBarState.matches('Closed')) return
    commandBarActor.send({ type: 'Close' })
  }, [pathname])

<<<<<<< HEAD
  useEffect(() => {
    if (
      immediateState.type !== EngineConnectionStateType.ConnectionEstablished
    ) {
      commandBarActor.send({ type: 'Close' })
    }
  }, [immediateState])
=======
  /**
   * if the engine connection is about to end, we don't want users
   * to be able to perform commands that might require that connection,
   * so we just close the command palette.
   * TODO: instead, let each command control whether it is disabled, and
   * don't just bail out
   */
  useEffect(() => {
    if (
      !commandBarActor.getSnapshot().matches('Closed') &&
      engineCommandManager.engineConnection &&
      (immediateState.type === EngineConnectionStateType.Disconnecting ||
        immediateState.type === EngineConnectionStateType.Disconnected)
    ) {
      commandBarActor.send({ type: 'Close' })
      toast.error('Exiting command flow because engine disconnected')
    }
  }, [immediateState, commandBarActor])
>>>>>>> 160f55ed

  // Hook up keyboard shortcuts
  useHotkeyWrapper([COMMAND_PALETTE_HOTKEY], () => {
    if (commandBarState.context.commands.length === 0) return
    if (commandBarState.matches('Closed')) {
      commandBarActor.send({ type: 'Open' })
    } else {
      commandBarActor.send({ type: 'Close' })
    }
  })

  function stepBack() {
    if (!currentArgument) {
      if (commandBarState.matches('Review')) {
        const entries = Object.entries(selectedCommand?.args || {}).filter(
          ([_, argConfig]) =>
            !argConfig.hidden &&
            (typeof argConfig.required === 'function'
              ? argConfig.required(commandBarState.context)
              : argConfig.required)
        )

        const currentArgName = entries[entries.length - 1][0]
        const currentArg = {
          name: currentArgName,
          ...entries[entries.length - 1][1],
        }

        commandBarActor.send({
          type: 'Edit argument',
          data: {
            arg: currentArg,
          },
        })
      } else {
        commandBarActor.send({ type: 'Deselect command' })
      }
    } else {
      const entries = Object.entries(selectedCommand?.args || {}).filter(
        (a) => !a[1].hidden
      )
      const index = entries.findIndex(
        ([key, _]) => key === currentArgument.name
      )

      if (index === 0) {
        commandBarActor.send({ type: 'Deselect command' })
      } else {
        commandBarActor.send({
          type: 'Change current argument',
          data: {
            arg: { name: entries[index - 1][0], ...entries[index - 1][1] },
          },
        })
      }
    }
  }

  return (
    <Transition.Root
      show={!commandBarState.matches('Closed') || false}
      afterLeave={() => {
        if (selectedCommand?.onCancel) selectedCommand.onCancel()
        commandBarActor.send({ type: 'Clear' })
      }}
      as={Fragment}
    >
      <WrapperComponent
        open={!commandBarState.matches('Closed') || isSelectionArgument}
        onClose={() => {
          commandBarActor.send({ type: 'Close' })
        }}
        className={
          'fixed inset-0 z-50 overflow-y-auto pb-4 pt-1 ' +
          (isSelectionArgument ? 'pointer-events-none' : '')
        }
        data-testid="command-bar-wrapper"
      >
        <Transition.Child
          enter="duration-100 ease-out"
          enterFrom="opacity-0 scale-95"
          enterTo="opacity-100 scale-100"
          leave="duration-75 ease-in"
          leaveFrom="opacity-100 scale-100"
          leaveTo="opacity-0 scale-95"
        >
          <WrapperComponent.Panel
            className="relative z-50 pointer-events-auto w-full max-w-xl pt-2 mx-auto border rounded rounded-tl-none shadow-lg bg-chalkboard-10 dark:bg-chalkboard-100 dark:border-chalkboard-70"
            as="div"
            data-testid="command-bar"
          >
            {commandBarState.matches('Selecting command') ? (
              <CommandComboBox options={commands} />
            ) : commandBarState.matches('Gathering arguments') ? (
              <CommandBarArgument stepBack={stepBack} />
            ) : (
              commandBarState.matches('Review') && (
                <CommandBarReview stepBack={stepBack} />
              )
            )}
            <div className="flex flex-col gap-2 !absolute left-auto right-full top-[-3px] m-2.5 p-0 border-none bg-transparent hover:bg-transparent">
              <button
                onClick={() => commandBarActor.send({ type: 'Close' })}
                className="group m-0 p-0 border-none bg-transparent hover:bg-transparent"
              >
                <CustomIcon
                  name="close"
                  className="w-5 h-5 rounded-sm bg-destroy-10 text-destroy-80 dark:bg-destroy-80 dark:text-destroy-10 group-hover:brightness-110"
                />
                <Tooltip position="bottom">
                  Cancel{' '}
                  <kbd className="hotkey ml-4 dark:!bg-chalkboard-80">esc</kbd>
                </Tooltip>
              </button>
              {!commandBarState.matches('Selecting command') && (
                <button onClick={stepBack} className="m-0 p-0 border-none">
                  <CustomIcon name="arrowLeft" className="w-5 h-5 rounded-sm" />
                  <Tooltip position="bottom">
                    Step back{' '}
                    <kbd className="hotkey ml-4 dark:!bg-chalkboard-80">
                      Shift
                    </kbd>
                    <kbd className="hotkey ml-4 dark:!bg-chalkboard-80">
                      Bksp
                    </kbd>
                  </Tooltip>
                </button>
              )}
            </div>
          </WrapperComponent.Panel>
        </Transition.Child>
      </WrapperComponent>
    </Transition.Root>
  )
}

export default CommandBar<|MERGE_RESOLUTION|>--- conflicted
+++ resolved
@@ -37,15 +37,6 @@
     commandBarActor.send({ type: 'Close' })
   }, [pathname])
 
-<<<<<<< HEAD
-  useEffect(() => {
-    if (
-      immediateState.type !== EngineConnectionStateType.ConnectionEstablished
-    ) {
-      commandBarActor.send({ type: 'Close' })
-    }
-  }, [immediateState])
-=======
   /**
    * if the engine connection is about to end, we don't want users
    * to be able to perform commands that might require that connection,
@@ -64,7 +55,6 @@
       toast.error('Exiting command flow because engine disconnected')
     }
   }, [immediateState, commandBarActor])
->>>>>>> 160f55ed
 
   // Hook up keyboard shortcuts
   useHotkeyWrapper([COMMAND_PALETTE_HOTKEY], () => {
