--- conflicted
+++ resolved
@@ -1,20 +1,13 @@
 import { Dialog, Popover, Transition } from '@headlessui/react'
-<<<<<<< HEAD
 import { Fragment, useEffect, useMemo } from 'react'
-=======
-import { Fragment, useEffect } from 'react'
->>>>>>> 63159c1c
 import { useCommandsContext } from 'hooks/useCommandsContext'
 import CommandBarArgument from './CommandBarArgument'
 import CommandComboBox from '../CommandComboBox'
 import CommandBarReview from './CommandBarReview'
 import { useLocation } from 'react-router-dom'
-<<<<<<< HEAD
 import { InteractionMapItem } from 'machines/interactionMapMachine'
 import { useInteractionMap } from 'hooks/useInteractionMap'
-=======
 import useHotkeyWrapper from 'lib/hotkeyWrapper'
->>>>>>> 63159c1c
 
 export const CommandBar = () => {
   const { pathname } = useLocation()
@@ -30,7 +23,6 @@
     commandBarSend({ type: 'Close' })
   }, [pathname])
 
-<<<<<<< HEAD
   useInteractionMap(
     [
       {
@@ -59,17 +51,6 @@
     [commandBarState, commandBarSend],
     'Command Bar'
   )
-=======
-  // Hook up keyboard shortcuts
-  useHotkeyWrapper(['mod+k', 'mod+/'], () => {
-    if (commandBarState.context.commands.length === 0) return
-    if (commandBarState.matches('Closed')) {
-      commandBarSend({ type: 'Open' })
-    } else {
-      commandBarSend({ type: 'Close' })
-    }
-  })
->>>>>>> 63159c1c
 
   function stepBack() {
     if (!currentArgument) {
