--- conflicted
+++ resolved
@@ -9,12 +9,9 @@
 } from '@src/lib/selections'
 import { kclManager, engineCommandManager } from '@src/lib/singletons'
 import { commandBarActor, useCommandBarState } from '@src/lib/singletons'
-<<<<<<< HEAD
 import { coerceSelectionsToBody } from '@src/lang/std/artifactGraph'
 import { err } from '@src/lib/trap'
-=======
 import type { Selections } from '@src/machines/modelingSharedTypes'
->>>>>>> 66c465e6
 
 const selectionSelector = (snapshot: any) => snapshot?.context.selectionRanges
 
@@ -31,11 +28,8 @@
   const commandBarState = useCommandBarState()
   const [hasSubmitted, setHasSubmitted] = useState(false)
   const [hasAutoSkipped, setHasAutoSkipped] = useState(false)
-<<<<<<< HEAD
   const [hasCoercedSelections, setHasCoercedSelections] = useState(false)
-=======
   const [hasClearedSelection, setHasClearedSelection] = useState(false)
->>>>>>> 66c465e6
   const selection: Selections = useSelector(arg.machineActor, selectionSelector)
 
   const selectionsByType = useMemo(() => {
