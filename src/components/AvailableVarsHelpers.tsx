import { useEffect, useState, useRef } from 'react'
import { parse, BinaryPart, Value, executor } from '../lang/wasm'
import {
  createIdentifier,
  createLiteral,
  createUnaryExpression,
  findUniqueName,
} from '../lang/modifyAst'
import { findAllPreviousVariables, PrevVariable } from '../lang/queryAst'
import { useStore } from '../useStore'
import { engineCommandManager } from '../lang/std/engineConnection'
import { kclManager, useKclContext } from 'lang/KclSinglton'

export const AvailableVars = ({
  onVarClick,
  prevVariables,
}: {
  onVarClick: (a: string) => void
  prevVariables: PrevVariable<any>[]
}) => {
  return (
    <ul className="flex flex-col">
      {prevVariables.length &&
        prevVariables.map(({ key, value }) => (
          <li key={key}>
            <button
              className="flex w-full justify-between items-center rounded-md hover:bg-gray-100 max-w-xs"
              onClick={() => onVarClick(key)}
            >
              <span className="font-[monospace] text-gray-800">{key}</span>{' '}
              <span className="font-[monospace] text-gray-600 w-24 text-start font-bold">
                {value}
              </span>
            </button>
          </li>
        ))}
    </ul>
  )
}

export const addToInputHelper =
  (
    inputRef: React.RefObject<HTMLInputElement>,
    setValue: (a: string) => void
  ) =>
  (varName: string) => {
    const selectionStart = inputRef.current?.selectionStart
    let selectionEnd = inputRef.current?.selectionEnd
    let newValue = ''
    if (
      typeof selectionStart === 'number' &&
      typeof selectionEnd === 'number'
    ) {
      newValue = stringSplice(
        inputRef.current?.value || '',
        selectionStart,
        selectionEnd,
        varName
      )
      selectionEnd = selectionStart + varName.length
    } else {
      newValue = inputRef.current?.value + varName
    }
    setValue(newValue)
    inputRef.current?.focus()
    setTimeout(() => {
      // run in the next render cycle
      const _selectionEnd =
        typeof selectionEnd === 'number' ? selectionEnd : newValue.length
      inputRef.current?.setSelectionRange(_selectionEnd, _selectionEnd)
    })
  }

function stringSplice(str: string, index: number, count: number, add: string) {
  return str.slice(0, index) + (add || '') + str.slice(index + count)
}

// what a terriable name
export function useCalc({
  value,
  initialVariableName: valueName = '',
}: {
  value: string
  initialVariableName?: string
}): {
  inputRef: React.RefObject<HTMLInputElement>
  valueNode: Value | null
  calcResult: string
  prevVariables: PrevVariable<any>[]
  newVariableName: string
  isNewVariableNameUnique: boolean
  newVariableInsertIndex: number
  setNewVariableName: (a: string) => void
} {
<<<<<<< HEAD
  const { selectionRange } = useStore((s) => ({
    selectionRange: s.selectionRanges.codeBasedSelections[0].range,
  }))
  const { programMemory } = useKclContext()
=======
  const { ast, programMemory, selectionRange, defaultPlanes } = useStore(
    (s) => ({
      ast: s.ast,
      programMemory: s.programMemory,
      selectionRange: s.selectionRanges.codeBasedSelections[0].range,
      defaultPlanes: s.defaultPlanes,
    })
  )
>>>>>>> e1081b0e
  const inputRef = useRef<HTMLInputElement>(null)
  const [availableVarInfo, setAvailableVarInfo] = useState<
    ReturnType<typeof findAllPreviousVariables>
  >({
    variables: [],
    insertIndex: 0,
    bodyPath: [],
  })
  const [valueNode, setValueNode] = useState<Value | null>(null)
  const [calcResult, setCalcResult] = useState('NAN')
  const [newVariableName, setNewVariableName] = useState('')
  const [isNewVariableNameUnique, setIsNewVariableNameUnique] = useState(true)

  useEffect(() => {
    setTimeout(() => {
      inputRef.current && inputRef.current.focus()
      inputRef.current &&
        inputRef.current.setSelectionRange(0, String(value).length)
    }, 100)
    setNewVariableName(findUniqueName(kclManager.ast, valueName))
  }, [])

  useEffect(() => {
    const allVarNames = Object.keys(programMemory.root)
    if (allVarNames.includes(newVariableName)) {
      setIsNewVariableNameUnique(false)
    } else {
      setIsNewVariableNameUnique(true)
    }
  }, [newVariableName])

  useEffect(() => {
    if (!programMemory || !selectionRange) return
    const varInfo = findAllPreviousVariables(
      kclManager.ast,
      programMemory,
      selectionRange
    )
    setAvailableVarInfo(varInfo)
  }, [kclManager.ast, programMemory, selectionRange])

  useEffect(() => {
    try {
      const code = `const __result__ = ${value}\nshow(__result__)`
      const ast = parse(code)
      const _programMem: any = { root: {}, return: null }
      availableVarInfo.variables.forEach(({ key, value }) => {
        _programMem.root[key] = { type: 'userVal', value, __meta: [] }
      })
      if (!defaultPlanes) return
      executor(ast, _programMem, engineCommandManager, defaultPlanes!).then(
        (programMemory) => {
          const resultDeclaration = ast.body.find(
            (a) =>
              a.type === 'VariableDeclaration' &&
              a.declarations?.[0]?.id?.name === '__result__'
          )
          const init =
            resultDeclaration?.type === 'VariableDeclaration' &&
            resultDeclaration?.declarations?.[0]?.init
          const result = programMemory?.root?.__result__?.value
          setCalcResult(typeof result === 'number' ? String(result) : 'NAN')
          init && setValueNode(init)
        }
      )
    } catch (e) {
      setCalcResult('NAN')
      setValueNode(null)
    }
  }, [value])

  return {
    valueNode,
    calcResult,
    prevVariables: availableVarInfo.variables,
    newVariableInsertIndex: availableVarInfo.insertIndex,
    newVariableName,
    isNewVariableNameUnique,
    setNewVariableName,
    inputRef,
  }
}

export const CalcResult = ({ calcResult }: { calcResult: string }) => {
  return (
    <div className="font-[monospace] pl-4 text-gray-600">
      <span
        className={`${
          calcResult === 'NAN' ? 'bg-pink-200' : ''
        } px-2 py-0.5 rounded`}
      >
        = {calcResult}
      </span>
    </div>
  )
}

export const CreateNewVariable = ({
  newVariableName,
  isNewVariableNameUnique,
  setNewVariableName,
  shouldCreateVariable,
  setShouldCreateVariable = () => {},
  showCheckbox = true,
}: {
  isNewVariableNameUnique: boolean
  newVariableName: string
  setNewVariableName: (a: string) => void
  shouldCreateVariable?: boolean
  setShouldCreateVariable?: (a: boolean) => void
  showCheckbox?: boolean
}) => {
  return (
    <>
      <label htmlFor="create-new-variable" className="block mt-3 font-mono">
        Create new variable
      </label>
      <div className="mt-1 flex gap-2 items-center">
        {showCheckbox && (
          <input
            type="checkbox"
            checked={shouldCreateVariable}
            onChange={(e) => {
              setShouldCreateVariable(e.target.checked)
            }}
          />
        )}
        <input
          type="text"
          disabled={!shouldCreateVariable}
          name="create-new-variable"
          id="create-new-variable"
          autoFocus={true}
          autoCapitalize="off"
          autoCorrect="off"
          className={`font-mono flex-1 sm:text-sm px-2 py-1 rounded-sm bg-chalkboard-10 dark:bg-chalkboard-90 text-chalkboard-90 dark:text-chalkboard-10 ${
            !shouldCreateVariable ? 'opacity-50' : ''
          }`}
          value={newVariableName}
          onChange={(e) => {
            setNewVariableName(e.target.value)
          }}
        />
      </div>
      {!isNewVariableNameUnique && (
        <div className="bg-pink-200 rounded px-2 py-0.5 text-xs">
          Sorry, that's not a unique variable name. Please try something else
        </div>
      )}
    </>
  )
}

export function removeDoubleNegatives(
  valueNode: BinaryPart,
  sign: number,
  variableName?: string
): BinaryPart {
  let finValue: BinaryPart = variableName
    ? createIdentifier(variableName)
    : valueNode
  if (sign === -1) finValue = createUnaryExpression(finValue)
  if (
    finValue.type === 'UnaryExpression' &&
    finValue.operator === '-' &&
    finValue.argument.type === 'UnaryExpression' &&
    finValue.argument.operator === '-'
  ) {
    finValue = finValue.argument.argument
  }
  if (
    finValue.type === 'UnaryExpression' &&
    finValue.operator === '-' &&
    finValue.argument.type === 'Literal' &&
    typeof finValue.argument.value === 'number' &&
    finValue.argument.value < 0
  ) {
    finValue = createLiteral(-finValue.argument.value)
  }
  return finValue
}<|MERGE_RESOLUTION|>--- conflicted
+++ resolved
@@ -92,21 +92,10 @@
   newVariableInsertIndex: number
   setNewVariableName: (a: string) => void
 } {
-<<<<<<< HEAD
   const { selectionRange } = useStore((s) => ({
     selectionRange: s.selectionRanges.codeBasedSelections[0].range,
   }))
   const { programMemory } = useKclContext()
-=======
-  const { ast, programMemory, selectionRange, defaultPlanes } = useStore(
-    (s) => ({
-      ast: s.ast,
-      programMemory: s.programMemory,
-      selectionRange: s.selectionRanges.codeBasedSelections[0].range,
-      defaultPlanes: s.defaultPlanes,
-    })
-  )
->>>>>>> e1081b0e
   const inputRef = useRef<HTMLInputElement>(null)
   const [availableVarInfo, setAvailableVarInfo] = useState<
     ReturnType<typeof findAllPreviousVariables>
@@ -156,22 +145,26 @@
       availableVarInfo.variables.forEach(({ key, value }) => {
         _programMem.root[key] = { type: 'userVal', value, __meta: [] }
       })
-      if (!defaultPlanes) return
-      executor(ast, _programMem, engineCommandManager, defaultPlanes!).then(
-        (programMemory) => {
-          const resultDeclaration = ast.body.find(
-            (a) =>
-              a.type === 'VariableDeclaration' &&
-              a.declarations?.[0]?.id?.name === '__result__'
-          )
-          const init =
-            resultDeclaration?.type === 'VariableDeclaration' &&
-            resultDeclaration?.declarations?.[0]?.init
-          const result = programMemory?.root?.__result__?.value
-          setCalcResult(typeof result === 'number' ? String(result) : 'NAN')
-          init && setValueNode(init)
-        }
-      )
+
+      if (!kclManager.defaultPlanes) return
+      executor(
+        ast,
+        _programMem,
+        engineCommandManager,
+        kclManager.defaultPlanes!
+      ).then((programMemory) => {
+        const resultDeclaration = ast.body.find(
+          (a) =>
+            a.type === 'VariableDeclaration' &&
+            a.declarations?.[0]?.id?.name === '__result__'
+        )
+        const init =
+          resultDeclaration?.type === 'VariableDeclaration' &&
+          resultDeclaration?.declarations?.[0]?.init
+        const result = programMemory?.root?.__result__?.value
+        setCalcResult(typeof result === 'number' ? String(result) : 'NAN')
+        init && setValueNode(init)
+      })
     } catch (e) {
       setCalcResult('NAN')
       setValueNode(null)
