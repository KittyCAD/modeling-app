import { trap } from 'lib/trap'
import { useMachine } from '@xstate/react'
import { useNavigate, useRouteLoaderData, useLocation } from 'react-router-dom'
import { PATHS } from 'lib/paths'
import { authMachine, TOKEN_PERSIST_KEY } from '../machines/authMachine'
import withBaseUrl from '../lib/withBaseURL'
import React, { createContext, useEffect, useState } from 'react'
import useStateMachineCommands from '../hooks/useStateMachineCommands'
import { settingsMachine } from 'machines/settingsMachine'
import { toast } from 'react-hot-toast'
import {
  darkModeMatcher,
  getOppositeTheme,
  setThemeClass,
  Themes,
} from 'lib/theme'
import decamelize from 'decamelize'
import { Actor, AnyStateMachine, ContextFrom, Prop, StateFrom } from 'xstate'
import { authCommandBarConfig } from 'lib/commandBarConfigs/authCommandConfig'
import {
  kclManager,
  sceneInfra,
  engineCommandManager,
  sceneEntitiesManager,
} from 'lib/singletons'
import { uuidv4 } from 'lib/utils'
import { IndexLoaderData } from 'lib/types'
import { settings } from 'lib/settings/initialSettings'
import {
  createSettingsCommand,
  settingsWithCommandConfigs,
} from 'lib/commandBarConfigs/settingsCommandConfig'
import { useCommandsContext } from 'hooks/useCommandsContext'
import { Command } from 'lib/commandTypes'
import { BaseUnit } from 'lib/settings/settingsTypes'
<<<<<<< HEAD
import { saveSettings } from 'lib/settings/settingsUtils'
import { createRouteCommands } from 'lib/commandBarConfigs/routeCommandConfig'
import { useAbsoluteFilePath } from 'hooks/useAbsoluteFilePath'
=======
import {
  saveSettings,
  loadAndValidateSettings,
} from 'lib/settings/settingsUtils'
import { reportRejection } from 'lib/trap'
import { getAppSettingsFilePath } from 'lib/desktop'
import { isDesktop } from 'lib/isDesktop'
import { useFileSystemWatcher } from 'hooks/useFileSystemWatcher'
>>>>>>> e525b319

type MachineContext<T extends AnyStateMachine> = {
  state: StateFrom<T>
  context: ContextFrom<T>
  send: Prop<Actor<T>, 'send'>
}

type SettingsAuthContextType = {
  auth: MachineContext<typeof authMachine>
  settings: MachineContext<typeof settingsMachine>
}

// a little hacky for sure, open to changing it
// this implies that we should only even have one instance of this provider mounted at any one time
// but I think that's a safe assumption
let settingsStateRef: ContextFrom<typeof settingsMachine> | undefined
export const getSettingsState = () => settingsStateRef

export const SettingsAuthContext = createContext({} as SettingsAuthContextType)

export const SettingsAuthProvider = ({
  children,
}: {
  children: React.ReactNode
}) => {
  const loadedSettings = useRouteLoaderData(PATHS.INDEX) as typeof settings
  const loadedProject = useRouteLoaderData(PATHS.FILE) as IndexLoaderData
  return (
    <SettingsAuthProviderBase
      loadedSettings={loadedSettings}
      loadedProject={loadedProject}
    >
      {children}
    </SettingsAuthProviderBase>
  )
}

// For use in jest tests we don't want to use the loader data
// and mock the whole Router
export const SettingsAuthProviderJest = ({
  children,
}: {
  children: React.ReactNode
}) => {
  const loadedSettings = settings
  return (
    <SettingsAuthProviderBase loadedSettings={loadedSettings}>
      {children}
    </SettingsAuthProviderBase>
  )
}

export const SettingsAuthProviderBase = ({
  children,
  loadedSettings,
  loadedProject,
}: {
  children: React.ReactNode
  loadedSettings: typeof settings
  loadedProject?: IndexLoaderData
}) => {
  const location = useLocation()
  const navigate = useNavigate()
  const filePath = useAbsoluteFilePath()
  const { commandBarSend } = useCommandsContext()
  const [settingsPath, setSettingsPath] = useState<string | undefined>(
    undefined
  )

  const [settingsState, settingsSend, settingsActor] = useMachine(
    settingsMachine.provide({
      actions: {
        //TODO: batch all these and if that's difficult to do from tsx,
        // make it easy to do

        setClientSideSceneUnits: ({ context, event }) => {
          const newBaseUnit =
            event.type === 'set.modeling.defaultUnit'
              ? (event.data.value as BaseUnit)
              : context.modeling.defaultUnit.current
          sceneInfra.baseUnit = newBaseUnit
        },
        setEngineTheme: ({ context }) => {
          engineCommandManager
            .setTheme(context.app.theme.current)
            .catch(reportRejection)
        },
        setEngineScaleGridVisibility: ({ context }) => {
          engineCommandManager.setScaleGridVisibility(
            context.modeling.showScaleGrid.current
          )
        },
        setClientTheme: ({ context }) => {
          const opposingTheme = getOppositeTheme(context.app.theme.current)
          sceneInfra.theme = opposingTheme
          sceneEntitiesManager.updateSegmentBaseColor(opposingTheme)
        },
        setEngineEdges: ({ context }) => {
          // eslint-disable-next-line @typescript-eslint/no-floating-promises
          engineCommandManager.sendSceneCommand({
            cmd_id: uuidv4(),
            type: 'modeling_cmd_req',
            cmd: {
              type: 'edge_lines_visible' as any, // TODO update kittycad.ts to get this new command type
              hidden: !context.modeling.highlightEdges.current,
            },
          })
        },
        toastSuccess: ({ event }) => {
          if (!('data' in event)) return
          const eventParts = event.type.replace(/^set./, '').split('.') as [
            keyof typeof settings,
            string
          ]
          const truncatedNewValue = event.data.value?.toString().slice(0, 28)
          const message =
            `Set ${decamelize(eventParts[1], { separator: ' ' })}` +
            (truncatedNewValue
              ? ` to "${truncatedNewValue}${
                  truncatedNewValue.length === 28 ? '...' : ''
                }"${
                  event.data.level === 'project'
                    ? ' for this project'
                    : ' as a user default'
                }`
              : '')
          toast.success(message, {
            duration: message.split(' ').length * 100 + 1500,
            id: `${event.type}.success`,
          })
        },
        'Execute AST': ({ context, event }) => {
          try {
            const allSettingsIncludesUnitChange =
              event.type === 'Set all settings' &&
              event.settings?.modeling?.defaultUnit?.current !==
                context.modeling.defaultUnit.current
            const resetSettingsIncludesUnitChange =
              event.type === 'Reset settings' &&
              context.modeling.defaultUnit.current !==
                settings?.modeling?.defaultUnit?.default

            if (
              event.type === 'set.modeling.defaultUnit' ||
              allSettingsIncludesUnitChange ||
              resetSettingsIncludesUnitChange
            ) {
              // Unit changes requires a re-exec of code
              // eslint-disable-next-line @typescript-eslint/no-floating-promises
              kclManager.executeCode(true)
            } else {
              // For any future logging we'd like to do
              // console.log(
              //   'Not re-executing AST because the settings change did not affect the code interpretation'
              // )
            }
          } catch (e) {
            console.error('Error executing AST after settings change', e)
          }
        },
        persistSettings: ({ context, event }) => {
          // Without this, when a user changes the file, it'd
          // create a detection loop with the file-system watcher.
          if (event.doNotPersist) return

          // eslint-disable-next-line @typescript-eslint/no-floating-promises
          saveSettings(context, loadedProject?.project?.path)
        },
      },
    }),
    { input: loadedSettings }
  )
  settingsStateRef = settingsState.context

  useEffect(() => {
    if (!isDesktop()) return
    getAppSettingsFilePath().then(setSettingsPath).catch(trap)
  }, [])

  useFileSystemWatcher(
    async () => {
      const data = await loadAndValidateSettings(loadedProject?.project?.path)
      settingsSend({
        type: 'Set all settings',
        settings: data.settings,
        doNotPersist: true,
      })
    },
    settingsPath ? [settingsPath] : []
  )

  // Add settings commands to the command bar
  // They're treated slightly differently than other commands
  // Because their state machine doesn't have a meaningful .nextEvents,
  // and they are configured statically in initialiSettings
  useEffect(() => {
    // If the user wants to hide the settings commands
    //from the command bar don't add them.
    if (settingsState.context.commandBar.includeSettings.current === false)
      return

    const commands = settingsWithCommandConfigs(settingsState.context)
      .map((type) =>
        createSettingsCommand({
          type,
          send: settingsSend,
          context: settingsState.context,
          actor: settingsActor,
          isProjectAvailable: loadedProject !== undefined,
        })
      )
      .filter((c) => c !== null) as Command[]
    const routeCommands = createRouteCommands(navigate, location, filePath)
    console.log(routeCommands)
    commands.push(routeCommands)

    commandBarSend({ type: 'Add commands', data: { commands: commands } })

    return () => {
      commandBarSend({
        type: 'Remove commands',
        data: { commands },
      })
    }
  }, [
    settingsState,
    settingsSend,
    settingsActor,
    commandBarSend,
    settingsWithCommandConfigs,
  ])

  // Listen for changes to the system theme and update the app theme accordingly
  // This is only done if the theme setting is set to 'system'.
  // It can't be done in XState (in an invoked callback, for example)
  // because there doesn't seem to be a good way to listen to
  // events outside of the machine that also depend on the machine's context
  useEffect(() => {
    const listener = (e: MediaQueryListEvent) => {
      if (settingsState.context.app.theme.current !== 'system') return
      setThemeClass(e.matches ? Themes.Dark : Themes.Light)
    }

    darkModeMatcher?.addEventListener('change', listener)
    return () => darkModeMatcher?.removeEventListener('change', listener)
  }, [settingsState.context])

  /**
   * Update the --primary-hue CSS variable
   * to match the setting app.themeColor.current
   */
  useEffect(() => {
    document.documentElement.style.setProperty(
      `--primary-hue`,
      settingsState.context.app.themeColor.current
    )
  }, [settingsState.context.app.themeColor.current])

  /**
   * Update the --cursor-color CSS variable
   * based on the setting textEditor.blinkingCursor.current
   */
  useEffect(() => {
    document.documentElement.style.setProperty(
      `--cursor-color`,
      settingsState.context.textEditor.blinkingCursor.current
        ? 'auto'
        : 'transparent'
    )
  }, [settingsState.context.textEditor.blinkingCursor.current])

  // Auth machine setup
  const [authState, authSend, authActor] = useMachine(
    authMachine.provide({
      actions: {
        goToSignInPage: () => {
          navigate(PATHS.SIGN_IN)
          // eslint-disable-next-line @typescript-eslint/no-floating-promises
          logout()
        },
        goToIndexPage: () => {
          if (location.pathname.includes(PATHS.SIGN_IN)) {
            navigate(PATHS.INDEX)
          }
        },
      },
    })
  )

  useStateMachineCommands({
    machineId: 'auth',
    state: authState,
    send: authSend,
    commandBarConfig: authCommandBarConfig,
    actor: authActor,
  })

  return (
    <SettingsAuthContext.Provider
      value={{
        auth: {
          state: authState,
          context: authState.context,
          send: authSend,
        },
        settings: {
          state: settingsState,
          context: settingsState.context,
          send: settingsSend,
        },
      }}
    >
      {children}
    </SettingsAuthContext.Provider>
  )
}

export default SettingsAuthProvider

export async function logout() {
  localStorage.removeItem(TOKEN_PERSIST_KEY)
  if (isDesktop()) return Promise.resolve(null)
  return fetch(withBaseUrl('/logout'), {
    method: 'POST',
    credentials: 'include',
  })
}<|MERGE_RESOLUTION|>--- conflicted
+++ resolved
@@ -33,11 +33,8 @@
 import { useCommandsContext } from 'hooks/useCommandsContext'
 import { Command } from 'lib/commandTypes'
 import { BaseUnit } from 'lib/settings/settingsTypes'
-<<<<<<< HEAD
-import { saveSettings } from 'lib/settings/settingsUtils'
 import { createRouteCommands } from 'lib/commandBarConfigs/routeCommandConfig'
 import { useAbsoluteFilePath } from 'hooks/useAbsoluteFilePath'
-=======
 import {
   saveSettings,
   loadAndValidateSettings,
@@ -46,7 +43,6 @@
 import { getAppSettingsFilePath } from 'lib/desktop'
 import { isDesktop } from 'lib/isDesktop'
 import { useFileSystemWatcher } from 'hooks/useFileSystemWatcher'
->>>>>>> e525b319
 
 type MachineContext<T extends AnyStateMachine> = {
   state: StateFrom<T>
@@ -159,7 +155,7 @@
           if (!('data' in event)) return
           const eventParts = event.type.replace(/^set./, '').split('.') as [
             keyof typeof settings,
-            string
+            string,
           ]
           const truncatedNewValue = event.data.value?.toString().slice(0, 28)
           const message =
