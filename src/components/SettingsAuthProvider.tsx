--- conflicted
+++ resolved
@@ -7,12 +7,8 @@
 import useStateMachineCommands from '../hooks/useStateMachineCommands'
 import { settingsMachine } from 'machines/settingsMachine'
 import { toast } from 'react-hot-toast'
-<<<<<<< HEAD
-import { setThemeClass, Themes } from 'lib/theme'
+import { getThemeColorForEngine, setThemeClass, Themes } from 'lib/theme'
 import decamelize from 'decamelize'
-=======
-import { getThemeColorForEngine, setThemeClass, Themes } from 'lib/theme'
->>>>>>> f52128c4
 import {
   AnyStateMachine,
   ContextFrom,
@@ -23,16 +19,11 @@
 import { isTauri } from 'lib/isTauri'
 import { settingsCommandBarConfig } from 'lib/commandBarConfigs/settingsCommandConfig'
 import { authCommandBarConfig } from 'lib/commandBarConfigs/authCommandConfig'
-<<<<<<< HEAD
-import { sceneInfra } from 'clientSideScene/sceneInfra'
-import { kclManager } from 'lang/KclSingleton'
+import { kclManager, sceneInfra, engineCommandManager } from 'lib/singletons'
+import { v4 as uuidv4 } from 'uuid'
 import { IndexLoaderData } from 'lib/types'
 import { settings } from 'lib/settings/initialSettings'
 import { writeToSettingsFiles } from 'lib/tauriFS'
-=======
-import { kclManager, sceneInfra, engineCommandManager } from 'lib/singletons'
-import { v4 as uuidv4 } from 'uuid'
->>>>>>> f52128c4
 
 type MachineContext<T extends AnyStateMachine> = {
   state: StateFrom<T>
@@ -115,7 +106,7 @@
             type: 'modeling_cmd_req',
             cmd: {
               type: 'set_background_color',
-              color: getThemeColorForEngine(context.theme),
+              color: getThemeColorForEngine(context.app.theme.current),
             },
           })
         },
