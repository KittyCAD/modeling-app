--- conflicted
+++ resolved
@@ -280,12 +280,8 @@
   return (
     <div
       ref={menuRef}
-<<<<<<< HEAD
       className={`flex select-none items-center group/item my-0 py-0.5 px-1 ${selectable ? 'focus-within:bg-primary/10 hover:bg-primary/5' : ''} ${greyedOut ? 'opacity-50 cursor-not-allowed' : ''}`}
-=======
-      className={`flex select-none items-center group/item my-0 py-0.5 px-1 ${selectable ? 'focus-within:bg-primary/10 hover:bg-primary/5' : ''}`}
       data-testid="feature-tree-operation-item"
->>>>>>> 85c721fb
     >
       <button
         {...props}
