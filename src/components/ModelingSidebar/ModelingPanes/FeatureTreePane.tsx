import type { Diagnostic } from '@codemirror/lint'
import { useMachine, useSelector } from '@xstate/react'
import type { ComponentProps } from 'react'
import { useCallback, useEffect, useMemo, useRef } from 'react'
import type { Actor, Prop } from 'xstate'

import type { OpKclValue, Operation } from '@rust/kcl-lib/bindings/Operation'

import { ContextMenu, ContextMenuItem } from '@src/components/ContextMenu'
import type { CustomIconName } from '@src/components/CustomIcon'
import { CustomIcon } from '@src/components/CustomIcon'
import Loading from '@src/components/Loading'
import { useModelingContext } from '@src/hooks/useModelingContext'
import { useKclContext } from '@src/lang/KclProvider'
import { findOperationPlaneArtifact, isOffsetPlane } from '@src/lang/queryAst'
import { sourceRangeFromRust } from '@src/lang/sourceRange'
import {
  codeRefFromRange,
  getArtifactFromRange,
} from '@src/lang/std/artifactGraph'
import {
  filterOperations,
  getOperationIcon,
  getOperationLabel,
  getOperationVariableName,
  stdLibMap,
} from '@src/lib/operations'
<<<<<<< HEAD
import { uuidv4 } from '@src/lib/utils'
=======
import type { DefaultPlaneStr } from '@src/lib/planes'
import {
  selectDefaultSketchPlane,
  selectOffsetSketchPlane,
} from '@src/lib/selections'
>>>>>>> c370f797
import {
  codeManager,
  commandBarActor,
  editorManager,
  engineCommandManager,
  kclManager,
  rustContext,
  sceneInfra,
} from '@src/lib/singletons'
import { err } from '@src/lib/trap'
import {
  featureTreeMachine,
  featureTreeMachineDefaultContext,
} from '@src/machines/featureTreeMachine'
import {
  editorIsMountedSelector,
  kclEditorActor,
  selectionEventSelector,
} from '@src/machines/kclEditorMachine'
<<<<<<< HEAD
import {
  selectDefaultSketchPlane,
  selectOffsetSketchPlane,
} from '@src/lib/selections'
import type { DefaultPlaneStr } from '@src/lib/planes'
import { findOperationPlaneArtifact, isOffsetPlane } from '@src/lang/queryAst'
import { err } from '@src/lib/trap'
import toast from 'react-hot-toast'
import { base64Decode } from '@src/lang/wasm'
import { browserSaveFile } from '@src/lib/browserSaveFile'
import { isDesktop } from '@src/lib/isDesktop'
import { exportSketchToDxf } from '@src/lib/exportDxf'
=======
>>>>>>> c370f797

export const FeatureTreePane = () => {
  const isEditorMounted = useSelector(kclEditorActor, editorIsMountedSelector)
  const lastSelectionEvent = useSelector(kclEditorActor, selectionEventSelector)
  const { send: modelingSend, state: modelingState } = useModelingContext()

  const sketchNoFace = modelingState.matches('Sketch no face')

  // eslint-disable-next-line @typescript-eslint/no-unused-vars
  const [_featureTreeState, featureTreeSend] = useMachine(
    featureTreeMachine.provide({
      guards: {
        codePaneIsOpen: () =>
          modelingState.context.store.openPanes.includes('code') &&
          editorManager.getEditorView() !== null,
      },
      actions: {
        openCodePane: () => {
          modelingSend({
            type: 'Set context',
            data: {
              openPanes: [...modelingState.context.store.openPanes, 'code'],
            },
          })
        },
        scrollToError: () => {
          editorManager.scrollToFirstErrorDiagnosticIfExists()
        },
        sendTranslateCommand: () => {
          commandBarActor.send({
            type: 'Find and select command',
            data: { name: 'Translate', groupId: 'modeling' },
          })
        },
        sendRotateCommand: () => {
          commandBarActor.send({
            type: 'Find and select command',
            data: { name: 'Rotate', groupId: 'modeling' },
          })
        },
        sendScaleCommand: () => {
          commandBarActor.send({
            type: 'Find and select command',
            data: { name: 'Scale', groupId: 'modeling' },
          })
        },
        sendCloneCommand: () => {
          commandBarActor.send({
            type: 'Find and select command',
            data: { name: 'Clone', groupId: 'modeling' },
          })
        },
        sendAppearanceCommand: () => {
          commandBarActor.send({
            type: 'Find and select command',
            data: { name: 'Appearance', groupId: 'modeling' },
          })
        },
        sendSelectionEvent: ({ context }) => {
          if (!context.targetSourceRange) {
            return
          }
          const artifact = context.targetSourceRange
            ? getArtifactFromRange(
                context.targetSourceRange,
                kclManager.artifactGraph
              )
            : null

          if (!artifact) {
            modelingSend({
              type: 'Set selection',
              data: {
                selectionType: 'singleCodeCursor',
                selection: {
                  codeRef: codeRefFromRange(
                    context.targetSourceRange,
                    kclManager.ast
                  ),
                },
                scrollIntoView: true,
              },
            })
          } else {
            modelingSend({
              type: 'Set selection',
              data: {
                selectionType: 'singleCodeCursor',
                selection: {
                  artifact: artifact,
                  codeRef: codeRefFromRange(
                    context.targetSourceRange,
                    kclManager.ast
                  ),
                },
                scrollIntoView: true,
              },
            })
          }
        },
      },
    }),
    {
      input: {
        ...featureTreeMachineDefaultContext,
      },
      // devTools: true,
    }
  )
  // If there are parse errors we show the last successful operations
  // and overlay a message on top of the pane
  const parseErrors = kclManager.errors.filter((e) => e.kind !== 'engine')

  // If there are engine errors we show the successful operations
  // Errors return an operation list, so use the longest one if there are multiple
  const longestErrorOperationList = kclManager.errors.reduce((acc, error) => {
    return error.operations && error.operations.length > acc.length
      ? error.operations
      : acc
  }, [] as Operation[])

  const unfilteredOperationList = !parseErrors.length
    ? !kclManager.errors.length
      ? kclManager.execState.operations
      : longestErrorOperationList
    : kclManager.lastSuccessfulOperations
  // We use the code that corresponds to the operations. In case this is an
  // error on the first run, fall back to whatever is currently in the code
  // editor.
  const operationsCode = kclManager.lastSuccessfulCode || codeManager.code

  // We filter out operations that are not useful to show in the feature tree
  const operationList = filterOperations(unfilteredOperationList)

  // Watch for changes in the open panes and send an event to the feature tree machine
  useEffect(() => {
    const codeOpen = modelingState.context.store.openPanes.includes('code')
    if (codeOpen && isEditorMounted) {
      featureTreeSend({ type: 'codePaneOpened' })
    }
    // eslint-disable-next-line react-hooks/exhaustive-deps -- TODO: blanket-ignored fix me!
  }, [modelingState.context.store.openPanes, isEditorMounted])

  // Watch for changes in the selection and send an event to the feature tree machine
  useEffect(() => {
    featureTreeSend({ type: 'selected' })
    // eslint-disable-next-line react-hooks/exhaustive-deps -- TODO: blanket-ignored fix me!
  }, [lastSelectionEvent])

  function goToError() {
    featureTreeSend({ type: 'goToError' })
  }

  return (
    <div className="relative">
      <section
        data-testid="debug-panel"
        className="absolute inset-0 p-1 box-border overflow-auto"
      >
        {kclManager.isExecuting ? (
          <Loading className="h-full" isDummy={true}>
            Building feature tree...
          </Loading>
        ) : (
          <>
            {!modelingState.matches('Sketch') && <DefaultPlanes />}
            {parseErrors.length > 0 && (
              <div
                className={`absolute inset-0 rounded-lg p-2 ${
                  operationList.length &&
                  `bg-destroy-10/40 dark:bg-destroy-80/40`
                }`}
              >
                <div className="text-sm bg-destroy-80 text-chalkboard-10 py-1 px-2 rounded flex gap-2 items-center">
                  <p className="flex-1">
                    Errors found in KCL code.
                    <br />
                    Please fix them before continuing.
                  </p>
                  <button
                    onClick={goToError}
                    className="bg-chalkboard-10 text-destroy-80 p-1 rounded-sm flex-none hover:bg-chalkboard-10 hover:border-destroy-70 hover:text-destroy-80 border-transparent"
                  >
                    View error
                  </button>
                </div>
              </div>
            )}
            {operationList.map((operation) => {
              const key = `${operation.type}-${
                'name' in operation ? operation.name : 'anonymous'
              }-${
                'sourceRange' in operation ? operation.sourceRange[0] : 'start'
              }`

              return (
                <OperationItem
                  key={key}
                  item={operation}
                  code={operationsCode}
                  send={featureTreeSend}
                  sketchNoFace={sketchNoFace}
                />
              )
            })}
          </>
        )}
      </section>
    </div>
  )
}

interface VisibilityToggleProps {
  visible: boolean
  onVisibilityChange: () => unknown
}

/**
 * A button that toggles the visibility of an entity
 * tied to an artifact in the feature tree.
 * For now just used for default planes.
 */
const VisibilityToggle = (props: VisibilityToggleProps) => {
  const visible = props.visible
  const handleToggleVisible = useCallback(() => {
    props.onVisibilityChange()
    // eslint-disable-next-line react-hooks/exhaustive-deps -- TODO: blanket-ignored fix me!
  }, [props.onVisibilityChange])

  return (
    <button
      onClick={handleToggleVisible}
      className="p-0 m-0"
      data-testid="feature-tree-visibility-toggle"
    >
      <CustomIcon
        name={visible ? 'eyeOpen' : 'eyeCrossedOut'}
        className="w-5 h-5"
      />
    </button>
  )
}

/**
 * More generic version of OperationListItem,
 * to be used for default planes after we fix them and
 * add them to the artifact graph / feature tree
 */
const OperationItemWrapper = ({
  icon,
  name,
  variableName,
  visibilityToggle,
  valueDetail,
  menuItems,
  errors,
  customSuffix,
  className,
  selectable = true,
  greyedOut = false,
  ...props
}: React.HTMLAttributes<HTMLButtonElement> & {
  icon: CustomIconName
  name: string
  variableName?: string
  visibilityToggle?: VisibilityToggleProps
  valueDetail?: { calculated: OpKclValue; display: string }
  customSuffix?: JSX.Element
  menuItems?: ComponentProps<typeof ContextMenu>['items']
  errors?: Diagnostic[]
  selectable?: boolean
  greyedOut?: boolean
}) => {
  const menuRef = useRef<HTMLDivElement>(null)

  return (
    <div
      ref={menuRef}
      className={`flex select-none items-center group/item my-0 py-0.5 px-1 ${selectable ? 'focus-within:bg-primary/10 hover:bg-primary/5' : ''} ${greyedOut ? 'opacity-50 cursor-not-allowed' : ''}`}
      data-testid="feature-tree-operation-item"
    >
      <button
        {...props}
        className={`reset !py-0.5 !px-1 flex-1 flex items-center gap-2 text-left text-base ${selectable ? 'border-transparent dark:border-transparent' : '!border-transparent cursor-default'} ${className}`}
      >
        <CustomIcon name={icon} className="w-5 h-5 block" />
        <div className="flex flex-1 items-baseline align-baseline">
          <div className="flex-1 inline-flex items-baseline flex-wrap gap-x-2">
            {name}
            {variableName && (
              <span className="text-chalkboard-70 dark:text-chalkboard-40 text-xs">
                {variableName}
              </span>
            )}
            {customSuffix && customSuffix}
          </div>
          {valueDetail && (
            <code
              data-testid="value-detail"
              className="px-1 text-right text-chalkboard-70 dark:text-chalkboard-40 text-xs"
            >
              {valueDetail.display}
            </code>
          )}
        </div>
      </button>
      {errors && errors.length > 0 && (
        <em className="text-destroy-80 text-xs">has error</em>
      )}
      {visibilityToggle && <VisibilityToggle {...visibilityToggle} />}
      {menuItems && (
        <ContextMenu menuTargetElement={menuRef} items={menuItems} />
      )}
    </div>
  )
}

/**
 * A button with an icon, name, and context menu
 * for an operation in the feature tree.
 */
const OperationItem = (props: {
  item: Operation
  code: string
  send: Prop<Actor<typeof featureTreeMachine>, 'send'>
  sketchNoFace: boolean
}) => {
  const kclContext = useKclContext()
  const name = getOperationLabel(props.item)
  const valueDetail = useMemo(
    () =>
      props.item.type === 'VariableDeclaration'
        ? {
            display: props.code.slice(
              props.item.sourceRange[0],
              props.item.sourceRange[1]
            ),
            calculated: props.item.value,
          }
        : undefined,
    [props.item, props.code]
  )

  const variableName = useMemo(() => {
    return getOperationVariableName(props.item, kclContext.ast)
  }, [props.item, kclContext.ast])

  const errors = useMemo(() => {
    return kclContext.diagnostics.filter(
      (diag) =>
        diag.severity === 'error' &&
        'sourceRange' in props.item &&
        diag.from >= props.item.sourceRange[0] &&
        diag.to <= props.item.sourceRange[1]
    )
    // eslint-disable-next-line react-hooks/exhaustive-deps -- TODO: blanket-ignored fix me!
  }, [kclContext.diagnostics.length])

  async function selectOperation() {
    if (props.sketchNoFace) {
      if (isOffsetPlane(props.item)) {
        const artifact = findOperationPlaneArtifact(
          props.item,
          kclManager.artifactGraph
        )
        const result = await selectOffsetSketchPlane(artifact)
        if (err(result)) {
          console.error(result)
        }
      }
    } else {
      if (props.item.type === 'GroupEnd') {
        return
      }
      props.send({
        type: 'selectOperation',
        data: {
          targetSourceRange: sourceRangeFromRust(props.item.sourceRange),
        },
      })
    }
  }

  function enterEditFlow() {
    if (
      props.item.type === 'StdLibCall' ||
      props.item.type === 'VariableDeclaration'
    ) {
      props.send({
        type: 'enterEditFlow',
        data: {
          targetSourceRange: sourceRangeFromRust(props.item.sourceRange),
          currentOperation: props.item,
        },
      })
    }
  }

  function enterAppearanceFlow() {
    if (props.item.type === 'StdLibCall') {
      props.send({
        type: 'enterAppearanceFlow',
        data: {
          targetSourceRange: sourceRangeFromRust(props.item.sourceRange),
          currentOperation: props.item,
        },
      })
    }
  }

  function enterTranslateFlow() {
    if (props.item.type === 'StdLibCall' || props.item.type === 'GroupBegin') {
      props.send({
        type: 'enterTranslateFlow',
        data: {
          targetSourceRange: sourceRangeFromRust(props.item.sourceRange),
          currentOperation: props.item,
        },
      })
    }
  }

  function enterRotateFlow() {
    if (props.item.type === 'StdLibCall' || props.item.type === 'GroupBegin') {
      props.send({
        type: 'enterRotateFlow',
        data: {
          targetSourceRange: sourceRangeFromRust(props.item.sourceRange),
          currentOperation: props.item,
        },
      })
    }
  }

  function enterScaleFlow() {
    if (props.item.type === 'StdLibCall' || props.item.type === 'GroupBegin') {
      props.send({
        type: 'enterScaleFlow',
        data: {
          targetSourceRange: sourceRangeFromRust(props.item.sourceRange),
          currentOperation: props.item,
        },
      })
    }
  }

  function enterCloneFlow() {
    if (props.item.type === 'StdLibCall' || props.item.type === 'GroupBegin') {
      props.send({
        type: 'enterCloneFlow',
        data: {
          targetSourceRange: sourceRangeFromRust(props.item.sourceRange),
          currentOperation: props.item,
        },
      })
    }
  }

  function deleteOperation() {
    if (
      props.item.type === 'StdLibCall' ||
      props.item.type === 'GroupBegin' ||
      props.item.type === 'VariableDeclaration'
    ) {
      props.send({
        type: 'deleteOperation',
        data: {
          targetSourceRange: sourceRangeFromRust(props.item.sourceRange),
        },
      })
    }
  }

  function startSketchOnOffsetPlane() {
    if (isOffsetPlane(props.item)) {
      const artifact = findOperationPlaneArtifact(
        props.item,
        kclManager.artifactGraph
      )
      if (artifact?.id) {
        sceneInfra.modelingSend({
          type: 'Enter sketch',
          data: { forceNewSketch: true },
        })

        void selectOffsetSketchPlane(artifact)
      }
    }
  }

  const menuItems = useMemo(
    () => [
      <ContextMenuItem
        onClick={() => {
          if (props.item.type === 'GroupEnd') {
            return
          }
          props.send({
            type: 'goToKclSource',
            data: {
              targetSourceRange: sourceRangeFromRust(props.item.sourceRange),
            },
          })
        }}
      >
        View KCL source code
      </ContextMenuItem>,
      ...(props.item.type === 'GroupBegin' &&
      props.item.group.type === 'FunctionCall'
        ? [
            <ContextMenuItem
              onClick={() => {
                if (props.item.type !== 'GroupBegin') {
                  return
                }
                if (props.item.group.type !== 'FunctionCall') {
                  // TODO: Add module instance support.
                  return
                }
                const functionRange = props.item.group.functionSourceRange
                // For some reason, the cursor goes to the end of the source
                // range we select.  So set the end equal to the beginning.
                functionRange[1] = functionRange[0]
                props.send({
                  type: 'goToKclSource',
                  data: {
                    targetSourceRange: sourceRangeFromRust(functionRange),
                  },
                })
              }}
            >
              View function definition
            </ContextMenuItem>,
          ]
        : []),
      ...(isOffsetPlane(props.item)
        ? [
            <ContextMenuItem onClick={startSketchOnOffsetPlane}>
              Start Sketch
            </ContextMenuItem>,
          ]
        : []),
      ...(props.item.type === 'StdLibCall' &&
      props.item.name === 'startSketchOn'
        ? [
            <ContextMenuItem
              onClick={() => {
                const exportDxf = async () => {
                  if (props.item.type !== 'StdLibCall') return
                  await exportSketchToDxf(props.item, {
                    engineCommandManager,
                    kclManager,
                    toast,
                    uuidv4,
                    base64Decode,
                    isDesktop,
                    browserSaveFile,
                    writeFile: window.electron?.writeFile,
                    showSaveDialog: window.electron?.save,
                  })
                }
                void exportDxf()
              }}
              data-testid="context-menu-export-dxf"
            >
              Export to DXF
            </ContextMenuItem>,
          ]
        : []),
      ...(props.item.type === 'StdLibCall' ||
      props.item.type === 'VariableDeclaration'
        ? [
            <ContextMenuItem
              disabled={
                !(
                  stdLibMap[props.item.name]?.prepareToEdit ||
                  props.item.type === 'VariableDeclaration'
                )
              }
              onClick={enterEditFlow}
              hotkey="Double click"
            >
              Edit
            </ContextMenuItem>,
          ]
        : []),
      ...(props.item.type === 'StdLibCall'
        ? [
            <ContextMenuItem
              disabled={!stdLibMap[props.item.name]?.supportsAppearance}
              onClick={enterAppearanceFlow}
              data-testid="context-menu-set-appearance"
            >
              Set appearance
            </ContextMenuItem>,
          ]
        : []),
      ...(props.item.type === 'StdLibCall' || props.item.type === 'GroupBegin'
        ? [
            <ContextMenuItem
              onClick={enterTranslateFlow}
              data-testid="context-menu-set-translate"
              disabled={
                props.item.type !== 'GroupBegin' &&
                !stdLibMap[props.item.name]?.supportsTransform
              }
            >
              Translate
            </ContextMenuItem>,
            <ContextMenuItem
              onClick={enterRotateFlow}
              data-testid="context-menu-set-rotate"
              disabled={
                props.item.type !== 'GroupBegin' &&
                !stdLibMap[props.item.name]?.supportsTransform
              }
            >
              Rotate
            </ContextMenuItem>,
            <ContextMenuItem
              onClick={enterScaleFlow}
              data-testid="context-menu-set-scale"
              disabled={
                props.item.type !== 'GroupBegin' &&
                !stdLibMap[props.item.name]?.supportsTransform
              }
            >
              Scale
            </ContextMenuItem>,
            <ContextMenuItem
              onClick={enterCloneFlow}
              data-testid="context-menu-clone"
              disabled={
                props.item.type !== 'GroupBegin' &&
                !stdLibMap[props.item.name]?.supportsTransform
              }
            >
              Clone
            </ContextMenuItem>,
          ]
        : []),
      ...(props.item.type === 'StdLibCall' ||
      props.item.type === 'GroupBegin' ||
      props.item.type === 'VariableDeclaration'
        ? [
            <ContextMenuItem
              onClick={deleteOperation}
              hotkey="Delete"
              data-testid="context-menu-delete"
            >
              Delete
            </ContextMenuItem>,
          ]
        : []),
    ],
    // eslint-disable-next-line react-hooks/exhaustive-deps -- TODO: blanket-ignored fix me!
    [props.item, props.send]
  )

  const enabled = !props.sketchNoFace || isOffsetPlane(props.item)

  return (
    <OperationItemWrapper
      selectable={enabled}
      icon={getOperationIcon(props.item)}
      name={name}
      variableName={variableName}
      valueDetail={valueDetail}
      menuItems={menuItems}
      onClick={() => {
        void selectOperation()
      }}
      onDoubleClick={props.sketchNoFace ? undefined : enterEditFlow} // no double click in "Sketch no face" mode
      errors={errors}
      greyedOut={!enabled}
    />
  )
}

const DefaultPlanes = () => {
  const { state: modelingState, send } = useModelingContext()
  const sketchNoFace = modelingState.matches('Sketch no face')

  const onClickPlane = useCallback(
    (planeId: string) => {
      if (sketchNoFace) {
        selectDefaultSketchPlane(planeId)
      } else {
        const foundDefaultPlane =
          rustContext.defaultPlanes !== null &&
          Object.entries(rustContext.defaultPlanes).find(
            ([, plane]) => plane === planeId
          )
        if (foundDefaultPlane) {
          send({
            type: 'Set selection',
            data: {
              selectionType: 'defaultPlaneSelection',
              selection: {
                name: foundDefaultPlane[0] as DefaultPlaneStr,
                id: planeId,
              },
            },
          })
        }
      }
    },
    // eslint-disable-next-line react-hooks/exhaustive-deps -- TODO: blanket-ignored fix me!
    [sketchNoFace]
  )

  const startSketchOnDefaultPlane = useCallback((planeId: string) => {
    sceneInfra.modelingSend({
      type: 'Enter sketch',
      data: { forceNewSketch: true },
    })

    selectDefaultSketchPlane(planeId)
  }, [])

  const defaultPlanes = rustContext.defaultPlanes
  if (!defaultPlanes) return null

  const planes = [
    {
      name: 'Front plane',
      id: defaultPlanes.xz,
      key: 'xz',
      customSuffix: (
        <div className="text-blue-500/50 font-bold text-xs">XZ</div>
      ),
    },
    {
      name: 'Top plane',
      id: defaultPlanes.xy,
      key: 'xy',
      customSuffix: <div className="text-red-500/50 font-bold text-xs">XY</div>,
    },
    {
      name: 'Side plane',
      id: defaultPlanes.yz,
      key: 'yz',
      customSuffix: (
        <div className="text-green-500/50 font-bold text-xs">YZ</div>
      ),
    },
  ] as const

  return (
    <div className="mb-2">
      {planes.map((plane) => (
        <OperationItemWrapper
          key={plane.key}
          customSuffix={plane.customSuffix}
          icon={'plane'}
          name={plane.name}
          selectable={true}
          onClick={() => onClickPlane(plane.id)}
          menuItems={[
            <ContextMenuItem
              onClick={() => startSketchOnDefaultPlane(plane.id)}
            >
              Start Sketch
            </ContextMenuItem>,
          ]}
          visibilityToggle={{
            visible: modelingState.context.defaultPlaneVisibility[plane.key],
            onVisibilityChange: () => {
              send({
                type: 'Toggle default plane visibility',
                planeId: plane.id,
                planeKey: plane.key,
              })
            },
          }}
        />
      ))}
      <div className="h-px bg-chalkboard-50/20 my-2" />
    </div>
  )
}<|MERGE_RESOLUTION|>--- conflicted
+++ resolved
@@ -25,15 +25,12 @@
   getOperationVariableName,
   stdLibMap,
 } from '@src/lib/operations'
-<<<<<<< HEAD
 import { uuidv4 } from '@src/lib/utils'
-=======
 import type { DefaultPlaneStr } from '@src/lib/planes'
 import {
   selectDefaultSketchPlane,
   selectOffsetSketchPlane,
 } from '@src/lib/selections'
->>>>>>> c370f797
 import {
   codeManager,
   commandBarActor,
@@ -53,7 +50,6 @@
   kclEditorActor,
   selectionEventSelector,
 } from '@src/machines/kclEditorMachine'
-<<<<<<< HEAD
 import {
   selectDefaultSketchPlane,
   selectOffsetSketchPlane,
@@ -66,8 +62,6 @@
 import { browserSaveFile } from '@src/lib/browserSaveFile'
 import { isDesktop } from '@src/lib/isDesktop'
 import { exportSketchToDxf } from '@src/lib/exportDxf'
-=======
->>>>>>> c370f797
 
 export const FeatureTreePane = () => {
   const isEditorMounted = useSelector(kclEditorActor, editorIsMountedSelector)
