import type { Diagnostic } from '@codemirror/lint'
import { useMachine, useSelector } from '@xstate/react'
import type { ComponentProps } from 'react'
import { useCallback, useEffect, useMemo, useRef, useState } from 'react'
import type { Actor, Prop } from 'xstate'

import type { Operation } from '@rust/kcl-lib/bindings/Operation'

import { ContextMenu, ContextMenuItem } from '@src/components/ContextMenu'
import type { CustomIconName } from '@src/components/CustomIcon'
import { CustomIcon } from '@src/components/CustomIcon'
import Loading from '@src/components/Loading'
import { useModelingContext } from '@src/hooks/useModelingContext'
import { useKclContext } from '@src/lang/KclProvider'
import {
  codeRefFromRange,
  getArtifactFromRange,
} from '@src/lang/std/artifactGraph'
import { sourceRangeFromRust } from '@src/lang/wasm'
import {
  filterOperations,
  getOperationIcon,
  getOperationLabel,
  stdLibMap,
} from '@src/lib/operations'
<<<<<<< HEAD
import { editorManager, kclManager, rustContext } from '@src/lib/singletons'
import { featureTreeMachine } from '@src/machines/featureTreeMachine'
=======
import { editorManager, kclManager } from '@src/lib/singletons'
import {
  featureTreeMachine,
  featureTreeMachineDefaultContext,
} from '@src/machines/featureTreeMachine'
>>>>>>> 7fce38b2
import {
  editorIsMountedSelector,
  kclEditorActor,
  selectionEventSelector,
} from '@src/machines/kclEditorMachine'

export const FeatureTreePane = () => {
  const isEditorMounted = useSelector(kclEditorActor, editorIsMountedSelector)
  const lastSelectionEvent = useSelector(kclEditorActor, selectionEventSelector)
  const { send: modelingSend, state: modelingState } = useModelingContext()
  // eslint-disable-next-line @typescript-eslint/no-unused-vars
  const [_featureTreeState, featureTreeSend] = useMachine(
    featureTreeMachine.provide({
      guards: {
        codePaneIsOpen: () =>
          modelingState.context.store.openPanes.includes('code') &&
          editorManager.editorView !== null,
      },
      actions: {
        openCodePane: () => {
          modelingSend({
            type: 'Set context',
            data: {
              openPanes: [...modelingState.context.store.openPanes, 'code'],
            },
          })
        },
        sendEditFlowStart: () => {
          modelingSend({ type: 'Enter sketch' })
        },
        scrollToError: () => {
          editorManager.scrollToFirstErrorDiagnosticIfExists()
        },
        sendSelectionEvent: ({ context }) => {
          if (!context.targetSourceRange) {
            return
          }
          const artifact = context.targetSourceRange
            ? getArtifactFromRange(
                context.targetSourceRange,
                kclManager.artifactGraph
              )
            : null

          if (!artifact) {
            modelingSend({
              type: 'Set selection',
              data: {
                selectionType: 'singleCodeCursor',
                selection: {
                  codeRef: codeRefFromRange(
                    context.targetSourceRange,
                    kclManager.ast
                  ),
                },
                scrollIntoView: true,
              },
            })
          } else {
            modelingSend({
              type: 'Set selection',
              data: {
                selectionType: 'singleCodeCursor',
                selection: {
                  artifact: artifact,
                  codeRef: codeRefFromRange(
                    context.targetSourceRange,
                    kclManager.ast
                  ),
                },
                scrollIntoView: true,
              },
            })
          }
        },
      },
    }),
    {
      input: {
        ...featureTreeMachineDefaultContext,
      },
      // devTools: true,
    }
  )
  // If there are parse errors we show the last successful operations
  // and overlay a message on top of the pane
  const parseErrors = kclManager.errors.filter((e) => e.kind !== 'engine')

  // If there are engine errors we show the successful operations
  // Errors return an operation list, so use the longest one if there are multiple
  const longestErrorOperationList = kclManager.errors.reduce((acc, error) => {
    return error.operations && error.operations.length > acc.length
      ? error.operations
      : acc
  }, [] as Operation[])

  const unfilteredOperationList = !parseErrors.length
    ? !kclManager.errors.length
      ? kclManager.execState.operations
      : longestErrorOperationList
    : kclManager.lastSuccessfulOperations

  // We filter out operations that are not useful to show in the feature tree
  const operationList = filterOperations(unfilteredOperationList)

  // Watch for changes in the open panes and send an event to the feature tree machine
  useEffect(() => {
    const codeOpen = modelingState.context.store.openPanes.includes('code')
    if (codeOpen && isEditorMounted) {
      featureTreeSend({ type: 'codePaneOpened' })
    }
  }, [modelingState.context.store.openPanes, isEditorMounted])

  // Watch for changes in the selection and send an event to the feature tree machine
  useEffect(() => {
    featureTreeSend({ type: 'selected' })
  }, [lastSelectionEvent])

  function goToError() {
    featureTreeSend({ type: 'goToError' })
  }

  return (
    <div className="relative">
      <section
        data-testid="debug-panel"
        className="absolute inset-0 p-1 box-border overflow-auto"
      >
        {kclManager.isExecuting ? (
          <Loading className="h-full">Building feature tree...</Loading>
        ) : (
          <>
            {!modelingState.matches('Sketch') && <DefaultPlanes />}
            {parseErrors.length > 0 && (
              <div
                className={`absolute inset-0 rounded-lg p-2 ${
                  operationList.length &&
                  `bg-destroy-10/40 dark:bg-destroy-80/40`
                }`}
              >
                <div className="text-sm bg-destroy-80 text-chalkboard-10 py-1 px-2 rounded flex gap-2 items-center">
                  <p className="flex-1">
                    Errors found in KCL code.
                    <br />
                    Please fix them before continuing.
                  </p>
                  <button
                    onClick={goToError}
                    className="bg-chalkboard-10 text-destroy-80 p-1 rounded-sm flex-none hover:bg-chalkboard-10 hover:border-destroy-70 hover:text-destroy-80 border-transparent"
                  >
                    View error
                  </button>
                </div>
              </div>
            )}
            {operationList.map((operation) => {
              const key = `${operation.type}-${
                'name' in operation ? operation.name : 'anonymous'
              }-${
                'sourceRange' in operation ? operation.sourceRange[0] : 'start'
              }`

              return (
                <OperationItem
                  key={key}
                  item={operation}
                  send={featureTreeSend}
                />
              )
            })}
          </>
        )}
      </section>
    </div>
  )
}

export const visibilityMap = new Map<string, boolean>()

interface VisibilityToggleProps {
  entityId: string
  initialVisibility: boolean
  onVisibilityChange?: () => void
}

/**
 * A button that toggles the visibility of an entity
 * tied to an artifact in the feature tree.
 * TODO: this is unimplemented and will be used for
 * default planes after we fix them and add them to the artifact graph / feature tree
 */
const VisibilityToggle = (props: VisibilityToggleProps) => {
  const [visible, setVisible] = useState(props.initialVisibility)

  function handleToggleVisible() {
    setVisible(!visible)
    visibilityMap.set(props.entityId, !visible)
    props.onVisibilityChange?.()
  }

  return (
    <button
      onClick={handleToggleVisible}
      className="border-transparent p-0 m-0"
    >
      <CustomIcon
        name={visible ? 'eyeOpen' : 'eyeCrossedOut'}
        className={`w-5 h-5 ${
          visible
            ? 'hidden group-hover/item:block group-focus-within/item:block'
            : 'text-chalkboard-50'
        }`}
      />
    </button>
  )
}

/**
 * More generic version of OperationListItem,
 * to be used for default planes after we fix them and
 * add them to the artifact graph / feature tree
 */
const OperationItemWrapper = ({
  icon,
  name,
  visibilityToggle,
  menuItems,
  errors,
  className,
  ...props
}: React.HTMLAttributes<HTMLButtonElement> & {
  icon: CustomIconName
  name: string
  visibilityToggle?: VisibilityToggleProps
  menuItems?: ComponentProps<typeof ContextMenu>['items']
  errors?: Diagnostic[]
}) => {
  const menuRef = useRef<HTMLDivElement>(null)

  return (
    <div
      ref={menuRef}
      className="flex select-none items-center group/item my-0 py-0.5 px-1 focus-within:bg-primary/10 hover:bg-primary/5"
    >
      <button
        {...props}
        className={`reset flex-1 flex items-center gap-2 border-transparent dark:border-transparent text-left text-base ${className}`}
      >
        <CustomIcon name={icon} className="w-5 h-5 block" />
        {name}
      </button>
      {errors && errors.length > 0 && (
        <em className="text-destroy-80 text-xs">has error</em>
      )}
      {visibilityToggle && <VisibilityToggle {...visibilityToggle} />}
      {menuItems && (
        <ContextMenu menuTargetElement={menuRef} items={menuItems} />
      )}
    </div>
  )
}

/**
 * A button with an icon, name, and context menu
 * for an operation in the feature tree.
 */
const OperationItem = (props: {
  item: Operation
  send: Prop<Actor<typeof featureTreeMachine>, 'send'>
}) => {
  const kclContext = useKclContext()
  const name = getOperationLabel(props.item)
  const errors = useMemo(() => {
    return kclContext.diagnostics.filter(
      (diag) =>
        diag.severity === 'error' &&
        'sourceRange' in props.item &&
        diag.from >= props.item.sourceRange[0] &&
        diag.to <= props.item.sourceRange[1]
    )
  }, [kclContext.diagnostics.length])

  function selectOperation() {
    if (props.item.type === 'GroupEnd') {
      return
    }
    props.send({
      type: 'selectOperation',
      data: {
        targetSourceRange: sourceRangeFromRust(props.item.sourceRange),
      },
    })
  }

  /**
   * For now we can only enter the "edit" flow for the startSketchOn operation.
   * TODO: https://github.com/KittyCAD/modeling-app/issues/4442
   */
  function enterEditFlow() {
    if (
      props.item.type === 'StdLibCall' ||
      props.item.type === 'KclStdLibCall'
    ) {
      props.send({
        type: 'enterEditFlow',
        data: {
          targetSourceRange: sourceRangeFromRust(props.item.sourceRange),
          currentOperation: props.item,
        },
      })
    }
  }

  function enterAppearanceFlow() {
    if (
      props.item.type === 'StdLibCall' ||
      props.item.type === 'KclStdLibCall'
    ) {
      props.send({
        type: 'enterAppearanceFlow',
        data: {
          targetSourceRange: sourceRangeFromRust(props.item.sourceRange),
          currentOperation: props.item,
        },
      })
    }
  }

  function deleteOperation() {
    if (
      props.item.type === 'StdLibCall' ||
      props.item.type === 'GroupBegin' ||
      props.item.type === 'KclStdLibCall'
    ) {
      props.send({
        type: 'deleteOperation',
        data: {
          targetSourceRange: sourceRangeFromRust(props.item.sourceRange),
        },
      })
    }
  }

  const menuItems = useMemo(
    () => [
      <ContextMenuItem
        onClick={() => {
          if (props.item.type === 'GroupEnd') {
            return
          }
          props.send({
            type: 'goToKclSource',
            data: {
              targetSourceRange: sourceRangeFromRust(props.item.sourceRange),
            },
          })
        }}
      >
        View KCL source code
      </ContextMenuItem>,
      ...(props.item.type === 'GroupBegin' &&
      props.item.group.type === 'FunctionCall'
        ? [
            <ContextMenuItem
              onClick={() => {
                if (props.item.type !== 'GroupBegin') {
                  return
                }
                if (props.item.group.type !== 'FunctionCall') {
                  // TODO: Add module instance support.
                  return
                }
                const functionRange = props.item.group.functionSourceRange
                // For some reason, the cursor goes to the end of the source
                // range we select.  So set the end equal to the beginning.
                functionRange[1] = functionRange[0]
                props.send({
                  type: 'goToKclSource',
                  data: {
                    targetSourceRange: sourceRangeFromRust(functionRange),
                  },
                })
              }}
            >
              View function definition
            </ContextMenuItem>,
          ]
        : []),
      ...(props.item.type === 'StdLibCall' ||
      props.item.type === 'KclStdLibCall'
        ? [
            <ContextMenuItem
              disabled={!stdLibMap[props.item.name]?.supportsAppearance}
              onClick={enterAppearanceFlow}
              data-testid="context-menu-set-appearance"
            >
              Set appearance
            </ContextMenuItem>,
            <ContextMenuItem
              disabled={!stdLibMap[props.item.name]?.prepareToEdit}
              onClick={enterEditFlow}
              hotkey="Double click"
            >
              Edit
            </ContextMenuItem>,
          ]
        : []),
      <ContextMenuItem
        onClick={deleteOperation}
        hotkey="Delete"
        data-testid="context-menu-delete"
      >
        Delete
      </ContextMenuItem>,
    ],
    [props.item, props.send]
  )

  return (
    <OperationItemWrapper
      icon={getOperationIcon(props.item)}
      name={name}
      menuItems={menuItems}
      onClick={selectOperation}
      onDoubleClick={enterEditFlow}
      errors={errors}
    />
  )
}

const DefaultPlanes = () => {
  const handleVisibilityChange = useCallback(
    async (planeId: string, isCurrentlyVisible: boolean) => {
      await kclManager.engineCommandManager.setPlaneHidden(
        planeId,
        isCurrentlyVisible
      )
    },
    []
  )

  const defaultPlanes = rustContext.defaultPlanes
  if (!defaultPlanes) return null

  const planes = [
    { name: 'Front plane', id: defaultPlanes.xz },
    { name: 'Top plane', id: defaultPlanes.xy },
    { name: 'Side plane', id: defaultPlanes.yz },
  ]

  return (
    <div className="mb-2">
      {planes.map((plane) => (
        <OperationItemWrapper
          key={plane.id}
          icon={'plane'}
          name={plane.name}
          visibilityToggle={{
            entityId: plane.id,
            initialVisibility: true,
            onVisibilityChange: async () => {
              await handleVisibilityChange(
                plane.id,
                !(visibilityMap.get(plane.id) ?? true)
              )
            },
          }}
        />
      ))}
      <div className="h-px bg-chalkboard-50/20 my-2" />
    </div>
  )
}<|MERGE_RESOLUTION|>--- conflicted
+++ resolved
@@ -23,16 +23,11 @@
   getOperationLabel,
   stdLibMap,
 } from '@src/lib/operations'
-<<<<<<< HEAD
 import { editorManager, kclManager, rustContext } from '@src/lib/singletons'
-import { featureTreeMachine } from '@src/machines/featureTreeMachine'
-=======
-import { editorManager, kclManager } from '@src/lib/singletons'
 import {
   featureTreeMachine,
   featureTreeMachineDefaultContext,
 } from '@src/machines/featureTreeMachine'
->>>>>>> 7fce38b2
 import {
   editorIsMountedSelector,
   kclEditorActor,
