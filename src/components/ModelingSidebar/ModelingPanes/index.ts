--- conflicted
+++ resolved
@@ -25,14 +25,12 @@
   | 'lspMessages'
   | 'variables'
 
-<<<<<<< HEAD
 const PANE_KEYBINDING_PREFIX = 'ctrl+shift+p ' as const
-=======
+
 export interface BadgeInfo {
   value: (props: PaneCallbackProps) => boolean | number
   onClick?: MouseEventHandler<any>
 }
->>>>>>> a503d1ce
 
 /**
  * This interface can be extended as more context is needed for the panes
@@ -96,17 +94,6 @@
     keybinding: PANE_KEYBINDING_PREFIX + 'l',
   },
   {
-<<<<<<< HEAD
-    id: 'kclErrors',
-    title: 'KCL Errors',
-    icon: faExclamationCircle,
-    Content: KclErrorsPane,
-    keybinding: PANE_KEYBINDING_PREFIX + 'e',
-    showBadge: ({ kclContext }) => kclContext.errors.length,
-  },
-  {
-=======
->>>>>>> a503d1ce
     id: 'debug',
     title: 'Debug',
     icon: faBugSlash,
