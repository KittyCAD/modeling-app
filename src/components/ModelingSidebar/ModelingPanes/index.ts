--- conflicted
+++ resolved
@@ -26,9 +26,8 @@
   | 'lspMessages'
   | 'variables'
 
-<<<<<<< HEAD
 const PANE_KEYBINDING_PREFIX = 'alt+p ' as const
-=======
+
 /**
  * This interface can be extended as more context is needed for the panes
  * to determine if they should show their badges or not.
@@ -36,7 +35,6 @@
 interface PaneCallbackProps {
   kclContext: ReturnType<typeof useKclContext>
 }
->>>>>>> 19a93e8d
 
 export type SidebarPane = {
   id: SidebarType
@@ -55,11 +53,7 @@
     title: 'KCL Code',
     icon: faCode,
     Content: KclEditorPane,
-<<<<<<< HEAD
     keybinding: PANE_KEYBINDING_PREFIX + 'c',
-=======
-    keybinding: 'Shift + C',
->>>>>>> 19a93e8d
     Menu: KclEditorMenu,
   },
   {
@@ -67,11 +61,7 @@
     title: 'Project Files',
     icon: 'folder',
     Content: FileTreeInner,
-<<<<<<< HEAD
     keybinding: PANE_KEYBINDING_PREFIX + 'f',
-=======
-    keybinding: 'Shift + F',
->>>>>>> 19a93e8d
     Menu: FileTreeMenu,
     hideOnPlatform: 'web',
   },
@@ -81,44 +71,28 @@
     icon: faSquareRootVariable,
     Content: MemoryPane,
     Menu: MemoryPaneMenu,
-<<<<<<< HEAD
     keybinding: PANE_KEYBINDING_PREFIX + 'v',
-=======
-    keybinding: 'Shift + V',
->>>>>>> 19a93e8d
   },
   {
     id: 'logs',
     title: 'Logs',
     icon: faCodeCommit,
     Content: LogsPane,
-<<<<<<< HEAD
     keybinding: PANE_KEYBINDING_PREFIX + 'l',
-=======
-    keybinding: 'Shift + L',
->>>>>>> 19a93e8d
   },
   {
     id: 'kclErrors',
     title: 'KCL Errors',
     icon: faExclamationCircle,
     Content: KclErrorsPane,
-<<<<<<< HEAD
     keybinding: PANE_KEYBINDING_PREFIX + 'e',
-=======
-    keybinding: 'Shift + E',
     showBadge: ({ kclContext }) => kclContext.errors.length,
->>>>>>> 19a93e8d
   },
   {
     id: 'debug',
     title: 'Debug',
     icon: faBugSlash,
     Content: DebugPane,
-<<<<<<< HEAD
     keybinding: PANE_KEYBINDING_PREFIX + 'd',
-=======
-    keybinding: 'Shift + D',
->>>>>>> 19a93e8d
   },
 ]