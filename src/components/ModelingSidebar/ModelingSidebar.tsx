import { useSettingsAuthContext } from 'hooks/useSettingsAuthContext'
import { Resizable } from 're-resizable'
import {
  MouseEventHandler,
  useCallback,
  useEffect,
  useMemo,
<<<<<<< HEAD
  ReactNode,
=======
  useContext,
>>>>>>> 30cfac06
} from 'react'
import { useHotkeys } from 'react-hotkeys-hook'
import { SidebarAction, SidebarType, sidebarPanes } from './ModelingPanes'
import Tooltip from 'components/Tooltip'
import { ActionIcon } from 'components/ActionIcon'
import styles from './ModelingSidebar.module.css'
import { ModelingPane } from './ModelingPane'
import { isDesktop } from 'lib/isDesktop'
import { useModelingContext } from 'hooks/useModelingContext'
import { CustomIconName } from 'components/CustomIcon'
import { useCommandsContext } from 'hooks/useCommandsContext'
import { IconDefinition } from '@fortawesome/free-solid-svg-icons'
import { useKclContext } from 'lang/KclProvider'
import { MachineManagerContext } from 'components/MachineManagerProvider'

interface ModelingSidebarProps {
  paneOpacity: '' | 'opacity-20' | 'opacity-40'
}

interface BadgeInfoComputed {
  value: number | boolean
  onClick?: MouseEventHandler<any>
}

function getPlatformString(): 'web' | 'desktop' {
  return isDesktop() ? 'desktop' : 'web'
}

export function ModelingSidebar({ paneOpacity }: ModelingSidebarProps) {
  const machineManager = useContext(MachineManagerContext)
  const { commandBarSend } = useCommandsContext()
  const kclContext = useKclContext()
  const { settings } = useSettingsAuthContext()
  const onboardingStatus = settings.context.app.onboardingStatus
  const { send, context } = useModelingContext()
  const pointerEventsCssClass =
    onboardingStatus.current === 'camera' ||
    context.store?.openPanes.length === 0
      ? 'pointer-events-none '
      : 'pointer-events-auto '
  const showDebugPanel = settings.context.modeling.showDebugPanel

  const paneCallbackProps = useMemo(
    () => ({
      kclContext,
      settings: settings.context,
      platform: getPlatformString(),
    }),
    [kclContext.errors, settings.context]
  )

  const sidebarActions: SidebarAction[] = [
    {
      id: 'export',
      title: 'Export part',
      icon: 'floppyDiskArrow',
      keybinding: 'Ctrl + Shift + E',
      action: () =>
        commandBarSend({
          type: 'Find and select command',
          data: { name: 'Export', groupId: 'modeling' },
        }),
    },
    {
      id: 'make',
      title: 'Make part',
      icon: 'printer3d',
      keybinding: 'Ctrl + Shift + M',
      // eslint-disable-next-line @typescript-eslint/no-misused-promises
      action: async () => {
        commandBarSend({
          type: 'Find and select command',
          data: { name: 'Make', groupId: 'modeling' },
        })
      },
      hide: () => !isDesktop(),
      disable: () => {
        return machineManager.noMachinesReason()
      },
    },
  ]
  const filteredActions: SidebarAction[] = sidebarActions.filter(
    (action) =>
      !action.hide ||
      (action.hide instanceof Function && !action.hide(paneCallbackProps))
  )

  //   // Filter out the debug panel if it's not supposed to be shown
  //   // TODO: abstract out for allowing user to configure which panes to show
  const filteredPanes = useMemo(
    () =>
      (showDebugPanel.current
        ? sidebarPanes
        : sidebarPanes.filter((pane) => pane.id !== 'debug')
      ).filter(
        (pane) =>
          !pane.hide ||
          (pane.hide instanceof Function && !pane.hide(paneCallbackProps))
      ),
    [sidebarPanes, paneCallbackProps]
  )

  const paneBadgeMap: Record<SidebarType, BadgeInfoComputed> = useMemo(() => {
    return filteredPanes.reduce((acc, pane) => {
      if (pane.showBadge) {
        acc[pane.id] = {
          value: pane.showBadge.value(paneCallbackProps),
          onClick: pane.showBadge.onClick,
        }
      }
      return acc
    }, {} as Record<SidebarType, BadgeInfoComputed>)
  }, [paneCallbackProps])

  // Clear any hidden panes from the `openPanes` array
  useEffect(() => {
    const panesToReset: SidebarType[] = []
    sidebarPanes.forEach((pane) => {
      if (
        pane.hide === true ||
        (pane.hide instanceof Function && pane.hide(paneCallbackProps))
      ) {
        panesToReset.push(pane.id)
      }
    })

    if (panesToReset.length > 0) {
      send({
        type: 'Set context',
        data: {
          openPanes: context.store?.openPanes.filter(
            (pane) => !panesToReset.includes(pane)
          ),
        },
      })
    }
  }, [settings.context])

  const togglePane = useCallback(
    (newPane: SidebarType) => {
      send({
        type: 'Set context',
        data: {
          openPanes: context.store?.openPanes.includes(newPane)
            ? context.store?.openPanes.filter((pane) => pane !== newPane)
            : [...context.store?.openPanes, newPane],
        },
      })
    },
    [context.store?.openPanes, send]
  )

  return (
    <Resizable
      className={`group flex-1 flex flex-col z-10 my-2 pr-1 ${paneOpacity} ${pointerEventsCssClass}`}
      defaultSize={{
        width: '550px',
        height: 'auto',
      }}
      minWidth={200}
      maxWidth={800}
      handleWrapperClass="sidebar-resize-handles"
      handleClasses={{
        right:
          (context.store?.openPanes.length === 0 ? 'hidden ' : 'block ') +
          'translate-x-1/2 hover:bg-chalkboard-10 hover:dark:bg-chalkboard-110 bg-transparent transition-colors duration-75 transition-ease-out delay-100 ',
        left: 'hidden',
        top: 'hidden',
        topLeft: 'hidden',
        topRight: 'hidden',
        bottom: 'hidden',
        bottomLeft: 'hidden',
        bottomRight: 'hidden',
      }}
    >
      <div id="app-sidebar" className={styles.grid + ' flex-1'}>
        <ul
          className={
            (context.store?.openPanes.length === 0 ? 'rounded-r ' : '') +
            'relative z-[2] pointer-events-auto p-0 col-start-1 col-span-1 h-fit w-fit flex flex-col ' +
            'bg-chalkboard-10 border border-solid border-chalkboard-30 dark:bg-chalkboard-90 dark:border-chalkboard-80 group-focus-within:border-primary dark:group-focus-within:border-chalkboard-50 shadow-sm '
          }
        >
          <ul
            id="pane-buttons-section"
            className={
              'w-fit p-2 flex flex-col gap-2 ' +
              (context.store?.openPanes.length >= 1 ? 'pr-0.5' : '')
            }
          >
            {filteredPanes.map((pane) => (
              <ModelingPaneButton
                key={pane.id}
                paneConfig={pane}
                paneIsOpen={context.store?.openPanes.includes(pane.id)}
                onClick={() => togglePane(pane.id)}
                aria-pressed={context.store?.openPanes.includes(pane.id)}
                showBadge={paneBadgeMap[pane.id]}
              />
            ))}
          </ul>
          {filteredActions.length > 0 && (
            <>
              <hr className="w-full border-chalkboard-30 dark:border-chalkboard-80" />
              <ul
                id="sidebar-actions"
                className="w-fit p-2 flex flex-col gap-2"
              >
                {filteredActions.map((action) => (
                  <ModelingPaneButton
                    key={action.id}
                    paneConfig={{
                      id: action.id,
                      title: action.title,
                      icon: action.icon,
                      keybinding: action.keybinding,
                      iconClassName: action.iconClassName,
                      iconSize: 'md',
                    }}
                    onClick={action.action}
                    disabledText={action.disable?.()}
                  />
                ))}
              </ul>
            </>
          )}
        </ul>
        <ul
          id="pane-section"
          className={
            'ml-[-1px] col-start-2 col-span-1 flex flex-col gap-2 ' +
            (context.store?.openPanes.length >= 1
              ? `row-start-1 row-end-3`
              : `hidden`)
          }
        >
          {filteredPanes
            .filter((pane) => context?.store.openPanes.includes(pane.id))
            .map((pane) => (
              <ModelingPane
                key={pane.id}
                icon={pane.icon}
                id={`${pane.id}-pane`}
                title={pane.title}
                Menu={pane.Menu}
                onClose={() => togglePane(pane.id)}
              >
                {pane.Content instanceof Function ? (
                  <pane.Content />
                ) : (
                  pane.Content
                )}
              </ModelingPane>
            ))}
        </ul>
      </div>
    </Resizable>
  )
}

interface ModelingPaneButtonProps
  extends React.HTMLAttributes<HTMLButtonElement> {
  paneConfig: {
    id: string
    title: ReactNode
    icon: CustomIconName | IconDefinition
    keybinding: string
    iconClassName?: string
    iconSize?: 'sm' | 'md' | 'lg'
  }
  onClick: () => void
  paneIsOpen?: boolean
  showBadge?: BadgeInfoComputed
  disabledText?: string
}

function ModelingPaneButton({
  paneConfig,
  onClick,
  paneIsOpen,
  showBadge,
  disabledText,
  ...props
}: ModelingPaneButtonProps) {
  useHotkeys(paneConfig.keybinding, onClick, {
    scopes: ['modeling'],
  })

  return (
    <div id={paneConfig.id + '-button-holder'}>
      <button
        className="group pointer-events-auto flex items-center justify-center border-transparent dark:border-transparent disabled:!border-transparent p-0 m-0 rounded-sm !outline-0 focus-visible:border-primary"
        onClick={onClick}
        name={typeof paneConfig.title === 'string' ? paneConfig.title : ''}
        data-testid={paneConfig.id + '-pane-button'}
        disabled={disabledText !== undefined}
        aria-disabled={disabledText !== undefined}
        {...props}
      >
        <ActionIcon
          icon={paneConfig.icon}
          className={paneConfig.iconClassName || ''}
          size={paneConfig.iconSize || 'md'}
          iconClassName={paneIsOpen ? ' !text-chalkboard-10' : ''}
          bgClassName={
            'rounded-sm ' + (paneIsOpen ? '!bg-primary' : '!bg-transparent')
          }
        />
        <span className="sr-only">
          {paneConfig.title}
          {paneIsOpen !== undefined ? ` pane` : ''}
        </span>
        <Tooltip
          position="right"
          contentClassName="max-w-none flex items-center gap-4"
          hoverOnly
        >
          <span className="flex-1">
            {paneConfig.title}
            {disabledText !== undefined ? ` (${disabledText})` : ''}
            {paneIsOpen !== undefined ? ` pane` : ''}
          </span>
          <kbd className="hotkey text-xs capitalize">
            {paneConfig.keybinding}
          </kbd>
        </Tooltip>
      </button>
      {!!showBadge?.value && (
        <p
          id={`${paneConfig.id}-badge`}
          className={
            'absolute m-0 p-0 top-1 right-0 w-3 h-3 flex items-center justify-center text-[10px] font-semibold text-white bg-primary hue-rotate-90 rounded-full border border-chalkboard-10 dark:border-chalkboard-80 z-50 hover:cursor-pointer hover:scale-[2] transition-transform duration-200'
          }
          onClick={showBadge.onClick}
          title={`Click to view ${showBadge.value} notification${
            Number(showBadge.value) > 1 ? 's' : ''
          }`}
        >
          <span className="sr-only">&nbsp;has&nbsp;</span>
          {typeof showBadge.value === 'number' ? (
            <span>{showBadge.value}</span>
          ) : (
            <span className="sr-only">a</span>
          )}
          <span className="sr-only">
            &nbsp;notification{Number(showBadge.value) > 1 ? 's' : ''}
          </span>
        </p>
      )}
    </div>
  )
}<|MERGE_RESOLUTION|>--- conflicted
+++ resolved
@@ -5,11 +5,8 @@
   useCallback,
   useEffect,
   useMemo,
-<<<<<<< HEAD
   ReactNode,
-=======
   useContext,
->>>>>>> 30cfac06
 } from 'react'
 import { useHotkeys } from 'react-hotkeys-hook'
 import { SidebarAction, SidebarType, sidebarPanes } from './ModelingPanes'
