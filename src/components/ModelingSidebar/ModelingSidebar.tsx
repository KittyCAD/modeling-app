--- conflicted
+++ resolved
@@ -200,23 +200,12 @@
   })
 
   return (
-<<<<<<< HEAD
-    <Tab
-      key={paneConfig.id}
-      className="pointer-events-auto flex items-center justify-center border-transparent dark:border-transparent p-0 m-0 rounded-sm !outline-none"
-      onClick={togglePane}
-      name={paneConfig.title}
-      aria-description={`pane button, hotkey: ${
-        paneConfig.keybinding || 'none'
-      }`}
-      data-testid={paneConfig.id + '-pane-button'}
-=======
     <button
       className="pointer-events-auto flex items-center justify-center border-transparent dark:border-transparent p-0 m-0 rounded-sm !outline-0 focus-visible:border-primary"
       onClick={onClick}
-      data-testid={paneConfig.title}
+      name={paneConfig.title}
+      data-testid={paneConfig.id + '-pane-button'}
       {...props}
->>>>>>> ea0a3ac3
     >
       <ActionIcon
         icon={paneConfig.icon}
@@ -231,21 +220,10 @@
           'rounded-sm ' + (paneIsOpen ? '!bg-primary' : '!bg-transparent')
         }
       />
-<<<<<<< HEAD
       <span className="sr-only">{paneConfig.title} pane</span>
-      <Tooltip position="right" hoverOnly delay={800}>
+      <Tooltip position="right" hoverOnly>
         <span className="flex-1">{paneConfig.title} pane: </span>
-        <span className="text-xs capitalize">{paneConfig.keybinding}</span>
-=======
-      <Tooltip
-        position="right"
-        className="!max-w-none flex gap-4 items-center justify-between"
-        hoverOnly
-        delay={800}
-      >
-        <span className="flex-none">{paneConfig.title}</span>
-        <kbd className="hotkey">{paneConfig.keybinding}</kbd>
->>>>>>> ea0a3ac3
+        <span className="hotkey text-xs capitalize">{paneConfig.keybinding}</span>
       </Tooltip>
     </button>
   )
