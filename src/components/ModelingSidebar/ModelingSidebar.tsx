import { useSettingsAuthContext } from 'hooks/useSettingsAuthContext'
import { Resizable } from 're-resizable'
<<<<<<< HEAD
import { useCallback, useMemo } from 'react'
=======
import { MouseEventHandler, useCallback, useMemo } from 'react'
import { useHotkeys } from 'react-hotkeys-hook'
>>>>>>> a503d1ce
import { SidebarType, sidebarPanes } from './ModelingPanes'
import Tooltip from 'components/Tooltip'
import { ActionIcon } from 'components/ActionIcon'
import styles from './ModelingSidebar.module.css'
import { ModelingPane } from './ModelingPane'
import { isTauri } from 'lib/isTauri'
import { useModelingContext } from 'hooks/useModelingContext'
import { CustomIconName } from 'components/CustomIcon'
import { useCommandsContext } from 'hooks/useCommandsContext'
import { IconDefinition } from '@fortawesome/free-solid-svg-icons'
import { useKclContext } from 'lang/KclProvider'
<<<<<<< HEAD
import { KEYBINDING_CATEGORIES } from 'lib/constants'
import { useInteractionMap } from 'hooks/useInteractionMap'
import { useInteractionMapContext } from 'hooks/useInteractionMapContext'
import { InteractionSequence } from 'components/Settings/AllKeybindingsFields'
=======
import { machineManager } from 'lib/machineManager'
>>>>>>> a503d1ce

interface ModelingSidebarProps {
  paneOpacity: '' | 'opacity-20' | 'opacity-40'
}

interface BadgeInfoComputed {
  value: number | boolean
  onClick?: MouseEventHandler<any>
}

export function ModelingSidebar({ paneOpacity }: ModelingSidebarProps) {
  const { commandBarSend } = useCommandsContext()
  const kclContext = useKclContext()
  const { settings } = useSettingsAuthContext()
  const onboardingStatus = settings.context.app.onboardingStatus
  const { send, context } = useModelingContext()
  const pointerEventsCssClass =
    context.store?.buttonDownInStream ||
    onboardingStatus.current === 'camera' ||
    context.store?.openPanes.length === 0
      ? 'pointer-events-none '
      : 'pointer-events-auto '
  const showDebugPanel = settings.context.modeling.showDebugPanel

  const sidebarActions: SidebarAction[] = [
    {
      id: 'export',
      title: 'Export part',
      icon: 'floppyDiskArrow',
      iconClassName: '!p-0',
      keybinding: 'Ctrl + Shift + E',
      action: () =>
        commandBarSend({
          type: 'Find and select command',
          data: { name: 'Export', groupId: 'modeling' },
        }),
    },
    {
      id: 'make',
      title: 'Make part',
      icon: 'printer3d',
      iconClassName: '!p-0',
      keybinding: 'Ctrl + Shift + M',
      action: async () => {
        commandBarSend({
          type: 'Find and select command',
          data: { name: 'Make', groupId: 'modeling' },
        })
      },
      hide: () => machineManager.machineCount() === 0,
      hideOnPlatform: 'web',
    },
  ]
  const filteredActions: SidebarAction[] = sidebarActions.filter(
    (action) =>
      (!action.hide || (action.hide instanceof Function && !action.hide())) &&
      (!action.hideOnPlatform ||
        (isTauri()
          ? action.hideOnPlatform === 'web'
          : action.hideOnPlatform === 'desktop'))
  )

  //   // Filter out the debug panel if it's not supposed to be shown
  //   // TODO: abstract out for allowing user to configure which panes to show
  const filteredPanes = useMemo(
    () =>
      (showDebugPanel.current
        ? sidebarPanes
        : sidebarPanes.filter((pane) => pane.id !== 'debug')
      ).filter(
        (pane) =>
          !pane.hideOnPlatform ||
          (isTauri()
            ? pane.hideOnPlatform === 'web'
            : pane.hideOnPlatform === 'desktop')
      ),
    [sidebarPanes, showDebugPanel.current]
  )

  const paneBadgeMap: Record<SidebarType, BadgeInfoComputed> = useMemo(() => {
    return filteredPanes.reduce((acc, pane) => {
      if (pane.showBadge) {
        acc[pane.id] = {
          value: pane.showBadge.value({ kclContext }),
          onClick: pane.showBadge.onClick,
        }
      }
      return acc
    }, {} as Record<SidebarType, BadgeInfoComputed>)
  }, [kclContext.errors])

  const togglePane = useCallback(
    (newPane: SidebarType) => {
      send({
        type: 'Set context',
        data: {
          openPanes: context.store?.openPanes.includes(newPane)
            ? context.store?.openPanes.filter((pane) => pane !== newPane)
            : [...context.store?.openPanes, newPane],
        },
      })
    },
    [context.store?.openPanes, send]
  )

  useInteractionMap(
    KEYBINDING_CATEGORIES.USER_INTERFACE,
    Object.fromEntries(
      filteredPanes.map((pane) => [
        pane.id,
        {
          name: pane.id,
          action: () => togglePane(pane.id),
          keybinding: pane.keybinding,
          title: `Toggle ${pane.title} pane`,
          sequence: pane.keybinding,
          ownerId: KEYBINDING_CATEGORIES.USER_INTERFACE,
        },
      ])
    ),
    [filteredPanes, context.store?.openPanes]
  )

  return (
    <Resizable
      className={`group flex-1 flex flex-col z-10 my-2 pr-1 ${paneOpacity} ${pointerEventsCssClass}`}
      defaultSize={{
        width: '550px',
        height: 'auto',
      }}
      minWidth={200}
      maxWidth={800}
      handleClasses={{
        right:
          (context.store?.openPanes.length === 0 ? 'hidden ' : 'block ') +
          'translate-x-1/2 hover:bg-chalkboard-10 hover:dark:bg-chalkboard-110 bg-transparent transition-colors duration-75 transition-ease-out delay-100 ',
        left: 'hidden',
        top: 'hidden',
        topLeft: 'hidden',
        topRight: 'hidden',
        bottom: 'hidden',
        bottomLeft: 'hidden',
        bottomRight: 'hidden',
      }}
    >
      <div id="app-sidebar" className={styles.grid + ' flex-1'}>
        <ul
          className={
            (context.store?.openPanes.length === 0 ? 'rounded-r ' : '') +
            'relative z-[2] pointer-events-auto p-0 col-start-1 col-span-1 h-fit w-fit flex flex-col ' +
            'bg-chalkboard-10 border border-solid border-chalkboard-20 dark:bg-chalkboard-90 dark:border-chalkboard-80 group-focus-within:border-primary dark:group-focus-within:border-chalkboard-50 '
          }
        >
          <ul
            id="pane-buttons-section"
            className={
              'w-fit p-2 flex flex-col gap-2 ' +
              (context.store?.openPanes.length >= 1 ? 'pr-0.5' : '')
            }
          >
            {filteredPanes.map((pane) => (
              <ModelingPaneButton
                key={pane.id}
                paneConfig={pane}
                paneIsOpen={context.store?.openPanes.includes(pane.id)}
                onClick={() => togglePane(pane.id)}
                aria-pressed={context.store?.openPanes.includes(pane.id)}
                showBadge={paneBadgeMap[pane.id]}
              />
            ))}
          </ul>
          {filteredActions.length > 0 && (
            <>
              <hr className="w-full border-chalkboard-20 dark:border-chalkboard-80" />
              <ul
                id="sidebar-actions"
                className="w-fit p-2 flex flex-col gap-2"
              >
                {filteredActions.map((action) => (
                  <ModelingPaneButton
                    key={action.id}
                    paneConfig={{
                      id: action.id,
                      title: action.title,
                      icon: action.icon,
                      keybinding: action.keybinding,
                      iconClassName: action.iconClassName,
                      iconSize: 'md',
                    }}
                    onClick={action.action}
                  />
                ))}
              </ul>
            </>
          )}
        </ul>
        <ul
          id="pane-section"
          className={
            'ml-[-1px] col-start-2 col-span-1 flex flex-col gap-2 ' +
            (context.store?.openPanes.length >= 1
              ? `row-start-1 row-end-3`
              : `hidden`)
          }
        >
          {filteredPanes
            .filter((pane) => context?.store.openPanes.includes(pane.id))
            .map((pane) => (
              <ModelingPane
                key={pane.id}
                icon={pane.icon}
                id={`${pane.id}-pane`}
                title={pane.title}
                Menu={pane.Menu}
                onClose={() => togglePane(pane.id)}
              >
                {pane.Content instanceof Function ? (
                  <pane.Content />
                ) : (
                  pane.Content
                )}
              </ModelingPane>
            ))}
        </ul>
      </div>
    </Resizable>
  )
}

interface ModelingPaneButtonProps
  extends React.HTMLAttributes<HTMLButtonElement> {
  paneConfig: {
    id: string
    title: string
    icon: CustomIconName | IconDefinition
    keybinding: string
    iconClassName?: string
    iconSize?: 'sm' | 'md' | 'lg'
  }
  onClick: () => void
  paneIsOpen?: boolean
  showBadge?: BadgeInfoComputed
}

function ModelingPaneButton({
  paneConfig,
  onClick,
  paneIsOpen,
  showBadge,
  ...props
}: ModelingPaneButtonProps) {
  const { state: interactionMapState } = useInteractionMapContext()

  const resolvedKeybinding = useMemo(
    () =>
      interactionMapState.context.overrides[
        `${KEYBINDING_CATEGORIES.USER_INTERFACE}.${paneConfig.id}`
      ] || paneConfig.keybinding,
    [interactionMapState.context.overrides]
  )

  return (
    <div id={paneConfig.id + '-button-holder'}>
      <button
        className="pointer-events-auto flex items-center justify-center border-transparent dark:border-transparent p-0 m-0 rounded-sm !outline-0 focus-visible:border-primary"
        onClick={onClick}
        name={paneConfig.title}
        data-testid={paneConfig.id + '-pane-button'}
        {...props}
      >
        <ActionIcon
          icon={paneConfig.icon}
          className={'p-1 ' + paneConfig.iconClassName || ''}
          size={paneConfig.iconSize || 'sm'}
          iconClassName={
            paneIsOpen
              ? ' !text-chalkboard-10'
              : '!text-chalkboard-80 dark:!text-chalkboard-30'
          }
          bgClassName={
            'rounded-sm ' + (paneIsOpen ? '!bg-primary' : '!bg-transparent')
          }
        />
        <span className="sr-only">
          {paneConfig.title}
          {paneIsOpen !== undefined ? ` pane` : ''}
        </span>
        <Tooltip
          position="right"
          contentClassName="max-w-none flex items-center gap-4"
          hoverOnly
        >
          <span className="flex-1">
            {paneConfig.title}
            {paneIsOpen !== undefined ? ` pane` : ''}
          </span>
          <kbd className="hotkey text-xs capitalize">
            {paneConfig.keybinding}
          </kbd>
        </Tooltip>
      </button>
      {!!showBadge?.value && (
        <p
          id={`${paneConfig.id}-badge`}
          className={
            'absolute m-0 p-0 top-1 right-0 w-3 h-3 flex items-center justify-center text-[10px] font-semibold text-white bg-primary hue-rotate-90 rounded-full border border-chalkboard-10 dark:border-chalkboard-80 z-50 hover:cursor-pointer hover:scale-[2] transition-transform duration-200'
          }
          onClick={showBadge.onClick}
          title={`Click to view ${showBadge.value} notification${
            Number(showBadge.value) > 1 ? 's' : ''
          }`}
        >
          <span className="sr-only">&nbsp;has&nbsp;</span>
          {typeof showBadge.value === 'number' ? (
            <span>{showBadge.value}</span>
          ) : (
            <span className="sr-only">a</span>
          )}
          <span className="sr-only">
            &nbsp;notification{Number(showBadge.value) > 1 ? 's' : ''}
          </span>
        </p>
      )}
<<<<<<< HEAD
      <Tooltip
        position="right"
        contentClassName="max-w-none flex items-center gap-4"
        hoverOnly
      >
        <span className="flex-1">
          {paneConfig.title}
          {paneIsOpen !== undefined ? ` pane` : ''}
        </span>
        <InteractionSequence
          sequence={resolvedKeybinding}
          className="flex-nowrap !gap-1"
        />
      </Tooltip>
    </button>
=======
    </div>
>>>>>>> a503d1ce
  )
}

export type SidebarAction = {
  id: string
  title: string
  icon: CustomIconName
  iconClassName?: string // Just until we get rid of FontAwesome icons
  keybinding: string
  action: () => void
  hideOnPlatform?: 'desktop' | 'web'
  hide?: boolean | (() => boolean)
}<|MERGE_RESOLUTION|>--- conflicted
+++ resolved
@@ -1,11 +1,6 @@
 import { useSettingsAuthContext } from 'hooks/useSettingsAuthContext'
 import { Resizable } from 're-resizable'
-<<<<<<< HEAD
-import { useCallback, useMemo } from 'react'
-=======
 import { MouseEventHandler, useCallback, useMemo } from 'react'
-import { useHotkeys } from 'react-hotkeys-hook'
->>>>>>> a503d1ce
 import { SidebarType, sidebarPanes } from './ModelingPanes'
 import Tooltip from 'components/Tooltip'
 import { ActionIcon } from 'components/ActionIcon'
@@ -17,14 +12,11 @@
 import { useCommandsContext } from 'hooks/useCommandsContext'
 import { IconDefinition } from '@fortawesome/free-solid-svg-icons'
 import { useKclContext } from 'lang/KclProvider'
-<<<<<<< HEAD
+import { machineManager } from 'lib/machineManager'
 import { KEYBINDING_CATEGORIES } from 'lib/constants'
 import { useInteractionMap } from 'hooks/useInteractionMap'
 import { useInteractionMapContext } from 'hooks/useInteractionMapContext'
 import { InteractionSequence } from 'components/Settings/AllKeybindingsFields'
-=======
-import { machineManager } from 'lib/machineManager'
->>>>>>> a503d1ce
 
 interface ModelingSidebarProps {
   paneOpacity: '' | 'opacity-20' | 'opacity-40'
@@ -321,9 +313,10 @@
             {paneConfig.title}
             {paneIsOpen !== undefined ? ` pane` : ''}
           </span>
-          <kbd className="hotkey text-xs capitalize">
-            {paneConfig.keybinding}
-          </kbd>
+          <InteractionSequence
+            sequence={resolvedKeybinding}
+            className="flex-nowrap !gap-1"
+          />
         </Tooltip>
       </button>
       {!!showBadge?.value && (
@@ -348,25 +341,7 @@
           </span>
         </p>
       )}
-<<<<<<< HEAD
-      <Tooltip
-        position="right"
-        contentClassName="max-w-none flex items-center gap-4"
-        hoverOnly
-      >
-        <span className="flex-1">
-          {paneConfig.title}
-          {paneIsOpen !== undefined ? ` pane` : ''}
-        </span>
-        <InteractionSequence
-          sequence={resolvedKeybinding}
-          className="flex-nowrap !gap-1"
-        />
-      </Tooltip>
-    </button>
-=======
     </div>
->>>>>>> a503d1ce
   )
 }
 
