import { Dialog } from '@headlessui/react'
import { ActionButton } from './ActionButton'
import { useState } from 'react'
<<<<<<< HEAD
import { useSettings } from 'machines/appMachine'

const DownloadAppBanner = () => {
  const settings = useSettings()
  const [isBannerDismissed, setIsBannerDismissed] = useState(
    settings.app.dismissWebBanner.current
=======
import { useSearchParams } from 'react-router-dom'
import { CREATE_FILE_URL_PARAM } from 'lib/constants'

const DownloadAppBanner = () => {
  const [searchParams] = useSearchParams()
  const hasCreateFileParam = searchParams.has(CREATE_FILE_URL_PARAM)
  const { settings } = useSettingsAuthContext()
  const [isBannerDismissed, setIsBannerDismissed] = useState(
    settings.context.app.dismissWebBanner.current || hasCreateFileParam
>>>>>>> 834f7133
  )

  return (
    <Dialog
      className="fixed inset-0 z-50 grid place-items-center"
      open={!isBannerDismissed}
      onClose={() => ({})}
    >
      <Dialog.Overlay className="fixed inset-0 bg-chalkboard-10/80 dark:bg-chalkboard-100/70" />
      <Dialog.Panel className="relative max-w-xl bg-warn-20 text-warn-80 px-8 py-4 rounded-md">
        <div className="max-w-3xl mx-auto">
          <h2 className="text-2xl font-bold mb-4">Be warned!</h2>
          <p>
            Zoo Modeling App Desktop is more reliable! The web app is not
            officially supported.
          </p>
          {!navigator?.userAgent.includes('Chrome') && (
            <p className="mt-6">
              If you want to stay here on the web-app, we currently only support
              Chrome. Please use{' '}
              <a
                href="https://www.google.com/chrome/"
                rel="noopener noreferrer"
                target="_blank"
                className="!text-warn-80 dark:!text-warn-80 dark:hover:!text-warn-70 underline"
              >
                this link
              </a>{' '}
              to download it.
            </p>
          )}
          <div className="flex flex-row-reverse gap-4 justify-between mt-6">
            <ActionButton
              Element="externalLink"
              to="https://zoo.dev/modeling-app/download"
              className="group text-warn-10 dark:!text-warn-10 pr-1 border-warn-70 hover:border-warn-80 dark:!border-warn-70 dark:hover:!border-warn-80 bg-warn-70 group-hover:bg-warn-80 dark:bg-warn-70 dark:group-hover:bg-warn-80"
              iconEnd={{
                icon: 'arrowRight',
                iconClassName: 'text-warn-10 dark:text-warn-10',
                bgClassName: '!bg-transparent',
              }}
            >
              Download Desktop App
            </ActionButton>
            <ActionButton
              Element="button"
              onClick={() => setIsBannerDismissed(true)}
              className="group text-warn-80 bg-warn-10 border-warn-50 hover:border-warn-80 hover:bg-warn-10 dark:bg-warn-10 dark:!border-warn-50 dark:hover:!border-warn-80 dark:text-warn-80 dark:hover:bg-warn-10"
              iconStart={{
                icon: 'checkmark',
                iconClassName: 'text-warn-10 dark:text-warn-10',
                bgClassName:
                  'bg-warn-50 group-hover:bg-warn-80 dark:bg-warn-50 dark:group-hover:bg-warn-80',
              }}
            >
              Proceed at my own risk
            </ActionButton>
          </div>
        </div>
      </Dialog.Panel>
    </Dialog>
  )
}

export default DownloadAppBanner<|MERGE_RESOLUTION|>--- conflicted
+++ resolved
@@ -1,24 +1,16 @@
 import { Dialog } from '@headlessui/react'
 import { ActionButton } from './ActionButton'
 import { useState } from 'react'
-<<<<<<< HEAD
-import { useSettings } from 'machines/appMachine'
-
-const DownloadAppBanner = () => {
-  const settings = useSettings()
-  const [isBannerDismissed, setIsBannerDismissed] = useState(
-    settings.app.dismissWebBanner.current
-=======
 import { useSearchParams } from 'react-router-dom'
 import { CREATE_FILE_URL_PARAM } from 'lib/constants'
+import { useSettings } from 'machines/appMachine'
 
 const DownloadAppBanner = () => {
   const [searchParams] = useSearchParams()
   const hasCreateFileParam = searchParams.has(CREATE_FILE_URL_PARAM)
-  const { settings } = useSettingsAuthContext()
+  const settings = useSettings()
   const [isBannerDismissed, setIsBannerDismissed] = useState(
-    settings.context.app.dismissWebBanner.current || hasCreateFileParam
->>>>>>> 834f7133
+    settings.app.dismissWebBanner.current
   )
 
   return (
