import { useMemo } from 'react'

import type { ContextMenuProps } from '@src/components/ContextMenu'
import {
  ContextMenu,
  ContextMenuDivider,
  ContextMenuItem,
  ContextMenuItemRefresh,
} from '@src/components/ContextMenu'
import { useModelingContext } from '@src/hooks/useModelingContext'
import type { AxisNames } from '@src/lib/constants'
import { VIEW_NAMES_SEMANTIC } from '@src/lib/constants'
import { kclManager, sceneInfra } from '@src/lib/singletons'
import { err, reportRejection } from '@src/lib/trap'
import { useSettings } from '@src/lib/singletons'
import { resetCameraPosition } from '@src/lib/resetCameraPosition'
import type { Selections } from '@src/lib/selections'
import {
  selectDefaultSketchPlane,
  selectOffsetSketchPlane,
} from '@src/lib/selections'

export function useViewControlMenuItems() {
  const { state: modelingState, send: modelingSend } = useModelingContext()
  const selectedPlaneId = getCurrentPlaneId(
    modelingState.context.selectionRanges
  )

  const settings = useSettings()
  const shouldLockView =
    modelingState.matches('Sketch') &&
    !settings.app.allowOrbitInSketchMode.current

  // Check if there's a valid selection with source range for "View KCL source code"
  const hasValidSelection = useMemo(() => {
    const selections = modelingState.context.selectionRanges.graphSelections
    return (
      selections.length > 0 &&
      selections.some((selection) => {
        return (
          selection.codeRef?.range &&
          selection.codeRef.range[0] !== undefined &&
          selection.codeRef.range[1] !== undefined
        )
      })
    )
  }, [modelingState.context.selectionRanges.graphSelections])


  // Check if there's a valid selection with source range for "View KCL source code"
  const hasValidSelection = useMemo(() => {
    const selections = modelingState.context.selectionRanges.graphSelections
    return (
      selections.length > 0 &&
      selections.some((selection) => {
        return (
          selection.codeRef?.range &&
          selection.codeRef.range[0] !== undefined &&
          selection.codeRef.range[1] !== undefined
        )
      })
    )
  }, [modelingState.context.selectionRanges.graphSelections])

  const menuItems = useMemo(
    () => [
      ...Object.entries(VIEW_NAMES_SEMANTIC).map(([axisName, axisSemantic]) => (
        <ContextMenuItem
          key={axisName}
          onClick={() => {
            sceneInfra.camControls
              .updateCameraToAxis(axisName as AxisNames)
              .catch(reportRejection)
          }}
          disabled={shouldLockView}
        >
          {axisSemantic} view
        </ContextMenuItem>
      )),
      <ContextMenuDivider />,
      <ContextMenuItem
        onClick={() => {
          resetCameraPosition().catch(reportRejection)
        }}
        disabled={shouldLockView}
        hotkey="mod+alt+x"
      >
        Reset view
      </ContextMenuItem>,
      <ContextMenuItem
        onClick={() => {
          modelingSend({ type: 'Center camera on selection' })
        }}
        disabled={shouldLockView}
        hotkey={`mod+alt+c`}
      >
        Center view on selection
      </ContextMenuItem>,
      <ContextMenuItem
        onClick={() => {
          // Get the first valid selection with a source range
          const selection =
            modelingState.context.selectionRanges.graphSelections.find(
              (sel) =>
                sel.codeRef?.range &&
                sel.codeRef.range[0] !== undefined &&
                sel.codeRef.range[1] !== undefined
            )

          if (selection?.codeRef?.range) {
            // First, open the code pane if it's not already open
            if (!modelingState.context.store.openPanes.includes('code')) {
              modelingSend({
                type: 'Set context',
                data: {
                  openPanes: [...modelingState.context.store.openPanes, 'code'],
                },
              })
            }

            // Navigate to the source code location
            modelingSend({
              type: 'Set selection',
              data: {
                selectionType: 'singleCodeCursor',
                selection: {
                  artifact: selection.artifact,
                  codeRef: selection.codeRef,
                },
                scrollIntoView: true,
              },
            })
          }
        }}
        disabled={!hasValidSelection}
      >
        View KCL source code
      </ContextMenuItem>,
      <ContextMenuDivider />,
      <ContextMenuItem
        onClick={() => {
          if (selectedPlaneId) {
            sceneInfra.modelingSend({
              type: 'Enter sketch',
              data: { forceNewSketch: true },
            })

            const defaultSketchPlaneSelected =
              selectDefaultSketchPlane(selectedPlaneId)
            if (
              !err(defaultSketchPlaneSelected) &&
              defaultSketchPlaneSelected
            ) {
              return
            }

            const artifact = kclManager.artifactGraph.get(selectedPlaneId)
            void selectOffsetSketchPlane(artifact)
          }
        }}
        disabled={!selectedPlaneId}
      >
        Start sketch on selection
      </ContextMenuItem>,
      <ContextMenuItem
        onClick={() => {
          // Get the first valid selection with a source range
          const selection =
            modelingState.context.selectionRanges.graphSelections.find(
              (sel) =>
                sel.codeRef?.range &&
                sel.codeRef.range[0] !== undefined &&
                sel.codeRef.range[1] !== undefined
            )

          if (selection?.codeRef?.range) {
            // First, open the code pane if it's not already open
            if (!modelingState.context.store.openPanes.includes('code')) {
              modelingSend({
                type: 'Set context',
                data: {
                  openPanes: [...modelingState.context.store.openPanes, 'code'],
                },
              })
            }

            // Navigate to the source code location
            modelingSend({
              type: 'Set selection',
              data: {
                selectionType: 'singleCodeCursor',
                selection: {
                  artifact: selection.artifact,
                  codeRef: selection.codeRef,
                },
                scrollIntoView: true,
              },
            })
          }
        }}
        disabled={!hasValidSelection}
      >
        View KCL source code
      </ContextMenuItem>,
      <ContextMenuDivider />,
      <ContextMenuItem
        onClick={() => {
          if (selectedPlaneId) {
            sceneInfra.modelingSend({
              type: 'Enter sketch',
              data: { forceNewSketch: true },
            })

            const defaultSketchPlaneSelected =
              selectDefaultSketchPlane(selectedPlaneId)
            if (
              !err(defaultSketchPlaneSelected) &&
              defaultSketchPlaneSelected
            ) {
              return
            }

            const artifact = kclManager.artifactGraph.get(selectedPlaneId)
            void selectOffsetSketchPlane(artifact)
          }
        }}
        disabled={!selectedPlaneId}
      >
        Start sketch on selection
      </ContextMenuItem>,
      <ContextMenuDivider />,
      <ContextMenuItemRefresh />,
    ],
<<<<<<< HEAD
    [
      VIEW_NAMES_SEMANTIC,
      shouldLockView,
      selectedPlaneId, hasValidSelection,
      modelingState.context.selectionRanges.graphSelections,
      modelingState.context.store.openPanes,
    ]
=======
    [VIEW_NAMES_SEMANTIC, shouldLockView, selectedPlaneId]
>>>>>>> 5f7a75a3
  )
  return menuItems
}

export function ViewControlContextMenu({
  menuTargetElement: wrapperRef,
  ...props
}: ContextMenuProps) {
  const menuItems = useViewControlMenuItems()
  return (
    <ContextMenu
      data-testid="view-controls-menu"
      menuTargetElement={wrapperRef}
      items={menuItems}
      {...props}
    />
  )
}

function getCurrentPlaneId(selectionRanges: Selections): string | null {
  const defaultPlane = selectionRanges.otherSelections.find(
    (selection) => typeof selection === 'object' && 'name' in selection
  )
  if (defaultPlane) {
    return defaultPlane.id
  }

  const planeSelection = selectionRanges.graphSelections.find(
    (selection) => selection.artifact?.type === 'plane'
  )
  if (planeSelection) {
    return planeSelection.artifact?.id || null
  }

  return null
}<|MERGE_RESOLUTION|>--- conflicted
+++ resolved
@@ -231,7 +231,7 @@
       <ContextMenuDivider />,
       <ContextMenuItemRefresh />,
     ],
-<<<<<<< HEAD
+
     [
       VIEW_NAMES_SEMANTIC,
       shouldLockView,
@@ -239,9 +239,6 @@
       modelingState.context.selectionRanges.graphSelections,
       modelingState.context.store.openPanes,
     ]
-=======
-    [VIEW_NAMES_SEMANTIC, shouldLockView, selectedPlaneId]
->>>>>>> 5f7a75a3
   )
   return menuItems
 }
