--- conflicted
+++ resolved
@@ -19,11 +19,8 @@
   selectOffsetSketchPlane,
 } from '@src/lib/selections'
 import { getSelectedPlaneId } from '@src/lang/queryAst'
-<<<<<<< HEAD
 import { SNAP_TO_GRID_HOTKEY } from '@src/lib/hotkeys'
-=======
 import toast from 'react-hot-toast'
->>>>>>> ff5d886a
 
 export function useViewControlMenuItems() {
   const { state: modelingState, send: modelingSend } = useModelingContext()
@@ -36,10 +33,9 @@
     modelingState.matches('Sketch') &&
     !settings.app.allowOrbitInSketchMode.current
 
-<<<<<<< HEAD
   const sketching = modelingState.matches('Sketch')
   const snapToGrid = settings.modeling.snapToGrid.current
-=======
+
   // Check if there's a valid selection with source range for "View KCL source code"
   const firstValidSelection = useMemo(() => {
     return modelingState.context.selectionRanges.graphSelections.find(
@@ -52,7 +48,6 @@
       }
     )
   }, [modelingState.context.selectionRanges.graphSelections])
->>>>>>> ff5d886a
 
   const menuItems = useMemo(
     () => [
@@ -172,22 +167,14 @@
       <ContextMenuDivider />,
       <ContextMenuItemRefresh />,
     ],
-<<<<<<< HEAD
-    // eslint-disable-next-line react-hooks/exhaustive-deps -- TODO: blanket-ignored fix me!
-    [
-      VIEW_NAMES_SEMANTIC,
-      shouldLockView,
-      selectedPlaneId,
-      sketching,
-      snapToGrid,
-=======
     [
       shouldLockView,
       selectedPlaneId,
       firstValidSelection,
       modelingSend,
       modelingState.context.store.openPanes,
->>>>>>> ff5d886a
+      sketching,
+      snapToGrid,
     ]
   )
   return menuItems
