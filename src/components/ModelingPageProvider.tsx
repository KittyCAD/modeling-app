import React, { useEffect, useMemo } from 'react'
import { useLocation, useNavigate, useRouteLoaderData } from 'react-router-dom'

import { useAbsoluteFilePath } from '@src/hooks/useAbsoluteFilePath'
import { useMenuListener } from '@src/hooks/useMenu'
import { createNamedViewsCommand } from '@src/lib/commandBarConfigs/namedViewsConfig'
import { createRouteCommands } from '@src/lib/commandBarConfigs/routeCommandConfig'
import { DEFAULT_DEFAULT_LENGTH_UNIT } from '@src/lib/constants'
import { kclCommands } from '@src/lib/kclCommands'
import { BROWSER_PATH, PATHS } from '@src/lib/paths'
import { markOnce } from '@src/lib/performance'
<<<<<<< HEAD
import {
  codeManager,
  engineCommandManager,
  kclManager,
} from '@src/lib/singletons'
=======
import { kclManager } from '@src/lib/singletons'
>>>>>>> 5f0e84d9
import { useSettings, useToken } from '@src/lib/singletons'
import { commandBarActor } from '@src/lib/singletons'
import { type IndexLoaderData } from '@src/lib/types'
import { modelingMenuCallbackMostActions } from '@src/menu/register'

/**
 * FileMachineProvider moved to ModelingPageProvider.
 * This is a root provider for the modeling page to initialize any react code required for the run
 * time of the modeling page.
 */

export const ModelingPageProvider = ({
  children,
}: {
  children: React.ReactNode
}) => {
  const navigate = useNavigate()
  const location = useLocation()
  const token = useToken()
  const settings = useSettings()
  const projectData = useRouteLoaderData(PATHS.FILE) as IndexLoaderData
  const { project, file } = projectData

  const filePath = useAbsoluteFilePath()

  useEffect(() => {
    const {
      createNamedViewCommand,
      deleteNamedViewCommand,
      loadNamedViewCommand,
    } = createNamedViewsCommand(engineCommandManager)

    const commands = [
      createNamedViewCommand,
      deleteNamedViewCommand,
      loadNamedViewCommand,
    ]
    commandBarActor.send({
      type: 'Add commands',
      data: {
        commands,
      },
    })
    return () => {
      // Remove commands if you go to the home page
      commandBarActor.send({
        type: 'Remove commands',
        data: {
          commands,
        },
      })
    }
  }, [])

  useEffect(() => {
    markOnce('code/didLoadFile')
  }, [])

  // Due to the route provider, i've moved this to the ModelingPageProvider instead of CommandBarProvider
  // This will register the commands to route to Telemetry, Home, and Settings.
  useEffect(() => {
    const filePath =
      PATHS.FILE + '/' + encodeURIComponent(file?.path || BROWSER_PATH)
    const { RouteTelemetryCommand, RouteHomeCommand, RouteSettingsCommand } =
      createRouteCommands(navigate, location, filePath)
    commandBarActor.send({
      type: 'Remove commands',
      data: {
        commands: [
          RouteTelemetryCommand,
          RouteHomeCommand,
          RouteSettingsCommand,
        ],
      },
    })
    if (location.pathname === PATHS.HOME) {
      commandBarActor.send({
        type: 'Add commands',
        data: {
          commands: [RouteTelemetryCommand, RouteSettingsCommand],
        },
      })
    } else if (location.pathname.includes(PATHS.FILE)) {
      commandBarActor.send({
        type: 'Add commands',
        data: {
          commands: [
            RouteTelemetryCommand,
            RouteSettingsCommand,
            RouteHomeCommand,
          ],
        },
      })
    }

    // eslint-disable-next-line react-hooks/exhaustive-deps -- TODO: blanket-ignored fix me!
  }, [location])

  const cb = modelingMenuCallbackMostActions(
    settings,
    navigate,
    filePath,
    engineCommandManager
  )
  useMenuListener(cb)

  const kclCommandMemo = useMemo(() => {
    const providedOptions = []
    if (window.electron && project?.children && file?.path) {
      const projectPath = project.path
      const filePath = file.path
      let children = project.children
      while (children.length > 0) {
        const v = children.pop()
        if (!v) {
          continue
        }

        if (v.children) {
          children.push(...v.children)
          continue
        }

        const relativeFilePath = v.path.replace(
          projectPath + window.electron.sep,
          ''
        )
        const isCurrentFile = v.path === filePath
        if (!isCurrentFile) {
          providedOptions.push({
            name: relativeFilePath.replaceAll(window.electron.sep, '/'),
            value: relativeFilePath.replaceAll(window.electron.sep, '/'),
          })
        }
      }
    }
    return kclCommands({
      authToken: token ?? '',
      projectData,
      settings: {
        defaultUnit:
          settings.modeling.defaultUnit.current ?? DEFAULT_DEFAULT_LENGTH_UNIT,
      },
      specialPropsForInsertCommand: { providedOptions },
      project,
    })
    // eslint-disable-next-line react-hooks/exhaustive-deps -- TODO: blanket-ignored fix me!
  }, [kclManager, project, file])

  useEffect(() => {
    commandBarActor.send({
      type: 'Add commands',
      data: { commands: kclCommandMemo },
    })

    return () => {
      commandBarActor.send({
        type: 'Remove commands',
        data: { commands: kclCommandMemo },
      })
    }
    // eslint-disable-next-line react-hooks/exhaustive-deps -- TODO: blanket-ignored fix me!
  }, [commandBarActor.send, kclCommandMemo])

  return <div>{children}</div>
}

export default ModelingPageProvider<|MERGE_RESOLUTION|>--- conflicted
+++ resolved
@@ -9,15 +9,7 @@
 import { kclCommands } from '@src/lib/kclCommands'
 import { BROWSER_PATH, PATHS } from '@src/lib/paths'
 import { markOnce } from '@src/lib/performance'
-<<<<<<< HEAD
-import {
-  codeManager,
-  engineCommandManager,
-  kclManager,
-} from '@src/lib/singletons'
-=======
 import { kclManager } from '@src/lib/singletons'
->>>>>>> 5f0e84d9
 import { useSettings, useToken } from '@src/lib/singletons'
 import { commandBarActor } from '@src/lib/singletons'
 import { type IndexLoaderData } from '@src/lib/types'
