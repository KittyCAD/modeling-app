--- conflicted
+++ resolved
@@ -1,6 +1,4 @@
 import { Link, type NavigateFunction, useLocation } from 'react-router-dom'
-<<<<<<< HEAD
-=======
 import { Popover } from '@headlessui/react'
 import {
   BillingRemaining,
@@ -8,7 +6,6 @@
 } from '@src/components/BillingRemaining'
 import { BillingDialog } from '@src/components/BillingDialog'
 
->>>>>>> 2b3dfaf0
 import { CustomIcon } from '@src/components/CustomIcon'
 import { HelpMenu } from '@src/components/HelpMenu'
 import { NetworkHealthIndicator } from '@src/components/NetworkHealthIndicator'
