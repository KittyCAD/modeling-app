--- conflicted
+++ resolved
@@ -6,7 +6,10 @@
 import { HelpMenu } from './HelpMenu'
 import { Link, useLocation } from 'react-router-dom'
 import { useAbsoluteFilePath } from 'hooks/useAbsoluteFilePath'
-<<<<<<< HEAD
+import { coreDump } from 'lang/wasm'
+import toast from 'react-hot-toast'
+import { CoreDumpManager } from 'lib/coredump'
+import openWindow from 'lib/openWindow'
 import { useInteractionMapContext } from 'hooks/useInteractionMapContext'
 
 function InteractionSequenceInfo() {
@@ -18,12 +21,6 @@
 
   return <span className="font-mono text-xs">{currentSequence}</span>
 }
-=======
-import { coreDump } from 'lang/wasm'
-import toast from 'react-hot-toast'
-import { CoreDumpManager } from 'lib/coredump'
-import openWindow from 'lib/openWindow'
->>>>>>> 19a93e8d
 
 export function LowerRightControls({
   children,
