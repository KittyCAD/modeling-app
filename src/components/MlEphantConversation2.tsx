import { getSelectionTypeDisplayText } from '@src/lib/selections'
import { type Selections } from '@src/machines/modelingSharedTypes'
import { withSiteBaseURL } from '@src/lib/withBaseURL'
import Tooltip from '@src/components/Tooltip'
import { openExternalBrowserIfDesktop } from '@src/lib/openWindow'
import {
  BillingDialog,
  BillingRemaining,
  BillingRemainingMode,
} from '@kittycad/react-shared'
import { type BillingContext } from '@src/machines/billingMachine'
<<<<<<< HEAD
import type { MlCopilotMode, MlCopilotTool } from '@kittycad/lib'
=======
>>>>>>> 924fa4fd
import { Popover, Transition } from '@headlessui/react'
import { CustomIcon } from '@src/components/CustomIcon'
import { ExchangeCard } from '@src/components/ExchangeCard'
import type {
  Conversation,
  Exchange,
} from '@src/machines/mlEphantManagerMachine2'
import type { ReactNode } from 'react'
import { Fragment, useEffect, useRef, useState } from 'react'
import { DEFAULT_ML_COPILOT_MODE } from '@src/lib/constants'

export interface MlEphantConversationProps {
  isLoading: boolean
  conversation?: Conversation
  contexts: MlEphantManagerPromptContext[]
  billingContext: BillingContext
<<<<<<< HEAD
  onProcess: (
    request: string,
    mode: MlCopilotMode,
    forcedTools: Set<MlCopilotTool>
  ) => void
=======
  onProcess: (request: string) => void
>>>>>>> 924fa4fd
  disabled?: boolean
  hasPromptCompleted: boolean
  userAvatarSrc?: string
  defaultPrompt?: string
}

<<<<<<< HEAD
const ML_COPILOT_MODE: Readonly<MlCopilotMode[]> = Object.freeze([
  'fast',
  'thoughtful',
])
const ML_COPILOT_TOOLS: Readonly<MlCopilotTool[]> = Object.freeze([
  'edit_kcl_code',
  'text_to_cad',
  'mechanical_knowledge_base',
  'web_search',
])
const ML_COPILOT_MODE_META = Object.freeze({
  fast: {
    pretty: 'Fast',
    icon: (props: { className: string }) => (
      <CustomIcon name="stopwatch" className={props.className} />
    ),
  },
  thoughtful: {
    pretty: 'Thoughtful',
    icon: (props: { className: string }) => (
      <CustomIcon name="brain" className={props.className} />
    ),
  },
} as const)
const ML_COPILOT_TOOLS_META = Object.freeze({
  edit_kcl_code: {
    regexp: /edit|make|change/,
    pretty: 'Edit',
    icon: (props: { className: string }) => (
      <CustomIcon name="beaker" className={props.className} />
    ),
  },
  text_to_cad: {
    regexp: /create|construct|build|design|model/,
    pretty: 'Create',
    icon: (props: { className: string }) => (
      <CustomIcon name="model" className={props.className} />
    ),
  },
  mechanical_knowledge_base: {
    regexp: /what|how|where|why|when/,
    pretty: 'Question',
    icon: (props: { className: string }) => (
      <CustomIcon name="brain" className={props.className} />
    ),
  },
  web_search: {
    regexp: /search|google/,
    pretty: 'Web search',
    icon: (props: { className: string }) => (
      <CustomIcon name="search" className={props.className} />
    ),
  },
} as const)

export interface MlCopilotModesProps {
  onClick: (mode: MlCopilotMode) => void
  children: ReactNode
  current: MlCopilotMode
}
const MlCopilotModes = (props: MlCopilotModesProps) => {
  const modes = []
  for (const mode of ML_COPILOT_MODE) {
    modes.push(
      <div
        tabIndex={0}
        role="button"
        key={mode}
        onClick={() => props.onClick(mode)}
        className={`flex flex-row items-center text-nowrap gap-2 cursor-pointer hover:bg-3 p-2 pr-4 rounded-md border ${props.current === mode ? 'border-primary' : ''}`}
        data-testid={`ml-copilot-effort-button-${mode}`}
      >
        {ML_COPILOT_MODE_META[mode].icon({ className: 'w-5 h-5' })}
        {ML_COPILOT_MODE_META[mode].pretty}
      </div>
    )
  }

  return (
    <div className="flex-none">
      <Popover className="relative">
        <Popover.Button
          data-testid="ml-copilot-efforts-button"
          className="h-7 bg-default flex flex-row items-center gap-1 pl-1 pr-2"
        >
          {props.children}
          <CustomIcon name="caretUp" className="w-5 h-5 ui-open:rotate-180" />
        </Popover.Button>
        <Popover.Panel className="absolute bottom-full left-0 flex flex-col gap-2 bg-default mb-1 p-2 border border-chalkboard-70 text-xs rounded-md">
          {modes}
        </Popover.Panel>
      </Popover>
    </div>
  )
}

const MlCopilotTool = <T extends MlCopilotTool>(props: {
  tool: T
  onRemove: (tool: T) => void
}) => {
  return (
    <button
      className="group/tool h-7 bg-default flex-none flex flex-row items-center gap-1 pl-1 pr-2"
      onClick={() => props.onRemove(props.tool)}
    >
      <CustomIcon
        name="close"
        className="w-6 h-6 hidden group-hover/tool:block"
      />
      {ML_COPILOT_TOOLS_META[props.tool].icon({
        className: 'w-6 h-6 block group-hover/tool:hidden',
      })}
      {ML_COPILOT_TOOLS_META[props.tool].pretty}
    </button>
  )
}

export interface MlCopilotToolsProps {
  onAdd: (tool: MlCopilotTool) => void
  children: ReactNode
}
const MlCopilotTools = (props: MlCopilotToolsProps) => {
  const tools = []

  const onClick = (tool: MlCopilotTool) => {
    props.onAdd(tool)
  }

  for (let tool of ML_COPILOT_TOOLS) {
    tools.push(
      <div
        tabIndex={0}
        role="button"
        key={tool}
        onClick={() => onClick(tool)}
        className="flex flex-row items-center text-nowrap gap-2 cursor-pointer hover:bg-3 p-2 pr-4 rounded-md"
      >
        {ML_COPILOT_TOOLS_META[tool].icon({ className: 'w-5 h-5' })}
        {ML_COPILOT_TOOLS_META[tool].pretty}
      </div>
    )
  }

  return (
    <div className="flex-none">
      <Popover className="relative">
        <Popover.Button className="h-7 bg-default flex flex-row items-center gap-1 p-0 pr-2">
          <CustomIcon name="settings" className="w-6 h-6" />
          {props.children}
          <CustomIcon name="plus" className="w-5 h-5" />
        </Popover.Button>
        <Popover.Panel className="absolute bottom-full left-0 flex flex-col gap-1 bg-default mb-1 p-2 border border-chalkboard-70 text-xs rounded-md">
          {tools}
        </Popover.Panel>
      </Popover>
    </div>
  )
}

export interface MlEphantExtraInputsProps {
  // TODO: Expand to a list with no type restriction
  context?: Extract<MlEphantManagerPromptContext, { type: 'selections' }>
  inputToMatch: string
  mode: MlCopilotMode
  forcedTools: Set<MlCopilotTool>
  excludedTools: Set<MlCopilotTool>
  onSetMode: (mode: MlCopilotMode) => void
  onRemove: (tool: MlCopilotTool) => void
  onAdd: (tool: MlCopilotTool) => void
=======
export interface MlEphantExtraInputsProps {
  // TODO: Expand to a list with no type restriction
  context?: Extract<MlEphantManagerPromptContext, { type: 'selections' }>
>>>>>>> 924fa4fd
}
export const MlEphantExtraInputs = (props: MlEphantExtraInputsProps) => {
  return (
    <div className="flex-1 flex min-w-0 items-end">
      <div className="flex flex-row w-fit-content items-end">
        {/* TODO: Generalize to a MlCopilotContexts component */}
        {props.context && (
          <MlCopilotSelectionsContext selections={props.context} />
        )}
<<<<<<< HEAD
        <MlCopilotModes onClick={props.onSetMode} current={props.mode}>
          {ML_COPILOT_MODE_META[props.mode].icon({
            className: 'w-5 h-5',
          })}
          {ML_COPILOT_MODE_META[props.mode].pretty}
        </MlCopilotModes>
        <MlCopilotTools onAdd={props.onAdd}>
          <div>
            {tools.length} Tool{tools.length !== 1 ? 's' : ''}
          </div>
        </MlCopilotTools>
        <div className="flex">{overflow ? popover : tools}</div>
=======
>>>>>>> 924fa4fd
      </div>
    </div>
  )
}

export const DummyContent = 'o|-<'

export type MlEphantManagerPromptContext =
  | {
      type: 'selections'
      data: Selections
    }
  | {
      type: 'dummy'
      data: typeof DummyContent
    }

export interface MlEphantContextsProps {
  contexts: MlEphantManagerPromptContext[]
}

const MlCopilotSelectionsContext = (props: {
  selections: Extract<MlEphantManagerPromptContext, { type: 'selections' }>
}) => {
  const selectionText = getSelectionTypeDisplayText(props.selections.data)
  return selectionText ? (
    <button className="group/tool h-7 bg-default flex-none flex flex-row items-center gap-1 pl-1 pr-2">
      <CustomIcon name="clipboardCheckmark" className="w-6 h-6 block" />
      {selectionText}
    </button>
  ) : null
}

interface MlEphantConversationInputProps {
  contexts: MlEphantManagerPromptContext[]
  billingContext: BillingContext
  onProcess: MlEphantConversationProps['onProcess']
  disabled?: boolean
  defaultPrompt?: string
}

function BillingStatusBarItem(props: { billingContext: BillingContext }) {
  return (
    <Popover className="relative flex items-stretch">
      <Popover.Button
        className="m-0 p-0 border-0 flex items-stretch"
        data-testid="billing-remaining-bar"
      >
        <BillingRemaining
          mode={BillingRemainingMode.ProgressBarFixed}
          error={props.billingContext.error}
          credits={props.billingContext.credits}
          allowance={props.billingContext.allowance}
        />
        {!props.billingContext.error && (
          <Tooltip
            position="left"
            contentClassName="text-xs"
            hoverOnly
            wrapperClassName="ui-open:!hidden"
          >
            Text-to-CAD credits
          </Tooltip>
        )}
      </Popover.Button>
      <Popover.Panel className="absolute right-0 bottom-full mb-1 w-64 flex flex-col gap-1 align-stretch rounded-lg shadow-lg text-sm">
        <BillingDialog
          upgradeHref={withSiteBaseURL('/design-studio-pricing')}
          upgradeClick={openExternalBrowserIfDesktop()}
          error={props.billingContext.error}
          credits={props.billingContext.credits}
          allowance={props.billingContext.allowance}
        />
      </Popover.Panel>
    </Popover>
  )
}

const ANIMATION_TIME = 2000

export const MlEphantConversationInput = (
  props: MlEphantConversationInputProps
) => {
  const refDiv = useRef<HTMLTextAreaElement>(null)
  const [value, setValue] = useState<string>('')
  const [heightConvo, setHeightConvo] = useState(0)
<<<<<<< HEAD
  const [mode, setMode] = useState<MlCopilotMode>(DEFAULT_ML_COPILOT_MODE)
  const [forcedTools, setForcedTools] = useState<Set<MlCopilotTool>>(new Set())
  const [excludedTools, setExcludedTools] = useState<Set<MlCopilotTool>>(
    new Set()
  )
=======
>>>>>>> 924fa4fd
  const [lettersForAnimation, setLettersForAnimation] = useState<ReactNode[]>(
    []
  )
  const [isAnimating, setAnimating] = useState(false)

  // Without this the cursor ends up at the start of the text
  useEffect(() => setValue(props.defaultPrompt || ''), [props.defaultPrompt])

  const onClick = () => {
    if (props.disabled) return

    if (!value) return
    if (!refDiv.current) return

    setHeightConvo(refDiv.current.getBoundingClientRect().height)

<<<<<<< HEAD
    props.onProcess(value, mode, forcedTools)
=======
    props.onProcess(value)
>>>>>>> 924fa4fd

    setLettersForAnimation(
      value.split('').map((c, index) => (
        <span
          key={index}
          style={{
            display: 'inline-block',
            animation: `${Math.random() * 2}s linear 0s 1 normal forwards running send-up`,
          }}
        >
          {c}
        </span>
      ))
    )
    setAnimating(true)
    setValue('')

    setTimeout(() => {
      setAnimating(false)
    }, ANIMATION_TIME)
  }

  useEffect(() => {
    if (!isAnimating && refDiv.current !== null) {
      refDiv.current.focus()
    }
  }, [isAnimating])

  const selectionsContext:
    | Extract<MlEphantManagerPromptContext, { type: 'selections' }>
    | undefined = props.contexts.filter((m) => m.type === 'selections')[0]

  return (
    <div className="flex flex-col p-4 gap-2">
      <div className="flex flex-row justify-between">
        <div className="text-sm text-3">Enter a prompt</div>
        <BillingStatusBarItem billingContext={props.billingContext} />
      </div>
      <div className="p-2 border b-4 focus-within:b-default flex flex-col gap-2">
        {/* eslint-disable-next-line jsx-a11y/no-static-element-interactions */}
        <textarea
          autoCapitalize="off"
          autoCorrect="off"
          spellCheck="false"
          data-testid="ml-ephant-conversation-input"
          onChange={(e) => setValue(e.target.value)}
          value={value}
          ref={refDiv}
          onKeyDown={(e) => {
            const isOnlyEnter =
              e.key === 'Enter' && !(e.shiftKey || e.metaKey || e.ctrlKey)
            if (isOnlyEnter) {
              e.preventDefault()
              onClick()
            }
          }}
          className={`bg-transparent outline-none w-full text-sm overflow-auto ${isAnimating ? 'hidden' : ''}`}
          style={{ height: '3lh' }}
        ></textarea>
        <div
          className={`${isAnimating ? '' : 'hidden'} overflow-hidden w-full p-2`}
          style={{ height: heightConvo }}
        >
          {lettersForAnimation}
        </div>
        {/* eslint-disable-next-line jsx-a11y/no-static-element-interactions */}
        <div className="flex items-end">
<<<<<<< HEAD
          <MlEphantExtraInputs
            context={selectionsContext}
            inputToMatch={value}
            mode={mode}
            forcedTools={forcedTools}
            excludedTools={excludedTools}
            onSetMode={setMode}
            onRemove={onRemoveTool}
            onAdd={onAddTool}
          />
=======
          <MlEphantExtraInputs context={selectionsContext} />
>>>>>>> 924fa4fd
          <button
            data-testid="ml-ephant-conversation-input-button"
            disabled={props.disabled}
            onClick={onClick}
            className="w-10 flex-none bg-ml-green text-chalkboard-100 hover:bg-ml-green p-2 flex justify-center"
          >
            <CustomIcon name="caretUp" className="w-5 h-5 animate-bounce" />
          </button>
        </div>
      </div>
      <div className="text-3 text-xs">
        Text-to-CAD can make mistakes. Always verify information.
      </div>
    </div>
  )
}

export const MlEphantConversation2 = (props: MlEphantConversationProps) => {
  const refScroll = useRef<HTMLDivElement>(null)
  const [autoScroll, setAutoScroll] = useState<boolean>(true)

<<<<<<< HEAD
  const onProcess = (
    request: string,
    mode: MlCopilotMode,
    forcedTools: Set<MlCopilotTool>
  ) => {
    setAutoScroll(true)
    props.onProcess(request, mode, forcedTools)
=======
  const onProcess = (request: string) => {
    setAutoScroll(true)
    props.onProcess(request)
>>>>>>> 924fa4fd
  }

  useEffect(() => {
    if (autoScroll === false) {
      return
    }
    if (refScroll.current === null) {
      return
    }
    if (props.conversation?.exchanges.length === 0) {
      return
    }

    setTimeout(() => {
      if (refScroll.current == null) {
        return
      }
      refScroll.current.scrollTo({
        top: refScroll.current.scrollHeight,
        behavior: 'smooth',
      })
    })
  }, [props.conversation?.exchanges, autoScroll])

  useEffect(() => {
    if (autoScroll === false) {
      return
    }
    if (refScroll.current == null) {
      return
    }
    if (!props.hasPromptCompleted) {
      return
    }
    refScroll.current.scrollTo({
      top: refScroll.current.scrollHeight,
      behavior: 'smooth',
    })
  }, [props.hasPromptCompleted, autoScroll])

  const exchangeCards = props.conversation?.exchanges.flatMap(
    (exchange: Exchange, exchangeIndex: number) => (
      <ExchangeCard
        key={`exchange-${exchangeIndex}`}
        {...exchange}
        userAvatar={props.userAvatarSrc}
      />
    )
  )

  return (
    <div className="relative">
      <div className="absolute inset-0">
        <div className="flex flex-col h-full">
          <div className="h-full flex flex-col justify-end overflow-auto">
            <div className="overflow-auto" ref={refScroll}>
              {props.isLoading === false ? (
                <></>
              ) : (
                <div className="text-center p-4 text-3 text-md animate-pulse">
                  Loading history
                </div>
              )}
              {exchangeCards}
            </div>
          </div>
          <div className="border-t b-4">
            <MlEphantConversationInput
              contexts={props.contexts}
              disabled={props.disabled || props.isLoading}
              onProcess={onProcess}
              billingContext={props.billingContext}
              defaultPrompt={props.defaultPrompt}
            />
          </div>
        </div>
      </div>
    </div>
  )
}

export const MLEphantConversationPaneMenu2 = () => (
  <Popover className="relative">
    <Popover.Button className="p-0 !bg-transparent border-transparent dark:!border-transparent hover:!border-primary dark:hover:!border-chalkboard-70 ui-open:!border-primary dark:ui-open:!border-chalkboard-70 !outline-none">
      <CustomIcon name="questionMark" className="w-5 h-5" />
    </Popover.Button>

    <Transition
      enter="duration-100 ease-out"
      enterFrom="opacity-0 -translate-y-2"
      enterTo="opacity-100 translate-y-0"
      as={Fragment}
    >
      <Popover.Panel className="w-max max-w-md z-10 bg-default flex flex-col gap-4 absolute top-full left-auto right-0 mt-1 p-4 border border-solid b-5 rounded shadow-lg">
        <div className="flex gap-2 items-center">
          <CustomIcon
            name="beaker"
            className="w-5 h-5 bg-ml-green dark:text-chalkboard-100 rounded-sm"
          />
          <p className="text-base font-bold">
            <span className="dark:text-ml-green light:underline decoration-ml-green underline-offset-4">
              Text-to-CAD
            </span>{' '}
            is experimental
          </p>
        </div>
        <p className="text-sm">
          Text-to-CAD is now conversational, so you can refer to previous
          prompts and iterate. Conversations are not currently shared between
          computers.
        </p>
      </Popover.Panel>
    </Transition>
  </Popover>
)<|MERGE_RESOLUTION|>--- conflicted
+++ resolved
@@ -9,10 +9,7 @@
   BillingRemainingMode,
 } from '@kittycad/react-shared'
 import { type BillingContext } from '@src/machines/billingMachine'
-<<<<<<< HEAD
-import type { MlCopilotMode, MlCopilotTool } from '@kittycad/lib'
-=======
->>>>>>> 924fa4fd
+import type { MlCopilotMode } from '@kittycad/lib'
 import { Popover, Transition } from '@headlessui/react'
 import { CustomIcon } from '@src/components/CustomIcon'
 import { ExchangeCard } from '@src/components/ExchangeCard'
@@ -29,32 +26,13 @@
   conversation?: Conversation
   contexts: MlEphantManagerPromptContext[]
   billingContext: BillingContext
-<<<<<<< HEAD
-  onProcess: (
-    request: string,
-    mode: MlCopilotMode,
-    forcedTools: Set<MlCopilotTool>
-  ) => void
-=======
-  onProcess: (request: string) => void
->>>>>>> 924fa4fd
+  onProcess: (request: string, mode: MlCopilotMode) => void
   disabled?: boolean
   hasPromptCompleted: boolean
   userAvatarSrc?: string
   defaultPrompt?: string
 }
 
-<<<<<<< HEAD
-const ML_COPILOT_MODE: Readonly<MlCopilotMode[]> = Object.freeze([
-  'fast',
-  'thoughtful',
-])
-const ML_COPILOT_TOOLS: Readonly<MlCopilotTool[]> = Object.freeze([
-  'edit_kcl_code',
-  'text_to_cad',
-  'mechanical_knowledge_base',
-  'web_search',
-])
 const ML_COPILOT_MODE_META = Object.freeze({
   fast: {
     pretty: 'Fast',
@@ -69,37 +47,11 @@
     ),
   },
 } as const)
-const ML_COPILOT_TOOLS_META = Object.freeze({
-  edit_kcl_code: {
-    regexp: /edit|make|change/,
-    pretty: 'Edit',
-    icon: (props: { className: string }) => (
-      <CustomIcon name="beaker" className={props.className} />
-    ),
-  },
-  text_to_cad: {
-    regexp: /create|construct|build|design|model/,
-    pretty: 'Create',
-    icon: (props: { className: string }) => (
-      <CustomIcon name="model" className={props.className} />
-    ),
-  },
-  mechanical_knowledge_base: {
-    regexp: /what|how|where|why|when/,
-    pretty: 'Question',
-    icon: (props: { className: string }) => (
-      <CustomIcon name="brain" className={props.className} />
-    ),
-  },
-  web_search: {
-    regexp: /search|google/,
-    pretty: 'Web search',
-    icon: (props: { className: string }) => (
-      <CustomIcon name="search" className={props.className} />
-    ),
-  },
-} as const)
-
+
+const ML_COPILOT_MODE: Readonly<MlCopilotMode[]> = Object.freeze([
+  'fast',
+  'thoughtful',
+])
 export interface MlCopilotModesProps {
   onClick: (mode: MlCopilotMode) => void
   children: ReactNode
@@ -140,85 +92,11 @@
     </div>
   )
 }
-
-const MlCopilotTool = <T extends MlCopilotTool>(props: {
-  tool: T
-  onRemove: (tool: T) => void
-}) => {
-  return (
-    <button
-      className="group/tool h-7 bg-default flex-none flex flex-row items-center gap-1 pl-1 pr-2"
-      onClick={() => props.onRemove(props.tool)}
-    >
-      <CustomIcon
-        name="close"
-        className="w-6 h-6 hidden group-hover/tool:block"
-      />
-      {ML_COPILOT_TOOLS_META[props.tool].icon({
-        className: 'w-6 h-6 block group-hover/tool:hidden',
-      })}
-      {ML_COPILOT_TOOLS_META[props.tool].pretty}
-    </button>
-  )
-}
-
-export interface MlCopilotToolsProps {
-  onAdd: (tool: MlCopilotTool) => void
-  children: ReactNode
-}
-const MlCopilotTools = (props: MlCopilotToolsProps) => {
-  const tools = []
-
-  const onClick = (tool: MlCopilotTool) => {
-    props.onAdd(tool)
-  }
-
-  for (let tool of ML_COPILOT_TOOLS) {
-    tools.push(
-      <div
-        tabIndex={0}
-        role="button"
-        key={tool}
-        onClick={() => onClick(tool)}
-        className="flex flex-row items-center text-nowrap gap-2 cursor-pointer hover:bg-3 p-2 pr-4 rounded-md"
-      >
-        {ML_COPILOT_TOOLS_META[tool].icon({ className: 'w-5 h-5' })}
-        {ML_COPILOT_TOOLS_META[tool].pretty}
-      </div>
-    )
-  }
-
-  return (
-    <div className="flex-none">
-      <Popover className="relative">
-        <Popover.Button className="h-7 bg-default flex flex-row items-center gap-1 p-0 pr-2">
-          <CustomIcon name="settings" className="w-6 h-6" />
-          {props.children}
-          <CustomIcon name="plus" className="w-5 h-5" />
-        </Popover.Button>
-        <Popover.Panel className="absolute bottom-full left-0 flex flex-col gap-1 bg-default mb-1 p-2 border border-chalkboard-70 text-xs rounded-md">
-          {tools}
-        </Popover.Panel>
-      </Popover>
-    </div>
-  )
-}
-
 export interface MlEphantExtraInputsProps {
   // TODO: Expand to a list with no type restriction
   context?: Extract<MlEphantManagerPromptContext, { type: 'selections' }>
-  inputToMatch: string
   mode: MlCopilotMode
-  forcedTools: Set<MlCopilotTool>
-  excludedTools: Set<MlCopilotTool>
   onSetMode: (mode: MlCopilotMode) => void
-  onRemove: (tool: MlCopilotTool) => void
-  onAdd: (tool: MlCopilotTool) => void
-=======
-export interface MlEphantExtraInputsProps {
-  // TODO: Expand to a list with no type restriction
-  context?: Extract<MlEphantManagerPromptContext, { type: 'selections' }>
->>>>>>> 924fa4fd
 }
 export const MlEphantExtraInputs = (props: MlEphantExtraInputsProps) => {
   return (
@@ -228,21 +106,12 @@
         {props.context && (
           <MlCopilotSelectionsContext selections={props.context} />
         )}
-<<<<<<< HEAD
         <MlCopilotModes onClick={props.onSetMode} current={props.mode}>
           {ML_COPILOT_MODE_META[props.mode].icon({
             className: 'w-5 h-5',
           })}
           {ML_COPILOT_MODE_META[props.mode].pretty}
         </MlCopilotModes>
-        <MlCopilotTools onAdd={props.onAdd}>
-          <div>
-            {tools.length} Tool{tools.length !== 1 ? 's' : ''}
-          </div>
-        </MlCopilotTools>
-        <div className="flex">{overflow ? popover : tools}</div>
-=======
->>>>>>> 924fa4fd
       </div>
     </div>
   )
@@ -329,14 +198,7 @@
   const refDiv = useRef<HTMLTextAreaElement>(null)
   const [value, setValue] = useState<string>('')
   const [heightConvo, setHeightConvo] = useState(0)
-<<<<<<< HEAD
   const [mode, setMode] = useState<MlCopilotMode>(DEFAULT_ML_COPILOT_MODE)
-  const [forcedTools, setForcedTools] = useState<Set<MlCopilotTool>>(new Set())
-  const [excludedTools, setExcludedTools] = useState<Set<MlCopilotTool>>(
-    new Set()
-  )
-=======
->>>>>>> 924fa4fd
   const [lettersForAnimation, setLettersForAnimation] = useState<ReactNode[]>(
     []
   )
@@ -353,11 +215,7 @@
 
     setHeightConvo(refDiv.current.getBoundingClientRect().height)
 
-<<<<<<< HEAD
-    props.onProcess(value, mode, forcedTools)
-=======
-    props.onProcess(value)
->>>>>>> 924fa4fd
+    props.onProcess(value, mode)
 
     setLettersForAnimation(
       value.split('').map((c, index) => (
@@ -425,20 +283,11 @@
         </div>
         {/* eslint-disable-next-line jsx-a11y/no-static-element-interactions */}
         <div className="flex items-end">
-<<<<<<< HEAD
           <MlEphantExtraInputs
             context={selectionsContext}
-            inputToMatch={value}
             mode={mode}
-            forcedTools={forcedTools}
-            excludedTools={excludedTools}
             onSetMode={setMode}
-            onRemove={onRemoveTool}
-            onAdd={onAddTool}
           />
-=======
-          <MlEphantExtraInputs context={selectionsContext} />
->>>>>>> 924fa4fd
           <button
             data-testid="ml-ephant-conversation-input-button"
             disabled={props.disabled}
@@ -460,19 +309,9 @@
   const refScroll = useRef<HTMLDivElement>(null)
   const [autoScroll, setAutoScroll] = useState<boolean>(true)
 
-<<<<<<< HEAD
-  const onProcess = (
-    request: string,
-    mode: MlCopilotMode,
-    forcedTools: Set<MlCopilotTool>
-  ) => {
+  const onProcess = (request: string, mode: MlCopilotMode) => {
     setAutoScroll(true)
-    props.onProcess(request, mode, forcedTools)
-=======
-  const onProcess = (request: string) => {
-    setAutoScroll(true)
-    props.onProcess(request)
->>>>>>> 924fa4fd
+    props.onProcess(request, mode)
   }
 
   useEffect(() => {
