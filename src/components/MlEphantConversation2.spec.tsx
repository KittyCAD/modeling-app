import { act, fireEvent, render, screen, within } from '@testing-library/react'
import { vi } from 'vitest'

import { MlEphantConversation2 } from '@src/components/MlEphantConversation2'
import type { BillingContext } from '@src/machines/billingMachine'
import type { Conversation } from '@src/machines/mlEphantManagerMachine2'
import type { MlCopilotMode } from '@kittycad/lib'
import { DEFAULT_ML_COPILOT_MODE } from '@src/lib/constants'

describe('MlEphantConversation2', () => {
  function rendersRequestBubbleThenDisplayResponse(
    mode: MlCopilotMode = DEFAULT_ML_COPILOT_MODE
  ) {
    vi.useFakeTimers()

    const billingContext: BillingContext = {
      credits: 10,
      allowance: 100,
      error: undefined,
      urlUserService: () => '',
      lastFetch: undefined,
    }

    let latestConversation: Conversation | undefined = { exchanges: [] }

    const handleProcess = vi.fn((prompt: string) => {
      latestConversation = {
        exchanges: [
          {
            request: {
              type: 'user',
              content: prompt,
            },
            responses: [],
          },
        ],
      }
    })

    const renderConversation = (
      conversation?: Conversation,
      hasPromptCompleted = false
    ) => {
      return (
        <MlEphantConversation2
          isLoading={false}
          conversation={conversation}
          billingContext={billingContext}
          onProcess={handleProcess}
          contexts={[]}
          disabled={false}
          hasPromptCompleted={hasPromptCompleted}
        />
      )
    }

    const { rerender } = render(renderConversation(latestConversation))

    try {
      const promptText = 'Generate a cube with rounded edges'

      if (mode !== DEFAULT_ML_COPILOT_MODE) {
        fireEvent.click(screen.getByTestId('ml-copilot-efforts-button'))
        fireEvent.click(screen.getByTestId(`ml-copilot-effort-button-${mode}`))
      }

      const promptInput = screen.getByTestId('ml-ephant-conversation-input')

      fireEvent.input(promptInput, { target: { textContent: promptText } })
      fireEvent.click(screen.getByTestId('ml-ephant-conversation-input-button'))

<<<<<<< HEAD
      expect(handleProcess).toHaveBeenCalledWith(
        promptText,
        mode,
        expect.any(Set)
      )
=======
      expect(handleProcess).toHaveBeenCalledWith(promptText)
>>>>>>> 924fa4fd

      act(() => {
        rerender(renderConversation(latestConversation))
      })

      const requestBubble = screen.getByTestId('ml-request-chat-bubble')
      expect(requestBubble).toHaveTextContent(promptText)

      const responseBubble = screen.getByTestId('ml-response-chat-bubble')
      expect(
        within(responseBubble).getByTestId('ml-response-chat-bubble-thinking')
      ).toBeInTheDocument()

      const finalResponse = 'Rounded cube generated successfully.'
      latestConversation = {
        exchanges: [
          {
            request: {
              type: 'user',
              content: promptText,
            },
            responses: [
              {
                delta: {
                  delta: finalResponse,
                },
              },
              {
                end_of_stream: {
                  whole_response: finalResponse,
                },
              },
            ],
          },
        ],
      }

      act(() => {
        rerender(renderConversation(latestConversation, true))
      })

      expect(
        screen.queryByTestId('ml-response-chat-bubble-thinking')
      ).not.toBeInTheDocument()
      expect(screen.getByTestId('ml-response-chat-bubble')).toHaveTextContent(
        finalResponse
      )
    } finally {
      vi.clearAllTimers()
      vi.useRealTimers()
    }
  }

  test('renders request bubble, shows thinking state, then displays response text after completion', () => {
    rendersRequestBubbleThenDisplayResponse()
  })

  test('renders request bubble, shows thinking state, then displays response text after completion (non-default reasoning effort)', () => {
    rendersRequestBubbleThenDisplayResponse('thoughtful')
  })

  test('does not render unknown response types', () => {
    const billingContext: BillingContext = {
      credits: 10,
      allowance: 100,
      error: undefined,
      urlUserService: () => '',
      lastFetch: undefined,
    }

    const unknownResponseText = 'this should never be visible'

    const conversation: Conversation = {
      exchanges: [
        {
          request: {
            type: 'user',
            content: 'Render a torus',
          },
          responses: [
            {
              unexpected_response: {
                detail: unknownResponseText,
              },
            } as any, // we must do this because it's a type that doesn't exist.
          ],
        },
      ],
    }

    render(
      <MlEphantConversation2
        isLoading={false}
        conversation={conversation}
        billingContext={billingContext}
        onProcess={vi.fn()}
        disabled={false}
        hasPromptCompleted={true}
        contexts={[]}
      />
    )

    const responseBubble = screen.getByTestId('ml-response-chat-bubble')

    expect(
      within(responseBubble).queryByText(unknownResponseText)
    ).not.toBeInTheDocument()
    expect(
      screen.getByTestId('ml-response-chat-bubble-thinking')
    ).toBeInTheDocument()
  })
})<|MERGE_RESOLUTION|>--- conflicted
+++ resolved
@@ -69,15 +69,7 @@
       fireEvent.input(promptInput, { target: { textContent: promptText } })
       fireEvent.click(screen.getByTestId('ml-ephant-conversation-input-button'))
 
-<<<<<<< HEAD
-      expect(handleProcess).toHaveBeenCalledWith(
-        promptText,
-        mode,
-        expect.any(Set)
-      )
-=======
-      expect(handleProcess).toHaveBeenCalledWith(promptText)
->>>>>>> 924fa4fd
+      expect(handleProcess).toHaveBeenCalledWith(promptText, mode)
 
       act(() => {
         rerender(renderConversation(latestConversation))
