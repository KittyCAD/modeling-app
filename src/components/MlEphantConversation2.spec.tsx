--- conflicted
+++ resolved
@@ -70,11 +70,7 @@
       fireEvent.input(promptInput, { target: { textContent: promptText } })
       fireEvent.click(screen.getByTestId('ml-ephant-conversation-input-button'))
 
-<<<<<<< HEAD
-      expect(handleProcess).toHaveBeenCalledWith(promptText)
-=======
       expect(handleProcess).toHaveBeenCalledWith(promptText, mode)
->>>>>>> 47dfd7be
 
       act(() => {
         rerender(renderConversation(latestConversation))
