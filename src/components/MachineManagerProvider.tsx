--- conflicted
+++ resolved
@@ -1,11 +1,9 @@
 import { createContext, useEffect, useState } from 'react'
 
 import type { components } from '@src/lib/machine-api'
-<<<<<<< HEAD
-=======
-import { engineCommandManager } from '@src/lib/singletons'
+
 import { commandBarActor } from '@src/lib/singletons'
->>>>>>> 128f9e3e
+
 import { reportRejection } from '@src/lib/trap'
 import { toSync } from '@src/lib/utils'
 
