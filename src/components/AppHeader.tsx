import { Toolbar } from '../Toolbar'
import UserSidebarMenu from './UserSidebarMenu'
import { type IndexLoaderData } from 'lib/types'
import ProjectSidebarMenu from './ProjectSidebarMenu'
import { useSettingsAuthContext } from 'hooks/useSettingsAuthContext'
import styles from './AppHeader.module.css'
import { NetworkHealthIndicator } from './NetworkHealthIndicator'
import { useCommandsContext } from 'hooks/useCommandsContext'
import { ActionButton } from './ActionButton'
import usePlatform from 'hooks/usePlatform'

interface AppHeaderProps extends React.PropsWithChildren {
  showToolbar?: boolean
  project?: Omit<IndexLoaderData, 'code'>
  className?: string
  enableMenu?: boolean
}

export const AppHeader = ({
  showToolbar = true,
  project,
  children,
  className = '',
  enableMenu = false,
}: AppHeaderProps) => {
  const platform = usePlatform()
  const { commandBarSend } = useCommandsContext()
  const { auth } = useSettingsAuthContext()
  const user = auth?.context?.user

  return (
    <header
      className={
        'w-full grid ' +
        styles.header +
        ' overlaid-panes sticky top-0 z-20 px-2 items-center ' +
        className
      }
    >
      <ProjectSidebarMenu
        renderAsLink={!enableMenu}
        project={project?.project}
        file={project?.file}
      />
      {/* Toolbar if the context deems it */}
      <div className="flex-grow flex justify-center max-w-lg md:max-w-xl lg:max-w-2xl xl:max-w-4xl 2xl:max-w-5xl">
        {showToolbar ? (
          <Toolbar />
        ) : (
          <ActionButton
            Element="button"
            onClick={() => commandBarSend({ type: 'Open' })}
            className="text-sm self-center flex items-center w-fit gap-3"
          >
            Command Palette{' '}
<<<<<<< HEAD
            <kbd className="bg-energy-10/50 dark:bg-chalkboard-100 dark:text-energy-10 inline-block px-1 py-0.5 border-energy-10 dark:border-chalkboard-90">
              {platform === 'macos' ? '⌘K' : 'Ctrl+/'}
=======
            <kbd className="bg-primary/10 dark:bg-chalkboard-100 dark:text-primary inline-block px-1 py-0.5 border-primary dark:border-chalkboard-90">
              {platform === 'darwin' ? '⌘K' : 'Ctrl+/'}
>>>>>>> 47b5fa14
            </kbd>
          </ActionButton>
        )}
      </div>
      <div className="flex items-center gap-1 py-1 ml-auto">
        {/* If there are children, show them, otherwise show User menu */}
        {children || (
          <>
            <NetworkHealthIndicator />
            <UserSidebarMenu user={user} />
          </>
        )}
      </div>
    </header>
  )
}<|MERGE_RESOLUTION|>--- conflicted
+++ resolved
@@ -53,13 +53,8 @@
             className="text-sm self-center flex items-center w-fit gap-3"
           >
             Command Palette{' '}
-<<<<<<< HEAD
-            <kbd className="bg-energy-10/50 dark:bg-chalkboard-100 dark:text-energy-10 inline-block px-1 py-0.5 border-energy-10 dark:border-chalkboard-90">
+            <kbd className="bg-primary/10 dark:bg-chalkboard-100 dark:text-primary inline-block px-1 py-0.5 border-primary dark:border-chalkboard-90">
               {platform === 'macos' ? '⌘K' : 'Ctrl+/'}
-=======
-            <kbd className="bg-primary/10 dark:bg-chalkboard-100 dark:text-primary inline-block px-1 py-0.5 border-primary dark:border-chalkboard-90">
-              {platform === 'darwin' ? '⌘K' : 'Ctrl+/'}
->>>>>>> 47b5fa14
             </kbd>
           </ActionButton>
         )}
