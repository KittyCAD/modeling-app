--- conflicted
+++ resolved
@@ -2,12 +2,7 @@
 import { paths } from 'lib/paths'
 import { ActionButton } from './ActionButton'
 import Tooltip from './Tooltip'
-<<<<<<< HEAD
-import { Dispatch, useRef, useState } from 'react'
-=======
-import { FileEntry } from '@tauri-apps/api/fs'
 import { Dispatch, useEffect, useRef, useState } from 'react'
->>>>>>> 42b247bc
 import { useNavigate } from 'react-router-dom'
 import { Dialog, Disclosure } from '@headlessui/react'
 import { FontAwesomeIcon } from '@fortawesome/react-fontawesome'
