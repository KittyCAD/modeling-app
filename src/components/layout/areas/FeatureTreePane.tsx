import type { Diagnostic } from '@codemirror/lint'
import { useMachine, useSelector } from '@xstate/react'
import type { ComponentProps } from 'react'
import { useCallback, useEffect, useMemo, useRef } from 'react'
import type { Actor, Prop } from 'xstate'

import type { OpKclValue, Operation } from '@rust/kcl-lib/bindings/Operation'

import { ContextMenu, ContextMenuItem } from '@src/components/ContextMenu'
import type { CustomIconName } from '@src/components/CustomIcon'
import { CustomIcon } from '@src/components/CustomIcon'
import Loading from '@src/components/Loading'
import { useModelingContext } from '@src/hooks/useModelingContext'
import { findOperationPlaneArtifact, isOffsetPlane } from '@src/lang/queryAst'
import { sourceRangeFromRust } from '@src/lang/sourceRange'
import {
  codeRefFromRange,
  getArtifactFromRange,
} from '@src/lang/std/artifactGraph'
import {
  filterOperations,
  getOperationCalculatedDisplay,
  getOperationIcon,
  getOperationLabel,
  getOperationVariableName,
  getOpTypeLabel,
  groupOperationTypeStreaks,
  stdLibMap,
} from '@src/lib/operations'
import { stripQuotes } from '@src/lib/utils'
import { isArray, uuidv4 } from '@src/lib/utils'
import type { DefaultPlaneStr } from '@src/lib/planes'
import {
  selectDefaultSketchPlane,
  selectOffsetSketchPlane,
} from '@src/lib/selections'
import {
  commandBarActor,
  engineCommandManager,
  getLayout,
  kclManager,
  rustContext,
  sceneInfra,
  setLayout,
  useLayout,
} from '@src/lib/singletons'
import { err } from '@src/lib/trap'
import { featureTreeMachine } from '@src/machines/featureTreeMachine'
import {
  editorIsMountedSelector,
  kclEditorActor,
  selectionEventSelector,
} from '@src/machines/kclEditorMachine'
import toast from 'react-hot-toast'
import { base64Decode } from '@src/lang/wasm'
import { browserSaveFile } from '@src/lib/browserSaveFile'
import { exportSketchToDxf } from '@src/lib/exportDxf'
import {
  type AreaTypeComponentProps,
  DefaultLayoutPaneID,
  getOpenPanes,
  togglePaneLayoutNode,
} from '@src/lib/layout'
import { LayoutPanel, LayoutPanelHeader } from '@src/components/layout/Panel'
import { FeatureTreeMenu } from '@src/components/layout/areas/FeatureTreeMenu'
import Tooltip from '@src/components/Tooltip'
import { Disclosure } from '@headlessui/react'

export function FeatureTreePane(props: AreaTypeComponentProps) {
  return (
    <LayoutPanel
      title={props.layout.label}
      id={`${props.layout.id}-pane`}
      className="border-none"
    >
      <LayoutPanelHeader
        id={props.layout.id}
        icon="model"
        title={props.layout.label}
        Menu={FeatureTreeMenu}
        onClose={props.onClose}
      />
      <FeatureTreePaneContents />
    </LayoutPanel>
  )
}

export const FeatureTreePaneContents = () => {
  const isEditorMounted = useSelector(kclEditorActor, editorIsMountedSelector)
  const lastSelectionEvent = useSelector(kclEditorActor, selectionEventSelector)
  const layout = useLayout()
  const { send: modelingSend, state: modelingState } = useModelingContext()

  const sketchNoFace = modelingState.matches('Sketch no face')

  // eslint-disable-next-line @typescript-eslint/no-unused-vars
  const [_featureTreeState, featureTreeSend] = useMachine(
    featureTreeMachine.provide({
      guards: {
        codePaneIsOpen: () =>
          getOpenPanes({ rootLayout: getLayout() }).includes(
            DefaultLayoutPaneID.Code
          ) && kclManager.getEditorView() !== null,
      },
      actions: {
        openCodePane: () => {
          const rootLayout = structuredClone(getLayout())
          setLayout(
            togglePaneLayoutNode({
              rootLayout,
              targetNodeId: DefaultLayoutPaneID.Code,
              shouldExpand: true,
            })
          )
        },
        scrollToError: () => {
          kclManager.scrollToFirstErrorDiagnosticIfExists()
        },
        sendTranslateCommand: () => {
          commandBarActor.send({
            type: 'Find and select command',
            data: { name: 'Translate', groupId: 'modeling' },
          })
        },
        sendRotateCommand: () => {
          commandBarActor.send({
            type: 'Find and select command',
            data: { name: 'Rotate', groupId: 'modeling' },
          })
        },
        sendScaleCommand: () => {
          commandBarActor.send({
            type: 'Find and select command',
            data: { name: 'Scale', groupId: 'modeling' },
          })
        },
        sendCloneCommand: () => {
          commandBarActor.send({
            type: 'Find and select command',
            data: { name: 'Clone', groupId: 'modeling' },
          })
        },
        sendAppearanceCommand: () => {
          commandBarActor.send({
            type: 'Find and select command',
            data: { name: 'Appearance', groupId: 'modeling' },
          })
        },
        sendSelectionEvent: ({ context }) => {
          if (!context.targetSourceRange) {
            return
          }
          const artifact = context.targetSourceRange
            ? getArtifactFromRange(
                context.targetSourceRange,
                kclManager.artifactGraph
              )
            : null

          if (!artifact) {
            modelingSend({
              type: 'Set selection',
              data: {
                selectionType: 'singleCodeCursor',
                selection: {
                  codeRef: codeRefFromRange(
                    context.targetSourceRange,
                    kclManager.ast
                  ),
                },
                scrollIntoView: true,
              },
            })
          } else {
            modelingSend({
              type: 'Set selection',
              data: {
                selectionType: 'singleCodeCursor',
                selection: {
                  artifact: artifact,
                  codeRef: codeRefFromRange(
                    context.targetSourceRange,
                    kclManager.ast
                  ),
                },
                scrollIntoView: true,
              },
            })
          }
        },
      },
    }),
    {
      input: {
<<<<<<< HEAD
        rustContext,
=======
        kclManager,
>>>>>>> 03532d7b
      },
      // devTools: true,
    }
  )
  // If there are parse errors we show the last successful operations
  // and overlay a message on top of the pane
  const parseErrors = kclManager.errors.filter((e) => e.kind !== 'engine')

  // If there are engine errors we show the successful operations
  // Errors return an operation list, so use the longest one if there are multiple
  const longestErrorOperationList = kclManager.errors.reduce((acc, error) => {
    return error.operations && error.operations.length > acc.length
      ? error.operations
      : acc
  }, [] as Operation[])

  const unfilteredOperationList = !parseErrors.length
    ? !kclManager.errors.length
      ? kclManager.execState.operations
      : longestErrorOperationList
    : kclManager.lastSuccessfulOperations
  // We use the code that corresponds to the operations. In case this is an
  // error on the first run, fall back to whatever is currently in the code
  // editor.
  const operationsCode =
    kclManager.lastSuccessfulCode || kclManager.codeSignal.value

  // We filter out operations that are not useful to show in the feature tree
  const operationList = groupOperationTypeStreaks(
    filterOperations(unfilteredOperationList),
    ['VariableDeclaration']
  )

  // Watch for changes in the open panes and send an event to the feature tree machine
  useEffect(() => {
    const codeOpen = getOpenPanes({ rootLayout: layout }).includes(
      DefaultLayoutPaneID.Code
    )
    if (codeOpen && isEditorMounted) {
      featureTreeSend({ type: 'codePaneOpened' })
    }
    // eslint-disable-next-line react-hooks/exhaustive-deps -- TODO: blanket-ignored fix me!
  }, [layout, isEditorMounted, featureTreeSend])

  // Watch for changes in the selection and send an event to the feature tree machine
  useEffect(() => {
    featureTreeSend({ type: 'selected' })
    // eslint-disable-next-line react-hooks/exhaustive-deps -- TODO: blanket-ignored fix me!
  }, [lastSelectionEvent])

  function goToError() {
    featureTreeSend({ type: 'goToError' })
  }

  return (
    <div className="relative">
      <section
        data-testid="debug-panel"
        className="absolute inset-0 p-1 box-border overflow-auto mr-1"
      >
        {kclManager.isExecuting ? (
          <Loading className="h-full" isDummy={true}>
            Building feature tree...
          </Loading>
        ) : (
          <>
            {!modelingState.matches('Sketch') && <DefaultPlanes />}
            {parseErrors.length > 0 && (
              <div
                className={`absolute inset-0 rounded-lg p-2 ${
                  operationList.length &&
                  `bg-destroy-10/40 dark:bg-destroy-80/40`
                }`}
              >
                <div className="text-sm bg-destroy-80 text-chalkboard-10 py-1 px-2 rounded flex gap-2 items-center">
                  <p className="flex-1">
                    Errors found in KCL code.
                    <br />
                    Please fix them before continuing.
                  </p>
                  <button
                    onClick={goToError}
                    className="bg-chalkboard-10 text-destroy-80 p-1 rounded-sm flex-none hover:bg-chalkboard-10 hover:border-destroy-70 hover:text-destroy-80 border-transparent"
                  >
                    View error
                  </button>
                </div>
              </div>
            )}
            {operationList.map((opOrList) => {
              const key = `${isArray(opOrList) ? opOrList[0].type : opOrList.type}-${
                'name' in opOrList ? opOrList.name : 'anonymous'
              }-${
                'sourceRange' in opOrList ? opOrList.sourceRange[0] : 'start'
              }`

              return isArray(opOrList) ? (
                <OperationItemGroup
                  key={key}
                  items={opOrList}
                  code={operationsCode}
                  send={featureTreeSend}
                  sketchNoFace={sketchNoFace}
                />
              ) : (
                <OperationItem
                  key={key}
                  item={opOrList}
                  code={operationsCode}
                  send={featureTreeSend}
                  sketchNoFace={sketchNoFace}
                />
              )
            })}
          </>
        )}
      </section>
    </div>
  )
}

interface VisibilityToggleProps {
  visible: boolean
  onVisibilityChange: () => unknown
}

/**
 * A button that toggles the visibility of an entity
 * tied to an artifact in the feature tree.
 * For now just used for default planes.
 */
const VisibilityToggle = (props: VisibilityToggleProps) => {
  const visible = props.visible
  const handleToggleVisible = useCallback(() => {
    props.onVisibilityChange()
    // eslint-disable-next-line react-hooks/exhaustive-deps -- TODO: blanket-ignored fix me!
  }, [props.onVisibilityChange])

  return (
    <button
      onClick={handleToggleVisible}
      className="p-0 m-0 border-transparent dark:border-transparent"
      data-testid="feature-tree-visibility-toggle"
    >
      <CustomIcon
        name={visible ? 'eyeOpen' : 'eyeCrossedOut'}
        className="w-6 h-6"
      />
    </button>
  )
}

/**
 * A grouping of operation items into a disclosure (or dropdown)
 */
function OperationItemGroup({
  items,
  code,
  send,
  sketchNoFace,
}: Omit<OperationProps, 'item'> & { items: Operation[] }) {
  return (
    <Disclosure>
      <Disclosure.Button className="reset w-full min-w-[0px] !px-1 flex items-center gap-2 text-left text-base !border-transparent focus-within:bg-primary/25 hover:!bg-2 hover:focus-within:bg-primary/25">
        <CustomIcon
          name="caretDown"
          className="w-6 h-6 block self-start -rotate-90 ui-open:rotate-0 ui-open:transform"
          aria-hidden
        />
        <span className="text-sm flex-1">
          {items.length} {getOpTypeLabel(items[0].type)}s
        </span>
      </Disclosure.Button>
      <Disclosure.Panel as="ul" className="border-b b-4">
        <div className="border-l b-4 ml-4">
          {items.map((op) => {
            const key = `${op.type}-${
              'name' in op ? op.name : 'anonymous'
            }-${'sourceRange' in op ? op.sourceRange[0] : 'start'}`
            return (
              <OperationItem
                key={key}
                item={op}
                code={code}
                send={send}
                sketchNoFace={sketchNoFace}
              />
            )
          })}
        </div>
      </Disclosure.Panel>
    </Disclosure>
  )
}

type OpValueProps = {
  name: string
  type?: Operation['type']
  variableName?: string
  valueDetail?: { calculated: OpKclValue; display: string }
}

/**
 * More generic version of OperationListItem,
 * to be used for default planes after we fix them and
 * add them to the artifact graph / feature tree
 */
const OperationItemWrapper = ({
  icon,
  name,
  type,
  variableName,
  visibilityToggle,
  valueDetail,
  menuItems,
  errors,
  customSuffix,
  className,
  selectable = true,
  greyedOut = false,
  ...props
}: React.HTMLAttributes<HTMLButtonElement> & {
  icon: CustomIconName
  visibilityToggle?: VisibilityToggleProps
  customSuffix?: React.JSX.Element
  menuItems?: ComponentProps<typeof ContextMenu>['items']
  errors?: Diagnostic[]
  selectable?: boolean
  greyedOut?: boolean
} & OpValueProps) => {
  const menuRef = useRef<HTMLDivElement>(null)

  return (
    <div
      ref={menuRef}
      className={`flex select-none items-center group/item my-0 py-0.5 px-1 ${selectable ? 'focus-within:bg-primary/25 hover:bg-2 hover:focus-within:bg-primary/25' : ''} ${greyedOut ? 'opacity-50 cursor-not-allowed' : ''}`}
      data-testid="feature-tree-operation-item"
    >
      <button
        {...props}
        className={`reset min-w-[0px] py-1 flex-1 flex items-center gap-2 text-left text-base !border-transparent ${className}`}
      >
        <CustomIcon
          name={icon}
          className="w-6 h-6 block self-start"
          aria-hidden
        />
        <div className="text-sm flex-1 flex gap-x-2 overflow-x-hidden items-baseline align-baseline">
          {variableName && valueDetail ? (
            <>
              <span className="text-sm">{variableName}</span>
              <code
                data-testid="value-detail"
                className="block min-w-[0px] flex-auto overflow-hidden whitespace-nowrap overflow-ellipsis text-chalkboard-70 dark:text-chalkboard-40 text-xs"
              >
                {getOperationCalculatedDisplay(valueDetail.calculated)}
              </code>
            </>
          ) : (
            <span className="text-sm">{name}</span>
          )}
          {customSuffix && customSuffix}
        </div>
        {errors && errors.length > 0 && (
          <em className="text-destroy-80 text-xs">has error</em>
        )}
        {valueDetail || variableName ? (
          <Tooltip
            delay={500}
            position="bottom-left"
            wrapperClassName="left-0 right-0"
            contentClassName="text-sm max-w-full"
          >
            <VariableTooltipContents
              variableName={variableName}
              valueDetail={valueDetail}
              name={name}
              type={type}
            />
          </Tooltip>
        ) : null}
      </button>
      {visibilityToggle && <VisibilityToggle {...visibilityToggle} />}
      {menuItems && (
        <ContextMenu menuTargetElement={menuRef} items={menuItems} />
      )}
    </div>
  )
}

function VariableTooltipContents({
  variableName,
  valueDetail,
  name,
  type,
}: OpValueProps) {
  return variableName && valueDetail ? (
    <div className="flex flex-col gap-2">
      <p>
        <span>{name}</span>
        <span> named </span>
        <span>{variableName ?? ''}</span>
      </p>
      <p className="font-mono text-xs">
        <span>{getOperationCalculatedDisplay(valueDetail.calculated)}</span>
        <span> = </span>
        <span>{valueDetail.display}</span>
      </p>
    </div>
  ) : type === 'GroupBegin' ? (
    <>{`Function call of ${name} named ${variableName}`}</>
  ) : (
    <>{`${variableName ? '' : 'Unnamed '}${name}${variableName ? ` named ${variableName}` : ''}`}</>
  )
}

interface OperationProps {
  item: Operation
  code: string
  send: Prop<Actor<typeof featureTreeMachine>, 'send'>
  sketchNoFace: boolean
}
/**
 * A button with an icon, name, and context menu
 * for an operation in the feature tree.
 */
const OperationItem = (props: OperationProps) => {
  const diagnostics = kclManager.diagnosticsSignal.value
  const ast = kclManager.astSignal.value
  const name = getOperationLabel(props.item)
  const valueDetail = useMemo(() => {
    return getFeatureTreeValueDetail(props.item, props.code)
  }, [props.item, props.code])

  const variableName = useMemo(() => {
    return getOperationVariableName(props.item, ast)
  }, [props.item, ast])

  const errors = useMemo(() => {
    return diagnostics.filter(
      (diag) =>
        diag.severity === 'error' &&
        'sourceRange' in props.item &&
        diag.from >= props.item.sourceRange[0] &&
        diag.to <= props.item.sourceRange[1]
    )
    // eslint-disable-next-line react-hooks/exhaustive-deps -- TODO: blanket-ignored fix me!
  }, [diagnostics.length])

  async function selectOperation() {
    if (props.sketchNoFace) {
      if (isOffsetPlane(props.item)) {
        const artifact = findOperationPlaneArtifact(
          props.item,
          kclManager.artifactGraph
        )
        const result = await selectOffsetSketchPlane(artifact)
        if (err(result)) {
          console.error(result)
        }
      }
    } else {
      if (props.item.type === 'GroupEnd') {
        return
      }
      props.send({
        type: 'selectOperation',
        data: {
          targetSourceRange: sourceRangeFromRust(props.item.sourceRange),
        },
      })
    }
  }

  function enterEditFlow() {
    if (
      props.item.type === 'StdLibCall' ||
      props.item.type === 'VariableDeclaration'
    ) {
      props.send({
        type: 'enterEditFlow',
        data: {
          targetSourceRange: sourceRangeFromRust(props.item.sourceRange),
          currentOperation: props.item,
        },
      })
    }
  }

  function enterAppearanceFlow() {
    if (props.item.type === 'StdLibCall') {
      props.send({
        type: 'enterAppearanceFlow',
        data: {
          targetSourceRange: sourceRangeFromRust(props.item.sourceRange),
          currentOperation: props.item,
        },
      })
    }
  }

  function enterTranslateFlow() {
    if (props.item.type === 'StdLibCall' || props.item.type === 'GroupBegin') {
      props.send({
        type: 'enterTranslateFlow',
        data: {
          targetSourceRange: sourceRangeFromRust(props.item.sourceRange),
          currentOperation: props.item,
        },
      })
    }
  }

  function enterRotateFlow() {
    if (props.item.type === 'StdLibCall' || props.item.type === 'GroupBegin') {
      props.send({
        type: 'enterRotateFlow',
        data: {
          targetSourceRange: sourceRangeFromRust(props.item.sourceRange),
          currentOperation: props.item,
        },
      })
    }
  }

  function enterScaleFlow() {
    if (props.item.type === 'StdLibCall' || props.item.type === 'GroupBegin') {
      props.send({
        type: 'enterScaleFlow',
        data: {
          targetSourceRange: sourceRangeFromRust(props.item.sourceRange),
          currentOperation: props.item,
        },
      })
    }
  }

  function enterCloneFlow() {
    if (props.item.type === 'StdLibCall' || props.item.type === 'GroupBegin') {
      props.send({
        type: 'enterCloneFlow',
        data: {
          targetSourceRange: sourceRangeFromRust(props.item.sourceRange),
          currentOperation: props.item,
        },
      })
    }
  }

  function deleteOperation() {
    if (
      props.item.type === 'StdLibCall' ||
      props.item.type === 'GroupBegin' ||
      props.item.type === 'VariableDeclaration'
    ) {
      props.send({
        type: 'deleteOperation',
        data: {
          targetSourceRange: sourceRangeFromRust(props.item.sourceRange),
        },
      })
    }
  }

  function startSketchOnOffsetPlane() {
    if (isOffsetPlane(props.item)) {
      const artifact = findOperationPlaneArtifact(
        props.item,
        kclManager.artifactGraph
      )
      if (artifact?.id) {
        sceneInfra.modelingSend({
          type: 'Enter sketch',
          data: { forceNewSketch: true },
        })

        void selectOffsetSketchPlane(artifact)
      }
    }
  }

  const menuItems = useMemo(
    () => [
      <ContextMenuItem
        onClick={() => {
          if (props.item.type === 'GroupEnd') {
            return
          }
          props.send({
            type: 'goToKclSource',
            data: {
              targetSourceRange: sourceRangeFromRust(props.item.sourceRange),
            },
          })
        }}
      >
        View KCL source code
      </ContextMenuItem>,
      ...(props.item.type === 'GroupBegin' &&
      props.item.group.type === 'FunctionCall'
        ? [
            <ContextMenuItem
              onClick={() => {
                if (props.item.type !== 'GroupBegin') {
                  return
                }
                if (props.item.group.type !== 'FunctionCall') {
                  // TODO: Add module instance support.
                  return
                }
                const functionRange = props.item.group.functionSourceRange
                // For some reason, the cursor goes to the end of the source
                // range we select.  So set the end equal to the beginning.
                functionRange[1] = functionRange[0]
                props.send({
                  type: 'goToKclSource',
                  data: {
                    targetSourceRange: sourceRangeFromRust(functionRange),
                  },
                })
              }}
            >
              View function definition
            </ContextMenuItem>,
          ]
        : []),
      ...(isOffsetPlane(props.item)
        ? [
            <ContextMenuItem onClick={startSketchOnOffsetPlane}>
              Start Sketch
            </ContextMenuItem>,
          ]
        : []),
      ...(props.item.type === 'StdLibCall' &&
      props.item.name === 'startSketchOn'
        ? [
            <ContextMenuItem
              onClick={() => {
                const exportDxf = async () => {
                  if (props.item.type !== 'StdLibCall') return
                  const result = await exportSketchToDxf(props.item, {
                    engineCommandManager,
                    kclManager,
                    toast,
                    uuidv4,
                    base64Decode,
                    browserSaveFile,
                  })

                  if (err(result)) {
                    // Additional error logging for debugging purposes
                    // Main error handling (toasts) is already done in exportSketchToDxf
                    console.error('DXF export failed:', result.message)
                  } else {
                    console.log('DXF export completed successfully')
                  }
                }
                void exportDxf()
              }}
              data-testid="context-menu-export-dxf"
            >
              Export to DXF
            </ContextMenuItem>,
          ]
        : []),
      ...(props.item.type === 'StdLibCall' ||
      props.item.type === 'VariableDeclaration'
        ? [
            <ContextMenuItem
              disabled={
                !(
                  stdLibMap[props.item.name]?.prepareToEdit ||
                  props.item.type === 'VariableDeclaration'
                )
              }
              onClick={enterEditFlow}
              hotkey="Double click"
            >
              Edit
            </ContextMenuItem>,
          ]
        : []),
      ...(props.item.type === 'StdLibCall'
        ? [
            <ContextMenuItem
              disabled={!stdLibMap[props.item.name]?.supportsAppearance}
              onClick={enterAppearanceFlow}
              data-testid="context-menu-set-appearance"
            >
              Set appearance
            </ContextMenuItem>,
          ]
        : []),
      ...(props.item.type === 'StdLibCall' || props.item.type === 'GroupBegin'
        ? [
            <ContextMenuItem
              onClick={enterTranslateFlow}
              data-testid="context-menu-set-translate"
              disabled={
                props.item.type !== 'GroupBegin' &&
                !stdLibMap[props.item.name]?.supportsTransform
              }
            >
              Translate
            </ContextMenuItem>,
            <ContextMenuItem
              onClick={enterRotateFlow}
              data-testid="context-menu-set-rotate"
              disabled={
                props.item.type !== 'GroupBegin' &&
                !stdLibMap[props.item.name]?.supportsTransform
              }
            >
              Rotate
            </ContextMenuItem>,
            <ContextMenuItem
              onClick={enterScaleFlow}
              data-testid="context-menu-set-scale"
              disabled={
                props.item.type !== 'GroupBegin' &&
                !stdLibMap[props.item.name]?.supportsTransform
              }
            >
              Scale
            </ContextMenuItem>,
            <ContextMenuItem
              onClick={enterCloneFlow}
              data-testid="context-menu-clone"
              disabled={
                props.item.type !== 'GroupBegin' &&
                !stdLibMap[props.item.name]?.supportsTransform
              }
            >
              Clone
            </ContextMenuItem>,
          ]
        : []),
      ...(props.item.type === 'StdLibCall' ||
      props.item.type === 'GroupBegin' ||
      props.item.type === 'VariableDeclaration'
        ? [
            <ContextMenuItem
              onClick={deleteOperation}
              hotkey="Delete"
              data-testid="context-menu-delete"
            >
              Delete
            </ContextMenuItem>,
          ]
        : []),
    ],
    // eslint-disable-next-line react-hooks/exhaustive-deps -- TODO: blanket-ignored fix me!
    [props.item, props.send]
  )

  const enabled = !props.sketchNoFace || isOffsetPlane(props.item)

  return (
    <OperationItemWrapper
      selectable={enabled}
      icon={getOperationIcon(props.item)}
      name={name}
      type={props.item.type}
      variableName={variableName}
      valueDetail={valueDetail}
      menuItems={menuItems}
      onClick={() => {
        void selectOperation()
      }}
      onDoubleClick={props.sketchNoFace ? undefined : enterEditFlow} // no double click in "Sketch no face" mode
      errors={errors}
      greyedOut={!enabled}
    />
  )
}

const DefaultPlanes = () => {
  const { state: modelingState, send } = useModelingContext()
  const sketchNoFace = modelingState.matches('Sketch no face')

  const onClickPlane = useCallback(
    (planeId: string) => {
      if (sketchNoFace) {
        selectDefaultSketchPlane(planeId)
      } else {
        const foundDefaultPlane =
          rustContext.defaultPlanes !== null &&
          Object.entries(rustContext.defaultPlanes).find(
            ([, plane]) => plane === planeId
          )
        if (foundDefaultPlane) {
          send({
            type: 'Set selection',
            data: {
              selectionType: 'defaultPlaneSelection',
              selection: {
                name: foundDefaultPlane[0] as DefaultPlaneStr,
                id: planeId,
              },
            },
          })
        }
      }
    },
    // eslint-disable-next-line react-hooks/exhaustive-deps -- TODO: blanket-ignored fix me!
    [sketchNoFace]
  )

  const startSketchOnDefaultPlane = useCallback((planeId: string) => {
    sceneInfra.modelingSend({
      type: 'Enter sketch',
      data: { forceNewSketch: true },
    })

    selectDefaultSketchPlane(planeId)
  }, [])

  const defaultPlanes = rustContext.defaultPlanes
  if (!defaultPlanes) return null

  const planes = [
    {
      name: 'Front plane',
      id: defaultPlanes.xz,
      key: 'xz',
      customSuffix: (
        <div className="text-blue-500/50 font-bold text-xs">XZ</div>
      ),
    },
    {
      name: 'Top plane',
      id: defaultPlanes.xy,
      key: 'xy',
      customSuffix: <div className="text-red-500/50 font-bold text-xs">XY</div>,
    },
    {
      name: 'Side plane',
      id: defaultPlanes.yz,
      key: 'yz',
      customSuffix: (
        <div className="text-green-500/50 font-bold text-xs">YZ</div>
      ),
    },
  ] as const

  return (
    <div className="mb-2">
      {planes.map((plane) => (
        <OperationItemWrapper
          key={plane.key}
          customSuffix={plane.customSuffix}
          icon={'plane'}
          name={plane.name}
          selectable={true}
          onClick={() => onClickPlane(plane.id)}
          menuItems={[
            <ContextMenuItem
              onClick={() => startSketchOnDefaultPlane(plane.id)}
            >
              Start Sketch
            </ContextMenuItem>,
          ]}
          visibilityToggle={{
            visible: modelingState.context.defaultPlaneVisibility[plane.key],
            onVisibilityChange: () => {
              send({
                type: 'Toggle default plane visibility',
                planeId: plane.id,
                planeKey: plane.key,
              })
            },
          }}
        />
      ))}
      <div className="h-px bg-chalkboard-50/20 my-2" />
    </div>
  )
}

/**
 * Helper function to get value detail for operations (both datum and variable declarations)
 * @param operation - The operation to extract value detail from
 * @param code - The source code string to extract values from
 * @returns Value detail object with display string and calculated value, or undefined if no value
 */
export function getFeatureTreeValueDetail(
  operation: Operation,
  code: string
): { calculated: OpKclValue; display: string } | undefined {
  if (operation.type === 'VariableDeclaration') {
    return {
      display: code.slice(operation.sourceRange[0], operation.sourceRange[1]),
      calculated: operation.value,
    }
  }

  // Show datum name for GDT Datum operations
  if (operation.type === 'StdLibCall' && operation.name === 'gdt::datum') {
    const nameArg = operation.labeledArgs?.name
    if (nameArg?.sourceRange) {
      const nameRaw = code.slice(nameArg.sourceRange[0], nameArg.sourceRange[1])
      const datumName = stripQuotes(nameRaw)
      if (datumName) {
        const stringValue: OpKclValue = {
          type: 'String',
          value: datumName,
        }
        return {
          display: datumName,
          calculated: stringValue,
        }
      }
    }
  }

  return undefined
}<|MERGE_RESOLUTION|>--- conflicted
+++ resolved
@@ -192,11 +192,8 @@
     }),
     {
       input: {
-<<<<<<< HEAD
         rustContext,
-=======
         kclManager,
->>>>>>> 03532d7b
       },
       // devTools: true,
     }
