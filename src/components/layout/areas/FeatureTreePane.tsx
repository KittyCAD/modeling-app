import type { Diagnostic } from '@codemirror/lint'
import { useMachine, useSelector } from '@xstate/react'
import type { ComponentProps } from 'react'
import { useCallback, useEffect, useMemo, useRef } from 'react'
import type { Actor, Prop } from 'xstate'

import type { OpKclValue, Operation } from '@rust/kcl-lib/bindings/Operation'

import { ContextMenu, ContextMenuItem } from '@src/components/ContextMenu'
import type { CustomIconName } from '@src/components/CustomIcon'
import { CustomIcon } from '@src/components/CustomIcon'
import Loading from '@src/components/Loading'
import { useModelingContext } from '@src/hooks/useModelingContext'
import { findOperationPlaneArtifact, isOffsetPlane } from '@src/lang/queryAst'
import { sourceRangeFromRust } from '@src/lang/sourceRange'
import {
  codeRefFromRange,
  getArtifactFromRange,
} from '@src/lang/std/artifactGraph'
import {
  filterOperations,
  getOperationCalculatedDisplay,
  getOperationIcon,
  getOperationLabel,
  getOperationVariableName,
  getOpTypeLabel,
  groupOperationTypeStreaks,
  stdLibMap,
} from '@src/lib/operations'
import { stripQuotes } from '@src/lib/utils'
import { isArray, uuidv4 } from '@src/lib/utils'
import type { DefaultPlaneStr } from '@src/lib/planes'
import { selectOffsetSketchPlane } from '@src/lib/selections'
import { selectSketchPlane } from '@src/hooks/useEngineConnectionSubscriptions'
import {
  commandBarActor,
  engineCommandManager,
  getLayout,
  kclManager,
  rustContext,
  sceneEntitiesManager,
  sceneInfra,
  setLayout,
  useLayout,
} from '@src/lib/singletons'
import { err } from '@src/lib/trap'
import { featureTreeMachine } from '@src/machines/featureTreeMachine'
import {
  editorIsMountedSelector,
  kclEditorActor,
  selectionEventSelector,
} from '@src/machines/kclEditorMachine'
import toast from 'react-hot-toast'
import { base64Decode } from '@src/lang/wasm'
import { browserSaveFile } from '@src/lib/browserSaveFile'
import { exportSketchToDxf } from '@src/lib/exportDxf'
import {
  type AreaTypeComponentProps,
  DefaultLayoutPaneID,
  getOpenPanes,
  togglePaneLayoutNode,
} from '@src/lib/layout'
import { LayoutPanel, LayoutPanelHeader } from '@src/components/layout/Panel'
import { FeatureTreeMenu } from '@src/components/layout/areas/FeatureTreeMenu'
import Tooltip from '@src/components/Tooltip'
import { Disclosure } from '@headlessui/react'

// Defined outside of React to prevent rerenders
// TODO: get all system dependencies into React via global context
const systemDeps = {
  sceneInfra,
  sceneEntitiesManager,
  rustContext,
}

export function FeatureTreePane(props: AreaTypeComponentProps) {
  return (
    <LayoutPanel
      title={props.layout.label}
      id={`${props.layout.id}-pane`}
      className="border-none"
    >
      <LayoutPanelHeader
        id={props.layout.id}
        icon="model"
        title={props.layout.label}
        Menu={FeatureTreeMenu}
        onClose={props.onClose}
      />
      <FeatureTreePaneContents />
    </LayoutPanel>
  )
}

export const FeatureTreePaneContents = () => {
  const isEditorMounted = useSelector(kclEditorActor, editorIsMountedSelector)
  const lastSelectionEvent = useSelector(kclEditorActor, selectionEventSelector)
  const layout = useLayout()
  const { send: modelingSend, state: modelingState } = useModelingContext()

  const sketchNoFace = modelingState.matches('Sketch no face')

  // eslint-disable-next-line @typescript-eslint/no-unused-vars
  const [_featureTreeState, featureTreeSend] = useMachine(
    featureTreeMachine.provide({
      guards: {
        codePaneIsOpen: () =>
          getOpenPanes({ rootLayout: getLayout() }).includes(
            DefaultLayoutPaneID.Code
          ) && kclManager.getEditorView() !== null,
      },
      actions: {
        openCodePane: () => {
          const rootLayout = structuredClone(getLayout())
          setLayout(
            togglePaneLayoutNode({
              rootLayout,
              targetNodeId: DefaultLayoutPaneID.Code,
              shouldExpand: true,
            })
          )
        },
        scrollToError: () => {
          kclManager.scrollToFirstErrorDiagnosticIfExists()
        },
        sendTranslateCommand: () => {
          commandBarActor.send({
            type: 'Find and select command',
            data: { name: 'Translate', groupId: 'modeling' },
          })
        },
        sendRotateCommand: () => {
          commandBarActor.send({
            type: 'Find and select command',
            data: { name: 'Rotate', groupId: 'modeling' },
          })
        },
        sendScaleCommand: () => {
          commandBarActor.send({
            type: 'Find and select command',
            data: { name: 'Scale', groupId: 'modeling' },
          })
        },
        sendCloneCommand: () => {
          commandBarActor.send({
            type: 'Find and select command',
            data: { name: 'Clone', groupId: 'modeling' },
          })
        },
        sendAppearanceCommand: () => {
          commandBarActor.send({
            type: 'Find and select command',
            data: { name: 'Appearance', groupId: 'modeling' },
          })
        },
        sendSelectionEvent: ({ context }) => {
          if (!context.targetSourceRange) {
            return
          }
          const artifact = context.targetSourceRange
            ? getArtifactFromRange(
                context.targetSourceRange,
                kclManager.artifactGraph
              )
            : null

          if (!artifact) {
            modelingSend({
              type: 'Set selection',
              data: {
                selectionType: 'singleCodeCursor',
                selection: {
                  codeRef: codeRefFromRange(
                    context.targetSourceRange,
                    kclManager.ast
                  ),
                },
                scrollIntoView: true,
              },
            })
          } else {
            modelingSend({
              type: 'Set selection',
              data: {
                selectionType: 'singleCodeCursor',
                selection: {
                  artifact: artifact,
                  codeRef: codeRefFromRange(
                    context.targetSourceRange,
                    kclManager.ast
                  ),
                },
                scrollIntoView: true,
              },
            })
          }
        },
      },
    }),
    {
      input: {
        rustContext,
        kclManager,
        sceneEntitiesManager,
      },
      // devTools: true,
    }
  )
  // If there are parse errors we show the last successful operations
  // and overlay a message on top of the pane
  const parseErrors = kclManager.errors.filter((e) => e.kind !== 'engine')

  // If there are engine errors we show the successful operations
  // Errors return an operation list, so use the longest one if there are multiple
  const longestErrorOperationList = kclManager.errors.reduce((acc, error) => {
    return error.operations && error.operations.length > acc.length
      ? error.operations
      : acc
  }, [] as Operation[])

  const unfilteredOperationList = !parseErrors.length
    ? !kclManager.errors.length
      ? kclManager.execState.operations
      : longestErrorOperationList
    : kclManager.lastSuccessfulOperations
  // We use the code that corresponds to the operations. In case this is an
  // error on the first run, fall back to whatever is currently in the code
  // editor.
  const operationsCode =
    kclManager.lastSuccessfulCode || kclManager.codeSignal.value

  // We filter out operations that are not useful to show in the feature tree
  const operationList = groupOperationTypeStreaks(
    filterOperations(unfilteredOperationList),
    ['VariableDeclaration']
  )

  // Watch for changes in the open panes and send an event to the feature tree machine
  useEffect(() => {
    const codeOpen = getOpenPanes({ rootLayout: layout }).includes(
      DefaultLayoutPaneID.Code
    )
    if (codeOpen && isEditorMounted) {
      featureTreeSend({ type: 'codePaneOpened' })
    }
    // eslint-disable-next-line react-hooks/exhaustive-deps -- TODO: blanket-ignored fix me!
  }, [layout, isEditorMounted, featureTreeSend])

  // Watch for changes in the selection and send an event to the feature tree machine
  useEffect(() => {
    featureTreeSend({ type: 'selected' })
    // eslint-disable-next-line react-hooks/exhaustive-deps -- TODO: blanket-ignored fix me!
  }, [lastSelectionEvent])

  function goToError() {
    featureTreeSend({ type: 'goToError' })
  }

  return (
    <div className="relative">
      <section
        data-testid="debug-panel"
        className="absolute inset-0 p-1 box-border overflow-auto mr-1"
      >
        {kclManager.isExecuting ? (
          <Loading className="h-full" isDummy={true}>
            Building feature tree...
          </Loading>
        ) : (
          <>
            {!modelingState.matches('Sketch') && <DefaultPlanes />}
            {parseErrors.length > 0 && (
              <div
                className={`absolute inset-0 rounded-lg p-2 ${
                  operationList.length &&
                  `bg-destroy-10/40 dark:bg-destroy-80/40`
                }`}
              >
                <div className="text-sm bg-destroy-80 text-chalkboard-10 py-1 px-2 rounded flex gap-2 items-center">
                  <p className="flex-1">
                    Errors found in KCL code.
                    <br />
                    Please fix them before continuing.
                  </p>
                  <button
                    onClick={goToError}
                    className="bg-chalkboard-10 text-destroy-80 p-1 rounded-sm flex-none hover:bg-chalkboard-10 hover:border-destroy-70 hover:text-destroy-80 border-transparent"
                  >
                    View error
                  </button>
                </div>
              </div>
            )}
            {operationList.map((opOrList) => {
              const key = `${isArray(opOrList) ? opOrList[0].type : opOrList.type}-${
                'name' in opOrList ? opOrList.name : 'anonymous'
              }-${
                'sourceRange' in opOrList ? opOrList.sourceRange[0] : 'start'
              }`

              return isArray(opOrList) ? (
                <OperationItemGroup
                  key={key}
                  items={opOrList}
                  code={operationsCode}
                  send={featureTreeSend}
                  sketchNoFace={sketchNoFace}
                />
              ) : (
                <OperationItem
                  key={key}
                  item={opOrList}
                  code={operationsCode}
                  send={featureTreeSend}
                  sketchNoFace={sketchNoFace}
                />
              )
            })}
          </>
        )}
      </section>
    </div>
  )
}

interface VisibilityToggleProps {
  visible: boolean
  onVisibilityChange: () => unknown
}

/**
 * A button that toggles the visibility of an entity
 * tied to an artifact in the feature tree.
 * For now just used for default planes.
 */
const VisibilityToggle = (props: VisibilityToggleProps) => {
  const visible = props.visible
  const handleToggleVisible = useCallback(() => {
    props.onVisibilityChange()
    // eslint-disable-next-line react-hooks/exhaustive-deps -- TODO: blanket-ignored fix me!
  }, [props.onVisibilityChange])

  return (
    <button
      onClick={handleToggleVisible}
      className="p-0 m-0 border-transparent dark:border-transparent"
      data-testid="feature-tree-visibility-toggle"
    >
      <CustomIcon
        name={visible ? 'eyeOpen' : 'eyeCrossedOut'}
        className="w-6 h-6"
      />
    </button>
  )
}

/**
 * A grouping of operation items into a disclosure (or dropdown)
 */
function OperationItemGroup({
  items,
  code,
  send,
  sketchNoFace,
}: Omit<OperationProps, 'item'> & { items: Operation[] }) {
  return (
    <Disclosure>
      <Disclosure.Button className="reset w-full min-w-[0px] !px-1 flex items-center gap-2 text-left text-base !border-transparent focus-within:bg-primary/25 hover:!bg-2 hover:focus-within:bg-primary/25">
        <CustomIcon
          name="caretDown"
          className="w-6 h-6 block self-start -rotate-90 ui-open:rotate-0 ui-open:transform"
          aria-hidden
        />
        <span className="text-sm flex-1">
          {items.length} {getOpTypeLabel(items[0].type)}s
        </span>
      </Disclosure.Button>
      <Disclosure.Panel as="ul" className="border-b b-4">
        <div className="border-l b-4 ml-4">
          {items.map((op) => {
            const key = `${op.type}-${
              'name' in op ? op.name : 'anonymous'
            }-${'sourceRange' in op ? op.sourceRange[0] : 'start'}`
            return (
              <OperationItem
                key={key}
                item={op}
                code={code}
                send={send}
                sketchNoFace={sketchNoFace}
              />
            )
          })}
        </div>
      </Disclosure.Panel>
    </Disclosure>
  )
}

type OpValueProps = {
  name: string
  type?: Operation['type']
  variableName?: string
  valueDetail?: { calculated: OpKclValue; display: string }
}

/**
 * More generic version of OperationListItem,
 * to be used for default planes after we fix them and
 * add them to the artifact graph / feature tree
 */
const OperationItemWrapper = ({
  icon,
  name,
  type,
  variableName,
  visibilityToggle,
  valueDetail,
  menuItems,
  errors,
  customSuffix,
  className,
  selectable = true,
  greyedOut = false,
  ...props
}: React.HTMLAttributes<HTMLButtonElement> & {
  icon: CustomIconName
  visibilityToggle?: VisibilityToggleProps
  customSuffix?: React.JSX.Element
  menuItems?: ComponentProps<typeof ContextMenu>['items']
  errors?: Diagnostic[]
  selectable?: boolean
  greyedOut?: boolean
} & OpValueProps) => {
  const menuRef = useRef<HTMLDivElement>(null)

  return (
    <div
      ref={menuRef}
      className={`flex select-none items-center group/item my-0 py-0.5 px-1 ${selectable ? 'focus-within:bg-primary/25 hover:bg-2 hover:focus-within:bg-primary/25' : ''} ${greyedOut ? 'opacity-50 cursor-not-allowed' : ''}`}
      data-testid="feature-tree-operation-item"
    >
      <button
        {...props}
        className={`reset min-w-[0px] py-1 flex-1 flex items-center gap-2 text-left text-base !border-transparent ${className}`}
      >
        <CustomIcon
          name={icon}
          className="w-6 h-6 block self-start"
          aria-hidden
        />
        <div className="text-sm flex-1 flex gap-x-2 overflow-x-hidden items-baseline align-baseline">
          {variableName && valueDetail ? (
            <>
              <span className="text-sm">{variableName}</span>
              <code
                data-testid="value-detail"
                className="block min-w-[0px] flex-auto overflow-hidden whitespace-nowrap overflow-ellipsis text-chalkboard-70 dark:text-chalkboard-40 text-xs"
              >
                {getOperationCalculatedDisplay(valueDetail.calculated)}
              </code>
            </>
          ) : (
            <span className="text-sm">{name}</span>
          )}
          {customSuffix && customSuffix}
        </div>
        {errors && errors.length > 0 && (
          <em className="text-destroy-80 text-xs">has error</em>
        )}
        {valueDetail || variableName ? (
          <Tooltip
            delay={500}
            position="bottom-left"
            wrapperClassName="left-0 right-0"
            contentClassName="text-sm max-w-full"
          >
            <VariableTooltipContents
              variableName={variableName}
              valueDetail={valueDetail}
              name={name}
              type={type}
            />
          </Tooltip>
        ) : null}
      </button>
      {visibilityToggle && <VisibilityToggle {...visibilityToggle} />}
      {menuItems && (
        <ContextMenu menuTargetElement={menuRef} items={menuItems} />
      )}
    </div>
  )
}

function VariableTooltipContents({
  variableName,
  valueDetail,
  name,
  type,
}: OpValueProps) {
  return variableName && valueDetail ? (
    <div className="flex flex-col gap-2">
      <p>
        <span>{name}</span>
        <span> named </span>
        <span>{variableName ?? ''}</span>
      </p>
      <p className="font-mono text-xs">
        <span>{getOperationCalculatedDisplay(valueDetail.calculated)}</span>
        <span> = </span>
        <span>{valueDetail.display}</span>
      </p>
    </div>
  ) : type === 'GroupBegin' ? (
    <>{`Function call of ${name} named ${variableName}`}</>
  ) : (
    <>{`${variableName ? '' : 'Unnamed '}${name}${variableName ? ` named ${variableName}` : ''}`}</>
  )
}

interface OperationProps {
  item: Operation
  code: string
  send: Prop<Actor<typeof featureTreeMachine>, 'send'>
  sketchNoFace: boolean
}
/**
 * A button with an icon, name, and context menu
 * for an operation in the feature tree.
 */
const OperationItem = (props: OperationProps) => {
  const diagnostics = kclManager.diagnosticsSignal.value
  const ast = kclManager.astSignal.value
  const name = getOperationLabel(props.item)
  const valueDetail = useMemo(() => {
    return getFeatureTreeValueDetail(props.item, props.code)
  }, [props.item, props.code])

  const variableName = useMemo(() => {
    return getOperationVariableName(props.item, ast)
  }, [props.item, ast])

  const errors = useMemo(() => {
    return diagnostics.filter(
      (diag) =>
        diag.severity === 'error' &&
        'sourceRange' in props.item &&
        diag.from >= props.item.sourceRange[0] &&
        diag.to <= props.item.sourceRange[1]
    )
    // eslint-disable-next-line react-hooks/exhaustive-deps -- TODO: blanket-ignored fix me!
  }, [diagnostics.length])

  async function selectOperation() {
    if (props.sketchNoFace) {
      if (isOffsetPlane(props.item)) {
        const artifact = findOperationPlaneArtifact(
          props.item,
          kclManager.artifactGraph
        )
        const result = await selectOffsetSketchPlane(artifact, systemDeps)
        if (err(result)) {
          console.error(result)
        }
      }
    } else {
      if (props.item.type === 'GroupEnd') {
        return
      }
      props.send({
        type: 'selectOperation',
        data: {
          targetSourceRange: sourceRangeFromRust(props.item.sourceRange),
        },
      })
    }
  }

  function enterEditFlow() {
    if (
      props.item.type === 'StdLibCall' ||
      props.item.type === 'VariableDeclaration' ||
      props.item.type === 'SketchSolve'
    ) {
      props.send({
        type: 'enterEditFlow',
        data: {
          targetSourceRange: sourceRangeFromRust(props.item.sourceRange),
          currentOperation: props.item,
        },
      })
    }
  }

  function enterAppearanceFlow() {
    if (props.item.type === 'StdLibCall') {
      props.send({
        type: 'enterAppearanceFlow',
        data: {
          targetSourceRange: sourceRangeFromRust(props.item.sourceRange),
          currentOperation: props.item,
        },
      })
    }
  }

  function enterTranslateFlow() {
    if (props.item.type === 'StdLibCall' || props.item.type === 'GroupBegin') {
      props.send({
        type: 'enterTranslateFlow',
        data: {
          targetSourceRange: sourceRangeFromRust(props.item.sourceRange),
          currentOperation: props.item,
        },
      })
    }
  }

  function enterRotateFlow() {
    if (props.item.type === 'StdLibCall' || props.item.type === 'GroupBegin') {
      props.send({
        type: 'enterRotateFlow',
        data: {
          targetSourceRange: sourceRangeFromRust(props.item.sourceRange),
          currentOperation: props.item,
        },
      })
    }
  }

  function enterScaleFlow() {
    if (props.item.type === 'StdLibCall' || props.item.type === 'GroupBegin') {
      props.send({
        type: 'enterScaleFlow',
        data: {
          targetSourceRange: sourceRangeFromRust(props.item.sourceRange),
          currentOperation: props.item,
        },
      })
    }
  }

  function enterCloneFlow() {
    if (props.item.type === 'StdLibCall' || props.item.type === 'GroupBegin') {
      props.send({
        type: 'enterCloneFlow',
        data: {
          targetSourceRange: sourceRangeFromRust(props.item.sourceRange),
          currentOperation: props.item,
        },
      })
    }
  }

  function deleteOperation() {
    if (
      props.item.type === 'StdLibCall' ||
      props.item.type === 'GroupBegin' ||
      props.item.type === 'VariableDeclaration'
    ) {
      props.send({
        type: 'deleteOperation',
        data: {
          targetSourceRange: sourceRangeFromRust(props.item.sourceRange),
        },
      })
    }
  }

  function startSketchOnOffsetPlane() {
    if (isOffsetPlane(props.item)) {
      const artifact = findOperationPlaneArtifact(
        props.item,
        kclManager.artifactGraph
      )
      if (artifact?.id) {
        sceneInfra.modelingSend({
          type: 'Enter sketch',
          data: { forceNewSketch: true },
        })

        void selectOffsetSketchPlane(artifact, systemDeps)
      }
    }
  }

  const menuItems = useMemo(
    () => [
      <ContextMenuItem
        onClick={() => {
          if (props.item.type === 'GroupEnd') {
            return
          }
          props.send({
            type: 'goToKclSource',
            data: {
              targetSourceRange: sourceRangeFromRust(props.item.sourceRange),
            },
          })
        }}
      >
        View KCL source code
      </ContextMenuItem>,
      ...(props.item.type === 'GroupBegin' &&
      props.item.group.type === 'FunctionCall'
        ? [
            <ContextMenuItem
              onClick={() => {
                if (props.item.type !== 'GroupBegin') {
                  return
                }
                if (props.item.group.type !== 'FunctionCall') {
                  // TODO: Add module instance support.
                  return
                }
                const functionRange = props.item.group.functionSourceRange
                // For some reason, the cursor goes to the end of the source
                // range we select.  So set the end equal to the beginning.
                functionRange[1] = functionRange[0]
                props.send({
                  type: 'goToKclSource',
                  data: {
                    targetSourceRange: sourceRangeFromRust(functionRange),
                  },
                })
              }}
            >
              View function definition
            </ContextMenuItem>,
          ]
        : []),
      ...(isOffsetPlane(props.item)
        ? [
            <ContextMenuItem onClick={startSketchOnOffsetPlane}>
              Start Sketch
            </ContextMenuItem>,
          ]
        : []),
      ...(props.item.type === 'StdLibCall' &&
      props.item.name === 'startSketchOn'
        ? [
            <ContextMenuItem
              onClick={() => {
                const exportDxf = async () => {
                  if (props.item.type !== 'StdLibCall') return
                  const result = await exportSketchToDxf(props.item, {
                    engineCommandManager,
                    kclManager,
                    toast,
                    uuidv4,
                    base64Decode,
                    browserSaveFile,
                  })

                  if (err(result)) {
                    // Additional error logging for debugging purposes
                    // Main error handling (toasts) is already done in exportSketchToDxf
                    console.error('DXF export failed:', result.message)
                  } else {
                    console.log('DXF export completed successfully')
                  }
                }
                void exportDxf()
              }}
              data-testid="context-menu-export-dxf"
            >
              Export to DXF
            </ContextMenuItem>,
          ]
        : []),
      ...(props.item.type === 'StdLibCall' ||
      props.item.type === 'VariableDeclaration'
        ? [
            <ContextMenuItem
              disabled={
                !(
                  stdLibMap[props.item.name]?.prepareToEdit ||
                  props.item.type === 'VariableDeclaration'
                )
              }
              onClick={enterEditFlow}
              hotkey="Double click"
            >
              Edit
            </ContextMenuItem>,
          ]
        : []),
      ...(props.item.type === 'StdLibCall'
        ? [
            <ContextMenuItem
              disabled={!stdLibMap[props.item.name]?.supportsAppearance}
              onClick={enterAppearanceFlow}
              data-testid="context-menu-set-appearance"
            >
              Set appearance
            </ContextMenuItem>,
          ]
        : []),
      ...(props.item.type === 'StdLibCall' || props.item.type === 'GroupBegin'
        ? [
            <ContextMenuItem
              onClick={enterTranslateFlow}
              data-testid="context-menu-set-translate"
              disabled={
                props.item.type !== 'GroupBegin' &&
                !stdLibMap[props.item.name]?.supportsTransform
              }
            >
              Translate
            </ContextMenuItem>,
            <ContextMenuItem
              onClick={enterRotateFlow}
              data-testid="context-menu-set-rotate"
              disabled={
                props.item.type !== 'GroupBegin' &&
                !stdLibMap[props.item.name]?.supportsTransform
              }
            >
              Rotate
            </ContextMenuItem>,
            <ContextMenuItem
              onClick={enterScaleFlow}
              data-testid="context-menu-set-scale"
              disabled={
                props.item.type !== 'GroupBegin' &&
                !stdLibMap[props.item.name]?.supportsTransform
              }
            >
              Scale
            </ContextMenuItem>,
            <ContextMenuItem
              onClick={enterCloneFlow}
              data-testid="context-menu-clone"
              disabled={
                props.item.type !== 'GroupBegin' &&
                !stdLibMap[props.item.name]?.supportsTransform
              }
            >
              Clone
            </ContextMenuItem>,
          ]
        : []),
      ...(props.item.type === 'StdLibCall' ||
      props.item.type === 'GroupBegin' ||
      props.item.type === 'VariableDeclaration'
        ? [
            <ContextMenuItem
              onClick={deleteOperation}
              hotkey="Delete"
              data-testid="context-menu-delete"
            >
              Delete
            </ContextMenuItem>,
          ]
        : []),
      ...(props.item.type === 'SketchSolve'
        ? [
            <ContextMenuItem
              // TODO disabled
              onClick={enterEditFlow}
              hotkey="Double click"
            >
              Edit
            </ContextMenuItem>,
          ]
        : []),
    ],
    // eslint-disable-next-line react-hooks/exhaustive-deps -- TODO: blanket-ignored fix me!
    [props.item, props.send]
  )

  const enabled = !props.sketchNoFace || isOffsetPlane(props.item)

  return (
    <OperationItemWrapper
      selectable={enabled}
      icon={getOperationIcon(props.item)}
      name={name}
      type={props.item.type}
      variableName={variableName}
      valueDetail={valueDetail}
      menuItems={menuItems}
      onClick={() => {
        void selectOperation()
      }}
      onDoubleClick={props.sketchNoFace ? undefined : enterEditFlow} // no double click in "Sketch no face" mode
      errors={errors}
      greyedOut={!enabled}
    />
  )
}

const DefaultPlanes = () => {
  const { state: modelingState, send } = useModelingContext()
  const sketchNoFace = modelingState.matches('Sketch no face')

  const onClickPlane = useCallback(
    (planeId: string) => {
      if (sketchNoFace) {
<<<<<<< HEAD
        void selectSketchPlane(
          kclManager,
          planeId,
          modelingState.context.store.useNewSketchMode?.current
        )
=======
        selectDefaultSketchPlane(planeId, systemDeps)
>>>>>>> cbae169d
      } else {
        const foundDefaultPlane =
          rustContext.defaultPlanes !== null &&
          Object.entries(rustContext.defaultPlanes).find(
            ([, plane]) => plane === planeId
          )
        if (foundDefaultPlane) {
          send({
            type: 'Set selection',
            data: {
              selectionType: 'defaultPlaneSelection',
              selection: {
                name: foundDefaultPlane[0] as DefaultPlaneStr,
                id: planeId,
              },
            },
          })
        }
      }
    },
    // eslint-disable-next-line react-hooks/exhaustive-deps -- TODO: blanket-ignored fix me!
    [sketchNoFace, modelingState.context.store.useNewSketchMode]
  )

  const startSketchOnDefaultPlane = useCallback(
    (planeId: string) => {
      sceneInfra.modelingSend({
        type: 'Enter sketch',
        data: { forceNewSketch: true },
      })

<<<<<<< HEAD
      void selectSketchPlane(
        kclManager,
        planeId,
        modelingState.context.store.useNewSketchMode?.current
      )
    },
    [modelingState.context.store.useNewSketchMode]
  )
=======
    selectDefaultSketchPlane(planeId, systemDeps)
  }, [])
>>>>>>> cbae169d

  const defaultPlanes = rustContext.defaultPlanes
  if (!defaultPlanes) return null

  const planes = [
    {
      name: 'Front plane',
      id: defaultPlanes.xz,
      key: 'xz',
      customSuffix: (
        <div className="text-blue-500/50 font-bold text-xs">XZ</div>
      ),
    },
    {
      name: 'Top plane',
      id: defaultPlanes.xy,
      key: 'xy',
      customSuffix: <div className="text-red-500/50 font-bold text-xs">XY</div>,
    },
    {
      name: 'Side plane',
      id: defaultPlanes.yz,
      key: 'yz',
      customSuffix: (
        <div className="text-green-500/50 font-bold text-xs">YZ</div>
      ),
    },
  ] as const

  return (
    <div className="mb-2">
      {planes.map((plane) => (
        <OperationItemWrapper
          key={plane.key}
          customSuffix={plane.customSuffix}
          icon={'plane'}
          name={plane.name}
          selectable={true}
          onClick={() => onClickPlane(plane.id)}
          menuItems={[
            <ContextMenuItem
              onClick={() => startSketchOnDefaultPlane(plane.id)}
            >
              Start Sketch
            </ContextMenuItem>,
          ]}
          visibilityToggle={{
            visible: modelingState.context.defaultPlaneVisibility[plane.key],
            onVisibilityChange: () => {
              send({
                type: 'Toggle default plane visibility',
                planeId: plane.id,
                planeKey: plane.key,
              })
            },
          }}
        />
      ))}
      <div className="h-px bg-chalkboard-50/20 my-2" />
    </div>
  )
}

/**
 * Helper function to get value detail for operations (both datum and variable declarations)
 * @param operation - The operation to extract value detail from
 * @param code - The source code string to extract values from
 * @returns Value detail object with display string and calculated value, or undefined if no value
 */
export function getFeatureTreeValueDetail(
  operation: Operation,
  code: string
): { calculated: OpKclValue; display: string } | undefined {
  if (operation.type === 'VariableDeclaration') {
    return {
      display: code.slice(operation.sourceRange[0], operation.sourceRange[1]),
      calculated: operation.value,
    }
  }

  // Show datum name for GDT Datum operations
  if (operation.type === 'StdLibCall' && operation.name === 'gdt::datum') {
    const nameArg = operation.labeledArgs?.name
    if (nameArg?.sourceRange) {
      const nameRaw = code.slice(nameArg.sourceRange[0], nameArg.sourceRange[1])
      const datumName = stripQuotes(nameRaw)
      if (datumName) {
        const stringValue: OpKclValue = {
          type: 'String',
          value: datumName,
        }
        return {
          display: datumName,
          calculated: stringValue,
        }
      }
    }
  }

  return undefined
}<|MERGE_RESOLUTION|>--- conflicted
+++ resolved
@@ -68,6 +68,7 @@
 // Defined outside of React to prevent rerenders
 // TODO: get all system dependencies into React via global context
 const systemDeps = {
+  kclManager,
   sceneInfra,
   sceneEntitiesManager,
   rustContext,
@@ -897,15 +898,11 @@
   const onClickPlane = useCallback(
     (planeId: string) => {
       if (sketchNoFace) {
-<<<<<<< HEAD
         void selectSketchPlane(
-          kclManager,
           planeId,
-          modelingState.context.store.useNewSketchMode?.current
+          modelingState.context.store.useNewSketchMode?.current,
+          systemDeps
         )
-=======
-        selectDefaultSketchPlane(planeId, systemDeps)
->>>>>>> cbae169d
       } else {
         const foundDefaultPlane =
           rustContext.defaultPlanes !== null &&
@@ -937,19 +934,14 @@
         data: { forceNewSketch: true },
       })
 
-<<<<<<< HEAD
       void selectSketchPlane(
-        kclManager,
         planeId,
-        modelingState.context.store.useNewSketchMode?.current
+        modelingState.context.store.useNewSketchMode?.current,
+        systemDeps
       )
     },
     [modelingState.context.store.useNewSketchMode]
   )
-=======
-    selectDefaultSketchPlane(planeId, systemDeps)
-  }, [])
->>>>>>> cbae169d
 
   const defaultPlanes = rustContext.defaultPlanes
   if (!defaultPlanes) return null
