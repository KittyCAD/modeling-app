import {
  billingActor,
  editorManager,
  kclManager,
  mlEphantManagerActor,
  systemIOActor,
  useSettings,
  useUser,
} from '@src/lib/singletons'
import { MlEphantConversationPane } from '@src/components/layout/areas/MlEphantConversationPane'
import { MlEphantConversationPane2 } from '@src/components/layout/areas/MlEphantConversationPane2'
import { useModelingContext } from '@src/hooks/useModelingContext'
import type { IndexLoaderData } from '@src/lib/types'
import { LayoutPanel, LayoutPanelHeader } from '@src/components/layout/Panel'
import { MLEphantConversationPaneMenu } from '@src/components/MlEphantConversation'
import { MLEphantConversationPaneMenu2 } from '@src/components/MlEphantConversation2'
import { useLoaderData } from 'react-router-dom'
import type { AreaTypeComponentProps } from '@src/lib/layout'
import { MlEphantManagerReactContext } from '@src/machines/mlEphantManagerMachine2'

export function MlEphantConversationPaneWrapper(props: AreaTypeComponentProps) {
  const settings = useSettings()
  const user = useUser()
  const {
    context: contextModeling,
    send: sendModeling,
    theProject,
  } = useModelingContext()
  const { file: loaderFile } = useLoaderData() as IndexLoaderData
  const mlEphantManagerActor2 = MlEphantManagerReactContext.useActorRef()

  return (
    <LayoutPanel
      title={props.layout.label}
      id={`${props.layout.id}-pane`}
      className="border-none"
    >
      {settings.meta.enableZookeeper.current === true ? (
        <>
          <LayoutPanelHeader
            id={props.layout.id}
            icon="sparkles"
            title="Text-to-CAD"
            Menu={MLEphantConversationPaneMenu2}
            onClose={props.onClose}
          />
          <MlEphantConversationPane2
            {...{
              mlEphantManagerActor: mlEphantManagerActor2,
              billingActor,
              systemIOActor,
              kclManager,
<<<<<<< HEAD
              editorManager: editorManager,
=======
              editorManager,
>>>>>>> 486b7355
              contextModeling,
              sendModeling,
              theProject: theProject.current,
              loaderFile,
              settings,
              user,
            }}
          />
        </>
      ) : (
        <>
          <LayoutPanelHeader
            id={props.layout.id}
            icon="sparkles"
            title="Text-to-CAD"
            Menu={MLEphantConversationPaneMenu}
            onClose={props.onClose}
          />
          <MlEphantConversationPane
            {...{
              mlEphantManagerActor,
              billingActor,
              systemIOActor,
              kclManager,
              editorManager,
              contextModeling,
              theProject: theProject.current,
              loaderFile,
              settings,
              user,
            }}
          />
        </>
      )}
    </LayoutPanel>
  )
}<|MERGE_RESOLUTION|>--- conflicted
+++ resolved
@@ -50,11 +50,7 @@
               billingActor,
               systemIOActor,
               kclManager,
-<<<<<<< HEAD
-              editorManager: editorManager,
-=======
               editorManager,
->>>>>>> 486b7355
               contextModeling,
               sendModeling,
               theProject: theProject.current,
