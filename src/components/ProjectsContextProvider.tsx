--- conflicted
+++ resolved
@@ -24,7 +24,7 @@
 import { projectsCommandBarConfig } from 'lib/commandBarConfigs/projectsCommandConfig'
 import { isDesktop } from 'lib/isDesktop'
 import { commandBarActor } from 'machines/commandBarMachine'
-import { settingsActor, useSettings } from 'machines/appMachine'
+import { useSettings } from 'machines/appMachine'
 import {
   CREATE_FILE_URL_PARAM,
   FILE_EXT,
@@ -77,13 +77,7 @@
     searchParams.delete('units')
     setSearchParams(searchParams)
   }, [searchParams, setSearchParams])
-<<<<<<< HEAD
   const settings = useSettings()
-=======
-  const {
-    settings: { context: settings },
-  } = useSettingsAuthContext()
->>>>>>> 834f7133
 
   const [state, send, actor] = useMachine(
     projectsMachine.provide({
@@ -128,18 +122,7 @@
           clearImportSearchParams()
           codeManager.updateCodeStateEditor(input.code || '')
           await codeManager.writeToFile()
-<<<<<<< HEAD
-
-          settingsActor.send({
-            type: 'set.modeling.defaultUnit',
-            data: {
-              level: 'project',
-              value: input.units,
-            },
-          })
-=======
           await kclManager.executeCode(true)
->>>>>>> 834f7133
 
           return {
             message: 'File overwritten successfully',
