import { useMachine } from '@xstate/react'
import { useFileSystemWatcher } from 'hooks/useFileSystemWatcher'
import { useProjectsLoader } from 'hooks/useProjectsLoader'
import { projectsMachine } from 'machines/projectsMachine'
import { createContext, useCallback, useEffect, useState } from 'react'
import { Actor, AnyStateMachine, fromPromise, Prop, StateFrom } from 'xstate'
import { useLspContext } from './LspProvider'
import toast from 'react-hot-toast'
import { useLocation, useNavigate, useSearchParams } from 'react-router-dom'
import { PATHS } from 'lib/paths'
import {
  createNewProjectDirectory,
  listProjects,
  renameProjectDirectory,
} from 'lib/desktop'
import {
  getNextProjectIndex,
  interpolateProjectNameWithIndex,
  doesProjectNameNeedInterpolated,
  getUniqueProjectName,
  getNextFileName,
} from 'lib/desktopFS'
import { useSettingsAuthContext } from 'hooks/useSettingsAuthContext'
import useStateMachineCommands from 'hooks/useStateMachineCommands'
import { projectsCommandBarConfig } from 'lib/commandBarConfigs/projectsCommandConfig'
import { isDesktop } from 'lib/isDesktop'
<<<<<<< HEAD
import {
  CREATE_FILE_URL_PARAM,
  FILE_EXT,
  PROJECT_ENTRYPOINT,
} from 'lib/constants'
import { DeepPartial } from 'lib/types'
import { Configuration } from 'wasm-lib/kcl/bindings/Configuration'
import { codeManager } from 'lib/singletons'
import {
  loadAndValidateSettings,
  projectConfigurationToSettingsPayload,
  saveSettings,
  setSettingsAtLevel,
} from 'lib/settings/settingsUtils'
import { Project } from 'lib/project'
=======
import { commandBarActor } from 'machines/commandBarMachine'
>>>>>>> 8ef31a0b

type MachineContext<T extends AnyStateMachine> = {
  state?: StateFrom<T>
  send: Prop<Actor<T>, 'send'>
}

export const ProjectsMachineContext = createContext(
  {} as MachineContext<typeof projectsMachine>
)

/**
 * Watches the project directory and provides project management-related commands,
 * like "Create project", "Open project", "Delete project", etc.
 *
 * If in the future we implement full-fledge project management in the web version,
 * we can unify these components but for now, we need this to be only for the desktop version.
 */
export const ProjectsContextProvider = ({
  children,
}: {
  children: React.ReactNode
}) => {
  return isDesktop() ? (
    <ProjectsContextDesktop>{children}</ProjectsContextDesktop>
  ) : (
    <ProjectsContextWeb>{children}</ProjectsContextWeb>
  )
}

/**
 * We need some of the functionality of the ProjectsContextProvider in the web version
 * but we can't perform file system operations in the browser,
 * so most of the behavior of this machine is stubbed out.
 */
const ProjectsContextWeb = ({ children }: { children: React.ReactNode }) => {
  const [searchParams, setSearchParams] = useSearchParams()
  const clearImportSearchParams = useCallback(() => {
    // Clear the search parameters related to the "Import file from URL" command
    // or we'll never be able cancel or submit it.
    searchParams.delete(CREATE_FILE_URL_PARAM)
    searchParams.delete('code')
    searchParams.delete('name')
    searchParams.delete('units')
    setSearchParams(searchParams)
  }, [searchParams, setSearchParams])
  const {
    settings: { context: settings, send: settingsSend },
  } = useSettingsAuthContext()

  const [state, send, actor] = useMachine(
    projectsMachine.provide({
      actions: {
        navigateToProject: () => {},
        navigateToProjectIfNeeded: () => {},
        navigateToFile: () => {},
        toastSuccess: ({ event }) =>
          toast.success(
            ('data' in event && typeof event.data === 'string' && event.data) ||
              ('output' in event &&
                'message' in event.output &&
                typeof event.output.message === 'string' &&
                event.output.message) ||
              ''
          ),
        toastError: ({ event }) =>
          toast.error(
            ('data' in event && typeof event.data === 'string' && event.data) ||
              ('output' in event &&
                typeof event.output === 'string' &&
                event.output) ||
              ''
          ),
      },
      actors: {
        readProjects: fromPromise(async () => [] as Project[]),
        createProject: fromPromise(async () => ({
          message: 'not implemented on web',
        })),
        renameProject: fromPromise(async () => ({
          message: 'not implemented on web',
          oldName: '',
          newName: '',
        })),
        deleteProject: fromPromise(async () => ({
          message: 'not implemented on web',
          name: '',
        })),
        createFile: fromPromise(async ({ input }) => {
          // Browser version doesn't navigate, just overwrites the current file
          clearImportSearchParams()
          codeManager.updateCodeStateEditor(input.code || '')
          await codeManager.writeToFile()

          settingsSend({
            type: 'set.modeling.defaultUnit',
            data: {
              level: 'project',
              value: input.units,
            },
          })

          return {
            message: 'File and units overwritten successfully',
            fileName: input.name,
            projectName: '',
          }
        }),
      },
    }),
    {
      input: {
        projects: [],
        defaultProjectName: settings.projects.defaultProjectName.current,
        defaultDirectory: settings.app.projectDirectory.current,
      },
    }
  )

  // register all project-related command palette commands
  useStateMachineCommands({
    machineId: 'projects',
    send,
    state,
    commandBarConfig: projectsCommandBarConfig,
    actor,
    onCancel: clearImportSearchParams,
  })

  return (
    <ProjectsMachineContext.Provider
      value={{
        state,
        send,
      }}
    >
      {children}
    </ProjectsMachineContext.Provider>
  )
}

const ProjectsContextDesktop = ({
  children,
}: {
  children: React.ReactNode
}) => {
  const navigate = useNavigate()
  const location = useLocation()
<<<<<<< HEAD
  const [searchParams, setSearchParams] = useSearchParams()
  const clearImportSearchParams = useCallback(() => {
    // Clear the search parameters related to the "Import file from URL" command
    // or we'll never be able cancel or submit it.
    searchParams.delete(CREATE_FILE_URL_PARAM)
    searchParams.delete('code')
    searchParams.delete('name')
    searchParams.delete('units')
    setSearchParams(searchParams)
  }, [searchParams, setSearchParams])
  const { commandBarSend } = useCommandsContext()
=======
>>>>>>> 8ef31a0b
  const { onProjectOpen } = useLspContext()
  const {
    settings: { context: settings },
  } = useSettingsAuthContext()

  const [projectsLoaderTrigger, setProjectsLoaderTrigger] = useState(0)
  const { projectPaths, projectsDir } = useProjectsLoader([
    projectsLoaderTrigger,
  ])

  // Re-read projects listing if the projectDir has any updates.
  useFileSystemWatcher(
    async () => {
      return setProjectsLoaderTrigger(projectsLoaderTrigger + 1)
    },
    projectsDir ? [projectsDir] : []
  )

  const [state, send, actor] = useMachine(
    projectsMachine.provide({
      actions: {
        navigateToProject: ({ context, event }) => {
          const nameFromEventData =
            'data' in event &&
            event.data &&
            'name' in event.data &&
            event.data.name
          const nameFromOutputData =
            'output' in event &&
            event.output &&
            'name' in event.output &&
            event.output.name

          const name = nameFromEventData || nameFromOutputData

          if (name) {
            let projectPath =
              context.defaultDirectory + window.electron.path.sep + name
            onProjectOpen(
              {
                name,
                path: projectPath,
              },
              null
            )
            commandBarActor.send({ type: 'Close' })
            const newPathName = `${PATHS.FILE}/${encodeURIComponent(
              projectPath
            )}`
            navigate(newPathName)
          }
        },
        navigateToProjectIfNeeded: ({ event }) => {
          if (
            event.type.startsWith('xstate.done.actor.') &&
            'output' in event
          ) {
            const isInAProject = location.pathname.startsWith(PATHS.FILE)
            const isInDeletedProject =
              event.type === 'xstate.done.actor.delete-project' &&
              isInAProject &&
              decodeURIComponent(location.pathname).includes(event.output.name)
            if (isInDeletedProject) {
              navigate(PATHS.HOME)
              return
            }

            const isInRenamedProject =
              event.type === 'xstate.done.actor.rename-project' &&
              isInAProject &&
              decodeURIComponent(location.pathname).includes(
                event.output.oldName
              )

            if (isInRenamedProject) {
              // TODO: In future, we can navigate to the new project path
              // directly, but we need to coordinate with
              // @lf94's useFileSystemWatcher in SettingsAuthProvider.tsx:224
              // Because it's beating us to the punch and updating the route
              // const newPathName = location.pathname.replace(
              //   encodeURIComponent(event.output.oldName),
              //   encodeURIComponent(event.output.newName)
              // )
              // navigate(newPathName)
              return
            }
          }
        },
        navigateToFile: ({ context, event }) => {
          if (event.type !== 'xstate.done.actor.create-file') return
          // For now, the browser version of create-file doesn't need to navigate
          // since it just overwrites the current file.
          if (!isDesktop()) return
          let projectPath = window.electron.join(
            context.defaultDirectory,
            event.output.projectName
          )
          let filePath = window.electron.join(
            projectPath,
            event.output.fileName
          )
          onProjectOpen(
            {
              name: event.output.projectName,
              path: projectPath,
            },
            null
          )
          const pathToNavigateTo = `${PATHS.FILE}/${encodeURIComponent(
            filePath
          )}`
          navigate(pathToNavigateTo)
        },
        toastSuccess: ({ event }) =>
          toast.success(
            ('data' in event && typeof event.data === 'string' && event.data) ||
              ('output' in event &&
                'message' in event.output &&
                typeof event.output.message === 'string' &&
                event.output.message) ||
              ''
          ),
        toastError: ({ event }) =>
          toast.error(
            ('data' in event && typeof event.data === 'string' && event.data) ||
              ('output' in event &&
                typeof event.output === 'string' &&
                event.output) ||
              ''
          ),
      },
      actors: {
        readProjects: fromPromise(() => listProjects()),
        createProject: fromPromise(async ({ input }) => {
          let name = (
            input && 'name' in input && input.name
              ? input.name
              : settings.projects.defaultProjectName.current
          ).trim()

          const uniqueName = getUniqueProjectName(name, input.projects)
          await createNewProjectDirectory(uniqueName)

          return {
            message: `Successfully created "${uniqueName}"`,
            name: uniqueName,
          }
        }),
        renameProject: fromPromise(async ({ input }) => {
          const {
            oldName,
            newName,
            defaultProjectName,
            defaultDirectory,
            projects,
          } = input
          let name = newName ? newName : defaultProjectName
          if (doesProjectNameNeedInterpolated(name)) {
            const nextIndex = getNextProjectIndex(name, projects)
            name = interpolateProjectNameWithIndex(name, nextIndex)
          }

          await renameProjectDirectory(
            window.electron.path.join(defaultDirectory, oldName),
            name
          )
          return {
            message: `Successfully renamed "${oldName}" to "${name}"`,
            oldName: oldName,
            newName: name,
          }
        }),
        deleteProject: fromPromise(async ({ input }) => {
          await window.electron.rm(
            window.electron.path.join(input.defaultDirectory, input.name),
            {
              recursive: true,
            }
          )
          return {
            message: `Successfully deleted "${input.name}"`,
            name: input.name,
          }
        }),
        createFile: fromPromise(async ({ input }) => {
          let projectName =
            (input.method === 'newProject' ? input.name : input.projectName) ||
            settings.projects.defaultProjectName.current
          let fileName =
            input.method === 'newProject'
              ? PROJECT_ENTRYPOINT
              : input.name.endsWith(FILE_EXT)
              ? input.name
              : input.name + FILE_EXT
          let message = 'File created successfully'
          const unitsConfiguration: DeepPartial<Configuration> = {
            settings: {
              project: {
                directory: settings.app.projectDirectory.current,
              },
              modeling: {
                base_unit: input.units,
              },
            },
          }

          const needsInterpolated = doesProjectNameNeedInterpolated(projectName)
          if (needsInterpolated) {
            const nextIndex = getNextProjectIndex(projectName, input.projects)
            projectName = interpolateProjectNameWithIndex(
              projectName,
              nextIndex
            )
          }

          // Create the project around the file if newProject
          if (input.method === 'newProject') {
            await createNewProjectDirectory(
              projectName,
              input.code,
              unitsConfiguration
            )
            message = `Project "${projectName}" created successfully with link contents`
          } else {
            let projectPath = window.electron.join(
              settings.app.projectDirectory.current,
              projectName
            )

            message = `File "${fileName}" created successfully`
            const existingConfiguration = await loadAndValidateSettings(
              projectPath
            )
            const settingsToSave = setSettingsAtLevel(
              existingConfiguration.settings,
              'project',
              projectConfigurationToSettingsPayload(unitsConfiguration)
            )
            await saveSettings(settingsToSave, projectPath)
          }

          // Create the file
          let baseDir = window.electron.join(
            settings.app.projectDirectory.current,
            projectName
          )
          const { name, path } = getNextFileName({
            entryName: fileName,
            baseDir,
          })

          fileName = name
          await window.electron.writeFile(path, input.code || '')

          return {
            message,
            fileName,
            projectName,
          }
        }),
      },
    }),
    {
      input: {
        projects: projectPaths,
        defaultProjectName: settings.projects.defaultProjectName.current,
        defaultDirectory: settings.app.projectDirectory.current,
      },
    }
  )

  useEffect(() => {
    send({ type: 'Read projects', data: {} })
  }, [projectPaths])

  // register all project-related command palette commands
  useStateMachineCommands({
    machineId: 'projects',
    send,
    state,
    commandBarConfig: projectsCommandBarConfig,
    actor,
    onCancel: clearImportSearchParams,
  })

  return (
    <ProjectsMachineContext.Provider
      value={{
        state,
        send,
      }}
    >
      {children}
    </ProjectsMachineContext.Provider>
  )
}<|MERGE_RESOLUTION|>--- conflicted
+++ resolved
@@ -24,7 +24,7 @@
 import useStateMachineCommands from 'hooks/useStateMachineCommands'
 import { projectsCommandBarConfig } from 'lib/commandBarConfigs/projectsCommandConfig'
 import { isDesktop } from 'lib/isDesktop'
-<<<<<<< HEAD
+import { commandBarActor } from 'machines/commandBarMachine'
 import {
   CREATE_FILE_URL_PARAM,
   FILE_EXT,
@@ -40,9 +40,6 @@
   setSettingsAtLevel,
 } from 'lib/settings/settingsUtils'
 import { Project } from 'lib/project'
-=======
-import { commandBarActor } from 'machines/commandBarMachine'
->>>>>>> 8ef31a0b
 
 type MachineContext<T extends AnyStateMachine> = {
   state?: StateFrom<T>
@@ -190,7 +187,6 @@
 }) => {
   const navigate = useNavigate()
   const location = useLocation()
-<<<<<<< HEAD
   const [searchParams, setSearchParams] = useSearchParams()
   const clearImportSearchParams = useCallback(() => {
     // Clear the search parameters related to the "Import file from URL" command
@@ -201,9 +197,6 @@
     searchParams.delete('units')
     setSearchParams(searchParams)
   }, [searchParams, setSearchParams])
-  const { commandBarSend } = useCommandsContext()
-=======
->>>>>>> 8ef31a0b
   const { onProjectOpen } = useLspContext()
   const {
     settings: { context: settings },
