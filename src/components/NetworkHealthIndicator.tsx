import type { ActionIconProps } from '@src/components/ActionIcon'
import { ActionIcon } from '@src/components/ActionIcon'
import type { StatusBarItemType } from '@src/components/StatusBar/statusBarTypes'
import { useNetworkContext } from '@src/hooks/useNetworkContext'
import { NetworkHealthState } from '@src/hooks/useNetworkStatus'
import { reportRejection } from '@src/lib/trap'
import { toSync } from '@src/lib/utils'
<<<<<<< HEAD
import type { StatusBarItemType } from '@src/components/StatusBar/statusBarTypes'
import type { ConnectingTypeGroup } from '@src/network/utils'
=======
>>>>>>> 128f9e3e

export const NETWORK_HEALTH_TEXT: Record<NetworkHealthState, string> = {
  [NetworkHealthState.Ok]: 'Strong',
  [NetworkHealthState.Weak]: 'Ok',
  [NetworkHealthState.Issue]: 'Problem',
  [NetworkHealthState.Disconnected]: 'Offline',
}

type IconColorConfig = {
  icon: string
  bg: string
}

const hasIssueToIcon: Record<
  string | number | symbol,
  ActionIconProps['icon']
> = {
  true: 'close',
  undefined: 'horizontalDash',
  false: 'checkmark',
}

const hasIssueToIconColors: Record<string | number | symbol, IconColorConfig> =
  {
    true: {
      icon: 'text-destroy-80 dark:text-destroy-10',
      bg: 'bg-destroy-10 dark:bg-destroy-80',
    },
    undefined: {
      icon: 'text-chalkboard-70 dark:text-chalkboard-30',
      bg: 'bg-chalkboard-30 dark:bg-chalkboard-70',
    },
    false: {
      icon: '!text-chalkboard-110 dark:!text-chalkboard-10',
      bg: 'bg-transparent dark:bg-transparent',
    },
  }

const overallConnectionStateColor: Record<NetworkHealthState, IconColorConfig> =
  {
    [NetworkHealthState.Ok]: {
      icon: 'text-succeed-80 dark:text-succeed-10',
      bg: 'bg-succeed-10/30 dark:bg-succeed-80/50',
    },
    [NetworkHealthState.Weak]: {
      icon: 'text-succeed-50 dark:text-succeed-30',
      bg: 'bg-lime-300/70 dark:bg-lime-300/30',
    },
    [NetworkHealthState.Issue]: {
      icon: 'text-destroy-80 dark:text-destroy-10',
      bg: 'bg-destroy-10 dark:bg-destroy-80/80',
    },
    [NetworkHealthState.Disconnected]: {
      icon: 'text-destroy-80 dark:text-destroy-10',
      bg: 'bg-destroy-10 dark:bg-destroy-80',
    },
  }

const overallConnectionStateIcon = {
  [NetworkHealthState.Ok]: 'network',
  [NetworkHealthState.Weak]: 'network',
  [NetworkHealthState.Issue]: 'networkCrossedOut',
  [NetworkHealthState.Disconnected]: 'networkCrossedOut',
} as const

export const useNetworkHealthStatus = (): StatusBarItemType => {
  const { overallState } = useNetworkContext()

  return {
    id: 'network-health',
    'data-testid': `network-toggle-${
      overallState === NetworkHealthState.Ok ? 'ok' : 'other'
    }`,
    label: `Network health (${NETWORK_HEALTH_TEXT[overallState]})`,
    hideLabel: true,
    element: 'popover',
    className: overallConnectionStateColor[overallState].icon,
    icon: overallConnectionStateIcon[overallState],
    popoverContent: <NetworkHealthPopoverContent />,
  }
}

function NetworkHealthPopoverContent() {
  const {
    overallState,
    internetConnected,
    steps,
    issues,
    error,
    ping,
    setHasCopied,
    hasCopied,
  } = useNetworkContext()

  return (
    <div
      className="absolute left-2 bottom-full mb-1 w-64 flex flex-col gap-1 align-stretch bg-chalkboard-10 dark:bg-chalkboard-90 rounded shadow-lg border border-solid border-chalkboard-20/50 dark:border-chalkboard-80/50 text-sm"
      data-testid="network-popover"
    >
      <div
        className={`flex items-center justify-between p-2 rounded-t-sm ${overallConnectionStateColor[overallState].bg} ${overallConnectionStateColor[overallState].icon}`}
      >
        <h2 className="text-sm font-sans font-normal">Network health</h2>
        <p
          data-testid="network"
          className="font-bold text-xs uppercase px-2 py-1 rounded-sm"
        >
          {NETWORK_HEALTH_TEXT[overallState]}
        </p>
      </div>
      <div className="flex items-center justify-between p-2 rounded-t-sm">
        <h2
          className={`text-xs font-sans font-normal ${overallConnectionStateColor[overallState].icon}`}
        >
          Ping
        </h2>
        <p
          data-testid="network"
          className={`font-bold text-xs uppercase px-2 py-1 rounded-sm ${overallConnectionStateColor[overallState].icon}`}
        >
          {ping ?? 'N/A'}
        </p>
      </div>
      <ul className="divide-y divide-chalkboard-20 dark:divide-chalkboard-80">
        {Object.keys(steps).map((name) => (
          <li key={name} className={'flex flex-col px-2 py-4 gap-1 last:mb-0 '}>
            <div className="flex items-center text-left gap-1">
              <p className="flex-1">{name}</p>
              {internetConnected ? (
                <ActionIcon
                  size="lg"
                  icon={
                    hasIssueToIcon[String(issues[name as ConnectingTypeGroup])]
                  }
                  iconClassName={
                    hasIssueToIconColors[
                      String(issues[name as ConnectingTypeGroup])
                    ].icon
                  }
                  bgClassName={`rounded-sm ${
                    hasIssueToIconColors[
                      String(issues[name as ConnectingTypeGroup])
                    ].bg
                  }`}
                />
              ) : (
                <ActionIcon
                  icon={hasIssueToIcon.true}
                  bgClassName={hasIssueToIconColors.true.bg}
                  iconClassName={hasIssueToIconColors.true.icon}
                />
              )}
            </div>
            {issues[name as ConnectingTypeGroup] && (
              <button
                type="button"
                onClick={toSync(async () => {
                  await navigator.clipboard.writeText(
                    JSON.stringify(error, null, 2) || ''
                  )
                  setHasCopied(true)
                  setTimeout(() => setHasCopied(false), 5000)
                }, reportRejection)}
                className="flex w-fit gap-2 items-center bg-transparent text-sm p-1 py-0 my-0 -mx-1 text-destroy-80 dark:text-destroy-10 hover:bg-transparent border-transparent dark:border-transparent hover:border-destroy-80 dark:hover:border-destroy-80 dark:hover:bg-destroy-80"
              >
                {hasCopied ? 'Copied' : 'Copy Error'}
                <ActionIcon
                  size="lg"
                  icon={hasCopied ? 'clipboardCheckmark' : 'clipboardPlus'}
                  iconClassName="text-inherit dark:text-inherit"
                  bgClassName="!bg-transparent"
                />
              </button>
            )}
          </li>
        ))}
      </ul>
    </div>
  )
}<|MERGE_RESOLUTION|>--- conflicted
+++ resolved
@@ -5,11 +5,7 @@
 import { NetworkHealthState } from '@src/hooks/useNetworkStatus'
 import { reportRejection } from '@src/lib/trap'
 import { toSync } from '@src/lib/utils'
-<<<<<<< HEAD
-import type { StatusBarItemType } from '@src/components/StatusBar/statusBarTypes'
 import type { ConnectingTypeGroup } from '@src/network/utils'
-=======
->>>>>>> 128f9e3e
 
 export const NETWORK_HEALTH_TEXT: Record<NetworkHealthState, string> = {
   [NetworkHealthState.Ok]: 'Strong',
