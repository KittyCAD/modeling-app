--- conflicted
+++ resolved
@@ -67,7 +67,6 @@
             className="!pointer-events-auto absolute z-20 left-1/2 -translate-x-1/2 top-full mt-4 w-fit max-w-[280px] max-h-[80vh] overflow-y-auto py-2 flex flex-col align-stretch text-inherit dark:text-chalkboard-10 bg-chalkboard-10 dark:bg-chalkboard-100 rounded shadow-lg border border-solid border-chalkboard-30 dark:border-chalkboard-80 text-sm m-0 p-0"
             unmount={false}
           >
-<<<<<<< HEAD
             {splitMenuItems.map((item, index) => (
               <ActionButtonDropdownListItem
                 item={item}
@@ -78,55 +77,6 @@
                 }}
                 key={item.label}
               />
-=======
-            {splitMenuItems.map((item) => (
-              <li className="contents" key={item.label}>
-                <button
-                  onClick={() => {
-                    item.onClick()
-                    // Close the popover
-                    close()
-                  }}
-                  className="group/button flex items-center gap-6 px-3 py-1 font-sans text-xs hover:bg-primary/10 dark:hover:bg-chalkboard-80 border-0 m-0 w-full rounded-none text-left disabled:!bg-transparent dark:disabled:text-chalkboard-60"
-                  tabIndex={-1}
-                  disabled={item.disabled}
-                  data-testid={'dropdown-' + item.id}
-                  data-onboarding-id={`${props.name}-dropdown-item`}
-                >
-                  <span className="capitalize flex-grow text-left">
-                    {item.label}
-                  </span>
-                  {item.status === 'unavailable' ? (
-                    <div className="flex flex-none items-center gap-1">
-                      <span className="text-chalkboard-70 dark:text-chalkboard-40">
-                        In development
-                      </span>
-                      <CustomIcon
-                        name="lockClosed"
-                        className="w-4 h-4 text-chalkboard-70 dark:text-chalkboard-40"
-                      />
-                    </div>
-                  ) : item.status === 'kcl-only' ? (
-                    <div className="flex flex-none items-center gap-1">
-                      <span className="text-chalkboard-70 dark:text-chalkboard-40">
-                        KCL code only
-                      </span>
-                      <CustomIcon
-                        name="code"
-                        className="w-4 h-4 text-chalkboard-70 dark:text-chalkboard-40"
-                      />
-                    </div>
-                  ) : item.shortcut ? (
-                    <kbd className="hotkey flex-none group-disabled/button:text-chalkboard-50 dark:group-disabled/button:text-chalkboard-70 group-disabled/button:border-chalkboard-20 dark:group-disabled/button:border-chalkboard-80">
-                      {item.shortcut}
-                    </kbd>
-                  ) : null}
-                  {item.status === 'experimental' ? (
-                    <CustomIcon name="beaker" className="w-4 h-4" />
-                  ) : null}
-                </button>
-              </li>
->>>>>>> 7d6427ab
             ))}
           </Popover.Panel>
         </>
@@ -164,6 +114,7 @@
         tabIndex={-1}
         disabled={item.disabled}
         data-testid={'dropdown-' + item.id}
+        data-onboarding-id={`${item.id}-dropdown-item`}
       >
         <span className="capitalize flex-grow text-left">{item.label}</span>
         {item.status === 'unavailable' ? (
