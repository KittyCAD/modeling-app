--- conflicted
+++ resolved
@@ -22,31 +22,21 @@
         label={`Undo ${historySnapshot.currentStackId}`}
         keyboardShortcut="mod+z"
         iconName="arrowRotateLeft"
-<<<<<<< HEAD
         onClick={() => {
           historyManager.undo().catch((e) => console.error('failed to undo', e))
         }}
+        className="rounded-r-none"
         disabled={!historySnapshot.canUndo}
-=======
-        onClick={() => editorManager.undo()}
-        className="rounded-r-none"
-        disabled={undoDepth(editorManager.editorState) === 0}
->>>>>>> 5ee4569a
       />
       <UndoOrRedoButton
         label={`Redo ${historySnapshot.currentStackId}`}
         keyboardShortcut="mod+shift+z"
         iconName="arrowRotateRight"
-<<<<<<< HEAD
         onClick={() => {
           historyManager.undo().catch((e) => console.error('failed to undo', e))
         }}
+        className="rounded-l-none"
         disabled={!historySnapshot.canRedo}
-=======
-        onClick={() => editorManager.redo()}
-        className="rounded-l-none"
-        disabled={redoDepth(editorManager.editorState) === 0}
->>>>>>> 5ee4569a
       />
     </div>
   )
@@ -74,15 +64,9 @@
     <button
       {...rest}
       type="button"
-<<<<<<< HEAD
-      onClick={props.onClick}
-      className="p-0 m-0 border-transparent dark:border-transparent focus-visible:border-chalkboard-100 disabled:text-3 disabled:cursor-not-allowed"
-      disabled={props.disabled}
-=======
       onClick={onClick}
       className={`p-0 m-0 border-transparent dark:border-transparent focus-visible:b-default disabled:bg-transparent dark:disabled:bg-transparent disabled:border-transparent dark:disabled:border-transparent disabled:text-4 ${className}`}
       disabled={disabled}
->>>>>>> 5ee4569a
     >
       <CustomIcon name={iconName} className="w-6 h-6" />
       <Tooltip
