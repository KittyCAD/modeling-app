--- conflicted
+++ resolved
@@ -124,12 +124,8 @@
       // eslint-disable-next-line react-hooks/exhaustive-deps -- TODO: blanket-ignored fix me!
       menuTargetElement?.current?.removeEventListener(event, handleContextMenu)
     }
-<<<<<<< HEAD
     // eslint-disable-next-line react-hooks/exhaustive-deps -- TODO: blanket-ignored fix me!
-  }, [menuTargetElement?.current])
-=======
   }, [menuTargetElement?.current, callback])
->>>>>>> cad086bc
 
   return (
     <Dialog open={open} onClose={onCloseDialog} onMouseUp={onDialogMouseUp}>
