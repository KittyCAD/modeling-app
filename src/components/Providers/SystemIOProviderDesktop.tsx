import { useFileSystemWatcher } from '@src/hooks/useFileSystemWatcher'
import {
  PATHS,
  joinRouterPaths,
  joinOSPaths,
  safeEncodeForRouterPaths,
} from '@src/lib/paths'
<<<<<<< HEAD
import { systemIOActor, useSettings, useToken } from '@src/lib/singletons'
=======
import {
  billingActor,
  systemIOActor,
  useSettings,
  useToken,
} from '@src/lib/singletons'
import { BillingTransition } from '@src/machines/billingMachine'
>>>>>>> 2b3dfaf0
import {
  useHasListedProjects,
  useProjectDirectoryPath,
  useRequestedFileName,
  useRequestedProjectName,
  useRequestedTextToCadGeneration,
  useFolders,
} from '@src/machines/systemIO/hooks'
import {
  NO_PROJECT_DIRECTORY,
  SystemIOMachineEvents,
} from '@src/machines/systemIO/utils'
import { useNavigate } from 'react-router-dom'
import { useEffect } from 'react'
import { submitAndAwaitTextToKclSystemIO } from '@src/lib/textToCad'
import { reportRejection } from '@src/lib/trap'
import { getUniqueProjectName } from '@src/lib/desktopFS'

export function SystemIOMachineLogicListenerDesktop() {
  const requestedProjectName = useRequestedProjectName()
  const requestedFileName = useRequestedFileName()
  const projectDirectoryPath = useProjectDirectoryPath()
  const hasListedProjects = useHasListedProjects()
  const navigate = useNavigate()
  const settings = useSettings()
  const requestedTextToCadGeneration = useRequestedTextToCadGeneration()
  const token = useToken()
  const folders = useFolders()

  const useGlobalProjectNavigation = () => {
    useEffect(() => {
      if (!requestedProjectName.name) {
        return
      }
      const projectPathWithoutSpecificKCLFile = joinOSPaths(
        projectDirectoryPath,
        requestedProjectName.name
      )
      const requestedPath = joinRouterPaths(
        PATHS.FILE,
        safeEncodeForRouterPaths(projectPathWithoutSpecificKCLFile)
      )
      navigate(requestedPath)
    }, [requestedProjectName])
  }

  const useGlobalFileNavigation = () => {
    useEffect(() => {
      if (!requestedFileName.file || !requestedFileName.project) {
        return
      }
      const filePath = joinOSPaths(
        projectDirectoryPath,
        requestedFileName.project,
        requestedFileName.file
      )
      const requestedPath = joinRouterPaths(
        PATHS.FILE,
        safeEncodeForRouterPaths(filePath),
        requestedFileName.subRoute || ''
      )
      navigate(requestedPath)
    }, [requestedFileName])
  }

  const useApplicationProjectDirectory = () => {
    useEffect(() => {
      systemIOActor.send({
        type: SystemIOMachineEvents.setProjectDirectoryPath,
        data: {
          requestedProjectDirectoryPath:
            settings.app.projectDirectory.current || '',
        },
      })
    }, [settings.app.projectDirectory.current])
  }

  const useDefaultProjectName = () => {
    useEffect(() => {
      systemIOActor.send({
        type: SystemIOMachineEvents.setDefaultProjectFolderName,
        data: {
          requestedDefaultProjectFolderName:
            settings.projects.defaultProjectName.current || '',
        },
      })
    }, [settings.projects.defaultProjectName.current])
  }

  const useWatchingApplicationProjectDirectory = () => {
    useFileSystemWatcher(
      async (eventType, path) => {
        // Gotcha: Chokidar is buggy. It will emit addDir or add on files that did not get created.
        // This means while the application initialize and Chokidar initializes you cannot tell if
        // a directory or file is actually created or they are buggy signals. This means you must
        // ignore all signals during initialization because it is ambiguous. Once those signals settle
        // you can actually start listening to real signals.
        // If someone creates folders or files during initialization we ignore those events!
        if (!hasListedProjects) {
          return
        }

        const folderName =
          systemIOActor.getSnapshot().context.lastProjectDeleteRequest.project
        const folderPath = `${projectDirectoryPath}${window.electron.sep}${folderName}`
        if (
          folderName !== NO_PROJECT_DIRECTORY &&
          (eventType === 'unlinkDir' || eventType === 'unlink') &&
          path.includes(folderPath)
        ) {
          // NO OP: The systemIOMachine will be triggering the read in the state transition, don't spam it again
          // once this event is processed after the deletion.
        } else {
          // Prevents spamming reading from disk twice on deletion due to files and folders being deleted async
          systemIOActor.send({
            type: SystemIOMachineEvents.readFoldersFromProjectDirectory,
          })
        }
      },
      settings.app.projectDirectory.current
        ? [settings.app.projectDirectory.current]
        : []
    )

    // TODO: Move this generateTextToCAD to another machine in the future and make a whole machine out of it.
    useEffect(() => {
      const requestedPromptTrimmed =
        requestedTextToCadGeneration.requestedPrompt.trim()
      const requestedProjectName =
        requestedTextToCadGeneration.requestedProjectName
      const isProjectNew = requestedTextToCadGeneration.isProjectNew
      if (!requestedPromptTrimmed || !requestedProjectName) return
      const uniqueNameIfNeeded = isProjectNew
        ? getUniqueProjectName(requestedProjectName, folders)
        : requestedProjectName
      submitAndAwaitTextToKclSystemIO({
        trimmedPrompt: requestedPromptTrimmed,
        projectName: uniqueNameIfNeeded,
        navigate,
        token,
        isProjectNew,
        settings: { highlightEdges: settings.modeling.highlightEdges.current },
      })
        .then(() => {
          billingActor.send({ type: BillingTransition.Update, apiToken: token })
        })
        .catch(reportRejection)
    }, [requestedTextToCadGeneration])
  }

  useGlobalProjectNavigation()
  useGlobalFileNavigation()
  useApplicationProjectDirectory()
  useDefaultProjectName()
  useWatchingApplicationProjectDirectory()

  return null
}<|MERGE_RESOLUTION|>--- conflicted
+++ resolved
@@ -5,9 +5,6 @@
   joinOSPaths,
   safeEncodeForRouterPaths,
 } from '@src/lib/paths'
-<<<<<<< HEAD
-import { systemIOActor, useSettings, useToken } from '@src/lib/singletons'
-=======
 import {
   billingActor,
   systemIOActor,
@@ -15,7 +12,6 @@
   useToken,
 } from '@src/lib/singletons'
 import { BillingTransition } from '@src/machines/billingMachine'
->>>>>>> 2b3dfaf0
 import {
   useHasListedProjects,
   useProjectDirectoryPath,
