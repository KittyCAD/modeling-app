import type { Extension } from '@codemirror/state'
import type { EditorView, PluginValue, ViewUpdate } from '@codemirror/view'
import { ViewPlugin } from '@codemirror/view'
import type {
  LanguageServerClient,
  LanguageServerOptions,
} from '@kittycad/codemirror-lsp-client'
import {
  lspCodeActionEvent,
  lspFormatCodeEvent,
  lspPlugin,
  lspRenameEvent,
} from '@kittycad/codemirror-lsp-client'
import {
  updateOutsideEditorEvent,
  editorCodeUpdateEvent,
} from '@src/lang/KclManager'
import { kclManager, rustContext } from '@src/lib/singletons'
import { deferExecution } from '@src/lib/utils'
import { jsAppSettings } from '@src/lib/settings/settingsUtils'

import type { UpdateCanExecuteParams } from '@rust/kcl-lib/bindings/UpdateCanExecuteParams'
import type { UpdateCanExecuteResponse } from '@rust/kcl-lib/bindings/UpdateCanExecuteResponse'
import type { UpdateUnitsParams } from '@rust/kcl-lib/bindings/UpdateUnitsParams'
import type { UpdateUnitsResponse } from '@rust/kcl-lib/bindings/UpdateUnitsResponse'

import { copilotPluginEvent } from '@src/editor/plugins/lsp/copilot'
import { processCodeMirrorRanges } from '@src/lib/selections'

const changesDelay = 600

/** A view plugin that requests completions from the server after a delay */
export class KclPlugin implements PluginValue {
  private viewUpdate: ViewUpdate | null = null
  private client: LanguageServerClient

  constructor(client: LanguageServerClient, view: EditorView) {
    this.client = client

    // Gotcha: Code can be written into the CodeMirror editor but not propagated to kclManager.code
    // because the update function has not run. We need to initialize the kclManager.code when lsp initializes
    // because new code could have been written into the editor before the update callback is initialized.
    // There appears to be limited ways to safely get the current doc content. This appears to be sync and safe.
    const kclLspPlugin = this.client.plugins.find((plugin) => {
      return plugin.client.name === 'kcl'
    })
    if (kclLspPlugin) {
      kclManager.code = view.state.doc.toString()
    }
  }

  // When a doc update needs to be sent to the server, this holds the
  // timeout handle for it. When null, the server has the up-to-date
  // document.
  private sendScheduledInput: number | null = null

  private _deffererUserSelect = deferExecution(() => {
    if (this.viewUpdate === null) {
      return
    }

    kclManager.handleOnViewUpdate(this.viewUpdate, processCodeMirrorRanges)
  }, 50)

  update(viewUpdate: ViewUpdate) {
    this.viewUpdate = viewUpdate
    kclManager.setEditorView(viewUpdate.view)

    let isUserSelect = false
    let isRelevant = viewUpdate.docChanged
    for (const tr of viewUpdate.transactions) {
      if (tr.isUserEvent('select')) {
        isUserSelect = true
      } else if (tr.isUserEvent('input')) {
        isRelevant = true
      } else if (tr.isUserEvent('delete')) {
        isRelevant = true
      } else if (tr.isUserEvent('undo')) {
        isRelevant = true
      } else if (tr.isUserEvent('redo')) {
        isRelevant = true
      } else if (tr.isUserEvent('move')) {
        isRelevant = true
      } else if (tr.annotation(lspFormatCodeEvent.type)) {
        isRelevant = true
      }
      // This is ON because the artifact graph and ast will be stale if we
      // don't update the world.
      // Also, then the file won't be saved.
      else if (tr.annotation(lspRenameEvent.type)) {
        isRelevant = true
      } else if (tr.annotation(lspCodeActionEvent.type)) {
        isRelevant = true
      }

      // Don't make this an else.
      if (tr.annotation(editorCodeUpdateEvent.type)) {
        // We want to ignore when we are forcing the editor to update.
        isRelevant = false
        break
      } else if (tr.annotation(copilotPluginEvent.type)) {
        // We want to ignore when copilot is doing stuff.
        isRelevant = false
        break
      } else if (tr.annotation(updateOutsideEditorEvent.type)) {
        // We want to ignore other events outside the editor.
        isRelevant = false
        break
      }
    }

    // If we have a user select event, we want to update what parts are
    // highlighted.
    if (isUserSelect) {
      this._deffererUserSelect(true)
      return
    }

    if (!isRelevant) {
      return
    }

    if (!viewUpdate.docChanged) {
      return
    }

    const newCode = viewUpdate.state.doc.toString()
    kclManager.code = newCode

    void kclManager.writeToFile().then(() => {
      this.scheduleUpdateDoc()
    })
  }

  scheduleUpdateDoc() {
    if (this.sendScheduledInput != null)
      window.clearTimeout(this.sendScheduledInput)
    this.sendScheduledInput = window.setTimeout(
      () => this.updateDoc(),
      changesDelay
    )
  }

  updateDoc() {
    if (this.sendScheduledInput != null) {
      window.clearTimeout(this.sendScheduledInput)
      this.sendScheduledInput = null
    }

<<<<<<< HEAD
    if (!this.client.ready)
      return // eslint-disable-next-line @typescript-eslint/no-floating-promises
      // If we're in sketchSolveMode, update Rust state with the latest AST
      // This handles the case where the user directly edits in the CodeMirror editor
      // these are short term hacks while in rapid development for sketch revamp
      // should be clean up.
    ;(async () => {
      // eslint-disable-next-line @typescript-eslint/no-explicit-any
      const modelingState = (kclManager as any)._modelingState
      if (modelingState?.matches('sketchSolveMode')) {
        try {
          await kclManager.executeCode()
          await rustContext.hackSetProgram(
            kclManager.ast,
            await jsAppSettings()
          )
          console.log('rustContext', rustContext)
        } catch (error) {
          console.error('Error calling hackSetProgram after user edit:', error)
        }
      } else {
        await kclManager.executeCode()
      }
    })().catch((error) => {
      console.error(
        'Unexpected error when updating Rust state after user edit:',
        error
      )
    })
=======
    if (!this.client.ready) return

    const clearSelections = true // no reason to keep them after a manual edit
    // eslint-disable-next-line @typescript-eslint/no-floating-promises
    kclManager.executeCode(clearSelections)
>>>>>>> 7d0aa107
  }

  ensureDocUpdated() {
    if (this.sendScheduledInput != null) this.updateDoc()
  }

  async updateUnits(
    params: UpdateUnitsParams
  ): Promise<UpdateUnitsResponse | null> {
    return this.client.requestCustom('kcl/updateUnits', params)
  }

  async updateCanExecute(
    params: UpdateCanExecuteParams
  ): Promise<UpdateCanExecuteResponse> {
    return this.client.requestCustom('kcl/updateCanExecute', params)
  }
}

export function kclPlugin(options: LanguageServerOptions): Extension {
  return [
    lspPlugin(options),
    ViewPlugin.define((view) => new KclPlugin(options.client, view)),
  ]
}<|MERGE_RESOLUTION|>--- conflicted
+++ resolved
@@ -147,7 +147,7 @@
       this.sendScheduledInput = null
     }
 
-<<<<<<< HEAD
+    const clearSelections = true // no reason to keep them after a manual edit
     if (!this.client.ready)
       return // eslint-disable-next-line @typescript-eslint/no-floating-promises
       // If we're in sketchSolveMode, update Rust state with the latest AST
@@ -159,7 +159,7 @@
       const modelingState = (kclManager as any)._modelingState
       if (modelingState?.matches('sketchSolveMode')) {
         try {
-          await kclManager.executeCode()
+          await kclManager.executeCode(clearSelections)
           await rustContext.hackSetProgram(
             kclManager.ast,
             await jsAppSettings()
@@ -169,7 +169,7 @@
           console.error('Error calling hackSetProgram after user edit:', error)
         }
       } else {
-        await kclManager.executeCode()
+        await kclManager.executeCode(clearSelections)
       }
     })().catch((error) => {
       console.error(
@@ -177,13 +177,6 @@
         error
       )
     })
-=======
-    if (!this.client.ready) return
-
-    const clearSelections = true // no reason to keep them after a manual edit
-    // eslint-disable-next-line @typescript-eslint/no-floating-promises
-    kclManager.executeCode(clearSelections)
->>>>>>> 7d0aa107
   }
 
   ensureDocUpdated() {
