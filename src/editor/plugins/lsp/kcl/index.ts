import type { Extension } from '@codemirror/state'
import type { EditorView, PluginValue, ViewUpdate } from '@codemirror/view'
import { ViewPlugin } from '@codemirror/view'
import type {
  LanguageServerClient,
  LanguageServerOptions,
} from '@kittycad/codemirror-lsp-client'
import {
  lspCodeActionEvent,
  lspFormatCodeEvent,
  lspPlugin,
  lspRenameEvent,
} from '@kittycad/codemirror-lsp-client'
import {
  updateOutsideEditorEvent,
  editorCodeUpdateEvent,
  type KclManager,
} from '@src/lang/KclManager'
import { kclManager, rustContext } from '@src/lib/singletons'
import { deferExecution } from '@src/lib/utils'
import { jsAppSettings } from '@src/lib/settings/settingsUtils'

import type { UpdateCanExecuteParams } from '@rust/kcl-lib/bindings/UpdateCanExecuteParams'
import type { UpdateCanExecuteResponse } from '@rust/kcl-lib/bindings/UpdateCanExecuteResponse'
import type { UpdateUnitsParams } from '@rust/kcl-lib/bindings/UpdateUnitsParams'
import type { UpdateUnitsResponse } from '@rust/kcl-lib/bindings/UpdateUnitsResponse'

import { copilotPluginEvent } from '@src/editor/plugins/lsp/copilot'
import { processCodeMirrorRanges } from '@src/lib/selections'
import type {
  SceneGraphDelta,
  SourceDelta,
} from '@rust/kcl-lib/bindings/FrontendApi'

const changesDelay = 600

/** A view plugin that requests completions from the server after a delay */
export class KclPlugin implements PluginValue {
  private viewUpdate: ViewUpdate | null = null
  private client: LanguageServerClient
  private kclManager: KclManager

  constructor(
    client: LanguageServerClient,
    view: EditorView,
    kclManager: KclManager
  ) {
    this.client = client
    this.kclManager = kclManager

    // Gotcha: Code can be written into the CodeMirror editor but not propagated to kclManager.code
    // because the update function has not run. We need to initialize the kclManager.code when lsp initializes
    // because new code could have been written into the editor before the update callback is initialized.
    // There appears to be limited ways to safely get the current doc content. This appears to be sync and safe.
    const kclLspPlugin = this.client.plugins.find((plugin) => {
      return plugin.client.name === 'kcl'
    })
    if (kclLspPlugin) {
      kclManager.code = view.state.doc.toString()
    }
  }

  // When a doc update needs to be sent to the server, this holds the
  // timeout handle for it. When null, the server has the up-to-date
  // document.
  private sendScheduledInput: number | null = null

  private _deffererUserSelect = deferExecution(() => {
    if (this.viewUpdate === null) {
      return
    }

    this.kclManager.handleOnViewUpdate(this.viewUpdate, processCodeMirrorRanges)
  }, 50)

  update(viewUpdate: ViewUpdate) {
    this.viewUpdate = viewUpdate
    this.kclManager.setEditorView(viewUpdate.view)

    let isUserSelect = false
    let isRelevant = viewUpdate.docChanged
    for (const tr of viewUpdate.transactions) {
      if (tr.isUserEvent('select')) {
        isUserSelect = true
      } else if (tr.isUserEvent('input')) {
        isRelevant = true
      } else if (tr.isUserEvent('delete')) {
        isRelevant = true
      } else if (tr.isUserEvent('undo')) {
        isRelevant = true
      } else if (tr.isUserEvent('redo')) {
        isRelevant = true
      } else if (tr.isUserEvent('move')) {
        isRelevant = true
      } else if (tr.annotation(lspFormatCodeEvent.type)) {
        isRelevant = true
      }
      // This is ON because the artifact graph and ast will be stale if we
      // don't update the world.
      // Also, then the file won't be saved.
      else if (tr.annotation(lspRenameEvent.type)) {
        isRelevant = true
      } else if (tr.annotation(lspCodeActionEvent.type)) {
        isRelevant = true
      }

      // Don't make this an else.
      if (tr.annotation(editorCodeUpdateEvent.type)) {
        // We want to ignore when we are forcing the editor to update.
        isRelevant = false
        break
      } else if (tr.annotation(copilotPluginEvent.type)) {
        // We want to ignore when copilot is doing stuff.
        isRelevant = false
        break
      } else if (tr.annotation(updateOutsideEditorEvent.type)) {
        // We want to ignore other events outside the editor.
        isRelevant = false
        break
      }
    }

    // If we have a user select event, we want to update what parts are
    // highlighted.
    if (isUserSelect) {
      this._deffererUserSelect(true)
      return
    }

    if (!isRelevant) {
      return
    }

    if (!viewUpdate.docChanged) {
      return
    }

    const newCode = viewUpdate.state.doc.toString()
    this.kclManager.code = newCode

    void this.kclManager.writeToFile().then(() => {
      this.scheduleUpdateDoc()
    })
  }

  scheduleUpdateDoc() {
    if (this.sendScheduledInput != null)
      window.clearTimeout(this.sendScheduledInput)
    this.sendScheduledInput = window.setTimeout(() => {
      void this.updateDoc()
    }, changesDelay)
  }

  async updateDoc() {
    if (this.sendScheduledInput != null) {
      window.clearTimeout(this.sendScheduledInput)
      this.sendScheduledInput = null
    }

<<<<<<< HEAD
    const clearSelections = true // no reason to keep them after a manual edit
    if (!this.client.ready) {
      return
    }

    // If we're in sketchSolveMode, update Rust state with the latest AST
    // This handles the case where the user directly edits in the CodeMirror editor
    // these are short term hacks while in rapid development for sketch revamp
    // should be clean up.
    try {
      // eslint-disable-next-line @typescript-eslint/no-explicit-any
      const modelingState = (kclManager as any)._modelingState
      if (modelingState?.matches('sketchSolveMode')) {
        await kclManager.executeCode(clearSelections)
        const { sceneGraph, execOutcome } = await rustContext.hackSetProgram(
          kclManager.ast,
          await jsAppSettings()
        )

        // Convert SceneGraph to SceneGraphDelta and send to sketch solve machine
        const sceneGraphDelta: SceneGraphDelta = {
          new_graph: sceneGraph,
          new_objects: [],
          invalidates_ids: false,
          exec_outcome: execOutcome,
        }

        const kclSource: SourceDelta = {
          text: kclManager.code,
        }

        // Send event to sketch solve machine via modeling machine
        kclManager.sendModelingEvent({
          type: 'update sketch outcome',
          data: {
            kclSource,
            sceneGraphDelta,
          },
        })
      } else {
        await kclManager.executeCode(clearSelections)
      }
    } catch (error) {
      console.error('Error when updating Rust state after user edit:', error)
    }
=======
    if (!this.client.ready) return
    // eslint-disable-next-line @typescript-eslint/no-floating-promises
    this.kclManager.executeCode()
>>>>>>> 93a0a804
  }

  ensureDocUpdated() {
    if (this.sendScheduledInput != null) {
      void this.updateDoc()
    }
  }

  async updateUnits(
    params: UpdateUnitsParams
  ): Promise<UpdateUnitsResponse | null> {
    return this.client.requestCustom('kcl/updateUnits', params)
  }

  async updateCanExecute(
    params: UpdateCanExecuteParams
  ): Promise<UpdateCanExecuteResponse> {
    return this.client.requestCustom('kcl/updateCanExecute', params)
  }
}

export function kclPlugin(
  options: LanguageServerOptions,
  kclManager: KclManager
): Extension {
  return [
    lspPlugin(options),
    ViewPlugin.define(
      (view) => new KclPlugin(options.client, view, kclManager)
    ),
  ]
}<|MERGE_RESOLUTION|>--- conflicted
+++ resolved
@@ -157,8 +157,6 @@
       this.sendScheduledInput = null
     }
 
-<<<<<<< HEAD
-    const clearSelections = true // no reason to keep them after a manual edit
     if (!this.client.ready) {
       return
     }
@@ -171,7 +169,7 @@
       // eslint-disable-next-line @typescript-eslint/no-explicit-any
       const modelingState = (kclManager as any)._modelingState
       if (modelingState?.matches('sketchSolveMode')) {
-        await kclManager.executeCode(clearSelections)
+        await kclManager.executeCode()
         const { sceneGraph, execOutcome } = await rustContext.hackSetProgram(
           kclManager.ast,
           await jsAppSettings()
@@ -198,16 +196,11 @@
           },
         })
       } else {
-        await kclManager.executeCode(clearSelections)
+        await kclManager.executeCode()
       }
     } catch (error) {
       console.error('Error when updating Rust state after user edit:', error)
     }
-=======
-    if (!this.client.ready) return
-    // eslint-disable-next-line @typescript-eslint/no-floating-promises
-    this.kclManager.executeCode()
->>>>>>> 93a0a804
   }
 
   ensureDocUpdated() {
