import type { Extension } from '@codemirror/state'
import type { EditorView, PluginValue, ViewUpdate } from '@codemirror/view'
import { ViewPlugin } from '@codemirror/view'
import type {
  LanguageServerClient,
  LanguageServerOptions,
} from '@kittycad/codemirror-lsp-client'
import {
  lspCodeActionEvent,
  lspFormatCodeEvent,
  lspPlugin,
  lspRenameEvent,
} from '@kittycad/codemirror-lsp-client'
import {
  updateOutsideEditorEvent,
  editorCodeUpdateEvent,
  type KclManager,
} from '@src/lang/KclManager'
import { kclManager, rustContext } from '@src/lib/singletons'
import { deferExecution } from '@src/lib/utils'
import { jsAppSettings } from '@src/lib/settings/settingsUtils'

import type { UpdateCanExecuteParams } from '@rust/kcl-lib/bindings/UpdateCanExecuteParams'
import type { UpdateCanExecuteResponse } from '@rust/kcl-lib/bindings/UpdateCanExecuteResponse'
import type { UpdateUnitsParams } from '@rust/kcl-lib/bindings/UpdateUnitsParams'
import type { UpdateUnitsResponse } from '@rust/kcl-lib/bindings/UpdateUnitsResponse'

import { copilotPluginEvent } from '@src/editor/plugins/lsp/copilot'
import { processCodeMirrorRanges } from '@src/lib/selections'
<<<<<<< HEAD
import type {
  SceneGraphDelta,
  SourceDelta,
} from '@rust/kcl-lib/bindings/FrontendApi'
=======
import type { SceneEntities } from '@src/clientSideScene/sceneEntities'
>>>>>>> cbae169d

const changesDelay = 600

/** A view plugin that requests completions from the server after a delay */
export class KclPlugin implements PluginValue {
  private viewUpdate: ViewUpdate | null = null
  private client: LanguageServerClient
  private readonly kclManager: KclManager
  private readonly sceneEntitiesManager: SceneEntities

  constructor(
    client: LanguageServerClient,
    view: EditorView,
    systemDeps: {
      kclManager: KclManager
      sceneEntitiesManager: SceneEntities
    }
  ) {
    this.client = client
    this.kclManager = systemDeps.kclManager
    this.sceneEntitiesManager = systemDeps.sceneEntitiesManager

    // Gotcha: Code can be written into the CodeMirror editor but not propagated to kclManager.code
    // because the update function has not run. We need to initialize the kclManager.code when lsp initializes
    // because new code could have been written into the editor before the update callback is initialized.
    // There appears to be limited ways to safely get the current doc content. This appears to be sync and safe.
    const kclLspPlugin = this.client.plugins.find((plugin) => {
      return plugin.client.name === 'kcl'
    })
    if (kclLspPlugin) {
      systemDeps.kclManager.code = view.state.doc.toString()
    }
  }

  // When a doc update needs to be sent to the server, this holds the
  // timeout handle for it. When null, the server has the up-to-date
  // document.
  private sendScheduledInput: number | null = null

  private _deffererUserSelect = deferExecution(() => {
    if (this.viewUpdate === null) {
      return
    }

    this.kclManager.handleOnViewUpdate(
      this.viewUpdate,
      processCodeMirrorRanges,
      this.sceneEntitiesManager
    )
  }, 50)

  update(viewUpdate: ViewUpdate) {
    this.viewUpdate = viewUpdate
    this.kclManager.setEditorView(viewUpdate.view)

    let isUserSelect = false
    let isRelevant = viewUpdate.docChanged
    for (const tr of viewUpdate.transactions) {
      if (tr.isUserEvent('select')) {
        isUserSelect = true
      } else if (tr.isUserEvent('input')) {
        isRelevant = true
      } else if (tr.isUserEvent('delete')) {
        isRelevant = true
      } else if (tr.isUserEvent('undo')) {
        isRelevant = true
      } else if (tr.isUserEvent('redo')) {
        isRelevant = true
      } else if (tr.isUserEvent('move')) {
        isRelevant = true
      } else if (tr.annotation(lspFormatCodeEvent.type)) {
        isRelevant = true
      }
      // This is ON because the artifact graph and ast will be stale if we
      // don't update the world.
      // Also, then the file won't be saved.
      else if (tr.annotation(lspRenameEvent.type)) {
        isRelevant = true
      } else if (tr.annotation(lspCodeActionEvent.type)) {
        isRelevant = true
      }

      // Don't make this an else.
      if (tr.annotation(editorCodeUpdateEvent.type)) {
        // We want to ignore when we are forcing the editor to update.
        isRelevant = false
        break
      } else if (tr.annotation(copilotPluginEvent.type)) {
        // We want to ignore when copilot is doing stuff.
        isRelevant = false
        break
      } else if (tr.annotation(updateOutsideEditorEvent.type)) {
        // We want to ignore other events outside the editor.
        isRelevant = false
        break
      }
    }

    // If we have a user select event, we want to update what parts are
    // highlighted.
    if (isUserSelect) {
      this._deffererUserSelect(true)
      return
    }

    if (!isRelevant) {
      return
    }

    if (!viewUpdate.docChanged) {
      return
    }

    const newCode = viewUpdate.state.doc.toString()
    this.kclManager.code = newCode

    void this.kclManager.writeToFile().then(() => {
      this.scheduleUpdateDoc()
    })
  }

  scheduleUpdateDoc() {
    if (this.sendScheduledInput != null)
      window.clearTimeout(this.sendScheduledInput)
    this.sendScheduledInput = window.setTimeout(() => {
      void this.updateDoc()
    }, changesDelay)
  }

  async updateDoc() {
    if (this.sendScheduledInput != null) {
      window.clearTimeout(this.sendScheduledInput)
      this.sendScheduledInput = null
    }

    if (!this.client.ready) {
      return
    }

    // If we're in sketchSolveMode, update Rust state with the latest AST
    // This handles the case where the user directly edits in the CodeMirror editor
    // these are short term hacks while in rapid development for sketch revamp
    // should be clean up.
    try {
      const modelingState = kclManager.modelingState
      if (modelingState?.matches('sketchSolveMode')) {
        await kclManager.executeCode()
        const { sceneGraph, execOutcome } = await rustContext.hackSetProgram(
          kclManager.ast,
          await jsAppSettings()
        )

        // Convert SceneGraph to SceneGraphDelta and send to sketch solve machine
        const sceneGraphDelta: SceneGraphDelta = {
          new_graph: sceneGraph,
          new_objects: [],
          invalidates_ids: false,
          exec_outcome: execOutcome,
        }

        const kclSource: SourceDelta = {
          text: kclManager.code,
        }

        // Send event to sketch solve machine via modeling machine
        kclManager.sendModelingEvent({
          type: 'update sketch outcome',
          data: {
            kclSource,
            sceneGraphDelta,
          },
        })
      } else {
        await kclManager.executeCode()
      }
    } catch (error) {
      console.error('Error when updating Rust state after user edit:', error)
    }
  }

  ensureDocUpdated() {
    if (this.sendScheduledInput != null) {
      void this.updateDoc()
    }
  }

  async updateUnits(
    params: UpdateUnitsParams
  ): Promise<UpdateUnitsResponse | null> {
    return this.client.requestCustom('kcl/updateUnits', params)
  }

  async updateCanExecute(
    params: UpdateCanExecuteParams
  ): Promise<UpdateCanExecuteResponse> {
    return this.client.requestCustom('kcl/updateCanExecute', params)
  }
}

export function kclPlugin(
  options: LanguageServerOptions,
  systemDeps: {
    kclManager: KclManager
    sceneEntitiesManager: SceneEntities
  }
): Extension {
  return [
    lspPlugin(options),
    ViewPlugin.define(
      (view) => new KclPlugin(options.client, view, systemDeps)
    ),
  ]
}<|MERGE_RESOLUTION|>--- conflicted
+++ resolved
@@ -27,14 +27,11 @@
 
 import { copilotPluginEvent } from '@src/editor/plugins/lsp/copilot'
 import { processCodeMirrorRanges } from '@src/lib/selections'
-<<<<<<< HEAD
 import type {
   SceneGraphDelta,
   SourceDelta,
 } from '@rust/kcl-lib/bindings/FrontendApi'
-=======
 import type { SceneEntities } from '@src/clientSideScene/sceneEntities'
->>>>>>> cbae169d
 
 const changesDelay = 600
 
