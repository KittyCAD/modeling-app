import type { Extension } from '@codemirror/state'
import type { EditorView, PluginValue, ViewUpdate } from '@codemirror/view'
import { ViewPlugin } from '@codemirror/view'
import type {
  LanguageServerClient,
  LanguageServerOptions,
} from '@kittycad/codemirror-lsp-client'
import {
  lspCodeActionEvent,
  lspFormatCodeEvent,
  lspPlugin,
  lspRenameEvent,
} from '@kittycad/codemirror-lsp-client'
import {
  updateOutsideEditorEvent,
  editorCodeUpdateEvent,
<<<<<<< HEAD
} from '@src/editor/manager'
import { editorManager, kclManager, rustContext } from '@src/lib/singletons'
=======
} from '@src/lang/KclManager'
import { kclManager } from '@src/lib/singletons'
>>>>>>> 85066347
import { deferExecution } from '@src/lib/utils'
import { jsAppSettings } from '@src/lib/settings/settingsUtils'

import type { UpdateCanExecuteParams } from '@rust/kcl-lib/bindings/UpdateCanExecuteParams'
import type { UpdateCanExecuteResponse } from '@rust/kcl-lib/bindings/UpdateCanExecuteResponse'
import type { UpdateUnitsParams } from '@rust/kcl-lib/bindings/UpdateUnitsParams'
import type { UpdateUnitsResponse } from '@rust/kcl-lib/bindings/UpdateUnitsResponse'

import { copilotPluginEvent } from '@src/editor/plugins/lsp/copilot'
import { processCodeMirrorRanges } from '@src/lib/selections'

const changesDelay = 600

/** A view plugin that requests completions from the server after a delay */
export class KclPlugin implements PluginValue {
  private viewUpdate: ViewUpdate | null = null
  private client: LanguageServerClient

  constructor(client: LanguageServerClient, view: EditorView) {
    this.client = client

    // Gotcha: Code can be written into the CodeMirror editor but not propagated to kclManager.code
    // because the update function has not run. We need to initialize the kclManager.code when lsp initializes
    // because new code could have been written into the editor before the update callback is initialized.
    // There appears to be limited ways to safely get the current doc content. This appears to be sync and safe.
    const kclLspPlugin = this.client.plugins.find((plugin) => {
      return plugin.client.name === 'kcl'
    })
    if (kclLspPlugin) {
      kclManager.code = view.state.doc.toString()
    }
  }

  // When a doc update needs to be sent to the server, this holds the
  // timeout handle for it. When null, the server has the up-to-date
  // document.
  private sendScheduledInput: number | null = null

  private _deffererUserSelect = deferExecution(() => {
    if (this.viewUpdate === null) {
      return
    }

    kclManager.handleOnViewUpdate(this.viewUpdate, processCodeMirrorRanges)
  }, 50)

  update(viewUpdate: ViewUpdate) {
    this.viewUpdate = viewUpdate
    kclManager.setEditorView(viewUpdate.view)

    let isUserSelect = false
    let isRelevant = viewUpdate.docChanged
    for (const tr of viewUpdate.transactions) {
      if (tr.isUserEvent('select')) {
        isUserSelect = true
      } else if (tr.isUserEvent('input')) {
        isRelevant = true
      } else if (tr.isUserEvent('delete')) {
        isRelevant = true
      } else if (tr.isUserEvent('undo')) {
        isRelevant = true
      } else if (tr.isUserEvent('redo')) {
        isRelevant = true
      } else if (tr.isUserEvent('move')) {
        isRelevant = true
      } else if (tr.annotation(lspFormatCodeEvent.type)) {
        isRelevant = true
      }
      // This is ON because the artifact graph and ast will be stale if we
      // don't update the world.
      // Also, then the file won't be saved.
      else if (tr.annotation(lspRenameEvent.type)) {
        isRelevant = true
      } else if (tr.annotation(lspCodeActionEvent.type)) {
        isRelevant = true
      }

      // Don't make this an else.
      if (tr.annotation(editorCodeUpdateEvent.type)) {
        // We want to ignore when we are forcing the editor to update.
        isRelevant = false
        break
      } else if (tr.annotation(copilotPluginEvent.type)) {
        // We want to ignore when copilot is doing stuff.
        isRelevant = false
        break
      } else if (tr.annotation(updateOutsideEditorEvent.type)) {
        // We want to ignore other events outside the editor.
        isRelevant = false
        break
      }
    }

    // If we have a user select event, we want to update what parts are
    // highlighted.
    if (isUserSelect) {
      this._deffererUserSelect(true)
      return
    }

    if (!isRelevant) {
      return
    }

    if (!viewUpdate.docChanged) {
      return
    }

    const newCode = viewUpdate.state.doc.toString()
    kclManager.code = newCode

    void kclManager.writeToFile().then(() => {
      this.scheduleUpdateDoc()
    })
  }

  scheduleUpdateDoc() {
    if (this.sendScheduledInput != null)
      window.clearTimeout(this.sendScheduledInput)
    this.sendScheduledInput = window.setTimeout(
      () => this.updateDoc(),
      changesDelay
    )
  }

  updateDoc() {
    if (this.sendScheduledInput != null) {
      window.clearTimeout(this.sendScheduledInput)
      this.sendScheduledInput = null
    }

    if (!this.client.ready)
      return // eslint-disable-next-line @typescript-eslint/no-floating-promises
      // If we're in sketchSolveMode, update Rust state with the latest AST
      // This handles the case where the user directly edits in the CodeMirror editor
      // these are short term hacks while in rapid development for sketch revamp
      // should be clean up.
    ;(async () => {
      // eslint-disable-next-line @typescript-eslint/no-explicit-any
      const modelingState = (editorManager as any)._modelingState
      if (modelingState?.matches('sketchSolveMode')) {
        try {
          await kclManager.executeCode()
          await rustContext.hackSetProgram(
            kclManager.ast,
            await jsAppSettings()
          )
          console.log('rustContext', rustContext)
        } catch (error) {
          console.error('Error calling hackSetProgram after user edit:', error)
        }
      } else {
        await kclManager.executeCode()
      }
    })().catch((error) => {
      console.error(
        'Unexpected error when updating Rust state after user edit:',
        error
      )
    })
  }

  ensureDocUpdated() {
    if (this.sendScheduledInput != null) this.updateDoc()
  }

  async updateUnits(
    params: UpdateUnitsParams
  ): Promise<UpdateUnitsResponse | null> {
    return this.client.requestCustom('kcl/updateUnits', params)
  }

  async updateCanExecute(
    params: UpdateCanExecuteParams
  ): Promise<UpdateCanExecuteResponse> {
    return this.client.requestCustom('kcl/updateCanExecute', params)
  }
}

export function kclPlugin(options: LanguageServerOptions): Extension {
  return [
    lspPlugin(options),
    ViewPlugin.define((view) => new KclPlugin(options.client, view)),
  ]
}<|MERGE_RESOLUTION|>--- conflicted
+++ resolved
@@ -14,13 +14,8 @@
 import {
   updateOutsideEditorEvent,
   editorCodeUpdateEvent,
-<<<<<<< HEAD
-} from '@src/editor/manager'
-import { editorManager, kclManager, rustContext } from '@src/lib/singletons'
-=======
 } from '@src/lang/KclManager'
-import { kclManager } from '@src/lib/singletons'
->>>>>>> 85066347
+import { kclManager, rustContext } from '@src/lib/singletons'
 import { deferExecution } from '@src/lib/utils'
 import { jsAppSettings } from '@src/lib/settings/settingsUtils'
 
@@ -160,7 +155,7 @@
       // should be clean up.
     ;(async () => {
       // eslint-disable-next-line @typescript-eslint/no-explicit-any
-      const modelingState = (editorManager as any)._modelingState
+      const modelingState = (kclManager as any)._modelingState
       if (modelingState?.matches('sketchSolveMode')) {
         try {
           await kclManager.executeCode()
