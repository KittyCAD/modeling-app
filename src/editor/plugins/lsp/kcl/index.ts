import type { Extension } from '@codemirror/state'
import type { EditorView, PluginValue, ViewUpdate } from '@codemirror/view'
import { ViewPlugin } from '@codemirror/view'
import type {
  LanguageServerClient,
  LanguageServerOptions,
} from '@kittycad/codemirror-lsp-client'
import {
  lspCodeActionEvent,
  lspFormatCodeEvent,
  lspPlugin,
  lspRenameEvent,
} from '@kittycad/codemirror-lsp-client'
import {
  updateOutsideEditorEvent,
  editorCodeUpdateEvent,
  type KclManager,
} from '@src/lang/KclManager'
import { deferExecution } from '@src/lib/utils'

import type { UpdateCanExecuteParams } from '@rust/kcl-lib/bindings/UpdateCanExecuteParams'
import type { UpdateCanExecuteResponse } from '@rust/kcl-lib/bindings/UpdateCanExecuteResponse'
import type { UpdateUnitsParams } from '@rust/kcl-lib/bindings/UpdateUnitsParams'
import type { UpdateUnitsResponse } from '@rust/kcl-lib/bindings/UpdateUnitsResponse'

import { copilotPluginEvent } from '@src/editor/plugins/lsp/copilot'
import { processCodeMirrorRanges } from '@src/lib/selections'

const changesDelay = 600

/** A view plugin that requests completions from the server after a delay */
export class KclPlugin implements PluginValue {
  private viewUpdate: ViewUpdate | null = null
  private client: LanguageServerClient
  private kclManager: KclManager

  constructor(
    client: LanguageServerClient,
    view: EditorView,
    kclManager: KclManager
  ) {
    this.client = client
    this.kclManager = kclManager

    // Gotcha: Code can be written into the CodeMirror editor but not propagated to kclManager.code
    // because the update function has not run. We need to initialize the kclManager.code when lsp initializes
    // because new code could have been written into the editor before the update callback is initialized.
    // There appears to be limited ways to safely get the current doc content. This appears to be sync and safe.
    const kclLspPlugin = this.client.plugins.find((plugin) => {
      return plugin.client.name === 'kcl'
    })
    if (kclLspPlugin) {
      kclManager.code = view.state.doc.toString()
    }
  }

  // When a doc update needs to be sent to the server, this holds the
  // timeout handle for it. When null, the server has the up-to-date
  // document.
  private sendScheduledInput: number | null = null

  private _deffererUserSelect = deferExecution(() => {
    if (this.viewUpdate === null) {
      return
    }

    this.kclManager.handleOnViewUpdate(this.viewUpdate, processCodeMirrorRanges)
  }, 50)

  update(viewUpdate: ViewUpdate) {
    this.viewUpdate = viewUpdate
    this.kclManager.setEditorView(viewUpdate.view)

    let isUserSelect = false
    let isRelevant = viewUpdate.docChanged
    for (const tr of viewUpdate.transactions) {
      if (tr.isUserEvent('select')) {
        isUserSelect = true
      } else if (tr.isUserEvent('input')) {
        isRelevant = true
      } else if (tr.isUserEvent('delete')) {
        isRelevant = true
      } else if (tr.isUserEvent('undo')) {
        isRelevant = true
      } else if (tr.isUserEvent('redo')) {
        isRelevant = true
      } else if (tr.isUserEvent('move')) {
        isRelevant = true
      } else if (tr.annotation(lspFormatCodeEvent.type)) {
        isRelevant = true
      }
      // This is ON because the artifact graph and ast will be stale if we
      // don't update the world.
      // Also, then the file won't be saved.
      else if (tr.annotation(lspRenameEvent.type)) {
        isRelevant = true
      } else if (tr.annotation(lspCodeActionEvent.type)) {
        isRelevant = true
      }

      // Don't make this an else.
      if (tr.annotation(editorCodeUpdateEvent.type)) {
        // We want to ignore when we are forcing the editor to update.
        isRelevant = false
        break
      } else if (tr.annotation(copilotPluginEvent.type)) {
        // We want to ignore when copilot is doing stuff.
        isRelevant = false
        break
      } else if (tr.annotation(updateOutsideEditorEvent.type)) {
        // We want to ignore other events outside the editor.
        isRelevant = false
        break
      }
    }

    // If we have a user select event, we want to update what parts are
    // highlighted.
    if (isUserSelect) {
      this._deffererUserSelect(true)
      return
    }

    if (!isRelevant) {
      return
    }

    if (!viewUpdate.docChanged) {
      return
    }

    const newCode = viewUpdate.state.doc.toString()
    this.kclManager.code = newCode

    void this.kclManager.writeToFile().then(() => {
      this.scheduleUpdateDoc()
    })
  }

  scheduleUpdateDoc() {
    if (this.sendScheduledInput != null)
      window.clearTimeout(this.sendScheduledInput)
    this.sendScheduledInput = window.setTimeout(
      () => this.updateDoc(),
      changesDelay
    )
  }

  updateDoc() {
    if (this.sendScheduledInput != null) {
      window.clearTimeout(this.sendScheduledInput)
      this.sendScheduledInput = null
    }

    if (!this.client.ready) return

    const clearSelections = true // no reason to keep them after a manual edit
    // eslint-disable-next-line @typescript-eslint/no-floating-promises
<<<<<<< HEAD
    this.kclManager.executeCode()
=======
    kclManager.executeCode(clearSelections)
>>>>>>> d19252fc
  }

  ensureDocUpdated() {
    if (this.sendScheduledInput != null) this.updateDoc()
  }

  async updateUnits(
    params: UpdateUnitsParams
  ): Promise<UpdateUnitsResponse | null> {
    return this.client.requestCustom('kcl/updateUnits', params)
  }

  async updateCanExecute(
    params: UpdateCanExecuteParams
  ): Promise<UpdateCanExecuteResponse> {
    return this.client.requestCustom('kcl/updateCanExecute', params)
  }
}

export function kclPlugin(
  options: LanguageServerOptions,
  kclManager: KclManager
): Extension {
  return [
    lspPlugin(options),
    ViewPlugin.define(
      (view) => new KclPlugin(options.client, view, kclManager)
    ),
  ]
}<|MERGE_RESOLUTION|>--- conflicted
+++ resolved
@@ -156,11 +156,7 @@
 
     const clearSelections = true // no reason to keep them after a manual edit
     // eslint-disable-next-line @typescript-eslint/no-floating-promises
-<<<<<<< HEAD
-    this.kclManager.executeCode()
-=======
-    kclManager.executeCode(clearSelections)
->>>>>>> d19252fc
+    this.kclManager.executeCode(clearSelections)
   }
 
   ensureDocUpdated() {
