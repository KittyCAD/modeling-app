// Food Service Spatula
// Use these spatulas for mixing, flipping, and scraping.

// Set units
@settings(defaultLengthUnit = mm)

// Define parameters
flipperThickness = 3.5
flipperLength = 70.0
handleWidth = 15.0
gripLength = 150.0
flipperFilletRadius = 5.0
flipperSlotWidth = 10.0
gripWidth = 10.0
gripHeight = 20.0
gripFilletRadius = 3.0
gripSlotWidth = 8.0

// Function for drawing slots on a sketch given the start and end points as well as a width
fn slot(sketch1, start, end, width) {
  angle = if start[0] == end[0] {
    if end[1] > start[1] {
      90
    } else {
      270
    }
  } else {
    if end[0] < start[0] {
      toDegrees(atan((end[1] - start[1]) / (end[0] - start[0]))) + 180
    } else {
      toDegrees(      atan((end[1] - start[1]) / (end[0] - start[0])))
    }
  }
  dist = sqrt(pow(end[1] - start[1], 2) + pow(end[0] - start[0], 2))
  xstart = width / 2 * cos(toRadians(angle - 90)) + start[0]
  ystart = width / 2 * sin(toRadians(angle - 90)) + start[1]
  slotSketch = startProfileAt([xstart, ystart], sketch1)
<<<<<<< HEAD
    |> angledLine(angle = angle, length = dist, tag = $line000)
    |> tangentialArc({ radius = width / 2, offset = 180 }, %, $arc000)
    |> angledLine(angle = angle, length = -dist, tag = $line001)
    |> tangentialArcTo([profileStartX(%), profileStartY(%)], %, $arc001)
=======
    |> angledLine({ angle = angle, length = dist }, %)
    |> tangentialArc({ radius = width / 2, offset = 180 }, %)
    |> angledLine({ angle = angle, length = -dist }, %)
    |> tangentialArcTo([profileStartX(%), profileStartY(%)], %)
>>>>>>> b03ca303
    |> close()
  return slotSketch
}

// Create a sketch on the "XY" plane for the flipper
flipperSketch = startSketchOn(XY)

// Create a profile of the flipper
flipperProfile = startProfileAt([-flipperLength, -32.0], flipperSketch)
  |> line(end = [flipperLength, 2.0])
  |> yLine(length = 60.0, tag = $backEdge)
  |> line(end = [-flipperLength, 2.0])
  |> arc({
       angleEnd = 196.912390,
       angleStart = 163.087610,
       radius = 110.0
     }, %)
  |> close()

// Create a profile of the middle
slotProfile000 = slot(flipperSketch, [-25, 0], [-55, 0], flipperSlotWidth)

// Create a profile of the top slot
slotProfile001 = slot(flipperSketch, [-25, 18], [-55, 19], flipperSlotWidth)

// Create a profile of the bottom slot
slotProfile002 = slot(flipperSketch, [-25, -18], [-55, -19], flipperSlotWidth)

// Create a profile with slots for the spatula
spatulaProfile = flipperProfile
  |> hole(slotProfile000, %)
  |> hole(slotProfile001, %)
  |> hole(slotProfile002, %)

// Extrude the profile to create the spatula flipper
flipper = extrude(spatulaProfile, length = flipperThickness)

// Fillet the edges of the flipper
fillet(
  flipper,
  radius = flipperFilletRadius,
  tags = [
    getNextAdjacentEdge(backEdge),
    getPreviousAdjacentEdge(backEdge)
  ],
)

// Create a sketch on the "XZ" plane offset by half the thickness
handleSketch = startSketchOn(offsetPlane(XZ, offset = -handleWidth / 2))

// Create a profile of the spatula handle
handleProfile = startProfileAt([0.0, flipperThickness], handleSketch)
  |> line(end = [31.819805, 31.819805], tag = $handleBottomEdge)
  |> line(end = [140.953893, 51.303021])
  |> line(end = [-1.710101, 4.698463])
  |> line(end = [-141.995517, -51.682142], tag = $handleTopEdge)
  |> line(end = [-36.139148, -36.139148])
  |> xLine(length = 7.071068)
  |> close()

// Create an extrusion
handle = extrude(handleProfile, length = handleWidth)

// Fillet the bend of the spatula handle
fillet(
  handle,
  radius = 4,
  tags = [
    getNextAdjacentEdge(handleBottomEdge),
    getNextAdjacentEdge(handleTopEdge)
  ],
)

// Define a plane which is at the end of the handle
handlePlane = {
  plane = {
    origin = [208.593833, 0.0, 75.921946],
    xAxis = [0.342020, -0.0, -0.939693],
    yAxis = [0.0, 1.0, 0.0],
    zAxis = [0.939693, -0.0, 0.342020]
  }
}

// Create a sketch on the handle plane
gripSketch = startSketchOn(handlePlane)

// Create a profile of the grip
gripProfile = startProfileAt([-26.806746, -10.0], gripSketch)
  |> xLine(length = gripWidth - (2 * gripFilletRadius))
  |> arc({
       angleStart = -90.0,
       angleEnd = 0.0,
       radius = gripFilletRadius
     }, %)
  |> yLine(length = gripHeight - (2 * gripFilletRadius))
  |> arc({
       angleStart = 0.0,
       angleEnd = 90.0,
       radius = gripFilletRadius
     }, %)
  |> xLine(length = -(gripWidth - (2 * gripFilletRadius)))
  |> arc({
       angleStart = 90.0,
       angleEnd = 180.0,
       radius = gripFilletRadius
     }, %)
  |> yLine(length = -(gripHeight - (2 * gripFilletRadius)), tag = $gripEdgeTop)
  |> arc({
       angleStart = 180.0,
       angleEnd = 270.0,
       radius = gripFilletRadius
     }, %)
  |> close()

// Extrude the grip profile to create the grip
grip = extrude(gripProfile, length = -gripLength)

// Create a sketch on the grip for the hole
holeSketch = startSketchOn(grip, gripEdgeTop)

// Create a profile for the grip hole
gripHoleProfile = slot(holeSketch, [0, 200], [0, 210], gripSlotWidth)

// Cut a hole in the grip
extrude(gripHoleProfile, length = -gripWidth - 20)<|MERGE_RESOLUTION|>--- conflicted
+++ resolved
@@ -35,17 +35,10 @@
   xstart = width / 2 * cos(toRadians(angle - 90)) + start[0]
   ystart = width / 2 * sin(toRadians(angle - 90)) + start[1]
   slotSketch = startProfileAt([xstart, ystart], sketch1)
-<<<<<<< HEAD
-    |> angledLine(angle = angle, length = dist, tag = $line000)
-    |> tangentialArc({ radius = width / 2, offset = 180 }, %, $arc000)
-    |> angledLine(angle = angle, length = -dist, tag = $line001)
-    |> tangentialArcTo([profileStartX(%), profileStartY(%)], %, $arc001)
-=======
-    |> angledLine({ angle = angle, length = dist }, %)
+    |> angledLine(angle = angle, length = dist)
     |> tangentialArc({ radius = width / 2, offset = 180 }, %)
-    |> angledLine({ angle = angle, length = -dist }, %)
+    |> angledLine(angle = angle, length = -dist)
     |> tangentialArcTo([profileStartX(%), profileStartY(%)], %)
->>>>>>> b03ca303
     |> close()
   return slotSketch
 }
