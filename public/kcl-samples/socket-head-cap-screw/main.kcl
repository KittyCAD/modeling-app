--- conflicted
+++ resolved
@@ -18,62 +18,36 @@
   |> extrude(length = -boltHeadLength)
   |> fillet(radius = 0.020, tags = [topEdge, getOppositeEdge(topEdge)])
 
-<<<<<<< HEAD
-  // Define the sketch of the hex pattern on the screw head
-  hexPatternSketch = startSketchOn(boltHead, 'start')
-    |> startProfileAt([
-         boltHexDrive / 2,
-         boltHexFlatLength / 2
-       ], %)
-    |> angledLine(angle = 270, length = boltHexFlatLength)
-    |> angledLine(angle = 210, length = boltHexFlatLength)
-    |> angledLine(angle = 150, length = boltHexFlatLength)
-    |> angledLine(angle = 90, length = boltHexFlatLength)
-    |> angledLine(angle = 30, length = boltHexFlatLength)
-    |> close()
-    |> extrude(length = -boltHeadLength * 0.75)
-  boltBody = startSketchOn(boltHead, 'end')
-    |> circle(center = [0, 0], radius = boltDiameter / 2, tag = $filletEdge)
-    |> extrude(length = boltLength)
-    |> fillet(radius = .020, tags = [getOppositeEdge(filletEdge)])
-    |> appearance(color = "#4dd043", metalness = 90, roughness = 90)
-
-  return boltBody
-}
-
-bolt()
-=======
 // Define the sketch of the hex pattern on the screw head
 hexPatternSketch = startSketchOn(boltHead, 'start')
   |> startProfileAt([
        boltHexDrive / 2,
        boltHexFlatLength / 2
      ], %)
-  |> angledLine({
+  |> angledLine(
        angle = 270,
        length = boltHexFlatLength
-     }, %)
-  |> angledLine({
+     )
+  |> angledLine(
        angle = 210,
        length = boltHexFlatLength
-     }, %)
-  |> angledLine({
+     )
+  |> angledLine(
        angle = 150,
        length = boltHexFlatLength
-     }, %)
-  |> angledLine({
+     )
+  |> angledLine(
        angle = 90,
        length = boltHexFlatLength
-     }, %)
-  |> angledLine({
+     )
+  |> angledLine(
        angle = 30,
        length = boltHexFlatLength
-     }, %)
+     )
   |> close()
   |> extrude(length = -boltHeadLength * 0.75)
 boltBody = startSketchOn(boltHead, 'end')
   |> circle(center = [0, 0], radius = boltDiameter / 2, tag = $filletEdge)
   |> extrude(length = boltLength)
   |> fillet(radius = .020, tags = [getOppositeEdge(filletEdge)])
-  |> appearance(color = "#4dd043", metalness = 90, roughness = 90)
->>>>>>> bfdf8bab
+  |> appearance(color = "#4dd043", metalness = 90, roughness = 90)