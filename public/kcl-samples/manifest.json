[
  {
    "file": "main.kcl",
    "pathFromProjectDirectoryToFirstFile": "80-20-rail/main.kcl",
    "multipleFiles": false,
    "title": "80/20 Rail",
    "description": "An 80/20 extruded aluminum linear rail. T-slot profile adjustable by profile height, rail length, and origin position",
    "files": [
      "main.kcl"
    ]
  },
  {
    "file": "main.kcl",
    "pathFromProjectDirectoryToFirstFile": "axial-fan/main.kcl",
    "multipleFiles": true,
    "title": "PC Fan",
    "description": "A small axial fan, used to push or draw airflow over components to remove excess heat",
    "files": [
      "fan-housing.kcl",
      "fan.kcl",
      "main.kcl",
      "motor.kcl",
      "parameters.kcl"
    ]
  },
  {
    "file": "main.kcl",
    "pathFromProjectDirectoryToFirstFile": "ball-bearing/main.kcl",
    "multipleFiles": false,
    "title": "Ball Bearing",
    "description": "A ball bearing is a type of rolling-element bearing that uses balls to maintain the separation between the bearing races. The primary purpose of a ball bearing is to reduce rotational friction and support radial and axial loads.",
    "files": [
      "main.kcl"
    ]
  },
  {
    "file": "main.kcl",
    "pathFromProjectDirectoryToFirstFile": "bench/main.kcl",
    "multipleFiles": true,
    "title": "Bench",
    "description": "This is a slight remix of Depep1's original 3D Boaty (https://www.printables.com/model/1141963-3d-boaty). This is a tool used for benchmarking 3D FDM printers for bed adhesion, overhangs, bridging and top surface quality. The name of this file is a bit of misnomer, the shape of the object is a typical park bench.",
    "files": [
      "bench-parts.kcl",
      "main.kcl"
    ]
  },
  {
    "file": "main.kcl",
    "pathFromProjectDirectoryToFirstFile": "bone-plate/main.kcl",
    "multipleFiles": false,
    "title": "Bone Plate",
    "description": "A bone plate is a medical device used in orthopedics to stabilize and fix bone fractures during the healing process. They are typically made of stainless steel or titanium and are secured to the bone with screws. Bone plates come in various types, including locking, compression, and bridge plates, each with specific applications",
    "files": [
      "main.kcl"
    ]
  },
  {
    "file": "main.kcl",
    "pathFromProjectDirectoryToFirstFile": "bottle/main.kcl",
    "multipleFiles": false,
    "title": "Bottle",
    "description": "A simple bottle with a hollow, watertight interior",
    "files": [
      "main.kcl"
    ]
  },
  {
    "file": "main.kcl",
    "pathFromProjectDirectoryToFirstFile": "bracket/main.kcl",
    "multipleFiles": false,
    "title": "Shelf Bracket",
    "description": "This is a bracket that holds a shelf. It is made of aluminum and is designed to hold a force of 300 lbs. The bracket is 6 inches wide and the force is applied at the end of the shelf, 12 inches from the wall. The bracket has a factor of safety of 1.2. The legs of the bracket are 5 inches and 2 inches long. The thickness of the bracket is calculated from the constraints provided.",
    "files": [
      "main.kcl"
    ]
  },
  {
    "file": "main.kcl",
    "pathFromProjectDirectoryToFirstFile": "car-wheel-assembly/main.kcl",
    "multipleFiles": true,
    "title": "Car Wheel Assembly",
    "description": "A car wheel assembly with a rotor, tire, and lug nuts.",
    "files": [
      "brake-caliper.kcl",
      "car-rotor.kcl",
      "car-tire.kcl",
      "car-wheel.kcl",
      "lug-nut.kcl",
      "main.kcl",
      "parameters.kcl"
    ]
  },
  {
    "file": "main.kcl",
    "pathFromProjectDirectoryToFirstFile": "cold-plate/main.kcl",
    "multipleFiles": false,
    "title": "Cold Plate",
    "description": "A cold plate is a thermal management device used to remove heat from a device or component, typically by transferring heat to a liquid coolant that flows through the plate. It's a conductive cooling solution, commonly made of materials like aluminum or copper, with internal channels or tubes for the coolant",
    "files": [
      "main.kcl"
    ]
  },
  {
    "file": "main.kcl",
    "pathFromProjectDirectoryToFirstFile": "color-cube/main.kcl",
    "multipleFiles": false,
    "title": "Color Cube",
    "description": "This is a color cube centered about the origin. It is used to help determine orientation in the scene.",
    "files": [
      "main.kcl"
    ]
  },
  {
    "file": "main.kcl",
    "pathFromProjectDirectoryToFirstFile": "counterdrilled-weldment/main.kcl",
    "multipleFiles": false,
    "title": "Counterdrilled Weldment",
    "description": "A metal weldment consisting of a counterdrilled plate, a centrally mounted housing tube, and four structural support fins.",
    "files": [
      "main.kcl"
    ]
  },
  {
    "file": "main.kcl",
    "pathFromProjectDirectoryToFirstFile": "countersunk-plate/main.kcl",
    "multipleFiles": false,
    "title": "Plate with countersunk holes",
    "description": "A small mounting plate with a countersunk hole at each end",
    "files": [
      "main.kcl"
    ]
  },
  {
    "file": "main.kcl",
    "pathFromProjectDirectoryToFirstFile": "cpu-cooler/main.kcl",
    "multipleFiles": true,
    "title": "CPU Cooler",
    "description": "A CPU cooler is a device designed to dissipate heat generated by the CPU of a computer. They consist of a brazed heat sink made from aluminum or copper alloys, and one or two axial fans to move airflow across the heat sink.",
    "files": [
      "fan-housing.kcl",
      "fan.kcl",
      "heat-sink.kcl",
      "main.kcl",
      "motor.kcl",
      "mounting-wire.kcl",
      "parameters.kcl",
      "removable-sticker.kcl"
    ]
  },
  {
    "file": "main.kcl",
    "pathFromProjectDirectoryToFirstFile": "cycloidal-gear/main.kcl",
    "multipleFiles": false,
    "title": "Cycloidal Gear",
    "description": "A cycloidal gear is a gear with a continuous, curved tooth profile. They are used in watchmaking and high precision robotics actuation",
    "files": [
      "main.kcl"
    ]
  },
  {
    "file": "main.kcl",
    "pathFromProjectDirectoryToFirstFile": "dodecahedron/main.kcl",
    "multipleFiles": false,
    "title": "Dodecahedron",
    "description": "A regular dodecahedron or pentagonal dodecahedron is a dodecahedron composed of regular pentagonal faces, three meeting at each vertex. This example shows constructing the a dodecahedron with a series of intersects.",
    "files": [
      "main.kcl"
    ]
  },
  {
    "file": "main.kcl",
    "pathFromProjectDirectoryToFirstFile": "enclosure/main.kcl",
    "multipleFiles": false,
    "title": "Enclosure",
    "description": "An enclosure body and sealing lid for storing items",
    "files": [
      "main.kcl"
    ]
  },
  {
    "file": "main.kcl",
    "pathFromProjectDirectoryToFirstFile": "exhaust-manifold/main.kcl",
    "multipleFiles": false,
    "title": "Exhaust Manifold",
    "description": "A welded exhaust header for an inline 4-cylinder engine",
    "files": [
      "main.kcl"
    ]
  },
  {
    "file": "main.kcl",
    "pathFromProjectDirectoryToFirstFile": "flange/main.kcl",
    "multipleFiles": false,
    "title": "Flange",
    "description": "A flange is a flat rim, collar, or rib, typically forged or cast, that is used to strengthen an object, guide it, or attach it to another object. Flanges are known for their use in various applications, including piping, plumbing, and mechanical engineering, among others.",
    "files": [
      "main.kcl"
    ]
  },
  {
    "file": "main.kcl",
    "pathFromProjectDirectoryToFirstFile": "focusrite-scarlett-mounting-bracket/main.kcl",
    "multipleFiles": false,
    "title": "A mounting bracket for the Focusrite Scarlett Solo audio interface",
    "description": "This is a bracket that holds an audio device underneath a desk or shelf. The audio device has dimensions of 144mm wide, 80mm length and 45mm depth with fillets of 6mm. This mounting bracket is designed to be 3D printed with PLA material",
    "files": [
      "main.kcl"
    ]
  },
  {
    "file": "main.kcl",
    "pathFromProjectDirectoryToFirstFile": "food-service-spatula/main.kcl",
    "multipleFiles": false,
    "title": "Food Service Spatula",
    "description": "Use these spatulas for mixing, flipping, and scraping.",
    "files": [
      "main.kcl"
    ]
  },
  {
    "file": "main.kcl",
    "pathFromProjectDirectoryToFirstFile": "french-press/main.kcl",
    "multipleFiles": false,
    "title": "French Press",
    "description": "A french press immersion coffee maker",
    "files": [
      "main.kcl"
    ]
  },
  {
    "file": "main.kcl",
    "pathFromProjectDirectoryToFirstFile": "gear-rack/main.kcl",
    "multipleFiles": false,
    "title": "100mm Gear Rack",
    "description": "A flat bar or rail that is engraved with teeth along its length. These teeth are designed to mesh with the teeth of a gear, known as a pinion. When the pinion, a small cylindrical gear, rotates, its teeth engage with the teeth on the rack, causing the rack to move linearly. Conversely, linear motion applied to the rack will cause the pinion to rotate.",
    "files": [
      "main.kcl"
    ]
  },
  {
    "file": "main.kcl",
    "pathFromProjectDirectoryToFirstFile": "gridfinity-baseplate/main.kcl",
    "multipleFiles": false,
    "title": "Gridfinity Baseplate",
    "description": "Gridfinity is a system to help you work more efficiently. This is a system invented by Zack Freedman. There are two main components the baseplate and the bins. The components are comprised of a matrix of squares. Allowing easy stacking and expansion",
    "files": [
      "main.kcl"
    ]
  },
  {
    "file": "main.kcl",
    "pathFromProjectDirectoryToFirstFile": "gridfinity-baseplate-magnets/main.kcl",
    "multipleFiles": false,
    "title": "Gridfinity Baseplate With Magnets",
    "description": "Gridfinity is a system to help you work more efficiently. This is a system invented by Zack Freedman. There are two main components the baseplate and the bins. The components are comprised of a matrix of squares. Allowing easy stacking and expansion. This baseplate version includes holes for magnet placement",
    "files": [
      "main.kcl"
    ]
  },
  {
    "file": "main.kcl",
    "pathFromProjectDirectoryToFirstFile": "gridfinity-bins/main.kcl",
    "multipleFiles": false,
    "title": "Gridfinity Bins",
    "description": "Gridfinity is a system to help you work more efficiently. This is a system invented by Zack Freedman. There are two main components the baseplate and the bins. The components are comprised of a matrix of squares. Allowing easy stacking and expansion",
    "files": [
      "main.kcl"
    ]
  },
  {
    "file": "main.kcl",
    "pathFromProjectDirectoryToFirstFile": "gridfinity-bins-stacking-lip/main.kcl",
    "multipleFiles": false,
    "title": "Gridfinity Bins With A Stacking Lip",
    "description": "Gridfinity is a system to help you work more efficiently. This is a system invented by Zack Freedman. There are two main components the baseplate and the bins. The components are comprised of a matrix of squares. Allowing easy stacking and expansion. This Gridfinity bins version includes a lip to allowable stacking Gridfinity bins",
    "files": [
      "main.kcl"
    ]
  },
  {
    "file": "main.kcl",
<<<<<<< HEAD
    "pathFromProjectDirectoryToFirstFile": "hammer/main.kcl",
    "multipleFiles": false,
    "title": "Claw Hammer",
    "description": "Often used in construction, a claw hammer is a levered metal hand tool that is used to strike and extract nails",
=======
    "pathFromProjectDirectoryToFirstFile": "helical-gear/main.kcl",
    "multipleFiles": false,
    "title": "Helical Gear",
    "description": "A helical gear is a type of cylindrical gear where the teeth are slanted at an angle relative to the axis of rotation. This greatly reduces noise and wear when transmitting torque across meshed spinning gears",
>>>>>>> 4640f1a3
    "files": [
      "main.kcl"
    ]
  },
  {
    "file": "main.kcl",
<<<<<<< HEAD
    "pathFromProjectDirectoryToFirstFile": "helium-tank/main.kcl",
    "multipleFiles": false,
    "title": "Helium Tank",
    "description": "A helium tank is a portable pressure vessel used to store and dispense helium gas for a variety of commercial and entertainment purposes",
=======
    "pathFromProjectDirectoryToFirstFile": "helical-planetary-gearset/main.kcl",
    "multipleFiles": false,
    "title": "Helical Planetary Gearset",
    "description": "A helical planetary gearset is a type of planetary gear system where the teeth of the sun gear, planet gears, and/or ring gear are helical rather than straight. This design allows for smoother, quieter operation, greater load-carrying capacity, and more flexible shaft alignment.",
    "files": [
      "main.kcl"
    ]
  },
  {
    "file": "main.kcl",
    "pathFromProjectDirectoryToFirstFile": "herringbone-gear/main.kcl",
    "multipleFiles": false,
    "title": "Herringbone Gear",
    "description": "A herringbone, or double-helical gear, is a cylindrical gear type with angled teeth in opposing directions. This allows the quietness and smoothness of a helical gear, without applying a directional load while turning",
    "files": [
      "main.kcl"
    ]
  },
  {
    "file": "main.kcl",
    "pathFromProjectDirectoryToFirstFile": "herringbone-planetary-gearset/main.kcl",
    "multipleFiles": false,
    "title": "Herringbone Planetary Gearset",
    "description": "A herringbone planetary gearset is a type of planetary gear system where the teeth of the sun gear, planet gears, and/or ring gear are herringbone rather than straight. This design allows for smoother, quieter operation, greater load-carrying capacity, and more flexible shaft alignment.",
>>>>>>> 4640f1a3
    "files": [
      "main.kcl"
    ]
  },
  {
    "file": "main.kcl",
    "pathFromProjectDirectoryToFirstFile": "hex-nut/main.kcl",
    "multipleFiles": false,
    "title": "Hex Nut",
    "description": "A hex nut is a type of fastener with a threaded hole and a hexagonal outer shape, used in a wide variety of applications to secure parts together. The hexagonal shape allows for a greater torque to be applied with wrenches or tools, making it one of the most common nut types in hardware.",
    "files": [
      "main.kcl"
    ]
  },
  {
    "file": "main.kcl",
    "pathFromProjectDirectoryToFirstFile": "i-beam/main.kcl",
    "multipleFiles": false,
    "title": "I-beam",
    "description": "A structural metal beam with an I shaped cross section. Often used in construction and architecture",
    "files": [
      "main.kcl"
    ]
  },
  {
    "file": "main.kcl",
    "pathFromProjectDirectoryToFirstFile": "keyboard/main.kcl",
    "multipleFiles": false,
    "title": "Zoo Keyboard",
    "description": "A custom keyboard with Zoo brand lettering",
    "files": [
      "main.kcl"
    ]
  },
  {
    "file": "main.kcl",
    "pathFromProjectDirectoryToFirstFile": "kitt/main.kcl",
    "multipleFiles": false,
    "title": "Kitt",
    "description": "The beloved KittyCAD mascot in a voxelized style.",
    "files": [
      "main.kcl"
    ]
  },
  {
    "file": "main.kcl",
    "pathFromProjectDirectoryToFirstFile": "lego/main.kcl",
    "multipleFiles": false,
    "title": "Lego Brick",
    "description": "A standard Lego brick. This is a small, plastic construction block toy that can be interlocked with other blocks to build various structures, models, and figures. There are a lot of hacks used in this code.",
    "files": [
      "main.kcl"
    ]
  },
  {
    "file": "main.kcl",
    "pathFromProjectDirectoryToFirstFile": "makeup-mirror/main.kcl",
    "multipleFiles": false,
    "title": "Makeup Mirror",
    "description": "A circular vanity mirror mounted on a swiveling arm with pivot joints, used for personal grooming.",
    "files": [
      "main.kcl"
    ]
  },
  {
    "file": "main.kcl",
    "pathFromProjectDirectoryToFirstFile": "mounting-plate/main.kcl",
    "multipleFiles": false,
    "title": "Mounting Plate",
    "description": "A flat piece of material, often metal or plastic, that serves as a support or base for attaching, securing, or mounting various types of equipment, devices, or components.",
    "files": [
      "main.kcl"
    ]
  },
  {
    "file": "main.kcl",
    "pathFromProjectDirectoryToFirstFile": "multi-axis-robot/main.kcl",
    "multipleFiles": true,
    "title": "Robot Arm",
    "description": "A 4 axis robotic arm for industrial use. These machines can be used for assembly, packaging, organization of goods, and quality inspection processes",
    "files": [
      "globals.kcl",
      "main.kcl",
      "robot-arm-base.kcl",
      "robot-arm-j2.kcl",
      "robot-arm-j3.kcl",
      "robot-rotating-base.kcl"
    ]
  },
  {
    "file": "main.kcl",
    "pathFromProjectDirectoryToFirstFile": "pillow-block-bearing/main.kcl",
    "multipleFiles": true,
    "title": "Pillow Block Bearing",
    "description": "A bearing pillow block, also known as a plummer block or pillow block bearing, is a pedestal used to provide support for a rotating shaft with the help of compatible bearings and various accessories. Housing a bearing, the pillow block provides a secure and stable foundation that allows the shaft to rotate smoothly within its machinery setup. These components are essential in a wide range of mechanical systems and machinery, playing a key role in reducing friction and supporting radial and axial loads.",
    "files": [
      "ball-bearing.kcl",
      "block.kcl",
      "main.kcl",
      "parameters.kcl"
    ]
  },
  {
    "file": "main.kcl",
    "pathFromProjectDirectoryToFirstFile": "pipe/main.kcl",
    "multipleFiles": false,
    "title": "Pipe",
    "description": "Piping for the pipe flange assembly",
    "files": [
      "main.kcl"
    ]
  },
  {
    "file": "main.kcl",
    "pathFromProjectDirectoryToFirstFile": "pipe-flange-assembly/main.kcl",
    "multipleFiles": true,
    "title": "Pipe and Flange Assembly",
    "description": "A crucial component in various piping systems, designed to facilitate the connection, disconnection, and access to piping for inspection, cleaning, and modifications. This assembly combines pipes (long cylindrical conduits) with flanges (plate-like fittings) to create a secure yet detachable joint.",
    "files": [
      "1120t74-pipe.kcl",
      "68095k348-flange.kcl",
      "91251a404-bolt.kcl",
      "9472k188-gasket.kcl",
      "95479a127-hex-nut.kcl",
      "98017a257-washer.kcl",
      "main.kcl",
      "parameters.kcl"
    ]
  },
  {
    "file": "main.kcl",
    "pathFromProjectDirectoryToFirstFile": "pipe-with-bend/main.kcl",
    "multipleFiles": false,
    "title": "Pipe with bend",
    "description": "A tubular section or hollow cylinder, usually but not necessarily of circular cross-section, used mainly to convey substances that can flow.",
    "files": [
      "main.kcl"
    ]
  },
  {
    "file": "main.kcl",
    "pathFromProjectDirectoryToFirstFile": "poopy-shoe/main.kcl",
    "multipleFiles": false,
    "title": "Poopy Shoe",
    "description": "poop shute for bambu labs printer - optimized for printing.",
    "files": [
      "main.kcl"
    ]
  },
  {
    "file": "main.kcl",
    "pathFromProjectDirectoryToFirstFile": "prosthetic-hip/main.kcl",
    "multipleFiles": false,
    "title": "Prosthetic Hip",
    "description": "A prosthetic hip is a surgically implanted ball-and-socket intended to replace a damaged or worn hip joint",
    "files": [
      "main.kcl"
    ]
  },
  {
    "file": "main.kcl",
    "pathFromProjectDirectoryToFirstFile": "router-template-cross-bar/main.kcl",
    "multipleFiles": false,
    "title": "Router template for a cross bar",
    "description": "A guide for routing a notch into a cross bar.",
    "files": [
      "main.kcl"
    ]
  },
  {
    "file": "main.kcl",
    "pathFromProjectDirectoryToFirstFile": "router-template-slate/main.kcl",
    "multipleFiles": false,
    "title": "Router Template for a Slate",
    "description": "A guide for routing a slate for a cross bar.",
    "files": [
      "main.kcl"
    ]
  },
  {
    "file": "main.kcl",
    "pathFromProjectDirectoryToFirstFile": "sheet-metal-bracket/main.kcl",
    "multipleFiles": false,
    "title": "Sheet Metal Bracket",
    "description": "A component typically made from flat sheet metal through various manufacturing processes such as bending, punching, cutting, and forming. These brackets are used to support, attach, or mount other hardware components, often providing a structural or functional base for assembly.",
    "files": [
      "main.kcl"
    ]
  },
  {
    "file": "main.kcl",
    "pathFromProjectDirectoryToFirstFile": "socket-head-cap-screw/main.kcl",
    "multipleFiles": false,
    "title": "Socket Head Cap Screw",
    "description": "This is for a #10-24 screw that is 1.00 inches long. A socket head cap screw is a type of fastener that is widely used in a variety of applications requiring a high strength fastening solution. It is characterized by its cylindrical head and internal hexagonal drive, which allows for tightening with an Allen wrench or hex key.",
    "files": [
      "main.kcl"
    ]
  },
  {
    "file": "main.kcl",
<<<<<<< HEAD
    "pathFromProjectDirectoryToFirstFile": "surgical-drill-guide/main.kcl",
    "multipleFiles": false,
    "title": "Surgical Drill Guide",
    "description": "A surgical drill guide is a tool used in medical procedures to assist in drilling holes to a desired depth, ensuring proper orientation and minimizing intraosseal pressure",
=======
    "pathFromProjectDirectoryToFirstFile": "spur-gear/main.kcl",
    "multipleFiles": false,
    "title": "Spur Gear",
    "description": "A rotating machine part having cut teeth or, in the case of a cogwheel, inserted teeth (called cogs), which mesh with another toothed part to transmit torque. Geared devices can change the speed, torque, and direction of a power source. The two elements that define a gear are its circular shape and the teeth that are integrated into its outer edge, which are designed to fit into the teeth of another gear.",
>>>>>>> 4640f1a3
    "files": [
      "main.kcl"
    ]
  },
  {
    "file": "main.kcl",
<<<<<<< HEAD
    "pathFromProjectDirectoryToFirstFile": "tooling-nest-block/main.kcl",
    "multipleFiles": false,
    "title": "Tooling Nest Block",
    "description": "A tooling nest block is a block-shaped tool made from high-carbon steel. It features an assortment of conical or hemispherical indentions, which are used to form or shape metal, particularly in crafting bells or jewelry",
=======
    "pathFromProjectDirectoryToFirstFile": "spur-reduction-gearset/main.kcl",
    "multipleFiles": false,
    "title": "Spur Reduction Gearset",
    "description": "A pair of spur gears meshed together, with an equal module and different number of teeth",
>>>>>>> 4640f1a3
    "files": [
      "main.kcl"
    ]
  },
  {
    "file": "main.kcl",
    "pathFromProjectDirectoryToFirstFile": "utility-sink/main.kcl",
    "multipleFiles": false,
    "title": "Utility Sink",
    "description": "A stainless steel sink unit with a configurable number of rectangular basins and under-counter storage compartments.",
    "files": [
      "main.kcl"
    ]
  },
  {
    "file": "main.kcl",
    "pathFromProjectDirectoryToFirstFile": "walkie-talkie/main.kcl",
    "multipleFiles": true,
    "title": "Walkie Talkie",
    "description": "A portable, handheld two-way radio device that allows users to communicate wirelessly over short to medium distances. It operates on specific radio frequencies and features a push-to-talk button for transmitting messages, making it ideal for quick and reliable communication in outdoor, work, or emergency settings.",
    "files": [
      "antenna.kcl",
      "body.kcl",
      "button.kcl",
      "case.kcl",
      "knob.kcl",
      "main.kcl",
      "parameters.kcl",
      "talk-button.kcl",
      "zoo-logo.kcl"
    ]
  },
  {
    "file": "main.kcl",
    "pathFromProjectDirectoryToFirstFile": "washer/main.kcl",
    "multipleFiles": false,
    "title": "Washer",
    "description": "A small, typically disk-shaped component with a hole in the middle, used in a wide range of applications, primarily in conjunction with fasteners like bolts and screws. Washers distribute the load of a fastener across a broader area. This is especially important when the fastening surface is soft or uneven, as it helps to prevent damage to the surface and ensures the load is evenly distributed, reducing the risk of the fastener becoming loose over time.",
    "files": [
      "main.kcl"
    ]
  },
  {
    "file": "main.kcl",
    "pathFromProjectDirectoryToFirstFile": "wing-spar/main.kcl",
    "multipleFiles": false,
    "title": "Wing Spar",
    "description": "In a fixed-wing aircraft, the spar is often the main structural member of the wing, running spanwise at right angles (or thereabouts depending on wing sweep) to the fuselage. The spar carries flight loads and the weight of the wings while on the ground. Other structural and forming members such as ribs may be attached to the spars",
    "files": [
      "main.kcl"
    ]
  }
]<|MERGE_RESOLUTION|>--- conflicted
+++ resolved
@@ -279,33 +279,20 @@
   },
   {
     "file": "main.kcl",
-<<<<<<< HEAD
     "pathFromProjectDirectoryToFirstFile": "hammer/main.kcl",
     "multipleFiles": false,
     "title": "Claw Hammer",
     "description": "Often used in construction, a claw hammer is a levered metal hand tool that is used to strike and extract nails",
-=======
-    "pathFromProjectDirectoryToFirstFile": "helical-gear/main.kcl",
-    "multipleFiles": false,
-    "title": "Helical Gear",
-    "description": "A helical gear is a type of cylindrical gear where the teeth are slanted at an angle relative to the axis of rotation. This greatly reduces noise and wear when transmitting torque across meshed spinning gears",
->>>>>>> 4640f1a3
-    "files": [
-      "main.kcl"
-    ]
-  },
-  {
-    "file": "main.kcl",
-<<<<<<< HEAD
+    "files": [
+      "main.kcl"
+    ]
+  },
+  {
+    "file": "main.kcl",
     "pathFromProjectDirectoryToFirstFile": "helium-tank/main.kcl",
     "multipleFiles": false,
     "title": "Helium Tank",
     "description": "A helium tank is a portable pressure vessel used to store and dispense helium gas for a variety of commercial and entertainment purposes",
-=======
-    "pathFromProjectDirectoryToFirstFile": "helical-planetary-gearset/main.kcl",
-    "multipleFiles": false,
-    "title": "Helical Planetary Gearset",
-    "description": "A helical planetary gearset is a type of planetary gear system where the teeth of the sun gear, planet gears, and/or ring gear are helical rather than straight. This design allows for smoother, quieter operation, greater load-carrying capacity, and more flexible shaft alignment.",
     "files": [
       "main.kcl"
     ]
@@ -326,7 +313,6 @@
     "multipleFiles": false,
     "title": "Herringbone Planetary Gearset",
     "description": "A herringbone planetary gearset is a type of planetary gear system where the teeth of the sun gear, planet gears, and/or ring gear are herringbone rather than straight. This design allows for smoother, quieter operation, greater load-carrying capacity, and more flexible shaft alignment.",
->>>>>>> 4640f1a3
     "files": [
       "main.kcl"
     ]
@@ -528,34 +514,20 @@
   },
   {
     "file": "main.kcl",
-<<<<<<< HEAD
     "pathFromProjectDirectoryToFirstFile": "surgical-drill-guide/main.kcl",
     "multipleFiles": false,
     "title": "Surgical Drill Guide",
     "description": "A surgical drill guide is a tool used in medical procedures to assist in drilling holes to a desired depth, ensuring proper orientation and minimizing intraosseal pressure",
-=======
-    "pathFromProjectDirectoryToFirstFile": "spur-gear/main.kcl",
-    "multipleFiles": false,
-    "title": "Spur Gear",
-    "description": "A rotating machine part having cut teeth or, in the case of a cogwheel, inserted teeth (called cogs), which mesh with another toothed part to transmit torque. Geared devices can change the speed, torque, and direction of a power source. The two elements that define a gear are its circular shape and the teeth that are integrated into its outer edge, which are designed to fit into the teeth of another gear.",
->>>>>>> 4640f1a3
-    "files": [
-      "main.kcl"
-    ]
-  },
-  {
-    "file": "main.kcl",
-<<<<<<< HEAD
+    "files": [
+      "main.kcl"
+    ]
+  },
+  {
+    "file": "main.kcl",
     "pathFromProjectDirectoryToFirstFile": "tooling-nest-block/main.kcl",
     "multipleFiles": false,
     "title": "Tooling Nest Block",
     "description": "A tooling nest block is a block-shaped tool made from high-carbon steel. It features an assortment of conical or hemispherical indentions, which are used to form or shape metal, particularly in crafting bells or jewelry",
-=======
-    "pathFromProjectDirectoryToFirstFile": "spur-reduction-gearset/main.kcl",
-    "multipleFiles": false,
-    "title": "Spur Reduction Gearset",
-    "description": "A pair of spur gears meshed together, with an equal module and different number of teeth",
->>>>>>> 4640f1a3
     "files": [
       "main.kcl"
     ]
