--- conflicted
+++ resolved
@@ -2,312 +2,210 @@
   {
     "file": "main.kcl",
     "pathFromProjectDirectoryToFirstFile": "80-20-rail/main.kcl",
-<<<<<<< HEAD
-=======
-    "multipleFiles": false,
->>>>>>> d4e95528
+    "multipleFiles": false,
     "title": "80/20 Rail",
     "description": "An 80/20 extruded aluminum linear rail. T-slot profile adjustable by profile height, rail length, and origin position"
   },
   {
     "file": "main.kcl",
     "pathFromProjectDirectoryToFirstFile": "a-parametric-bearing-pillow-block/main.kcl",
-<<<<<<< HEAD
-=======
-    "multipleFiles": false,
->>>>>>> d4e95528
+    "multipleFiles": false,
     "title": "A Parametric Bearing Pillow Block",
     "description": "A bearing pillow block, also known as a plummer block or pillow block bearing, is a pedestal used to provide support for a rotating shaft with the help of compatible bearings and various accessories. Housing a bearing, the pillow block provides a secure and stable foundation that allows the shaft to rotate smoothly within its machinery setup. These components are essential in a wide range of mechanical systems and machinery, playing a key role in reducing friction and supporting radial and axial loads."
   },
   {
     "file": "main.kcl",
     "pathFromProjectDirectoryToFirstFile": "ball-bearing/main.kcl",
-<<<<<<< HEAD
-=======
-    "multipleFiles": false,
->>>>>>> d4e95528
+    "multipleFiles": false,
     "title": "Ball Bearing",
     "description": "A ball bearing is a type of rolling-element bearing that uses balls to maintain the separation between the bearing races. The primary purpose of a ball bearing is to reduce rotational friction and support radial and axial loads."
   },
   {
     "file": "main.kcl",
     "pathFromProjectDirectoryToFirstFile": "bracket/main.kcl",
-<<<<<<< HEAD
-=======
-    "multipleFiles": false,
->>>>>>> d4e95528
+    "multipleFiles": false,
     "title": "Shelf Bracket",
     "description": "This is a bracket that holds a shelf. It is made of aluminum and is designed to hold a force of 300 lbs. The bracket is 6 inches wide and the force is applied at the end of the shelf, 12 inches from the wall. The bracket has a factor of safety of 1.2. The legs of the bracket are 5 inches and 2 inches long. The thickness of the bracket is calculated from the constraints provided."
   },
   {
-<<<<<<< HEAD
-    "file": "brake-caliper.kcl",
-    "pathFromProjectDirectoryToFirstFile": "car-wheel-assembly/brake-caliper.kcl",
-    "title": "Brake Caliper",
-    "description": "Brake calipers are used to squeeze the brake pads against the rotor, causing larger and larger amounts of friction depending on how hard the brakes are pressed."
-=======
     "file": "main.kcl",
     "pathFromProjectDirectoryToFirstFile": "car-wheel-assembly/main.kcl",
     "multipleFiles": true,
     "title": "Car Wheel Assembly",
     "description": "A car wheel assembly with a rotor, tire, and lug nuts."
->>>>>>> d4e95528
   },
   {
     "file": "main.kcl",
     "pathFromProjectDirectoryToFirstFile": "dodecahedron/main.kcl",
-<<<<<<< HEAD
-=======
-    "multipleFiles": false,
->>>>>>> d4e95528
+    "multipleFiles": false,
     "title": "Hollow Dodecahedron",
     "description": "A regular dodecahedron or pentagonal dodecahedron is a dodecahedron composed of regular pentagonal faces, three meeting at each vertex. This example shows constructing the individual faces of the dodecahedron and extruding inwards."
   },
   {
     "file": "main.kcl",
     "pathFromProjectDirectoryToFirstFile": "enclosure/main.kcl",
-<<<<<<< HEAD
-=======
-    "multipleFiles": false,
->>>>>>> d4e95528
+    "multipleFiles": false,
     "title": "Enclosure",
     "description": "An enclosure body and sealing lid for storing items"
   },
   {
     "file": "main.kcl",
     "pathFromProjectDirectoryToFirstFile": "flange-with-patterns/main.kcl",
-<<<<<<< HEAD
-=======
-    "multipleFiles": false,
->>>>>>> d4e95528
+    "multipleFiles": false,
     "title": "Flange",
     "description": "A flange is a flat rim, collar, or rib, typically forged or cast, that is used to strengthen an object, guide it, or attach it to another object. Flanges are known for their use in various applications, including piping, plumbing, and mechanical engineering, among others."
   },
   {
     "file": "main.kcl",
     "pathFromProjectDirectoryToFirstFile": "flange-xy/main.kcl",
-<<<<<<< HEAD
-=======
-    "multipleFiles": false,
->>>>>>> d4e95528
+    "multipleFiles": false,
     "title": "Flange with XY coordinates",
     "description": "A flange is a flat rim, collar, or rib, typically forged or cast, that is used to strengthen an object, guide it, or attach it to another object. Flanges are known for their use in various applications, including piping, plumbing, and mechanical engineering, among others."
   },
   {
     "file": "main.kcl",
     "pathFromProjectDirectoryToFirstFile": "focusrite-scarlett-mounting-bracket/main.kcl",
-<<<<<<< HEAD
-=======
-    "multipleFiles": false,
->>>>>>> d4e95528
+    "multipleFiles": false,
     "title": "A mounting bracket for the Focusrite Scarlett Solo audio interface",
     "description": "This is a bracket that holds an audio device underneath a desk or shelf. The audio device has dimensions of 144mm wide, 80mm length and 45mm depth with fillets of 6mm. This mounting bracket is designed to be 3D printed with PLA material"
   },
   {
     "file": "main.kcl",
     "pathFromProjectDirectoryToFirstFile": "food-service-spatula/main.kcl",
-<<<<<<< HEAD
-=======
-    "multipleFiles": false,
->>>>>>> d4e95528
+    "multipleFiles": false,
     "title": "Food Service Spatula",
     "description": "Use these spatulas for mixing, flipping, and scraping."
   },
   {
     "file": "main.kcl",
     "pathFromProjectDirectoryToFirstFile": "french-press/main.kcl",
-<<<<<<< HEAD
-=======
-    "multipleFiles": false,
->>>>>>> d4e95528
+    "multipleFiles": false,
     "title": "French Press",
     "description": "A french press immersion coffee maker"
   },
   {
     "file": "main.kcl",
     "pathFromProjectDirectoryToFirstFile": "gear/main.kcl",
-<<<<<<< HEAD
-=======
-    "multipleFiles": false,
->>>>>>> d4e95528
+    "multipleFiles": false,
     "title": "Spur Gear",
     "description": "A rotating machine part having cut teeth or, in the case of a cogwheel, inserted teeth (called cogs), which mesh with another toothed part to transmit torque. Geared devices can change the speed, torque, and direction of a power source. The two elements that define a gear are its circular shape and the teeth that are integrated into its outer edge, which are designed to fit into the teeth of another gear."
   },
   {
     "file": "main.kcl",
     "pathFromProjectDirectoryToFirstFile": "gear-rack/main.kcl",
-<<<<<<< HEAD
-=======
-    "multipleFiles": false,
->>>>>>> d4e95528
+    "multipleFiles": false,
     "title": "100mm Gear Rack",
     "description": "A flat bar or rail that is engraved with teeth along its length. These teeth are designed to mesh with the teeth of a gear, known as a pinion. When the pinion, a small cylindrical gear, rotates, its teeth engage with the teeth on the rack, causing the rack to move linearly. Conversely, linear motion applied to the rack will cause the pinion to rotate."
   },
   {
     "file": "main.kcl",
     "pathFromProjectDirectoryToFirstFile": "hex-nut/main.kcl",
-<<<<<<< HEAD
-=======
-    "multipleFiles": false,
->>>>>>> d4e95528
+    "multipleFiles": false,
     "title": "Hex nut",
     "description": "A hex nut is a type of fastener with a threaded hole and a hexagonal outer shape, used in a wide variety of applications to secure parts together. The hexagonal shape allows for a greater torque to be applied with wrenches or tools, making it one of the most common nut types in hardware."
   },
   {
     "file": "main.kcl",
     "pathFromProjectDirectoryToFirstFile": "i-beam/main.kcl",
-<<<<<<< HEAD
-=======
-    "multipleFiles": false,
->>>>>>> d4e95528
+    "multipleFiles": false,
     "title": "I-beam",
     "description": "A structural metal beam with an I shaped cross section. Often used in construction"
   },
   {
     "file": "main.kcl",
     "pathFromProjectDirectoryToFirstFile": "kitt/main.kcl",
-<<<<<<< HEAD
-=======
-    "multipleFiles": false,
->>>>>>> d4e95528
+    "multipleFiles": false,
     "title": "Kitt",
     "description": "The beloved KittyCAD mascot in a voxelized style."
   },
   {
     "file": "main.kcl",
     "pathFromProjectDirectoryToFirstFile": "lego/main.kcl",
-<<<<<<< HEAD
-=======
-    "multipleFiles": false,
->>>>>>> d4e95528
+    "multipleFiles": false,
     "title": "Lego Brick",
     "description": "A standard Lego brick. This is a small, plastic construction block toy that can be interlocked with other blocks to build various structures, models, and figures. There are a lot of hacks used in this code."
   },
   {
     "file": "main.kcl",
     "pathFromProjectDirectoryToFirstFile": "mounting-plate/main.kcl",
-<<<<<<< HEAD
-=======
-    "multipleFiles": false,
->>>>>>> d4e95528
+    "multipleFiles": false,
     "title": "Mounting Plate",
     "description": "A flat piece of material, often metal or plastic, that serves as a support or base for attaching, securing, or mounting various types of equipment, devices, or components."
   },
   {
-<<<<<<< HEAD
-    "file": "globals.kcl",
-    "pathFromProjectDirectoryToFirstFile": "multi-axis-robot/globals.kcl",
-    "title": "Global constants for the multi-axis robot",
-    "description": ""
-=======
     "file": "main.kcl",
     "pathFromProjectDirectoryToFirstFile": "multi-axis-robot/main.kcl",
     "multipleFiles": true,
     "title": "Robot Arm",
     "description": "A 4 axis robotic arm for industrial use. These machines can be used for assembly, packaging, organization of goods, and quality inspection processes"
->>>>>>> d4e95528
   },
   {
     "file": "main.kcl",
     "pathFromProjectDirectoryToFirstFile": "pipe/main.kcl",
-<<<<<<< HEAD
-=======
-    "multipleFiles": false,
->>>>>>> d4e95528
+    "multipleFiles": false,
     "title": "Pipe",
     "description": "A tubular section or hollow cylinder, usually but not necessarily of circular cross-section, used mainly to convey substances that can flow."
   },
   {
     "file": "main.kcl",
     "pathFromProjectDirectoryToFirstFile": "pipe-flange-assembly/main.kcl",
-<<<<<<< HEAD
-=======
-    "multipleFiles": false,
->>>>>>> d4e95528
+    "multipleFiles": false,
     "title": "Pipe and Flange Assembly",
     "description": "A crucial component in various piping systems, designed to facilitate the connection, disconnection, and access to piping for inspection, cleaning, and modifications. This assembly combines pipes (long cylindrical conduits) with flanges (plate-like fittings) to create a secure yet detachable joint."
   },
   {
     "file": "main.kcl",
     "pathFromProjectDirectoryToFirstFile": "pipe-with-bend/main.kcl",
-<<<<<<< HEAD
-=======
-    "multipleFiles": false,
->>>>>>> d4e95528
+    "multipleFiles": false,
     "title": "Pipe with bend",
     "description": "A tubular section or hollow cylinder, usually but not necessarily of circular cross-section, used mainly to convey substances that can flow."
   },
   {
     "file": "main.kcl",
     "pathFromProjectDirectoryToFirstFile": "poopy-shoe/main.kcl",
-<<<<<<< HEAD
-=======
-    "multipleFiles": false,
->>>>>>> d4e95528
+    "multipleFiles": false,
     "title": "Poopy Shoe",
     "description": "poop shute for bambu labs printer - optimized for printing."
   },
   {
     "file": "main.kcl",
     "pathFromProjectDirectoryToFirstFile": "router-template-cross-bar/main.kcl",
-<<<<<<< HEAD
-=======
-    "multipleFiles": false,
->>>>>>> d4e95528
+    "multipleFiles": false,
     "title": "Router template for a cross bar",
     "description": "A guide for routing a notch into a cross bar."
   },
   {
     "file": "main.kcl",
     "pathFromProjectDirectoryToFirstFile": "router-template-slate/main.kcl",
-<<<<<<< HEAD
-=======
-    "multipleFiles": false,
->>>>>>> d4e95528
+    "multipleFiles": false,
     "title": "Router template for a slate",
     "description": "A guide for routing a slate for a cross bar."
   },
   {
     "file": "main.kcl",
     "pathFromProjectDirectoryToFirstFile": "sheet-metal-bracket/main.kcl",
-<<<<<<< HEAD
-=======
-    "multipleFiles": false,
->>>>>>> d4e95528
+    "multipleFiles": false,
     "title": "Sheet Metal Bracket",
     "description": "A component typically made from flat sheet metal through various manufacturing processes such as bending, punching, cutting, and forming. These brackets are used to support, attach, or mount other hardware components, often providing a structural or functional base for assembly."
   },
   {
     "file": "main.kcl",
     "pathFromProjectDirectoryToFirstFile": "socket-head-cap-screw/main.kcl",
-<<<<<<< HEAD
-=======
-    "multipleFiles": false,
->>>>>>> d4e95528
+    "multipleFiles": false,
     "title": "Socket Head Cap Screw",
     "description": "This is for a #10-24 screw that is 1.00 inches long. A socket head cap screw is a type of fastener that is widely used in a variety of applications requiring a high strength fastening solution. It is characterized by its cylindrical head and internal hexagonal drive, which allows for tightening with an Allen wrench or hex key."
   },
   {
-<<<<<<< HEAD
-    "file": "antenna.kcl",
-    "pathFromProjectDirectoryToFirstFile": "walkie-talkie/antenna.kcl",
-    "title": "Antenna",
-    "description": ""
-=======
     "file": "main.kcl",
     "pathFromProjectDirectoryToFirstFile": "walkie-talkie/main.kcl",
     "multipleFiles": true,
     "title": "Walkie Talkie",
     "description": "A portable, handheld two-way radio device that allows users to communicate wirelessly over short to medium distances. It operates on specific radio frequencies and features a push-to-talk button for transmitting messages, making it ideal for quick and reliable communication in outdoor, work, or emergency settings."
->>>>>>> d4e95528
   },
   {
     "file": "main.kcl",
     "pathFromProjectDirectoryToFirstFile": "washer/main.kcl",
-<<<<<<< HEAD
-=======
-    "multipleFiles": false,
->>>>>>> d4e95528
+    "multipleFiles": false,
     "title": "Washer",
     "description": "A small, typically disk-shaped component with a hole in the middle, used in a wide range of applications, primarily in conjunction with fasteners like bolts and screws. Washers distribute the load of a fastener across a broader area. This is especially important when the fastening surface is soft or uneven, as it helps to prevent damage to the surface and ensures the load is evenly distributed, reducing the risk of the fastener becoming loose over time."
   }
