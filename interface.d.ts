--- conflicted
+++ resolved
@@ -63,12 +63,8 @@
   mkdir: typeof fs.mkdir
   join: typeof path.join
   sep: typeof path.sep
-<<<<<<< HEAD
   copy: typeof fs.cp
-  rename: (prev: string, next: string) => typeof fs.rename
-=======
   rename: (prev: string, next: string) => ReturnType<typeof fs.rename>
->>>>>>> 98afc381
   packageJson: {
     name: string
   }
